--- conflicted
+++ resolved
@@ -90,20 +90,6 @@
       matrix:
         python_version: [["3.8", "3.8"], ["3.9", "3.9"], ["3.10", "3.10.3"], ["3.11", "3.11"]]
     steps:
-<<<<<<< HEAD
-      - name: Setup Python
-        uses: actions/setup-python@v2
-        with:
-          python-version: ${{ matrix.python_version[1] }}
-          architecture: x64
-      - name: Checkout torchrl
-        uses: actions/checkout@v2
-      - name: Install PyTorch RC
-        run: |
-          python3 -mpip install torch --extra-index-url https://download.pytorch.org/whl/cpu
-      - name: Build wheel
-        run: |
-=======
       - name: Checkout torchrl
         uses: actions/checkout@v2
       - uses: conda-incubator/setup-miniconda@v2
@@ -125,7 +111,6 @@
           python3 -mpip install torch --extra-index-url https://download.pytorch.org/whl/cpu
 
           # Build Wheel
->>>>>>> 04a69164
           export CC=clang CXX=clang++
           python3 -mpip install wheel
           BUILD_VERSION=0.1.1 python3 setup.py bdist_wheel

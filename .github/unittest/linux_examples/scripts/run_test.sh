--- conflicted
+++ resolved
@@ -149,11 +149,6 @@
   replay_buffer.size=120 \
   env.name=CartPole-v1 \
   logger.backend=
-<<<<<<< HEAD
-#  logger.record_video=True \
-#  logger.record_frames=4 \
-=======
->>>>>>> 4b914e61
 python .github/unittest/helpers/coverage_run_parallel.py sota-implementations/crossq/crossq.py \
   collector.total_frames=48 \
   collector.init_random_frames=10 \

#!/usr/bin/env bash

# Leave blank as code needs to start on line 29 for run_local.sh
#
#
#
#
#
#
#

set -e
set -v

export PYTORCH_TEST_WITH_SLOW='1'
python -m torch.utils.collect_env
# Avoid error: "fatal: unsafe repository"
git config --global --add safe.directory '*'

root_dir="$(git rev-parse --show-toplevel)"
env_dir="${root_dir}/env"
lib_dir="${env_dir}/lib"

# solves ImportError: /lib64/libstdc++.so.6: version `GLIBCXX_3.4.21' not found
export LD_LIBRARY_PATH=$LD_LIBRARY_PATH:$lib_dir
export MKL_THREADING_LAYER=GNU

python .github/unittest/helpers/coverage_run_parallel.py -m pytest test/smoke_test.py -v --durations 200
#python .github/unittest/helpers/coverage_run_parallel.py -m pytest test/smoke_test_deps.py -v --durations 200

# ==================================================================================== #
# ================================ gym 0.23 ========================================== #

# With batched environments
python .github/unittest/helpers/coverage_run_parallel.py examples/decision_transformer/dt.py \
  optim.pretrain_gradient_steps=55 \
  optim.updates_per_episode=3 \
  optim.warmup_steps=10 \
  optim.device=cuda:0 \
  logger.backend=
python .github/unittest/helpers/coverage_run_parallel.py examples/decision_transformer/online_dt.py \
  optim.pretrain_gradient_steps=55 \
  optim.updates_per_episode=3 \
  optim.warmup_steps=10 \
  optim.device=cuda:0 \
  logger.backend=

# ==================================================================================== #
# ================================ Gymnasium ========================================= #

python .github/unittest/helpers/coverage_run_parallel.py examples/ppo/ppo_mujoco.py \
  env.env_name=HalfCheetah-v4 \
  collector.total_frames=40 \
  collector.frames_per_batch=20 \
  loss.mini_batch_size=10 \
  loss.ppo_epochs=2 \
  logger.backend= \
  logger.test_interval=10
python .github/unittest/helpers/coverage_run_parallel.py examples/ppo/ppo_atari.py \
  collector.total_frames=80 \
  collector.frames_per_batch=20 \
  loss.mini_batch_size=20 \
  loss.ppo_epochs=2 \
  logger.backend= \
  logger.test_interval=10
python .github/unittest/helpers/coverage_run_parallel.py examples/ddpg/ddpg.py \
  collector.total_frames=48 \
  collector.init_random_frames=10 \
  optimization.batch_size=10 \
  collector.frames_per_batch=16 \
  collector.num_workers=4 \
  collector.env_per_collector=2 \
  collector.collector_device=cuda:0 \
  network.device=cuda:0 \
  optimization.utd_ratio=1 \
  replay_buffer.size=120 \
  env.name=Pendulum-v1 \
  logger.backend=
#  record_video=True \
#  record_frames=4 \
python .github/unittest/helpers/coverage_run_parallel.py examples/a2c/a2c_mujoco.py \
  env.env_name=HalfCheetah-v4 \
  collector.total_frames=40 \
  collector.frames_per_batch=20 \
  loss.mini_batch_size=10 \
  logger.backend= \
  logger.test_interval=40
python .github/unittest/helpers/coverage_run_parallel.py examples/a2c/a2c_atari.py \
  collector.total_frames=80 \
  collector.frames_per_batch=20 \
  loss.mini_batch_size=20 \
  logger.backend= \
  logger.test_interval=40
python .github/unittest/helpers/coverage_run_parallel.py examples/dqn/dqn.py \
  total_frames=48 \
  init_random_frames=10 \
  batch_size=10 \
  frames_per_batch=16 \
  num_workers=4 \
  env_per_collector=2 \
  collector_device=cuda:0 \
  optim_steps_per_batch=1 \
  record_video=True \
  record_frames=4 \
  buffer_size=120
python .github/unittest/helpers/coverage_run_parallel.py examples/redq/redq.py \
  total_frames=48 \
  init_random_frames=10 \
  batch_size=10 \
  frames_per_batch=16 \
  num_workers=4 \
  env_per_collector=2 \
  collector_device=cuda:0 \
  optim_steps_per_batch=1 \
  record_video=True \
  record_frames=4 \
  buffer_size=120
python .github/unittest/helpers/coverage_run_parallel.py examples/sac/sac.py \
  collector.total_frames=48 \
  collector.init_random_frames=10 \
  collector.frames_per_batch=16 \
  collector.env_per_collector=2 \
  collector.collector_device=cuda:0 \
  optim.batch_size=10 \
  optim.utd_ratio=1 \
  replay_buffer.size=120 \
  env.name=Pendulum-v1 \
  network.device=cuda:0 \
  logger.backend=
#  logger.record_video=True \
#  logger.record_frames=4 \
python .github/unittest/helpers/coverage_run_parallel.py examples/dreamer/dreamer.py \
  total_frames=200 \
  init_random_frames=10 \
  batch_size=10 \
  frames_per_batch=200 \
  num_workers=4 \
  env_per_collector=2 \
  collector_device=cuda:0 \
  optim_steps_per_batch=1 \
  record_video=True \
  record_frames=4 \
  buffer_size=120 \
  rssm_hidden_dim=17
python .github/unittest/helpers/coverage_run_parallel.py examples/td3/td3.py \
  collector.total_frames=48 \
  collector.init_random_frames=10 \
  optimization.batch_size=10 \
  collector.frames_per_batch=16 \
  collector.num_workers=4 \
  collector.env_per_collector=2 \
  collector.collector_device=cuda:0 \
  network.device=cuda:0 \
  logger.mode=offline \
  env.name=Pendulum-v1 \
  logger.backend=
python .github/unittest/helpers/coverage_run_parallel.py examples/iql/iql_online.py \
  total_frames=48 \
  batch_size=10 \
  frames_per_batch=16 \
  num_workers=4 \
  env_per_collector=2 \
  collector_device=cuda:0 \
  device=cuda:0 \
  mode=offline \
  logger=

# With single envs
python .github/unittest/helpers/coverage_run_parallel.py examples/dreamer/dreamer.py \
  total_frames=200 \
  init_random_frames=10 \
  batch_size=10 \
  frames_per_batch=200 \
  num_workers=2 \
  env_per_collector=1 \
  collector_device=cuda:0 \
  optim_steps_per_batch=1 \
  record_video=True \
  record_frames=4 \
  buffer_size=120 \
  rssm_hidden_dim=17
python .github/unittest/helpers/coverage_run_parallel.py examples/ddpg/ddpg.py \
  collector.total_frames=48 \
  collector.init_random_frames=10 \
  optimization.batch_size=10 \
  collector.frames_per_batch=16 \
  collector.num_workers=2 \
  collector.env_per_collector=1 \
  collector.collector_device=cuda:0 \
  network.device=cuda:0 \
  optimization.utd_ratio=1 \
  replay_buffer.size=120 \
  env.name=Pendulum-v1 \
  logger.backend=
#  record_video=True \
#  record_frames=4 \
python .github/unittest/helpers/coverage_run_parallel.py examples/dqn/dqn.py \
  total_frames=48 \
  init_random_frames=10 \
  batch_size=10 \
  frames_per_batch=16 \
  num_workers=2 \
  env_per_collector=1 \
  collector_device=cuda:0 \
  optim_steps_per_batch=1 \
  record_video=True \
  record_frames=4 \
  buffer_size=120
python .github/unittest/helpers/coverage_run_parallel.py examples/redq/redq.py \
  total_frames=48 \
  init_random_frames=10 \
  batch_size=10 \
  frames_per_batch=16 \
  num_workers=2 \
  env_per_collector=1 \
  collector_device=cuda:0 \
  optim_steps_per_batch=1 \
  record_video=True \
  record_frames=4 \
  buffer_size=120
python .github/unittest/helpers/coverage_run_parallel.py examples/sac/sac.py \
  collector.total_frames=48 \
  collector.init_random_frames=10 \
  collector.frames_per_batch=16 \
  collector.env_per_collector=1 \
  collector.collector_device=cuda:0 \
<<<<<<< HEAD
  optim.batch_size=10 \
  optim.utd_ratio=1 \
=======
  network.device=cuda:0 \
  optimization.batch_size=10 \
  optimization.utd_ratio=1 \
>>>>>>> 106368ff
  replay_buffer.size=120 \
  env.name=Pendulum-v1 \
  logger.backend=
#  record_video=True \
#  record_frames=4 \
python .github/unittest/helpers/coverage_run_parallel.py examples/iql/iql_online.py \
  total_frames=48 \
  batch_size=10 \
  frames_per_batch=16 \
  num_workers=2 \
  env_per_collector=1 \
  mode=offline \
  device=cuda:0 \
  collector_device=cuda:0 \
  logger=
python .github/unittest/helpers/coverage_run_parallel.py examples/td3/td3.py \
  collector.total_frames=48 \
  collector.init_random_frames=10 \
  optimization.batch_size=10 \
  collector.frames_per_batch=16 \
  collector.num_workers=2 \
  collector.env_per_collector=1 \
  logger.mode=offline \
  collector.collector_device=cuda:0 \
  env.name=Pendulum-v1 \
  logger.backend=
python .github/unittest/helpers/coverage_run_parallel.py examples/multiagent/mappo_ippo.py \
  collector.n_iters=2 \
  collector.frames_per_batch=200 \
  train.num_epochs=3 \
  train.minibatch_size=100 \
  logger.backend=
python .github/unittest/helpers/coverage_run_parallel.py examples/multiagent/maddpg_iddpg.py \
  collector.n_iters=2 \
  collector.frames_per_batch=200 \
  train.num_epochs=3 \
  train.minibatch_size=100 \
  logger.backend=
python .github/unittest/helpers/coverage_run_parallel.py examples/multiagent/iql.py \
  collector.n_iters=2 \
  collector.frames_per_batch=200 \
  train.num_epochs=3 \
  train.minibatch_size=100 \
  logger.backend=
python .github/unittest/helpers/coverage_run_parallel.py examples/multiagent/qmix_vdn.py \
  collector.n_iters=2 \
  collector.frames_per_batch=200 \
  train.num_epochs=3 \
  train.minibatch_size=100 \
  logger.backend=
python .github/unittest/helpers/coverage_run_parallel.py examples/multiagent/sac.py \
  collector.n_iters=2 \
  collector.frames_per_batch=200 \
  train.num_epochs=3 \
  train.minibatch_size=100 \
  logger.backend=


python .github/unittest/helpers/coverage_run_parallel.py examples/bandits/dqn.py --n_steps=100

coverage combine
coverage xml -i<|MERGE_RESOLUTION|>--- conflicted
+++ resolved
@@ -224,14 +224,11 @@
   collector.frames_per_batch=16 \
   collector.env_per_collector=1 \
   collector.collector_device=cuda:0 \
-<<<<<<< HEAD
   optim.batch_size=10 \
   optim.utd_ratio=1 \
-=======
   network.device=cuda:0 \
   optimization.batch_size=10 \
   optimization.utd_ratio=1 \
->>>>>>> 106368ff
   replay_buffer.size=120 \
   env.name=Pendulum-v1 \
   logger.backend=

# Copyright (c) Meta Platforms, Inc. and affiliates.
#
# This source code is licensed under the MIT license found in the
# LICENSE file in the root directory of this source tree.

import argparse
import sys

import numpy as np
import pytest
import torch

from _utils_internal import generate_seeds, PENDULUM_VERSIONED, PONG_VERSIONED
from mocking_classes import (
    ContinuousActionVecMockEnv,
<<<<<<< HEAD
=======
    CountingBatchedEnv,
>>>>>>> d65c4c69
    CountingEnv,
    DiscreteActionConvMockEnv,
    DiscreteActionConvPolicy,
    DiscreteActionVecMockEnv,
    DiscreteActionVecPolicy,
    MockSerialEnv,
)
from tensordict.nn import TensorDictModule
from tensordict.tensordict import assert_allclose_td, TensorDict
from torch import nn
from torchrl._utils import prod, seed_generator
from torchrl.collectors import aSyncDataCollector, SyncDataCollector
from torchrl.collectors.collectors import (
    MultiaSyncDataCollector,
    MultiSyncDataCollector,
    RandomPolicy,
)
from torchrl.collectors.utils import split_trajectories
from torchrl.data import CompositeSpec, UnboundedContinuousTensorSpec
from torchrl.envs import EnvCreator, ParallelEnv, SerialEnv
from torchrl.envs.libs.gym import _has_gym, GymEnv
from torchrl.envs.transforms import TransformedEnv, VecNorm
from torchrl.modules import Actor, LSTMNet, OrnsteinUhlenbeckProcessWrapper, SafeModule

# torch.set_default_dtype(torch.double)
_os_is_windows = sys.platform == "win32"
_python_is_3_10 = sys.version_info.major == 3 and sys.version_info.minor == 10
_python_is_3_7 = sys.version_info.major == 3 and sys.version_info.minor == 7


class WrappablePolicy(nn.Module):
    def __init__(self, out_features: int, multiple_outputs: bool = False):
        super().__init__()
        self.multiple_outputs = multiple_outputs
        self.linear = nn.LazyLinear(out_features)

    def forward(self, observation):
        output = self.linear(observation)
        if self.multiple_outputs:
            return output, output.sum(), output.min(), output.max()
        return self.linear(observation)


class TensorDictCompatiblePolicy(nn.Module):
    def __init__(self, out_features: int):
        super().__init__()
        self.in_keys = ["observation"]
        self.out_keys = ["action"]
        self.linear = nn.LazyLinear(out_features)

    def forward(self, tensordict):
        return TensorDict(
            {self.out_keys[0]: self.linear(tensordict.get(self.in_keys[0]))},
            [],
        )


class UnwrappablePolicy(nn.Module):
    def __init__(self, out_features: int):
        super().__init__()
        self.linear = nn.LazyLinear(out_features)

    def forward(self, observation, other_stuff):
        return self.linear(observation), other_stuff.sum()


class ParametricPolicyNet(nn.Module):
    def __init__(self):
        super().__init__()
        self.param = torch.nn.Parameter(torch.randn(1, requires_grad=True))

    def forward(self, obs):
        max_obs = (obs == obs.max(dim=-1, keepdim=True)[0]).cumsum(-1).argmax(-1)
        k = obs.shape[-1]
        max_obs = (max_obs + 1) % k
        action = torch.nn.functional.one_hot(max_obs, k)
        return action


class ParametricPolicy(Actor):
    def __init__(self):
        super().__init__(
            ParametricPolicyNet(),
            in_keys=["observation"],
        )


def make_make_env(env_name="conv"):
    def make_transformed_env(seed=None):
        if env_name == "conv":
            env = DiscreteActionConvMockEnv()
        elif env_name == "vec":
            env = DiscreteActionVecMockEnv()
        if seed is not None:
            env.set_seed(seed)
        return env

    return make_transformed_env


def dummypolicy_vec():
    policy = DiscreteActionVecPolicy()
    return policy


def dummypolicy_conv():
    policy = DiscreteActionConvPolicy()
    return policy


def make_policy(env):
    if env == "conv":
        return dummypolicy_conv()
    elif env == "vec":
        return dummypolicy_vec()
    else:
        raise NotImplementedError


def _is_consistent_device_type(
    device_type, policy_device_type, storing_device_type, tensordict_device_type
):
    if storing_device_type is None:
        if device_type is None:
            if policy_device_type is None:
                return tensordict_device_type == "cpu"

            return tensordict_device_type == policy_device_type

        return tensordict_device_type == device_type

    return tensordict_device_type == storing_device_type


@pytest.mark.skipif(
    _os_is_windows and _python_is_3_10,
    reason="Windows Access Violation in torch.multiprocessing / BrokenPipeError in multiprocessing.connection",
)
@pytest.mark.parametrize("num_env", [1, 2])
@pytest.mark.parametrize("device", ["cuda", "cpu", None])
@pytest.mark.parametrize("policy_device", ["cuda", "cpu", None])
@pytest.mark.parametrize("storing_device", ["cuda", "cpu", None])
def test_output_device_consistency(
    num_env, device, policy_device, storing_device, seed=40
):
    if (
        device == "cuda" or policy_device == "cuda" or storing_device == "cuda"
    ) and not torch.cuda.is_available():
        pytest.skip("cuda is not available")

    if _os_is_windows and _python_is_3_7:
        if device == "cuda" and policy_device == "cuda" and device is None:
            pytest.skip(
                "BrokenPipeError in multiprocessing.connection with Python 3.7 on Windows"
            )

    _device = "cuda:0" if device == "cuda" else device
    _policy_device = "cuda:0" if policy_device == "cuda" else policy_device
    _storing_device = "cuda:0" if storing_device == "cuda" else storing_device

    if num_env == 1:

        def env_fn(seed):
            env = make_make_env("vec")()
            env.set_seed(seed)
            return env

    else:

        def env_fn(seed):
            env = ParallelEnv(
                num_workers=num_env,
                create_env_fn=make_make_env("vec"),
                create_env_kwargs=[{"seed": i} for i in range(seed, seed + num_env)],
            )
            return env

    if _policy_device is None:
        policy = make_policy("vec")
    else:
        policy = ParametricPolicy().to(torch.device(_policy_device))

    collector = SyncDataCollector(
        create_env_fn=env_fn,
        create_env_kwargs={"seed": seed},
        policy=policy,
        frames_per_batch=20,
        max_frames_per_traj=2000,
        total_frames=20000,
        device=_device,
        storing_device=_storing_device,
        pin_memory=False,
    )
    for _, d in enumerate(collector):
        assert _is_consistent_device_type(
            device, policy_device, storing_device, d.device.type
        )
        break

    collector.shutdown()

    ccollector = aSyncDataCollector(
        create_env_fn=env_fn,
        create_env_kwargs={"seed": seed},
        policy=policy,
        frames_per_batch=20,
        max_frames_per_traj=2000,
        total_frames=20000,
        device=_device,
        storing_device=_storing_device,
        pin_memory=False,
    )

    for _, d in enumerate(ccollector):
        assert _is_consistent_device_type(
            device, policy_device, storing_device, d.device.type
        )
        break

    ccollector.shutdown()


@pytest.mark.parametrize("num_env", [1, 2])
@pytest.mark.parametrize("env_name", ["conv", "vec"])
def test_concurrent_collector_consistency(num_env, env_name, seed=40):
    if num_env == 1:

        def env_fn(seed):
            env = make_make_env(env_name)()
            env.set_seed(seed)
            return env

    else:

        def env_fn(seed):
            env = ParallelEnv(
                num_workers=num_env,
                create_env_fn=make_make_env(env_name),
                create_env_kwargs=[{"seed": i} for i in range(seed, seed + num_env)],
            )
            return env

    policy = make_policy(env_name)

    collector = SyncDataCollector(
        create_env_fn=env_fn,
        create_env_kwargs={"seed": seed},
        policy=policy,
        frames_per_batch=20,
        max_frames_per_traj=2000,
        total_frames=20000,
        device="cpu",
        pin_memory=False,
    )
    for i, d in enumerate(collector):
        if i == 0:
            b1 = d
        elif i == 1:
            b2 = d
        else:
            break
    with pytest.raises(AssertionError):
        assert_allclose_td(b1, b2)
    collector.shutdown()

    ccollector = aSyncDataCollector(
        create_env_fn=env_fn,
        create_env_kwargs={"seed": seed},
        policy=policy,
        frames_per_batch=20,
        max_frames_per_traj=2000,
        total_frames=20000,
        pin_memory=False,
    )
    for i, d in enumerate(ccollector):
        if i == 0:
            b1c = d
        elif i == 1:
            b2c = d
        else:
            break
    with pytest.raises(AssertionError):
        assert_allclose_td(b1c, b2c)

    assert_allclose_td(b1c, b1)
    assert_allclose_td(b2c, b2)

    ccollector.shutdown()


@pytest.mark.skipif(not _has_gym, reason="gym library is not installed")
def test_collector_env_reset():
    torch.manual_seed(0)

    def make_env():
        return GymEnv(PONG_VERSIONED, frame_skip=4)

    env = SerialEnv(2, make_env)
    # env = SerialEnv(2, lambda: GymEnv("CartPole-v1", frame_skip=4))
    env.set_seed(0)
    collector = SyncDataCollector(
        env, total_frames=10000, frames_per_batch=10000, split_trajs=False
    )
    for _data in collector:
        continue
    steps = _data["collector", "step_count"]
    done = _data["done"].squeeze(-1)
    traj_ids = _data["collector", "traj_ids"]
    # we don't want just one done
    assert done.sum() > 3
    for i in traj_ids.unique(sorted=False):
        # check that after a done, the next step count is always 1
        assert (steps[traj_ids == i][0] == 1).all()
        # check that step counts are positive for not first elements of traj
        assert (steps[traj_ids == i][1:] > 1).all()
        # check that non-last elements of trajectories are not done
        assert (done[traj_ids == i][:-1] == 0).all()
    # check that split traj has a minimum total reward of -21 (for pong only)
    _data = split_trajectories(_data)
    assert _data["reward"].sum(-2).min() == -21


@pytest.mark.parametrize("num_env", [1, 2])
@pytest.mark.parametrize("env_name", ["vec"])
def test_collector_done_persist(num_env, env_name, seed=5):
    if num_env == 1:

        def env_fn(seed):
            env = MockSerialEnv(device="cpu")
            env.set_seed(seed)
            return env

    else:

        def env_fn(seed):
            def make_env(seed):
                env = MockSerialEnv(device="cpu")
                env.set_seed(seed)
                return env

            env = ParallelEnv(
                num_workers=num_env,
                create_env_fn=make_env,
                create_env_kwargs=[{"seed": i} for i in range(seed, seed + num_env)],
                allow_step_when_done=True,
            )
            env.set_seed(seed)
            return env

    policy = make_policy(env_name)

    collector = SyncDataCollector(
        create_env_fn=env_fn,
        create_env_kwargs={"seed": seed},
        policy=policy,
        frames_per_batch=200 * num_env,
        max_frames_per_traj=2000,
        total_frames=20000,
        device="cpu",
        pin_memory=False,
        reset_when_done=False,
    )
    for _, d in enumerate(collector):  # noqa
        break
    assert (d["done"].sum() >= 1).all()
    assert torch.unique(d["collector", "traj_ids"]).shape[0] == num_env

    del collector


@pytest.mark.parametrize("frames_per_batch", [200, 10])
@pytest.mark.parametrize("num_env", [1, 2])
@pytest.mark.parametrize("env_name", ["vec"])
def test_split_trajs(num_env, env_name, frames_per_batch, seed=5):
    if num_env == 1:

        def env_fn(seed):
            env = MockSerialEnv(device="cpu")
            env.set_seed(seed)
            return env

    else:

        def env_fn(seed):
            def make_env(seed):
                env = MockSerialEnv(device="cpu")
                env.set_seed(seed)
                return env

            env = SerialEnv(
                num_workers=num_env,
                create_env_fn=make_env,
                create_env_kwargs=[{"seed": i} for i in range(seed, seed + num_env)],
                allow_step_when_done=True,
            )
            env.set_seed(seed)
            return env

    policy = make_policy(env_name)

    collector = SyncDataCollector(
        create_env_fn=env_fn,
        create_env_kwargs={"seed": seed},
        policy=policy,
        frames_per_batch=frames_per_batch * num_env,
        max_frames_per_traj=2000,
        total_frames=20000,
        device="cpu",
        pin_memory=False,
        reset_when_done=True,
        split_trajs=True,
    )
    for _, d in enumerate(collector):  # noqa
        break

    assert d.ndimension() == 2
    assert d["collector", "mask"].shape == d.shape
    assert d["collector", "step_count"].shape == d.shape
    assert d["collector", "traj_ids"].shape == d.shape
    for traj in d.unbind(0):
        assert traj["collector", "traj_ids"].unique().numel() == 1
        assert (
            traj["collector", "step_count"][1:] - traj["collector", "step_count"][:-1]
            == 1
        ).all()

    del collector


# TODO: design a test that ensures that collectors are interrupted even if __del__ is not called
# @pytest.mark.parametrize("should_shutdown", [True, False])
# def test_shutdown_collector(should_shutdown, num_env=3, env_name="vec", seed=40):
#     def env_fn(seed):
#         env = ParallelEnv(
#             num_workers=num_env,
#             create_env_fn=make_make_env(env_name),
#             create_env_kwargs=[{"seed": i} for i in range(seed, seed + num_env)],
#         )
#         return env
#
#     policy = make_policy(env_name)
#
#     ccollector = aSyncDataCollector(
#         create_env_fn=env_fn,
#         create_env_kwargs={"seed": seed},
#         policy=policy,
#         frames_per_batch=20,
#         max_frames_per_traj=2000,
#         total_frames=20000,
#         pin_memory=False,
#     )
#     for i, d in enumerate(ccollector):
#         if i == 0:
#             b1c = d
#         elif i == 1:
#             b2c = d
#         else:
#             break
#     with pytest.raises(AssertionError):
#         assert_allclose_td(b1c, b2c)
#
#     if should_shutdown:
#         ccollector.shutdown()


@pytest.mark.parametrize("num_env", [1, 2])
@pytest.mark.parametrize("env_name", ["vec", "conv"])
def test_collector_batch_size(num_env, env_name, seed=100):
    if num_env == 3 and _os_is_windows:
        pytest.skip("Test timeout (> 10 min) on CI pipeline Windows machine with GPU")
    if num_env == 1:

        def env_fn():
            env = make_make_env(env_name)()
            return env

    else:

        def env_fn():
            env = ParallelEnv(
                num_workers=num_env, create_env_fn=make_make_env(env_name)
            )
            return env

    policy = make_policy(env_name)

    torch.manual_seed(0)
    np.random.seed(0)
    num_workers = 2
    frames_per_batch = 20
    ccollector = MultiaSyncDataCollector(
        create_env_fn=[env_fn for _ in range(num_workers)],
        policy=policy,
        frames_per_batch=frames_per_batch,
        max_frames_per_traj=1000,
        total_frames=frames_per_batch * 100,
        pin_memory=False,
    )
    ccollector.set_seed(seed)
    for i, b in enumerate(ccollector):
        assert b.numel() == -(-frames_per_batch // num_env) * num_env
        if i == 5:
            break
    ccollector.shutdown()

    ccollector = MultiSyncDataCollector(
        create_env_fn=[env_fn for _ in range(num_workers)],
        policy=policy,
        frames_per_batch=frames_per_batch,
        max_frames_per_traj=1000,
        total_frames=frames_per_batch * 100,
        pin_memory=False,
    )
    ccollector.set_seed(seed)
    for i, b in enumerate(ccollector):
        assert (
            b.numel()
            == -(-frames_per_batch // num_env // num_workers) * num_env * num_workers
        )
        if i == 5:
            break
    ccollector.shutdown()


@pytest.mark.parametrize("n_env_workers", [1, 3])
@pytest.mark.parametrize("batch_size", [(), (2, 4)])
@pytest.mark.parametrize("mask_env_batch_size", [None, (True, False, True)])
def test_collector_batch_size_with_env_batch_size(
    n_env_workers,
    batch_size,
    mask_env_batch_size,
    max_steps=5,
    n_collector_workers=4,
    seed=100,
):
    if n_env_workers == 3 and _os_is_windows:
        pytest.skip("Test timeout (> 10 min) on CI pipeline Windows machine with GPU")
    if n_env_workers == 1:
        env = lambda: CountingEnv(max_steps=max_steps, batch_size=batch_size)
        if mask_env_batch_size is not None:
            mask_env_batch_size = mask_env_batch_size[1:]
    else:
        env = lambda: ParallelEnv(
            num_workers=n_env_workers,
            create_env_fn=lambda: CountingEnv(
                max_steps=max_steps, batch_size=batch_size
            ),
        )
    new_batch_size = env().batch_size
    policy = TensorDictModule(
        nn.Linear(1, 1), in_keys=["observation"], out_keys=["action"]
    )
    torch.manual_seed(0)
    np.random.seed(0)

    env_unmasked_dims = [
        dim
        for i, dim in enumerate(new_batch_size)
        if mask_env_batch_size is not None and not mask_env_batch_size[i]
    ]
    n_batch_envs = max(
        1,
        prod(
            [
                dim
                for i, dim in enumerate(new_batch_size)
                if mask_env_batch_size is None or mask_env_batch_size[i]
            ]
        ),
    )
    frames_per_batch = n_collector_workers * n_batch_envs * n_env_workers * 5

    if mask_env_batch_size is not None and len(mask_env_batch_size) != len(
        new_batch_size
    ):
        with pytest.raises(RuntimeError):
            SyncDataCollector(
                create_env_fn=env,
                policy=policy,
                frames_per_batch=frames_per_batch,
                mask_env_batch_size=mask_env_batch_size,
                pin_memory=False,
            )
        return

    # Multi async no split traj
    ccollector = MultiaSyncDataCollector(
        create_env_fn=[env for _ in range(n_collector_workers)],
        policy=policy,
        frames_per_batch=frames_per_batch,
        mask_env_batch_size=mask_env_batch_size,
        pin_memory=False,
        split_trajs=False,
    )
    ccollector.set_seed(seed)
    for i, b in enumerate(ccollector):
        assert b.batch_size == torch.Size([frames_per_batch, *env_unmasked_dims])
        if i == 1:
            break
    ccollector.shutdown()

    # Multi async split traj
    ccollector = MultiaSyncDataCollector(
        create_env_fn=[env for _ in range(n_collector_workers)],
        policy=policy,
        frames_per_batch=frames_per_batch,
        max_frames_per_traj=max_steps,
        mask_env_batch_size=mask_env_batch_size,
        pin_memory=False,
        split_trajs=True,
    )
    ccollector.set_seed(seed)
    for i, b in enumerate(ccollector):
        assert b.batch_size == torch.Size(
            [
                b["collector", "traj_ids"].unique(sorted=False).shape[0],
                *env_unmasked_dims,
                max_steps,
            ]
        )
        if i == 1:
            break
    ccollector.shutdown()

    # Multi sync no split traj
    ccollector = MultiSyncDataCollector(
        create_env_fn=[env for _ in range(n_collector_workers)],
        policy=policy,
        frames_per_batch=frames_per_batch,
        mask_env_batch_size=mask_env_batch_size,
        pin_memory=False,
        split_trajs=False,
    )
    ccollector.set_seed(seed)
    for i, b in enumerate(ccollector):
        assert b.batch_size == torch.Size([frames_per_batch, *env_unmasked_dims])
        if i == 1:
            break
    ccollector.shutdown()

    # Multi sync split traj
    ccollector = MultiSyncDataCollector(
        create_env_fn=[env for _ in range(n_collector_workers)],
        policy=policy,
        frames_per_batch=frames_per_batch,
        max_frames_per_traj=max_steps,
        mask_env_batch_size=mask_env_batch_size,
        pin_memory=False,
        split_trajs=True,
    )
    ccollector.set_seed(seed)
    for i, b in enumerate(ccollector):
        assert b.batch_size == torch.Size(
            [
                b["collector", "traj_ids"].unique(sorted=False).shape[0],
                *env_unmasked_dims,
                max_steps,
            ]
        )
        if i == 1:
            break
    ccollector.shutdown()


@pytest.mark.parametrize("num_env", [1, 2])
@pytest.mark.parametrize("env_name", ["vec", "conv"])
def test_concurrent_collector_seed(num_env, env_name, seed=100):
    if num_env == 1:

        def env_fn():
            env = make_make_env(env_name)()
            return env

    else:

        def env_fn():
            env = ParallelEnv(
                num_workers=num_env, create_env_fn=make_make_env(env_name)
            )
            return env

    policy = make_policy(env_name)

    torch.manual_seed(0)
    np.random.seed(0)
    ccollector = aSyncDataCollector(
        create_env_fn=env_fn,
        create_env_kwargs={},
        policy=policy,
        frames_per_batch=20,
        max_frames_per_traj=20,
        total_frames=300,
        pin_memory=False,
    )
    ccollector.set_seed(seed)
    for i, data in enumerate(ccollector):
        if i == 0:
            b1 = data
            ccollector.set_seed(seed)
        elif i == 1:
            b2 = data
        elif i == 2:
            b3 = data
        else:
            break
    assert_allclose_td(b1, b2)
    with pytest.raises(AssertionError):
        assert_allclose_td(b1, b3)
    ccollector.shutdown()


@pytest.mark.parametrize("num_env", [1, 2])
@pytest.mark.parametrize("env_name", ["conv", "vec"])
def test_collector_consistency(num_env, env_name, seed=100):
    if num_env == 1:

        def env_fn(seed):
            env = make_make_env(env_name)()
            env.set_seed(seed)
            return env

    else:

        def env_fn(seed):
            env = ParallelEnv(
                num_workers=num_env,
                create_env_fn=make_make_env(env_name),
                create_env_kwargs=[{"seed": s} for s in generate_seeds(seed, num_env)],
            )
            return env

    policy = make_policy(env_name)

    torch.manual_seed(0)
    np.random.seed(0)

    # Get a single rollout with dummypolicy
    env = env_fn(seed)
    rollout1a = env.rollout(policy=policy, max_steps=20, auto_reset=True)
    env.set_seed(seed)
    rollout1b = env.rollout(policy=policy, max_steps=20, auto_reset=True)
    rollout2 = env.rollout(policy=policy, max_steps=20, auto_reset=True)
    assert_allclose_td(rollout1a, rollout1b)
    with pytest.raises(AssertionError):
        assert_allclose_td(rollout1a, rollout2)
    env.close()

    collector = SyncDataCollector(
        create_env_fn=env_fn,
        create_env_kwargs={"seed": seed},
        policy=policy,
        frames_per_batch=20 * num_env,
        max_frames_per_traj=20,
        total_frames=200,
        device="cpu",
        pin_memory=False,
    )
    collector_iter = iter(collector)
    b1 = next(collector_iter)
    b2 = next(collector_iter)
    with pytest.raises(AssertionError):
        assert_allclose_td(b1, b2)

    if num_env == 1:
        # rollouts collected through DataCollector are padded using pad_sequence, which introduces a first dimension
        rollout1a = rollout1a.unsqueeze(0)
    assert (
        rollout1a.batch_size == b1.batch_size
    ), f"got batch_size {rollout1a.batch_size} and {b1.batch_size}"

    assert_allclose_td(rollout1a, b1.select(*rollout1a.keys()))
    collector.shutdown()


@pytest.mark.parametrize("num_env", [1, 2])
@pytest.mark.parametrize("collector_class", [SyncDataCollector, aSyncDataCollector])
@pytest.mark.parametrize("env_name", ["conv", "vec"])
def test_traj_len_consistency(num_env, env_name, collector_class, seed=100):
    """Tests that various frames_per_batch lead to the same results."""

    if num_env == 1:

        def env_fn(seed):
            env = make_make_env(env_name)()
            env.set_seed(seed)
            return env

    else:

        def env_fn(seed):
            env = ParallelEnv(
                num_workers=num_env, create_env_fn=make_make_env(env_name)
            )
            env.set_seed(seed)
            return env

    max_frames_per_traj = 20

    policy = make_policy(env_name)

    def make_frames_per_batch(frames_per_batch):
        return -(-frames_per_batch // num_env) * num_env

    collector1 = collector_class(
        create_env_fn=env_fn,
        create_env_kwargs={"seed": seed},
        policy=policy,
        frames_per_batch=1 * num_env,
        max_frames_per_traj=2000,
        total_frames=2 * num_env * max_frames_per_traj,
        device="cpu",
        seed=seed,
        pin_memory=False,
    )
    count = 0
    data1 = []
    for d in collector1:
        data1.append(d)
        count += d.shape[1]
        if count > max_frames_per_traj:
            break

    data1 = torch.cat(data1, 1)
    data1 = data1[:, :max_frames_per_traj]

    collector1.shutdown()
    del collector1

    collector10 = collector_class(
        create_env_fn=env_fn,
        create_env_kwargs={"seed": seed},
        policy=policy,
        frames_per_batch=10 * num_env,
        max_frames_per_traj=20,
        total_frames=2 * num_env * max_frames_per_traj,
        device="cpu",
        seed=seed,
        pin_memory=False,
    )
    count = 0
    data10 = []
    for d in collector10:
        data10.append(d)
        count += d.shape[1]
        if count > max_frames_per_traj:
            break

    data10 = torch.cat(data10, 1)
    data10 = data10[:, :max_frames_per_traj]

    collector10.shutdown()
    del collector10

    collector20 = collector_class(
        create_env_fn=env_fn,
        create_env_kwargs={"seed": seed},
        policy=policy,
        frames_per_batch=20 * num_env,
        max_frames_per_traj=2000,
        total_frames=2 * num_env * max_frames_per_traj,
        device="cpu",
        seed=seed,
        pin_memory=False,
    )
    count = 0
    data20 = []
    for d in collector20:
        data20.append(d)
        count += d.shape[1]
        if count > max_frames_per_traj:
            break

    collector20.shutdown()
    del collector20
    data20 = torch.cat(data20, 1)
    data20 = data20[:, :max_frames_per_traj]

    assert_allclose_td(data1, data20)
    assert_allclose_td(data10, data20)


@pytest.mark.skipif(not _has_gym, reason="test designed with GymEnv")
@pytest.mark.parametrize("static_seed", [True, False])
def test_collector_vecnorm_envcreator(static_seed):
    """
    High level test of the following pipeline:
     (1) Design a function that creates an environment with VecNorm
     (2) Wrap that function in an EnvCreator to instantiate the shared tensordict
     (3) Create a ParallelEnv that dispatches this env across workers
     (4) Run several ParallelEnv synchronously
    The function tests that the tensordict gathered from the workers match at certain moments in time, and that they
    are modified after the collector is run for more steps.

    """
    from torchrl.envs.libs.gym import GymEnv

    num_envs = 4
    env_make = EnvCreator(lambda: TransformedEnv(GymEnv(PENDULUM_VERSIONED), VecNorm()))
    env_make = ParallelEnv(num_envs, env_make)

    policy = RandomPolicy(env_make.action_spec)
    num_data_collectors = 2
    c = MultiSyncDataCollector(
        [env_make] * num_data_collectors, policy=policy, total_frames=int(1e6)
    )

    init_seed = 0
    new_seed = c.set_seed(init_seed, static_seed=static_seed)
    if static_seed:
        assert new_seed == init_seed
    else:
        assert new_seed != init_seed

    seed = init_seed
    for _ in range(num_envs * num_data_collectors):
        seed = seed_generator(seed)
    if not static_seed:
        assert new_seed == seed
    else:
        assert new_seed != seed

    c_iter = iter(c)
    next(c_iter)
    next(c_iter)

    s = c.state_dict()

    td1 = s["worker0"]["env_state_dict"]["worker3"]["_extra_state"]["td"].clone()
    td2 = s["worker1"]["env_state_dict"]["worker0"]["_extra_state"]["td"].clone()
    assert (td1 == td2).all()

    next(c_iter)
    next(c_iter)

    s = c.state_dict()

    td3 = s["worker0"]["env_state_dict"]["worker3"]["_extra_state"]["td"].clone()
    td4 = s["worker1"]["env_state_dict"]["worker0"]["_extra_state"]["td"].clone()
    assert (td3 == td4).all()
    assert (td1 != td4).any()

    del c


@pytest.mark.parametrize("use_async", [False, True])
@pytest.mark.skipif(not torch.cuda.is_available(), reason="no cuda device found")
def test_update_weights(use_async):
    def create_env():
        return ContinuousActionVecMockEnv()

    n_actions = ContinuousActionVecMockEnv().action_spec.shape[-1]
    policy = SafeModule(
        torch.nn.LazyLinear(n_actions), in_keys=["observation"], out_keys=["action"]
    )
    policy(create_env().reset())

    collector_class = (
        MultiSyncDataCollector if not use_async else MultiaSyncDataCollector
    )
    collector = collector_class(
        [create_env] * 3,
        policy=policy,
        devices=[torch.device("cuda:0")] * 3,
        storing_devices=[torch.device("cuda:0")] * 3,
    )
    # collect state_dict
    state_dict = collector.state_dict()
    policy_state_dict = policy.state_dict()
    for worker in range(3):
        for k in state_dict[f"worker{worker}"]["policy_state_dict"]:
            torch.testing.assert_close(
                state_dict[f"worker{worker}"]["policy_state_dict"][k],
                policy_state_dict[k].cpu(),
            )

    # change policy weights
    for p in policy.parameters():
        p.data += torch.randn_like(p)

    # collect state_dict
    state_dict = collector.state_dict()
    policy_state_dict = policy.state_dict()
    # check they don't match
    for worker in range(3):
        for k in state_dict[f"worker{worker}"]["policy_state_dict"]:
            with pytest.raises(AssertionError):
                torch.testing.assert_close(
                    state_dict[f"worker{worker}"]["policy_state_dict"][k],
                    policy_state_dict[k].cpu(),
                )

    # update weights
    collector.update_policy_weights_()

    # collect state_dict
    state_dict = collector.state_dict()
    policy_state_dict = policy.state_dict()
    for worker in range(3):
        for k in state_dict[f"worker{worker}"]["policy_state_dict"]:
            torch.testing.assert_close(
                state_dict[f"worker{worker}"]["policy_state_dict"][k],
                policy_state_dict[k].cpu(),
            )

    collector.shutdown()
    del collector


@pytest.mark.parametrize(
    "collector_class",
    [MultiSyncDataCollector, MultiaSyncDataCollector, SyncDataCollector],
)
@pytest.mark.parametrize("exclude", [True, False])
def test_excluded_keys(collector_class, exclude):
    if not exclude and collector_class is not SyncDataCollector:
        pytest.skip("defining _exclude_private_keys is not possible")

    def make_env():
        return ContinuousActionVecMockEnv()

    dummy_env = make_env()
    obs_spec = dummy_env.observation_spec["observation"]
    policy_module = nn.Linear(obs_spec.shape[-1], dummy_env.action_spec.shape[-1])
    policy = Actor(policy_module, spec=dummy_env.action_spec)
    policy_explore = OrnsteinUhlenbeckProcessWrapper(policy)

    collector_kwargs = {
        "create_env_fn": make_env,
        "policy": policy_explore,
        "frames_per_batch": 30,
    }
    if collector_class is not SyncDataCollector:
        collector_kwargs["create_env_fn"] = [
            collector_kwargs["create_env_fn"] for _ in range(3)
        ]

    collector = collector_class(**collector_kwargs)
    collector._exclude_private_keys = exclude
    for b in collector:
        keys = b.keys()
        if exclude:
            assert not any(key.startswith("_") for key in keys)
        else:
            assert any(key.startswith("_") for key in keys)
        break
    collector.shutdown()
    dummy_env.close()


@pytest.mark.skipif(not _has_gym, reason="test designed with GymEnv")
@pytest.mark.parametrize(
    "collector_class",
    [
        MultiaSyncDataCollector,
        MultiSyncDataCollector,
        SyncDataCollector,
    ],
)
@pytest.mark.parametrize("init_random_frames", [0, 50])
@pytest.mark.parametrize("explicit_spec", [True, False])
def test_collector_output_keys(collector_class, init_random_frames, explicit_spec):
    from torchrl.envs.libs.gym import GymEnv

    out_features = 1
    hidden_size = 12
    total_frames = 200
    frames_per_batch = 20
    num_envs = 3

    net = LSTMNet(
        out_features,
        {"input_size": hidden_size, "hidden_size": hidden_size},
        {"out_features": hidden_size},
    )

    policy_kwargs = {
        "module": net,
        "in_keys": ["observation", "hidden1", "hidden2"],
        "out_keys": [
            "action",
            "hidden1",
            "hidden2",
            ("next", "hidden1"),
            ("next", "hidden2"),
        ],
    }
    if explicit_spec:
        hidden_spec = UnboundedContinuousTensorSpec((1, hidden_size))
        policy_kwargs["spec"] = CompositeSpec(
            action=UnboundedContinuousTensorSpec(),
            hidden1=hidden_spec,
            hidden2=hidden_spec,
            next=CompositeSpec(hidden1=hidden_spec, hidden2=hidden_spec),
        )

    policy = SafeModule(**policy_kwargs)

    env_maker = lambda: GymEnv(PENDULUM_VERSIONED)

    policy(env_maker().reset())

    collector_kwargs = {
        "create_env_fn": env_maker,
        "policy": policy,
        "total_frames": total_frames,
        "frames_per_batch": frames_per_batch,
        "init_random_frames": init_random_frames,
    }

    if collector_class is not SyncDataCollector:
        collector_kwargs["create_env_fn"] = [
            collector_kwargs["create_env_fn"] for _ in range(num_envs)
        ]

    collector = collector_class(**collector_kwargs)

    keys = {
        "action",
        "done",
        "collector",
        "hidden1",
        "hidden2",
        ("collector", "mask"),
        ("next", "hidden1"),
        ("next", "hidden2"),
        ("next", "observation"),
        "next",
        "observation",
        "reward",
        ("collector", "step_count"),
        ("collector", "traj_ids"),
    }
    b = next(iter(collector))

    assert set(b.keys(True)) == keys
    collector.shutdown()
    del collector


@pytest.mark.parametrize("device", ["cuda", "cpu"])
@pytest.mark.parametrize("storing_device", ["cuda", "cpu"])
@pytest.mark.skipif(not torch.cuda.is_available(), reason="no cuda device found")
def test_collector_device_combinations(device, storing_device):
    if (
        _os_is_windows
        and _python_is_3_10
        and storing_device == "cuda"
        and device == "cuda"
    ):
        pytest.skip("Windows fatal exception: access violation in torch.storage")

    def env_fn(seed):
        env = make_make_env("conv")()
        env.set_seed(seed)
        return env

    policy = dummypolicy_conv()

    collector = SyncDataCollector(
        create_env_fn=env_fn,
        create_env_kwargs={"seed": 0},
        policy=policy,
        frames_per_batch=20,
        max_frames_per_traj=2000,
        total_frames=20000,
        device=device,
        storing_device=storing_device,
        pin_memory=False,
    )
    batch = next(collector.iterator())
    assert batch.device == torch.device(storing_device)
    collector.shutdown()

    collector = MultiSyncDataCollector(
        create_env_fn=[
            env_fn,
        ],
        create_env_kwargs=[
            {"seed": 0},
        ],
        policy=policy,
        frames_per_batch=20,
        max_frames_per_traj=2000,
        total_frames=20000,
        devices=[
            device,
        ],
        storing_devices=[
            storing_device,
        ],
        pin_memory=False,
    )
    batch = next(collector.iterator())
    assert batch.device == torch.device(storing_device)
    collector.shutdown()

    collector = MultiaSyncDataCollector(
        create_env_fn=[
            env_fn,
        ],
        create_env_kwargs=[
            {"seed": 0},
        ],
        policy=policy,
        frames_per_batch=20,
        max_frames_per_traj=2000,
        total_frames=20000,
        devices=[
            device,
        ],
        storing_devices=[
            storing_device,
        ],
        pin_memory=False,
    )
    batch = next(collector.iterator())
    assert batch.device == torch.device(storing_device)
    collector.shutdown()


@pytest.mark.skipif(not _has_gym, reason="test designed with GymEnv")
@pytest.mark.parametrize(
    "collector_class",
    [
        SyncDataCollector,
        MultiaSyncDataCollector,
        MultiSyncDataCollector,
    ],
)
class TestAutoWrap:
    num_envs = 2

    @pytest.fixture
    def env_maker(self):
        from torchrl.envs.libs.gym import GymEnv

        return lambda: GymEnv(PENDULUM_VERSIONED)

    def _create_collector_kwargs(self, env_maker, collector_class, policy):
        collector_kwargs = {"create_env_fn": env_maker, "policy": policy}

        if collector_class is not SyncDataCollector:
            collector_kwargs["create_env_fn"] = [
                collector_kwargs["create_env_fn"] for _ in range(self.num_envs)
            ]

        return collector_kwargs

    @pytest.mark.parametrize("multiple_outputs", [False, True])
    def test_auto_wrap_modules(self, collector_class, multiple_outputs, env_maker):
        policy = WrappablePolicy(
            out_features=env_maker().action_spec.shape[-1],
            multiple_outputs=multiple_outputs,
        )
        collector = collector_class(
            **self._create_collector_kwargs(env_maker, collector_class, policy)
        )

        out_keys = ["action"]
        if multiple_outputs:
            out_keys.extend(f"output{i}" for i in range(1, 4))

        if collector_class is not SyncDataCollector:
            assert all(
                isinstance(p, TensorDictModule) for p in collector._policy_dict.values()
            )
            assert all(p.out_keys == out_keys for p in collector._policy_dict.values())
            assert all(p.module is policy for p in collector._policy_dict.values())
        else:
            assert isinstance(collector.policy, TensorDictModule)
            assert collector.policy.out_keys == out_keys
            assert collector.policy.module is policy

    def test_no_wrap_compatible_module(self, collector_class, env_maker):
        policy = TensorDictCompatiblePolicy(
            out_features=env_maker().action_spec.shape[-1]
        )

        collector = collector_class(
            **self._create_collector_kwargs(env_maker, collector_class, policy)
        )

        if collector_class is not SyncDataCollector:
            assert all(
                isinstance(p, TensorDictCompatiblePolicy)
                for p in collector._policy_dict.values()
            )
            assert all(
                p.out_keys == ["action"] for p in collector._policy_dict.values()
            )
            assert all(p is policy for p in collector._policy_dict.values())
        else:
            assert isinstance(collector.policy, TensorDictCompatiblePolicy)
            assert collector.policy.out_keys == ["action"]
            assert collector.policy is policy

    def test_auto_wrap_error(self, collector_class, env_maker):
        policy = UnwrappablePolicy(out_features=env_maker().action_spec.shape[-1])

        with pytest.raises(
            TypeError,
            match=(
                "Arguments to policy.forward are incompatible with entries in "
                "env.observation_spec."
            ),
        ):
            collector_class(
                **self._create_collector_kwargs(env_maker, collector_class, policy)
            )


@pytest.mark.parametrize("env_class", [CountingEnv, CountingBatchedEnv])
def test_initial_obs_consistency(env_class, seed=1):
    torch.manual_seed(seed)
    start_val = 4
    if env_class == CountingEnv:
        num_envs = 1
        env = CountingEnv(device="cpu", max_steps=8, start_val=start_val)
        max_steps = 8
    elif env_class == CountingBatchedEnv:
        num_envs = 2
        env = CountingBatchedEnv(
            device="cpu",
            batch_size=[num_envs],
            max_steps=torch.arange(num_envs) + 17,
            start_val=torch.ones([num_envs]) * start_val,
        )
        max_steps = env.max_steps.max().item()
    env.set_seed(seed)
    policy = lambda tensordict: tensordict.set(
        "action", torch.ones(tensordict.shape, dtype=torch.int)
    )
    collector = SyncDataCollector(
        create_env_fn=env,
        policy=policy,
        frames_per_batch=((max_steps - 3) * 2 + 2) * num_envs,  # at least two episodes
        split_trajs=False,
    )
    for _d in collector:
        break
    obs = _d["observation"].squeeze()
    if env_class == CountingEnv:
        arange_0 = start_val + torch.arange(max_steps - 3)
        arange = start_val + torch.arange(2)
        expected = torch.cat([arange_0, arange_0, arange]).float()
    else:
        # the first env has a shorter horizon than the second
        arange_0 = start_val + torch.arange(max_steps - 3 - 1)
        arange = start_val + torch.arange(start_val)
        expected_0 = torch.cat([arange_0, arange_0, arange]).float()
        arange_0 = start_val + torch.arange(max_steps - 3)
        arange = start_val + torch.arange(2)
        expected_1 = torch.cat([arange_0, arange_0, arange]).float()
        expected = torch.stack([expected_0, expected_1])
    assert torch.allclose(obs, expected)


def weight_reset(m):
    if isinstance(m, nn.Conv2d) or isinstance(m, nn.Linear):
        m.reset_parameters()


if __name__ == "__main__":
    args, unknown = argparse.ArgumentParser().parse_known_args()
    pytest.main([__file__, "--capture", "no", "--exitfirst"] + unknown)<|MERGE_RESOLUTION|>--- conflicted
+++ resolved
@@ -13,10 +13,7 @@
 from _utils_internal import generate_seeds, PENDULUM_VERSIONED, PONG_VERSIONED
 from mocking_classes import (
     ContinuousActionVecMockEnv,
-<<<<<<< HEAD
-=======
     CountingBatchedEnv,
->>>>>>> d65c4c69
     CountingEnv,
     DiscreteActionConvMockEnv,
     DiscreteActionConvPolicy,

--- conflicted
+++ resolved
@@ -2806,7 +2806,7 @@
         del collector, env
         assert assert_allclose_td(rbdata0, rbdata1)
 
-<<<<<<< HEAD
+    @pytest.mark.skipif(not _has_gym, reason="requires gym.")
     @pytest.mark.parametrize("replay_buffer_chunk", [False, True])
     @pytest.mark.parametrize("env_creator", [False, True])
     @pytest.mark.parametrize("storagetype", [LazyTensorStorage, LazyMemmapStorage])
@@ -2825,12 +2825,6 @@
                 )
             )
             action_spec = env.meta_data.specs["input_spec", "full_action_spec"]
-=======
-    @pytest.mark.skipif(not _has_gym, reason="requires gym.")
-    def test_collector_rb_multisync(self):
-        env = GymEnv(CARTPOLE_VERSIONED())
-        env.set_seed(0)
->>>>>>> b08ccc19
 
         if storagetype == LazyMemmapStorage:
             storagetype = functools.partial(LazyMemmapStorage, scratch_dir=tmpdir)
@@ -2863,6 +2857,7 @@
                 ).all(), steps_counts
                 assert (idsdiff >= 0).all()
 
+    @pytest.mark.skipif(not _has_gym, reason="requires gym.")
     @pytest.mark.parametrize("replay_buffer_chunk", [False, True])
     @pytest.mark.parametrize("env_creator", [False, True])
     @pytest.mark.parametrize("storagetype", [LazyTensorStorage, LazyMemmapStorage])
@@ -2882,20 +2877,9 @@
             )
             action_spec = env.meta_data.specs["input_spec", "full_action_spec"]
 
-<<<<<<< HEAD
         if storagetype == LazyMemmapStorage:
             storagetype = functools.partial(LazyMemmapStorage, scratch_dir=tmpdir)
         rb = ReplayBuffer(storage=storagetype(256), batch_size=5)
-=======
-    @pytest.mark.skipif(not _has_gym, reason="requires gym.")
-    def test_collector_rb_multiasync(self):
-        env = GymEnv(CARTPOLE_VERSIONED())
-        env.set_seed(0)
-
-        rb = ReplayBuffer(storage=LazyTensorStorage(256), batch_size=5)
-        rb.add(env.rand_step(env.reset()))
-        rb.empty()
->>>>>>> b08ccc19
 
         collector = MultiaSyncDataCollector(
             [env, env],

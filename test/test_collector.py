# Copyright (c) Meta Platforms, Inc. and affiliates.
#
# This source code is licensed under the MIT license found in the
# LICENSE file in the root directory of this source tree.

import argparse
import sys

import numpy as np
import pytest
import torch
from _utils_internal import generate_seeds, PENDULUM_VERSIONED, PONG_VERSIONED
from mocking_classes import (
    ContinuousActionVecMockEnv,
    CountingBatchedEnv,
    CountingEnv,
    CountingEnvCountPolicy,
    DiscreteActionConvMockEnv,
    DiscreteActionConvPolicy,
    DiscreteActionVecMockEnv,
    DiscreteActionVecPolicy,
    HeteroCountingEnv,
    HeteroCountingEnvPolicy,
    MockSerialEnv,
    NestedCountingEnv,
)
from tensordict.nn import TensorDictModule
from tensordict.tensordict import assert_allclose_td, TensorDict
from torch import nn
from torchrl._utils import prod, seed_generator
from torchrl.collectors import aSyncDataCollector, SyncDataCollector
from torchrl.collectors.collectors import (
    _Interruptor,
    MultiaSyncDataCollector,
    MultiSyncDataCollector,
    RandomPolicy,
)
from torchrl.collectors.utils import split_trajectories
from torchrl.data import CompositeSpec, UnboundedContinuousTensorSpec
from torchrl.envs import (
    EnvBase,
    EnvCreator,
    InitTracker,
    ParallelEnv,
    SerialEnv,
    StepCounter,
)
from torchrl.envs.libs.gym import _has_gym, GymEnv
from torchrl.envs.transforms import TransformedEnv, VecNorm
from torchrl.modules import Actor, LSTMNet, OrnsteinUhlenbeckProcessWrapper, SafeModule

# torch.set_default_dtype(torch.double)
_os_is_windows = sys.platform == "win32"
_python_is_3_10 = sys.version_info.major == 3 and sys.version_info.minor == 10
_python_is_3_7 = sys.version_info.major == 3 and sys.version_info.minor == 7
_os_is_osx = sys.platform == "darwin"


class WrappablePolicy(nn.Module):
    def __init__(self, out_features: int, multiple_outputs: bool = False):
        super().__init__()
        self.multiple_outputs = multiple_outputs
        self.linear = nn.LazyLinear(out_features)

    def forward(self, observation):
        output = self.linear(observation)
        if self.multiple_outputs:
            return output, output.sum(), output.min(), output.max()
        return self.linear(observation)


class TensorDictCompatiblePolicy(nn.Module):
    def __init__(self, out_features: int):
        super().__init__()
        self.in_keys = ["observation"]
        self.out_keys = ["action"]
        self.linear = nn.LazyLinear(out_features)

    def forward(self, tensordict):
        return TensorDict(
            {self.out_keys[0]: self.linear(tensordict.get(self.in_keys[0]))},
            [],
        )


class UnwrappablePolicy(nn.Module):
    def __init__(self, out_features: int):
        super().__init__()
        self.linear = nn.LazyLinear(out_features)

    def forward(self, observation, other_stuff):
        return self.linear(observation), other_stuff.sum()


class ParametricPolicyNet(nn.Module):
    def __init__(self):
        super().__init__()
        self.param = torch.nn.Parameter(torch.randn(1, requires_grad=True))

    def forward(self, obs):
        max_obs = (obs == obs.max(dim=-1, keepdim=True)[0]).cumsum(-1).argmax(-1)
        k = obs.shape[-1]
        max_obs = (max_obs + 1) % k
        action = torch.nn.functional.one_hot(max_obs, k)
        return action


class ParametricPolicy(Actor):
    def __init__(self):
        super().__init__(
            ParametricPolicyNet(),
            in_keys=["observation"],
        )


def make_make_env(env_name="conv"):
    def make_transformed_env(seed=None):
        if env_name == "conv":
            env = DiscreteActionConvMockEnv()
        elif env_name == "vec":
            env = DiscreteActionVecMockEnv()
        if seed is not None:
            env.set_seed(seed)
        return env

    return make_transformed_env


def dummypolicy_vec():
    policy = DiscreteActionVecPolicy()
    return policy


def dummypolicy_conv():
    policy = DiscreteActionConvPolicy()
    return policy


def make_policy(env):
    if env == "conv":
        return dummypolicy_conv()
    elif env == "vec":
        return dummypolicy_vec()
    else:
        raise NotImplementedError


def _is_consistent_device_type(
    device_type, policy_device_type, storing_device_type, tensordict_device_type
):
    if storing_device_type is None:
        if device_type is None:
            if policy_device_type is None:
                return tensordict_device_type == "cpu"

            return tensordict_device_type == policy_device_type

        return tensordict_device_type == device_type

    return tensordict_device_type == storing_device_type


@pytest.mark.skipif(
    _os_is_windows and _python_is_3_10,
    reason="Windows Access Violation in torch.multiprocessing / BrokenPipeError in multiprocessing.connection",
)
@pytest.mark.parametrize("num_env", [2])
@pytest.mark.parametrize("device", ["cuda", "cpu", None])
@pytest.mark.parametrize("policy_device", ["cuda", "cpu", None])
@pytest.mark.parametrize("storing_device", ["cuda", "cpu", None])
def test_output_device_consistency(
    num_env, device, policy_device, storing_device, seed=40
):
    if (
        device == "cuda" or policy_device == "cuda" or storing_device == "cuda"
    ) and not torch.cuda.is_available():
        pytest.skip("cuda is not available")

    if _os_is_windows and _python_is_3_7:
        if device == "cuda" and policy_device == "cuda" and device is None:
            pytest.skip(
                "BrokenPipeError in multiprocessing.connection with Python 3.7 on Windows"
            )

    _device = "cuda:0" if device == "cuda" else device
    _policy_device = "cuda:0" if policy_device == "cuda" else policy_device
    _storing_device = "cuda:0" if storing_device == "cuda" else storing_device

    if num_env == 1:

        def env_fn(seed):
            env = make_make_env("vec")()
            env.set_seed(seed)
            return env

    else:

        def env_fn(seed):
            # 1226: faster execution
            # env = ParallelEnv(
            env = SerialEnv(
                num_workers=num_env,
                create_env_fn=make_make_env("vec"),
                create_env_kwargs=[{"seed": i} for i in range(seed, seed + num_env)],
            )
            return env

    if _policy_device is None:
        policy = make_policy("vec")
    else:
        policy = ParametricPolicy().to(torch.device(_policy_device))

    collector = SyncDataCollector(
        create_env_fn=env_fn,
        create_env_kwargs={"seed": seed},
        policy=policy,
        frames_per_batch=20,
        max_frames_per_traj=2000,
        total_frames=20000,
        device=_device,
        storing_device=_storing_device,
    )
    for _, d in enumerate(collector):
        assert _is_consistent_device_type(
            device, policy_device, storing_device, d.device.type
        )
        break
    assert d.names[-1] == "time"

    collector.shutdown()

    ccollector = aSyncDataCollector(
        create_env_fn=env_fn,
        create_env_kwargs={"seed": seed},
        policy=policy,
        frames_per_batch=20,
        max_frames_per_traj=2000,
        total_frames=20000,
        device=_device,
        storing_device=_storing_device,
    )

    for _, d in enumerate(ccollector):
        assert _is_consistent_device_type(
            device, policy_device, storing_device, d.device.type
        )
        break
    assert d.names[-1] == "time"

    ccollector.shutdown()


@pytest.mark.parametrize("num_env", [1, 2])
@pytest.mark.parametrize("env_name", ["conv", "vec"])
def test_concurrent_collector_consistency(num_env, env_name, seed=40):
    if num_env == 1:

        def env_fn(seed):
            env = make_make_env(env_name)()
            env.set_seed(seed)
            return env

    else:

        def env_fn(seed):
            env = ParallelEnv(
                num_workers=num_env,
                create_env_fn=make_make_env(env_name),
                create_env_kwargs=[{"seed": i} for i in range(seed, seed + num_env)],
            )
            return env

    policy = make_policy(env_name)

    collector = SyncDataCollector(
        create_env_fn=env_fn,
        create_env_kwargs={"seed": seed},
        policy=policy,
        frames_per_batch=20,
        max_frames_per_traj=2000,
        total_frames=20000,
        device="cpu",
    )
    for i, d in enumerate(collector):
        if i == 0:
            b1 = d
        elif i == 1:
            b2 = d
        else:
            break
    assert d.names[-1] == "time"
    with pytest.raises(AssertionError):
        assert_allclose_td(b1, b2)
    collector.shutdown()

    ccollector = aSyncDataCollector(
        create_env_fn=env_fn,
        create_env_kwargs={"seed": seed},
        policy=policy,
        frames_per_batch=20,
        max_frames_per_traj=2000,
        total_frames=20000,
    )
    for i, d in enumerate(ccollector):
        if i == 0:
            b1c = d
        elif i == 1:
            b2c = d
        else:
            break
    assert d.names[-1] == "time"
    with pytest.raises(AssertionError):
        assert_allclose_td(b1c, b2c)

    assert_allclose_td(b1c, b1)
    assert_allclose_td(b2c, b2)

    ccollector.shutdown()


@pytest.mark.skipif(not _has_gym, reason="gym library is not installed")
def test_collector_env_reset():
    torch.manual_seed(0)

    def make_env():
        return TransformedEnv(GymEnv(PONG_VERSIONED, frame_skip=4), StepCounter())

    env = SerialEnv(2, make_env)
    # env = SerialEnv(2, lambda: GymEnv("CartPole-v1", frame_skip=4))
    env.set_seed(0)
    collector = SyncDataCollector(
        env, policy=None, total_frames=10000, frames_per_batch=10000, split_trajs=False
    )
    for _data in collector:
        continue
    steps = _data["next", "step_count"][..., 1:, :]
    done = _data["next", "done"][..., :-1, :]
    # we don't want just one done
    assert done.sum() > 3
    # check that after a done, the next step count is always 1
    assert (steps[done] == 1).all()
    # check that if the env is not done, the next step count is > 1
    assert (steps[~done] > 1).all()
    # check that if step is 1, then the env was done before
    assert (steps == 1)[done].all()
    # check that split traj has a minimum total reward of -21 (for pong only)
    _data = split_trajectories(_data, prefix="collector")
    assert _data["next", "reward"].sum(-2).min() == -21


@pytest.mark.parametrize("num_env", [1, 2])
@pytest.mark.parametrize("env_name", ["vec"])
def test_collector_done_persist(num_env, env_name, seed=5):
    if num_env == 1:

        def env_fn(seed):
            env = MockSerialEnv(device="cpu")
            env.set_seed(seed)
            return env

    else:

        def env_fn(seed):
            def make_env(seed):
                env = MockSerialEnv(device="cpu")
                env.set_seed(seed)
                return env

            env = ParallelEnv(
                num_workers=num_env,
                create_env_fn=make_env,
                create_env_kwargs=[{"seed": i} for i in range(seed, seed + num_env)],
                allow_step_when_done=True,
            )
            env.set_seed(seed)
            return env

    policy = make_policy(env_name)

    collector = SyncDataCollector(
        create_env_fn=env_fn,
        create_env_kwargs={"seed": seed},
        policy=policy,
        frames_per_batch=200 * num_env,
        max_frames_per_traj=2000,
        total_frames=20000,
        device="cpu",
        reset_when_done=False,
    )
    for _, d in enumerate(collector):  # noqa
        break

    assert (d["done"].sum(-2) >= 1).all()
    assert torch.unique(d["collector", "traj_ids"], dim=-1).shape[-1] == 1

    del collector


@pytest.mark.parametrize("frames_per_batch", [200, 10])
@pytest.mark.parametrize("num_env", [1, 2])
@pytest.mark.parametrize("env_name", ["vec"])
def test_split_trajs(num_env, env_name, frames_per_batch, seed=5):
    if num_env == 1:

        def env_fn(seed):
            env = MockSerialEnv(device="cpu")
            env.set_seed(seed)
            return env

    else:

        def env_fn(seed):
            def make_env(seed):
                env = MockSerialEnv(device="cpu")
                env.set_seed(seed)
                return env

            env = SerialEnv(
                num_workers=num_env,
                create_env_fn=make_env,
                create_env_kwargs=[{"seed": i} for i in range(seed, seed + num_env)],
                allow_step_when_done=True,
            )
            env.set_seed(seed)
            return env

    policy = make_policy(env_name)

    collector = SyncDataCollector(
        create_env_fn=env_fn,
        create_env_kwargs={"seed": seed},
        policy=policy,
        frames_per_batch=frames_per_batch * num_env,
        max_frames_per_traj=2000,
        total_frames=20000,
        device="cpu",
        reset_when_done=True,
        split_trajs=True,
    )
    for _, d in enumerate(collector):  # noqa
        break

    assert d.ndimension() == 2
    assert d["collector", "mask"].shape == d.shape
    assert d["next", "step_count"].shape == d["next", "done"].shape
    assert d["collector", "traj_ids"].shape == d.shape
    for traj in d.unbind(0):
        assert traj["collector", "traj_ids"].unique().numel() == 1
        assert (
            traj["next", "step_count"][1:] - traj["next", "step_count"][:-1] == 1
        ).all()

    del collector


# TODO: design a test that ensures that collectors are interrupted even if __del__ is not called
# @pytest.mark.parametrize("should_shutdown", [True, False])
# def test_shutdown_collector(should_shutdown, num_env=3, env_name="vec", seed=40):
#     def env_fn(seed):
#         env = ParallelEnv(
#             num_workers=num_env,
#             create_env_fn=make_make_env(env_name),
#             create_env_kwargs=[{"seed": i} for i in range(seed, seed + num_env)],
#         )
#         return env
#
#     policy = make_policy(env_name)
#
#     ccollector = aSyncDataCollector(
#         create_env_fn=env_fn,
#         create_env_kwargs={"seed": seed},
#         policy=policy,
#         frames_per_batch=20,
#         max_frames_per_traj=2000,
#         total_frames=20000,
#     )
#     for i, d in enumerate(ccollector):
#         if i == 0:
#             b1c = d
#         elif i == 1:
#             b2c = d
#         else:
#             break
#     with pytest.raises(AssertionError):
#         assert_allclose_td(b1c, b2c)
#
#     if should_shutdown:
#         ccollector.shutdown()


@pytest.mark.parametrize("num_env", [2])
@pytest.mark.parametrize(
    "env_name",
    [
        "vec",
    ],
)  # 1226: for efficiency, we just test vec, not "conv"
def test_collector_batch_size(
    num_env, env_name, seed=100, num_workers=2, frames_per_batch=20
):
    """Tests that there are 'frames_per_batch' frames in each batch of a collection."""
    if num_env == 3 and _os_is_windows:
        pytest.skip("Test timeout (> 10 min) on CI pipeline Windows machine with GPU")
    if num_env == 1:

        def env_fn():
            env = make_make_env(env_name)()
            return env

    else:

        def env_fn():
            # 1226: For efficiency, we don't use Parallel but Serial
            # env = ParallelEnv(
            env = SerialEnv(num_workers=num_env, create_env_fn=make_make_env(env_name))
            return env

    policy = make_policy(env_name)

    torch.manual_seed(0)
    np.random.seed(0)

    ccollector = MultiaSyncDataCollector(
        create_env_fn=[env_fn for _ in range(num_workers)],
        policy=policy,
        frames_per_batch=frames_per_batch,
        max_frames_per_traj=1000,
        total_frames=frames_per_batch * 100,
    )
    ccollector.set_seed(seed)
    for i, b in enumerate(ccollector):
        assert b.numel() == -(-frames_per_batch // num_env) * num_env
        if i == 5:
            break
    assert b.names[-1] == "time"
    ccollector.shutdown()

    ccollector = MultiSyncDataCollector(
        create_env_fn=[env_fn for _ in range(num_workers)],
        policy=policy,
        frames_per_batch=frames_per_batch,
        max_frames_per_traj=1000,
        total_frames=frames_per_batch * 100,
    )
    ccollector.set_seed(seed)
    for i, b in enumerate(ccollector):
        assert (
            b.numel()
            == -(-frames_per_batch // num_env // num_workers) * num_env * num_workers
        )
        if i == 5:
            break
    assert b.names[-1] == "time"
    ccollector.shutdown()


@pytest.mark.parametrize("num_env", [1, 2])
@pytest.mark.parametrize("env_name", ["vec", "conv"])
def test_concurrent_collector_seed(num_env, env_name, seed=100):
    if num_env == 1:

        def env_fn():
            env = make_make_env(env_name)()
            return env

    else:

        def env_fn():
            env = ParallelEnv(
                num_workers=num_env, create_env_fn=make_make_env(env_name)
            )
            return env

    policy = make_policy(env_name)

    torch.manual_seed(0)
    np.random.seed(0)
    ccollector = aSyncDataCollector(
        create_env_fn=env_fn,
        create_env_kwargs={},
        policy=policy,
        frames_per_batch=20,
        max_frames_per_traj=20,
        total_frames=300,
    )
    ccollector.set_seed(seed)
    for i, data in enumerate(ccollector):
        if i == 0:
            b1 = data
            ccollector.set_seed(seed)
        elif i == 1:
            b2 = data
        elif i == 2:
            b3 = data
        else:
            break
    assert_allclose_td(b1, b2)
    with pytest.raises(AssertionError):
        assert_allclose_td(b1, b3)
    ccollector.shutdown()


@pytest.mark.parametrize("num_env", [1, 2])
@pytest.mark.parametrize("env_name", ["conv", "vec"])
def test_collector_consistency(num_env, env_name, seed=100):
    """Tests that a rollout gathered with env.rollout matches one gathered with the collector."""
    if num_env == 1:

        def env_fn(seed):
            env = make_make_env(env_name)()
            env.set_seed(seed)
            return env

    else:

        def env_fn(seed):
            env = ParallelEnv(
                num_workers=num_env,
                create_env_fn=make_make_env(env_name),
                create_env_kwargs=[{"seed": s} for s in generate_seeds(seed, num_env)],
            )
            return env

    policy = make_policy(env_name)

    torch.manual_seed(0)
    np.random.seed(0)

    # Get a single rollout with dummypolicy
    env = env_fn(seed)
    rollout1a = env.rollout(policy=policy, max_steps=20, auto_reset=True)
    env.set_seed(seed)
    rollout1b = env.rollout(policy=policy, max_steps=20, auto_reset=True)
    rollout2 = env.rollout(policy=policy, max_steps=20, auto_reset=True)
    assert_allclose_td(rollout1a, rollout1b)
    with pytest.raises(AssertionError):
        assert_allclose_td(rollout1a, rollout2)
    env.close()

    collector = SyncDataCollector(
        create_env_fn=env_fn,
        create_env_kwargs={"seed": seed},
        policy=policy,
        frames_per_batch=20 * num_env,
        max_frames_per_traj=20,
        total_frames=200,
        device="cpu",
    )
    collector_iter = iter(collector)
    b1 = next(collector_iter)
    b2 = next(collector_iter)
    with pytest.raises(AssertionError):
        assert_allclose_td(b1, b2)

    # if num_env == 1:
    #     # rollouts collected through DataCollector are padded using pad_sequence, which introduces a first dimension
    #     rollout1a = rollout1a.unsqueeze(0)
    assert (
        rollout1a.batch_size == b1.batch_size
    ), f"got batch_size {rollout1a.batch_size} and {b1.batch_size}"

    assert_allclose_td(rollout1a, b1.select(*rollout1a.keys(True, True)))
    collector.shutdown()


@pytest.mark.parametrize("num_env", [1, 2])
@pytest.mark.parametrize(
    "collector_class",
    [
        SyncDataCollector,
    ],
)  # aSyncDataCollector])
@pytest.mark.parametrize("env_name", ["vec"])  # 1226: removing "conv" for efficiency
def test_traj_len_consistency(num_env, env_name, collector_class, seed=100):
    """Tests that various frames_per_batch lead to the same results."""

    if num_env == 1:

        def env_fn(seed):
            env = make_make_env(env_name)()
            env.set_seed(seed)
            return env

    else:

        def env_fn(seed):
            env = ParallelEnv(
                num_workers=num_env, create_env_fn=make_make_env(env_name)
            )
            env.set_seed(seed)
            return env

    max_frames_per_traj = 20

    policy = make_policy(env_name)

    collector1 = collector_class(
        create_env_fn=env_fn,
        create_env_kwargs={"seed": seed},
        policy=policy,
        frames_per_batch=1 * num_env,
        max_frames_per_traj=2000,
        total_frames=2 * num_env * max_frames_per_traj,
        device="cpu",
    )
    collector1.set_seed(seed)
    count = 0
    data1 = []
    for d in collector1:
        data1.append(d)
        count += d.shape[-1]
        if count > max_frames_per_traj:
            break

    data1 = torch.cat(data1, d.ndim - 1)
    data1 = data1[..., :max_frames_per_traj]

    collector1.shutdown()
    del collector1

    collector10 = collector_class(
        create_env_fn=env_fn,
        create_env_kwargs={"seed": seed},
        policy=policy,
        frames_per_batch=10 * num_env,
        max_frames_per_traj=2000,
        total_frames=2 * num_env * max_frames_per_traj,
        device="cpu",
    )
    collector10.set_seed(seed)
    count = 0
    data10 = []
    for d in collector10:
        data10.append(d)
        count += d.shape[-1]
        if count > max_frames_per_traj:
            break

    data10 = torch.cat(data10, data1.ndim - 1)
    data10 = data10[..., :max_frames_per_traj]

    collector10.shutdown()
    del collector10

    collector20 = collector_class(
        create_env_fn=env_fn,
        create_env_kwargs={"seed": seed},
        policy=policy,
        frames_per_batch=20 * num_env,
        max_frames_per_traj=2000,
        total_frames=2 * num_env * max_frames_per_traj,
        device="cpu",
    )
    collector20.set_seed(seed)
    count = 0
    data20 = []
    for d in collector20:
        data20.append(d)
        count += d.shape[-1]
        if count > max_frames_per_traj:
            break

    collector20.shutdown()
    del collector20
    data20 = torch.cat(data20, data1.ndim - 1)
    data20 = data20[..., :max_frames_per_traj]

    assert_allclose_td(data1, data20)
    assert_allclose_td(data10, data20)


@pytest.mark.skipif(not _has_gym, reason="test designed with GymEnv")
@pytest.mark.parametrize("static_seed", [True, False])
def test_collector_vecnorm_envcreator(static_seed):
    """
    High level test of the following pipeline:
     (1) Design a function that creates an environment with VecNorm
     (2) Wrap that function in an EnvCreator to instantiate the shared tensordict
     (3) Create a ParallelEnv that dispatches this env across workers
     (4) Run several ParallelEnv synchronously
    The function tests that the tensordict gathered from the workers match at certain moments in time, and that they
    are modified after the collector is run for more steps.

    """
    from torchrl.envs.libs.gym import GymEnv

    num_envs = 4
    env_make = EnvCreator(lambda: TransformedEnv(GymEnv(PENDULUM_VERSIONED), VecNorm()))
    env_make = ParallelEnv(num_envs, env_make)

    policy = RandomPolicy(env_make.action_spec)
    num_data_collectors = 2
    c = MultiSyncDataCollector(
        [env_make] * num_data_collectors, policy=policy, total_frames=int(1e6)
    )

    init_seed = 0
    new_seed = c.set_seed(init_seed, static_seed=static_seed)
    if static_seed:
        assert new_seed == init_seed
    else:
        assert new_seed != init_seed

    seed = init_seed
    for _ in range(num_envs * num_data_collectors):
        seed = seed_generator(seed)
    if not static_seed:
        assert new_seed == seed
    else:
        assert new_seed != seed

    c_iter = iter(c)
    next(c_iter)
    next(c_iter)

    s = c.state_dict()

    td1 = s["worker0"]["env_state_dict"]["worker3"]["_extra_state"]["td"].clone()
    td2 = s["worker1"]["env_state_dict"]["worker0"]["_extra_state"]["td"].clone()
    assert (td1 == td2).all()

    next(c_iter)
    next(c_iter)

    s = c.state_dict()

    td3 = s["worker0"]["env_state_dict"]["worker3"]["_extra_state"]["td"].clone()
    td4 = s["worker1"]["env_state_dict"]["worker0"]["_extra_state"]["td"].clone()
    assert (td3 == td4).all()
    assert (td1 != td4).any()

    del c


@pytest.mark.parametrize("use_async", [False, True])
@pytest.mark.skipif(not torch.cuda.is_available(), reason="no cuda device found")
def test_update_weights(use_async):
    def create_env():
        return ContinuousActionVecMockEnv()

    n_actions = ContinuousActionVecMockEnv().action_spec.shape[-1]
    policy = SafeModule(
        torch.nn.LazyLinear(n_actions), in_keys=["observation"], out_keys=["action"]
    )
    policy(create_env().reset())

    collector_class = (
        MultiSyncDataCollector if not use_async else MultiaSyncDataCollector
    )
    collector = collector_class(
        [create_env] * 3,
        policy=policy,
        devices=[torch.device("cuda:0")] * 3,
        storing_devices=[torch.device("cuda:0")] * 3,
    )
    # collect state_dict
    state_dict = collector.state_dict()
    policy_state_dict = policy.state_dict()
    for worker in range(3):
        for k in state_dict[f"worker{worker}"]["policy_state_dict"]:
            torch.testing.assert_close(
                state_dict[f"worker{worker}"]["policy_state_dict"][k],
                policy_state_dict[k].cpu(),
            )

    # change policy weights
    for p in policy.parameters():
        p.data += torch.randn_like(p)

    # collect state_dict
    state_dict = collector.state_dict()
    policy_state_dict = policy.state_dict()
    # check they don't match
    for worker in range(3):
        for k in state_dict[f"worker{worker}"]["policy_state_dict"]:
            with pytest.raises(AssertionError):
                torch.testing.assert_close(
                    state_dict[f"worker{worker}"]["policy_state_dict"][k],
                    policy_state_dict[k].cpu(),
                )

    # update weights
    collector.update_policy_weights_()

    # collect state_dict
    state_dict = collector.state_dict()
    policy_state_dict = policy.state_dict()
    for worker in range(3):
        for k in state_dict[f"worker{worker}"]["policy_state_dict"]:
            torch.testing.assert_close(
                state_dict[f"worker{worker}"]["policy_state_dict"][k],
                policy_state_dict[k].cpu(),
            )

    collector.shutdown()
    del collector


@pytest.mark.parametrize(
    "collector_class",
    [MultiSyncDataCollector, MultiaSyncDataCollector, SyncDataCollector],
)
@pytest.mark.parametrize("exclude", [True, False])
def test_excluded_keys(collector_class, exclude):
    if not exclude and collector_class is not SyncDataCollector:
        pytest.skip("defining _exclude_private_keys is not possible")

    def make_env():
        return ContinuousActionVecMockEnv()

    dummy_env = make_env()
    obs_spec = dummy_env.observation_spec["observation"]
    policy_module = nn.Linear(obs_spec.shape[-1], dummy_env.action_spec.shape[-1])
    policy = Actor(policy_module, spec=dummy_env.action_spec)
    policy_explore = OrnsteinUhlenbeckProcessWrapper(policy)

    collector_kwargs = {
        "create_env_fn": make_env,
        "policy": policy_explore,
        "frames_per_batch": 30,
        "total_frames": -1,
    }
    if collector_class is not SyncDataCollector:
        collector_kwargs["create_env_fn"] = [
            collector_kwargs["create_env_fn"] for _ in range(3)
        ]

    collector = collector_class(**collector_kwargs)
    collector._exclude_private_keys = exclude
    for b in collector:
        keys = b.keys()
        if exclude:
            assert not any(key.startswith("_") for key in keys)
        else:
            assert any(key.startswith("_") for key in keys)
        break
    collector.shutdown()
    dummy_env.close()


@pytest.mark.skipif(not _has_gym, reason="test designed with GymEnv")
@pytest.mark.parametrize(
    "collector_class",
    [
        SyncDataCollector,
        MultiaSyncDataCollector,
        MultiSyncDataCollector,
    ],
)
@pytest.mark.parametrize("init_random_frames", [50])  # 1226: faster execution
@pytest.mark.parametrize(
    "explicit_spec,split_trajs", [[True, True], [False, False]]
)  # 1226: faster execution
def test_collector_output_keys(
    collector_class, init_random_frames, explicit_spec, split_trajs
):
    from torchrl.envs.libs.gym import GymEnv

    out_features = 1
    hidden_size = 12
    total_frames = 200
    frames_per_batch = 20
    num_envs = 3

    net = LSTMNet(
        out_features,
        {"input_size": hidden_size, "hidden_size": hidden_size},
        {"out_features": hidden_size},
    )

    policy_kwargs = {
        "module": net,
        "in_keys": ["observation", "hidden1", "hidden2"],
        "out_keys": [
            "action",
            "hidden1",
            "hidden2",
            ("next", "hidden1"),
            ("next", "hidden2"),
        ],
    }
    if explicit_spec:
        hidden_spec = UnboundedContinuousTensorSpec((1, hidden_size))
        policy_kwargs["spec"] = CompositeSpec(
            action=UnboundedContinuousTensorSpec(),
            hidden1=hidden_spec,
            hidden2=hidden_spec,
            next=CompositeSpec(hidden1=hidden_spec, hidden2=hidden_spec),
        )

    policy = SafeModule(**policy_kwargs)

    env_maker = lambda: GymEnv(PENDULUM_VERSIONED)

    policy(env_maker().reset())

    collector_kwargs = {
        "create_env_fn": env_maker,
        "policy": policy,
        "total_frames": total_frames,
        "frames_per_batch": frames_per_batch,
        "init_random_frames": init_random_frames,
        "split_trajs": split_trajs,
    }

    if collector_class is not SyncDataCollector:
        collector_kwargs["create_env_fn"] = [
            collector_kwargs["create_env_fn"] for _ in range(num_envs)
        ]

    collector = collector_class(**collector_kwargs)

    keys = {
        "action",
        "done",
        "collector",
        "hidden1",
        "hidden2",
        ("next", "hidden1"),
        ("next", "hidden2"),
        ("next", "observation"),
        ("next", "done"),
        ("next", "reward"),
        "next",
        "observation",
        ("collector", "traj_ids"),
    }
    if split_trajs:
        keys.add(("collector", "mask"))
    b = next(iter(collector))

    assert set(b.keys(True)) == keys
    collector.shutdown()
    del collector


@pytest.mark.parametrize("device", ["cuda", "cpu"])
@pytest.mark.parametrize("storing_device", ["cuda", "cpu"])
@pytest.mark.skipif(not torch.cuda.is_available(), reason="no cuda device found")
def test_collector_device_combinations(device, storing_device):
    if (
        _os_is_windows
        and _python_is_3_10
        and storing_device == "cuda"
        and device == "cuda"
    ):
        pytest.skip("Windows fatal exception: access violation in torch.storage")

    def env_fn(seed):
        env = make_make_env("conv")()
        env.set_seed(seed)
        return env

    policy = dummypolicy_conv()

    collector = SyncDataCollector(
        create_env_fn=env_fn,
        create_env_kwargs={"seed": 0},
        policy=policy,
        frames_per_batch=20,
        max_frames_per_traj=2000,
        total_frames=20000,
        device=device,
        storing_device=storing_device,
    )
    batch = next(collector.iterator())
    assert batch.device == torch.device(storing_device)
    collector.shutdown()

    collector = MultiSyncDataCollector(
        create_env_fn=[
            env_fn,
        ],
        create_env_kwargs=[
            {"seed": 0},
        ],
        policy=policy,
        frames_per_batch=20,
        max_frames_per_traj=2000,
        total_frames=20000,
        devices=[
            device,
        ],
        storing_devices=[
            storing_device,
        ],
    )
    batch = next(collector.iterator())
    assert batch.device == torch.device(storing_device)
    collector.shutdown()

    collector = MultiaSyncDataCollector(
        create_env_fn=[
            env_fn,
        ],
        create_env_kwargs=[
            {"seed": 0},
        ],
        policy=policy,
        frames_per_batch=20,
        max_frames_per_traj=2000,
        total_frames=20000,
        devices=[
            device,
        ],
        storing_devices=[
            storing_device,
        ],
    )
    batch = next(collector.iterator())
    assert batch.device == torch.device(storing_device)
    collector.shutdown()


@pytest.mark.skipif(not _has_gym, reason="test designed with GymEnv")
@pytest.mark.parametrize(
    "collector_class",
    [
        SyncDataCollector,
        MultiaSyncDataCollector,
        MultiSyncDataCollector,
    ],
)
class TestAutoWrap:
    num_envs = 2

    @pytest.fixture
    def env_maker(self):
        from torchrl.envs.libs.gym import GymEnv

        return lambda: GymEnv(PENDULUM_VERSIONED)

    def _create_collector_kwargs(self, env_maker, collector_class, policy):
        collector_kwargs = {
            "create_env_fn": env_maker,
            "policy": policy,
            "frames_per_batch": 200,
            "total_frames": -1,
        }

        if collector_class is not SyncDataCollector:
            collector_kwargs["create_env_fn"] = [
                collector_kwargs["create_env_fn"] for _ in range(self.num_envs)
            ]

        return collector_kwargs

    @pytest.mark.parametrize("multiple_outputs", [False, True])
    def test_auto_wrap_modules(self, collector_class, multiple_outputs, env_maker):
        policy = WrappablePolicy(
            out_features=env_maker().action_spec.shape[-1],
            multiple_outputs=multiple_outputs,
        )
        collector = collector_class(
            **self._create_collector_kwargs(env_maker, collector_class, policy)
        )

        out_keys = ["action"]
        if multiple_outputs:
            out_keys.extend(f"output{i}" for i in range(1, 4))

        if collector_class is not SyncDataCollector:
            assert all(
                isinstance(p, TensorDictModule) for p in collector._policy_dict.values()
            )
            assert all(p.out_keys == out_keys for p in collector._policy_dict.values())
            assert all(p.module is policy for p in collector._policy_dict.values())
        else:
            assert isinstance(collector.policy, TensorDictModule)
            assert collector.policy.out_keys == out_keys
            assert collector.policy.module is policy

    def test_no_wrap_compatible_module(self, collector_class, env_maker):
        policy = TensorDictCompatiblePolicy(
            out_features=env_maker().action_spec.shape[-1]
        )
        policy(env_maker().reset())

        collector = collector_class(
            **self._create_collector_kwargs(env_maker, collector_class, policy)
        )

        if collector_class is not SyncDataCollector:
            assert all(
                isinstance(p, TensorDictCompatiblePolicy)
                for p in collector._policy_dict.values()
            )
            assert all(
                p.out_keys == ["action"] for p in collector._policy_dict.values()
            )
            assert all(p is policy for p in collector._policy_dict.values())
        else:
            assert isinstance(collector.policy, TensorDictCompatiblePolicy)
            assert collector.policy.out_keys == ["action"]
            assert collector.policy is policy

    def test_auto_wrap_error(self, collector_class, env_maker):
        policy = UnwrappablePolicy(out_features=env_maker().action_spec.shape[-1])

        with pytest.raises(
            TypeError,
            match=(r"Arguments to policy.forward are incompatible with entries in"),
        ):
            collector_class(
                **self._create_collector_kwargs(env_maker, collector_class, policy)
            )


@pytest.mark.parametrize("env_class", [CountingEnv, CountingBatchedEnv])
def test_initial_obs_consistency(env_class, seed=1):
    # non regression test on #938
    torch.manual_seed(seed)
    start_val = 4
    if env_class == CountingEnv:
        num_envs = 1
        env = CountingEnv(device="cpu", max_steps=8, start_val=start_val)
        max_steps = 8
    elif env_class == CountingBatchedEnv:
        num_envs = 2
        env = CountingBatchedEnv(
            device="cpu",
            batch_size=[num_envs],
            max_steps=torch.arange(num_envs) + 17,
            start_val=torch.ones([num_envs]) * start_val,
        )
        max_steps = env.max_steps.max().item()
    env.set_seed(seed)
    policy = lambda tensordict: tensordict.set(
        "action", torch.ones(tensordict.shape, dtype=torch.int)
    )
    collector = SyncDataCollector(
        create_env_fn=env,
        policy=policy,
        frames_per_batch=((max_steps - 3) * 2 + 2) * num_envs,  # at least two episodes
        split_trajs=False,
        total_frames=-1,
    )
    for _d in collector:
        break
    obs = _d["observation"].squeeze()
    if env_class == CountingEnv:
        arange_0 = start_val + torch.arange(max_steps - 3)
        arange = start_val + torch.arange(2)
        expected = torch.cat([arange_0, arange_0, arange])
    else:
        # the first env has a shorter horizon than the second
        arange_0 = start_val + torch.arange(max_steps - 3 - 1)
        arange = start_val + torch.arange(start_val)
        expected_0 = torch.cat([arange_0, arange_0, arange])
        arange_0 = start_val + torch.arange(max_steps - 3)
        arange = start_val + torch.arange(2)
        expected_1 = torch.cat([arange_0, arange_0, arange])
        expected = torch.stack([expected_0, expected_1])
    assert torch.allclose(obs, expected.to(obs.dtype))


def weight_reset(m):
    if isinstance(m, nn.Conv2d) or isinstance(m, nn.Linear):
        m.reset_parameters()


@pytest.mark.skipif(_os_is_osx, reason="Queue.qsize does not work on osx.")
class TestPreemptiveThreshold:
    @pytest.mark.parametrize("env_name", ["conv", "vec"])
    def test_sync_collector_interruptor_mechanism(self, env_name, seed=100):
        def env_fn(seed):
            env = make_make_env(env_name)()
            env.set_seed(seed)
            return env

        policy = make_policy(env_name)
        interruptor = _Interruptor()
        interruptor.start_collection()

        collector = SyncDataCollector(
            create_env_fn=env_fn,
            create_env_kwargs={"seed": seed},
            policy=policy,
            frames_per_batch=50,
            total_frames=200,
            device="cpu",
            interruptor=interruptor,
            split_trajs=False,
        )

        interruptor.stop_collection()
        for batch in collector:
            assert batch["collector"]["traj_ids"][0] != -1
            assert batch["collector"]["traj_ids"][1] == -1

    @pytest.mark.parametrize(
        "env_name", ["vec"]
    )  # 1226: removing "conv" for efficiency
    def test_multisync_collector_interruptor_mechanism(self, env_name, seed=100):
        frames_per_batch = 800

        def env_fn(seed):
            env = make_make_env(env_name)()
            env.set_seed(seed)
            return env

        policy = make_policy(env_name)

        collector = MultiSyncDataCollector(
            create_env_fn=[env_fn] * 4,
            create_env_kwargs=[{"seed": seed}] * 4,
            policy=policy,
            total_frames=800,
            max_frames_per_traj=50,
            frames_per_batch=frames_per_batch,
            init_random_frames=-1,
            reset_at_each_iter=False,
            devices="cpu",
            storing_devices="cpu",
            split_trajs=False,
            preemptive_threshold=0.0,  # stop after one iteration
        )

        for batch in collector:
            trajectory_ids = batch["collector"]["traj_ids"]
            trajectory_ids_mask = trajectory_ids != -1  # valid frames mask
            assert trajectory_ids[trajectory_ids_mask].numel() < frames_per_batch


def test_maxframes_error():
    env = TransformedEnv(CountingEnv(), StepCounter(2))
    _ = SyncDataCollector(
        env, RandomPolicy(env.action_spec), total_frames=10_000, frames_per_batch=1000
    )
    with pytest.raises(ValueError):
        _ = SyncDataCollector(
            env,
            RandomPolicy(env.action_spec),
            total_frames=10_000,
            frames_per_batch=1000,
            max_frames_per_traj=2,
        )


def test_reset_heterogeneous_envs():
    env1 = lambda: TransformedEnv(CountingEnv(), StepCounter(2))
    env2 = lambda: TransformedEnv(CountingEnv(), StepCounter(3))
    env = SerialEnv(2, [env1, env2])
    c = SyncDataCollector(
        env, RandomPolicy(env.action_spec), total_frames=10_000, frames_per_batch=1000
    )
    for data in c:  # noqa: B007
        break
    assert (
        data[0]["next", "truncated"].squeeze()
        == torch.tensor([False, True]).repeat(250)[:500]
    ).all()
    assert (
        data[1]["next", "truncated"].squeeze()
        == torch.tensor([False, False, True]).repeat(168)[:500]
    ).all()


class TestNestedEnvsCollector:
    def test_multi_collector_nested_env_consistency(self, seed=1):
        env = NestedCountingEnv()
        torch.manual_seed(seed)
        env_fn = lambda: TransformedEnv(env, InitTracker())
        policy = CountingEnvCountPolicy(env.action_spec, env.action_key)

        ccollector = MultiaSyncDataCollector(
            create_env_fn=[env_fn],
            policy=policy,
            frames_per_batch=20,
            total_frames=100,
            device="cpu",
        )
        for i, d in enumerate(ccollector):
            if i == 0:
                c1 = d
            elif i == 1:
                c2 = d
            else:
                break
        assert d.names[-1] == "time"
        with pytest.raises(AssertionError):
            assert_allclose_td(c1, c2)
        ccollector.shutdown()

        ccollector = MultiSyncDataCollector(
            create_env_fn=[env_fn],
            policy=policy,
            frames_per_batch=20,
            total_frames=100,
            device="cpu",
        )
        for i, d in enumerate(ccollector):
            if i == 0:
                d1 = d
            elif i == 1:
                d2 = d
            else:
                break
        assert d.names[-1] == "time"
        with pytest.raises(AssertionError):
            assert_allclose_td(d1, d2)
        ccollector.shutdown()

        assert_allclose_td(c1, d1)
        assert_allclose_td(c2, d2)

    @pytest.mark.parametrize("nested_obs_action", [True, False])
    @pytest.mark.parametrize("nested_done", [True, False])
    @pytest.mark.parametrize("nested_reward", [True, False])
    def test_collector_nested_env_combinations(
        self,
        nested_obs_action,
        nested_done,
        nested_reward,
        seed=1,
        frames_per_batch=20,
    ):
        env = NestedCountingEnv(
            nest_reward=nested_reward,
            nest_done=nested_done,
            nest_obs_action=nested_obs_action,
        )
        torch.manual_seed(seed)
        policy = CountingEnvCountPolicy(env.action_spec, env.action_key)
        ccollector = SyncDataCollector(
            create_env_fn=env,
            policy=policy,
            frames_per_batch=frames_per_batch,
            total_frames=100,
            device="cpu",
        )

        for _td in ccollector:
            break
        ccollector.shutdown()

    @pytest.mark.parametrize("batch_size", [(), (5,), (5, 2)])
    def test_nested_env_dims(self, batch_size, nested_dim=5, frames_per_batch=20):
        from mocking_classes import CountingEnvCountPolicy, NestedCountingEnv

        env = NestedCountingEnv(batch_size=batch_size, nested_dim=nested_dim)
        env_fn = lambda: NestedCountingEnv(batch_size=batch_size, nested_dim=nested_dim)
        torch.manual_seed(0)
        policy = CountingEnvCountPolicy(env.action_spec, env.action_key)
        policy(env.reset())
        ccollector = SyncDataCollector(
            create_env_fn=env_fn,
            policy=policy,
            frames_per_batch=frames_per_batch,
            total_frames=100,
            device="cpu",
        )

        for _td in ccollector:
            break
        ccollector.shutdown()

        assert ("data", "reward") not in _td.keys(True)
        assert _td.batch_size == (*batch_size, frames_per_batch // prod(batch_size))
        assert _td["data"].batch_size == (
            *batch_size,
            frames_per_batch // prod(batch_size),
            nested_dim,
        )
        assert _td["next", "data"].batch_size == (
            *batch_size,
            frames_per_batch // prod(batch_size),
            nested_dim,
        )


class TestHetEnvsCollector:
    @pytest.mark.parametrize("batch_size", [(), (2,), (2, 1)])
    @pytest.mark.parametrize("frames_per_batch", [4, 8, 16])
    def test_collector_het_env(self, batch_size, frames_per_batch, seed=1, max_steps=4):
        batch_size = torch.Size(batch_size)
        env = HeteroCountingEnv(max_steps=max_steps - 1, batch_size=batch_size)
        torch.manual_seed(seed)
        policy = HeteroCountingEnvPolicy(env.input_spec["_action_spec"])
        ccollector = SyncDataCollector(
            create_env_fn=env,
            policy=policy,
            frames_per_batch=frames_per_batch,
            total_frames=100,
            device="cpu",
        )

        for _td in ccollector:
            break
        ccollector.shutdown()
        collected_frames = frames_per_batch // batch_size.numel()

        for i in range(env.n_nested_dim):
            if collected_frames >= max_steps:
                agent_obs = _td["lazy"][(0,) * len(batch_size)][..., i][f"tensor_{i}"]
                for _ in range(i + 1):
                    agent_obs = agent_obs.mean(-1)
                assert (
                    agent_obs
                    == torch.arange(max_steps).repeat(collected_frames // max_steps)
                ).all()  # Check reset worked
            assert (_td["lazy"][..., i]["action"] == 1).all()

<<<<<<< HEAD
    def test_multi_collector_nested_env_consistency(
=======
    def test_multi_collector_het_env_consistency(
>>>>>>> 7b21e526
        self, seed=1, frames_per_batch=20, batch_dim=10
    ):
        env = HeteroCountingEnv(max_steps=3, batch_size=(batch_dim,))
        torch.manual_seed(seed)
        env_fn = lambda: TransformedEnv(env, InitTracker())
        policy = HeteroCountingEnvPolicy(env.input_spec["_action_spec"])

        ccollector = MultiaSyncDataCollector(
            create_env_fn=[env_fn],
            policy=policy,
            frames_per_batch=frames_per_batch,
            total_frames=100,
            device="cpu",
        )
        for i, d in enumerate(ccollector):
            if i == 0:
                c1 = d
            elif i == 1:
                c2 = d
            else:
                break
        assert d.names[-1] == "time"
        with pytest.raises(AssertionError):
            assert_allclose_td(c1, c2)
        ccollector.shutdown()

        ccollector = MultiSyncDataCollector(
            create_env_fn=[env_fn],
            policy=policy,
            frames_per_batch=frames_per_batch,
            total_frames=100,
            device="cpu",
        )
        for i, d in enumerate(ccollector):
            if i == 0:
                d1 = d
            elif i == 1:
                d2 = d
            else:
                break
        assert d.names[-1] == "time"
        with pytest.raises(AssertionError):
            assert_allclose_td(d1, d2)
        ccollector.shutdown()

        assert_allclose_td(c1, d1)
        assert_allclose_td(c2, d2)


@pytest.mark.skipif(not torch.cuda.device_count(), reason="No casting if no cuda")
class TestUpdateParams:
    class DummyEnv(EnvBase):
        def __init__(self, device, batch_size=[]):  # noqa: B006
            super().__init__(batch_size=batch_size, device=device)
            self.state = torch.zeros(self.batch_size, device=device)
            self.observation_spec = CompositeSpec(
                state=UnboundedContinuousTensorSpec(shape=(), device=device)
            )
            self.action_spec = UnboundedContinuousTensorSpec(
                shape=batch_size, device=device
            )
            self.reward_spec = UnboundedContinuousTensorSpec(
                shape=(*batch_size, 1), device=device
            )

        def _step(
            self,
            tensordict,
        ):
            action = tensordict.get("action")
            self.state += action
            return TensorDict(
                {
                    "next": {
                        "state": self.state.clone(),
                        "reward": self.reward_spec.zero(),
                        "done": self.done_spec.zero(),
                    }
                },
                self.batch_size,
            )

        def _reset(self, tensordict=None):
            self.state.zero_()
            return TensorDict({"state": self.state.clone()}, self.batch_size)

        def _set_seed(self, seed):
            return seed

    class Policy(nn.Module):
        def __init__(self):
            super().__init__()
            self.param = nn.Parameter(torch.zeros(()))
            self.register_buffer("buf", torch.zeros(()))
            self.in_keys = []
            self.out_keys = ["action"]

        def forward(self, td):
            td["action"] = (self.param + self.buf).expand(td.shape)
            return td

    @pytest.mark.parametrize(
        "collector", [MultiSyncDataCollector, MultiaSyncDataCollector]
    )
    @pytest.mark.parametrize("give_weights", [True, False])
    @pytest.mark.parametrize(
        "policy_device,env_device",
        [
            ["cpu", "cuda"],
            ["cuda", "cpu"],
            # ["cpu", "cuda:0"],  # 1226: faster execution
            # ["cuda:0", "cpu"],
            # ["cuda", "cuda:0"],
            # ["cuda:0", "cuda"],
        ],
    )
    def test_param_sync(self, give_weights, collector, policy_device, env_device):
        policy = TestUpdateParams.Policy().to(policy_device)

        env = EnvCreator(lambda: TestUpdateParams.DummyEnv(device=env_device))
        device = env().device
        env = [env]
        col = collector(
            env, policy, device=device, total_frames=200, frames_per_batch=10
        )
        try:
            for i, data in enumerate(col):
                if i == 0:
                    assert (data["action"] == 0).all()
                    # update policy
                    policy.param.data += 1
                    policy.buf.data += 2
                    if give_weights:
                        d = dict(policy.named_parameters())
                        d.update(policy.named_buffers())
                        p_w = TensorDict(d, [])
                    else:
                        p_w = None
                    col.update_policy_weights_(p_w)
                elif i == 20:
                    if (data["action"] == 1).all():
                        raise RuntimeError("Failed to update buffer")
                    elif (data["action"] == 2).all():
                        raise RuntimeError("Failed to update params")
                    elif (data["action"] == 0).all():
                        raise RuntimeError("Failed to update params and buffers")
                    assert (data["action"] == 3).all()
        finally:
            col.shutdown()


if __name__ == "__main__":
    args, unknown = argparse.ArgumentParser().parse_known_args()
    pytest.main([__file__, "--capture", "no", "--exitfirst"] + unknown)<|MERGE_RESOLUTION|>--- conflicted
+++ resolved
@@ -488,7 +488,7 @@
 #         ccollector.shutdown()
 
 
-@pytest.mark.parametrize("num_env", [2])
+@pytest.mark.parametrize("num_env", [1, 2])
 @pytest.mark.parametrize(
     "env_name",
     [
@@ -1292,6 +1292,7 @@
         "env_name", ["vec"]
     )  # 1226: removing "conv" for efficiency
     def test_multisync_collector_interruptor_mechanism(self, env_name, seed=100):
+
         frames_per_batch = 800
 
         def env_fn(seed):
@@ -1501,11 +1502,7 @@
                 ).all()  # Check reset worked
             assert (_td["lazy"][..., i]["action"] == 1).all()
 
-<<<<<<< HEAD
-    def test_multi_collector_nested_env_consistency(
-=======
     def test_multi_collector_het_env_consistency(
->>>>>>> 7b21e526
         self, seed=1, frames_per_batch=20, batch_dim=10
     ):
         env = HeteroCountingEnv(max_steps=3, batch_size=(batch_dim,))

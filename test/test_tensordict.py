# Copyright (c) Meta Platforms, Inc. and affiliates.
#
# This source code is licensed under the MIT license found in the
# LICENSE file in the root directory of this source tree.

import argparse
import os.path
import re

import pytest
import torch
from _utils_internal import get_available_devices
from torch import multiprocessing as mp
from torchrl import prod
from torchrl.data import SavedTensorDict, TensorDict, MemmapTensor
from torchrl.data.tensordict.tensordict import (
    assert_allclose_td,
    LazyStackedTensorDict,
    stack as stack_td,
    pad,
    _TensorDict,
)
from torchrl.data.tensordict.utils import _getitem_batch_size, convert_ellipsis_to_idx


@pytest.mark.parametrize("device", get_available_devices())
def test_tensordict_set(device):
    torch.manual_seed(1)
    td = TensorDict({}, batch_size=(4, 5))
    td.set("key1", torch.randn(4, 5, device=device))
    assert td.device == torch.device(device)
    # by default inplace:
    with pytest.raises(RuntimeError):
        td.set("key1", torch.randn(5, 5, device=device))

    # robust to dtype casting
    td.set_("key1", torch.ones(4, 5, device=device, dtype=torch.double))
    assert (td.get("key1") == 1).all()

    # robust to device casting
    td.set("key_device", torch.ones(4, 5, device="cpu", dtype=torch.double))
    assert td.get("key_device").device == torch.device(device)

    with pytest.raises(
        AttributeError, match="for populating tensordict with new key-value pair"
    ):
        td.set_("smartypants", torch.ones(4, 5, device="cpu", dtype=torch.double))
    # test set_at_
    td.set("key2", torch.randn(4, 5, 6, device=device))
    x = torch.randn(6, device=device)
    td.set_at_("key2", x, (2, 2))
    assert (td.get("key2")[2, 2] == x).all()

    # test set_at_ with dtype casting
    x = torch.randn(6, dtype=torch.double, device=device)
    td.set_at_("key2", x, (2, 2))  # robust to dtype casting
    torch.testing.assert_allclose(td.get("key2")[2, 2], x.to(torch.float))

    td.set("key1", torch.zeros(4, 5, dtype=torch.double, device=device), inplace=True)
    assert (td.get("key1") == 0).all()
    td.set(
        "key1",
        torch.randn(4, 5, 1, 2, dtype=torch.double, device=device),
        inplace=False,
    )
    assert td._tensordict_meta["key1"].shape == td._tensordict["key1"].shape


def test_pad():
    dim0_left, dim0_right, dim1_left, dim1_right = [0, 1, 0, 2]
    td = TensorDict(
        {
            "a": torch.ones(3, 4, 1),
            "b": torch.zeros(3, 4, 1, 1),
        },
        batch_size=[3, 4],
    )

    padded_td = pad(td, [dim0_left, dim0_right, dim1_left, dim1_right], value=0.0)

    expected_a = torch.cat([torch.ones(3, 4, 1), torch.zeros(1, 4, 1)], dim=0)
    expected_a = torch.cat([expected_a, torch.zeros(4, 2, 1)], dim=1)

    assert padded_td["a"].shape == (4, 6, 1)
    assert padded_td["b"].shape == (4, 6, 1, 1)
    assert torch.equal(padded_td["a"], expected_a)
    padded_td._check_batch_size()


@pytest.mark.parametrize("device", get_available_devices())
def test_stack(device):
    torch.manual_seed(1)
    tds_list = [TensorDict(source={}, batch_size=(4, 5)) for _ in range(3)]
    tds = stack_td(tds_list, 0, contiguous=False)
    assert tds[0] is tds_list[0]

    td = TensorDict(
        source={"a": torch.randn(4, 5, 3, device=device)}, batch_size=(4, 5)
    )
    td_list = list(td)
    td_reconstruct = stack_td(td_list, 0)
    assert td_reconstruct.batch_size == td.batch_size
    assert (td_reconstruct == td).all()


@pytest.mark.parametrize("device", get_available_devices())
def test_tensordict_indexing(device):
    torch.manual_seed(1)
    td = TensorDict({}, batch_size=(4, 5))
    td.set("key1", torch.randn(4, 5, 1, device=device))
    td.set("key2", torch.randn(4, 5, 6, device=device, dtype=torch.double))

    td_select = td[2, 2]
    td_select._check_batch_size()

    td_select = td[2, :2]
    td_select._check_batch_size()

    td_select = td[None, :2]
    td_select._check_batch_size()

    td_reconstruct = stack_td([_td for _td in td], 0, contiguous=False)
    assert (
        td_reconstruct == td
    ).all(), f"td and td_reconstruct differ, got {td} and {td_reconstruct}"

    superlist = [stack_td([__td for __td in _td], 0, contiguous=False) for _td in td]
    td_reconstruct = stack_td(superlist, 0, contiguous=False)
    assert (
        td_reconstruct == td
    ).all(), f"td and td_reconstruct differ, got {td == td_reconstruct}"

    x = torch.randn(4, 5, device=device)
    td = TensorDict(
        source={"key1": torch.zeros(3, 4, 5, device=device)},
        batch_size=[3, 4],
    )
    td[0].set_("key1", x)
    torch.testing.assert_allclose(td.get("key1")[0], x)
    torch.testing.assert_allclose(td.get("key1")[0], td[0].get("key1"))

    y = torch.randn(3, 5, device=device)
    td[:, 0].set_("key1", y)
    torch.testing.assert_allclose(td.get("key1")[:, 0], y)
    torch.testing.assert_allclose(td.get("key1")[:, 0], td[:, 0].get("key1"))


@pytest.mark.parametrize("device", get_available_devices())
def test_subtensordict_construction(device):
    torch.manual_seed(1)
    td = TensorDict({}, batch_size=(4, 5))
    val1 = torch.randn(4, 5, 1, device=device)
    val2 = torch.randn(4, 5, 6, dtype=torch.double, device=device)
    val1_copy = val1.clone()
    val2_copy = val2.clone()
    td.set("key1", val1)
    td.set("key2", val2)
    std1 = td.get_sub_tensordict(2)
    std2 = std1.get_sub_tensordict(2)
    idx = (2, 2)
    std_control = td.get_sub_tensordict(idx)
    assert (std_control.get("key1") == std2.get("key1")).all()
    assert (std_control.get("key2") == std2.get("key2")).all()

    # write values
    with pytest.raises(RuntimeError, match="is prohibited for existing tensors"):
        std_control.set("key1", torch.randn(1, device=device))
    with pytest.raises(RuntimeError, match="is prohibited for existing tensors"):
        std_control.set("key2", torch.randn(6, device=device, dtype=torch.double))

    subval1 = torch.randn(1, device=device)
    subval2 = torch.randn(6, device=device, dtype=torch.double)
    std_control.set_("key1", subval1)
    std_control.set_("key2", subval2)
    assert (val1_copy[idx] != subval1).all()
    assert (td.get("key1")[idx] == subval1).all()
    assert (td.get("key1")[1, 1] == val1_copy[1, 1]).all()

    assert (val2_copy[idx] != subval2).all()
    assert (td.get("key2")[idx] == subval2).all()
    assert (td.get("key2")[1, 1] == val2_copy[1, 1]).all()

    assert (std_control.get("key1") == std2.get("key1")).all()
    assert (std_control.get("key2") == std2.get("key2")).all()

    assert std_control.get_parent_tensordict() is td
    assert (
        std_control.get_parent_tensordict()
        is std2.get_parent_tensordict().get_parent_tensordict()
    )


@pytest.mark.parametrize("device", get_available_devices())
def test_mask_td(device):
    torch.manual_seed(1)
    d = {
        "key1": torch.randn(4, 5, 6, device=device),
        "key2": torch.randn(4, 5, 10, device=device),
    }
    mask = torch.zeros(4, 5, dtype=torch.bool, device=device).bernoulli_()
    td = TensorDict(batch_size=(4, 5), source=d)
    td_masked = torch.masked_select(td, mask)
    assert len(td_masked.get("key1")) == td_masked.shape[0]


@pytest.mark.parametrize("device", get_available_devices())
def test_unbind_td(device):
    torch.manual_seed(1)
    d = {
        "key1": torch.randn(4, 5, 6, device=device),
        "key2": torch.randn(4, 5, 10, device=device),
    }
    td = TensorDict(batch_size=(4, 5), source=d)
    td_unbind = torch.unbind(td, dim=1)
    assert (
        td_unbind[0].batch_size == td[:, 0].batch_size
    ), f"got {td_unbind[0].batch_size} and {td[:, 0].batch_size}"


@pytest.mark.parametrize("device", get_available_devices())
def test_cat_td(device):
    torch.manual_seed(1)
    d = {
        "key1": torch.randn(4, 5, 6, device=device),
        "key2": torch.randn(4, 5, 10, device=device),
    }
    td1 = TensorDict(batch_size=(4, 5), source=d)
    d = {
        "key1": torch.randn(4, 10, 6, device=device),
        "key2": torch.randn(4, 10, 10, device=device),
    }
    td2 = TensorDict(batch_size=(4, 10), source=d)

    td_cat = torch.cat([td1, td2], 1)
    assert td_cat.batch_size == torch.Size([4, 15])
    d = {"key1": torch.randn(4, 15, 6), "key2": torch.randn(4, 15, 10)}
    td_out = TensorDict(batch_size=(4, 15), source=d)
    torch.cat([td1, td2], 1, out=td_out)
    assert td_out.batch_size == torch.Size([4, 15])


@pytest.mark.parametrize("device", get_available_devices())
def test_expand(device):
    torch.manual_seed(1)
    d = {
        "key1": torch.randn(4, 5, 6, device=device),
        "key2": torch.randn(4, 5, 10, device=device),
    }
    td1 = TensorDict(batch_size=(4, 5), source=d)
    td2 = td1.expand(3, 7)
    assert td2.batch_size == torch.Size([3, 7, 4, 5])
    assert td2.get("key1").shape == torch.Size([3, 7, 4, 5, 6])
    assert td2.get("key2").shape == torch.Size([3, 7, 4, 5, 10])


@pytest.mark.parametrize("device", get_available_devices())
def test_squeeze(device):
    torch.manual_seed(1)
    d = {
        "key1": torch.randn(4, 5, 6, device=device),
        "key2": torch.randn(4, 5, 10, device=device),
    }
    td1 = TensorDict(batch_size=(4, 5), source=d)
    td2 = torch.unsqueeze(td1, dim=1)
    assert td2.batch_size == torch.Size([4, 1, 5])

    td1b = torch.squeeze(td2, dim=1)
    assert td1b.batch_size == td1.batch_size


@pytest.mark.parametrize("device", get_available_devices())
def test_permute(device):
    torch.manual_seed(1)
    d = {
        "a": torch.randn(4, 5, 6, 9, device=device),
        "b": torch.randn(4, 5, 6, 7, device=device),
        "c": torch.randn(4, 5, 6, device=device),
    }
    td1 = TensorDict(batch_size=(4, 5, 6), source=d)
    td2 = torch.permute(td1, dims=(2, 1, 0))
    assert td2.shape == torch.Size((6, 5, 4))
    assert td2["a"].shape == torch.Size((6, 5, 4, 9))

    td2 = torch.permute(td1, dims=(-1, -3, -2))
    assert td2.shape == torch.Size((6, 4, 5))
    assert td2["c"].shape == torch.Size((6, 4, 5, 1))

    td2 = torch.permute(td1, dims=(0, 1, 2))
    assert td2["a"].shape == torch.Size((4, 5, 6, 9))

    t = TensorDict({"a": torch.randn(3, 4, 1)}, [3, 4])
    torch.permute(t, dims=(1, 0)).set("b", torch.randn(4, 3))
    assert t["b"].shape == torch.Size((3, 4, 1))

    torch.permute(t, dims=(1, 0)).fill_("a", 0.0)
    assert torch.sum(t["a"]) == torch.Tensor([0])


@pytest.mark.parametrize("device", get_available_devices())
def test_permute_exceptions(device):
    torch.manual_seed(1)
    d = {
        "a": torch.randn(4, 5, 6, 7, device=device),
        "b": torch.randn(4, 5, 6, 8, 9, device=device),
    }
    td1 = TensorDict(batch_size=(4, 5, 6), source=d)

    with pytest.raises(RuntimeError) as e_info:
        td2 = td1.permute(1, 1, 0)
        _ = td2.shape

    with pytest.raises(RuntimeError) as e_info:
        td2 = td1.permute(3, 2, 1, 0)
        _ = td2.shape

    with pytest.raises(RuntimeError) as e_info:
        td2 = td1.permute(2, -1, 0)
        _ = td2.shape

    with pytest.raises(IndexError) as e_info:
        td2 = td1.permute(2, 3, 0)
        _ = td2.shape

    with pytest.raises(IndexError) as e_info:
        td2 = td1.permute(2, -4, 0)
        _ = td2.shape

    with pytest.raises(RuntimeError) as e_info:
        td2 = td1.permute(2, 1)
        _ = td2.shape


@pytest.mark.parametrize("device", get_available_devices())
def test_permute_with_tensordict_operations(device):
    torch.manual_seed(1)
    d = {
        "a": torch.randn(20, 6, 9, device=device),
        "b": torch.randn(20, 6, 7, device=device),
        "c": torch.randn(20, 6, device=device),
    }
    td1 = TensorDict(batch_size=(20, 6), source=d).view(4, 5, 6).permute(2, 1, 0)
    assert td1.shape == torch.Size((6, 5, 4))

    d = {
        "a": torch.randn(4, 5, 6, 9, device=device),
        "b": torch.randn(4, 5, 6, 7, device=device),
        "c": torch.randn(4, 5, 6, device=device),
    }
    td1 = (
        TensorDict(batch_size=(4, 5, 6), source=d).to(SavedTensorDict).permute(2, 1, 0)
    )
    assert td1.shape == torch.Size((6, 5, 4))

    d = {
        "a": torch.randn(4, 5, 6, 7, 9, device=device),
        "b": torch.randn(4, 5, 6, 7, 7, device=device),
        "c": torch.randn(4, 5, 6, 7, device=device),
    }
    td1 = TensorDict(batch_size=(4, 5, 6, 7), source=d)[
        :, :, :, torch.tensor([1, 2])
    ].permute(3, 2, 1, 0)
    assert td1.shape == torch.Size((2, 6, 5, 4))

    d = {
        "a": torch.randn(4, 5, 9, device=device),
        "b": torch.randn(4, 5, 7, device=device),
        "c": torch.randn(4, 5, device=device),
    }
    td1 = stack_td(
        [TensorDict(batch_size=(4, 5), source=d).clone() for _ in range(6)],
        2,
        contiguous=False,
    ).permute(2, 1, 0)
    assert td1.shape == torch.Size((6, 5, 4))


@pytest.mark.parametrize("device", get_available_devices())
@pytest.mark.parametrize("stack_dim", [0, 1])
def test_stacked_td(stack_dim, device):
    tensordicts = [
        TensorDict(
            batch_size=[11, 12],
            source={
                "key1": torch.randn(11, 12, 5, device=device),
                "key2": torch.zeros(
                    11, 12, 50, device=device, dtype=torch.bool
                ).bernoulli_(),
            },
        )
        for _ in range(10)
    ]

    tensordicts0 = tensordicts[0]
    tensordicts1 = tensordicts[1]
    tensordicts2 = tensordicts[2]
    tensordicts3 = tensordicts[3]
    sub_td = LazyStackedTensorDict(*tensordicts, stack_dim=stack_dim)

    std_bis = stack_td(tensordicts, dim=stack_dim, contiguous=False)
    assert (sub_td == std_bis).all()

    item = tuple([*[slice(None) for _ in range(stack_dim)], 0])
    tensordicts0.zero_()
    assert (sub_td[item].get("key1") == sub_td.get("key1")[item]).all()
    assert (
        sub_td.contiguous()[item].get("key1") == sub_td.contiguous().get("key1")[item]
    ).all()
    assert (sub_td.contiguous().get("key1")[item] == 0).all()

    item = tuple([*[slice(None) for _ in range(stack_dim)], 1])
    std2 = sub_td[:5]
    tensordicts1.zero_()
    assert (std2[item].get("key1") == std2.get("key1")[item]).all()
    assert (
        std2.contiguous()[item].get("key1") == std2.contiguous().get("key1")[item]
    ).all()
    assert (std2.contiguous().get("key1")[item] == 0).all()

    std3 = sub_td[:5, :, :5]
    tensordicts2.zero_()
    item = tuple([*[slice(None) for _ in range(stack_dim)], 2])
    assert (std3[item].get("key1") == std3.get("key1")[item]).all()
    assert (
        std3.contiguous()[item].get("key1") == std3.contiguous().get("key1")[item]
    ).all()
    assert (std3.contiguous().get("key1")[item] == 0).all()

    std4 = sub_td.select("key1")
    tensordicts3.zero_()
    item = tuple([*[slice(None) for _ in range(stack_dim)], 3])
    assert (std4[item].get("key1") == std4.get("key1")[item]).all()
    assert (
        std4.contiguous()[item].get("key1") == std4.contiguous().get("key1")[item]
    ).all()
    assert (std4.contiguous().get("key1")[item] == 0).all()

    std5 = sub_td.unbind(1)[0]
    assert (std5.contiguous() == sub_td.contiguous().unbind(1)[0]).all()


@pytest.mark.parametrize("device", get_available_devices())
def test_savedtensordict(device):
    vals = [torch.randn(3, 1, device=device) for _ in range(4)]
    ss_list = [
        SavedTensorDict(
            source=TensorDict(
                source={"a": vals[i]},
                batch_size=[
                    3,
                ],
            )
        )
        for i in range(4)
    ]
    ss = stack_td(ss_list, 0)
    assert ss_list[1] is ss[1]
    torch.testing.assert_allclose(ss_list[1].get("a"), vals[1])
    torch.testing.assert_allclose(ss_list[1].get("a"), ss[1].get("a"))
    torch.testing.assert_allclose(ss[1].get("a"), ss.get("a")[1])
    assert ss.get("a").device == device


@pytest.mark.parametrize(
    "ellipsis_index, expected_index",
    [
        (..., (slice(None), slice(None), slice(None), slice(None), slice(None))),
        ((0, ..., 0), (0, slice(None), slice(None), slice(None), 0)),
        ((..., 0), (slice(None), slice(None), slice(None), slice(None), 0)),
        ((0, ...), (0, slice(None), slice(None), slice(None), slice(None))),
        (
            (slice(1, 2), ...),
            (slice(1, 2), slice(None), slice(None), slice(None), slice(None)),
        ),
    ],
)
def test_convert_ellipsis_to_idx_valid(ellipsis_index, expected_index):
    torch.manual_seed(1)
    batch_size = [3, 4, 5, 6, 7]

    assert convert_ellipsis_to_idx(ellipsis_index, batch_size) == expected_index


@pytest.mark.parametrize(
    "ellipsis_index, expectation",
    [
        ((..., 0, ...), pytest.raises(RuntimeError)),
        ((0, ..., 0, ...), pytest.raises(RuntimeError)),
    ],
)
def test_convert_ellipsis_to_idx_invalid(ellipsis_index, expectation):
    torch.manual_seed(1)
    batch_size = [3, 4, 5, 6, 7]

    with expectation:
        _ = convert_ellipsis_to_idx(ellipsis_index, batch_size)


TD_BATCH_SIZE = 4


@pytest.mark.parametrize(
    "td_name",
    [
        "td",
        "stacked_td",
        "sub_td",
        "sub_td2",
        "idx_td",
        "saved_td",
        "memmap_td",
        "unsqueezed_td",
        "squeezed_td",
        "td_reset_bs",
        "nested_td",
        "permute_td",
    ],
)
@pytest.mark.parametrize("device", get_available_devices())
class TestTensorDicts:
    def td(self, device):
        return TensorDict(
            source={
                "a": torch.randn(4, 3, 2, 1, 5, device=device),
                "b": torch.randn(4, 3, 2, 1, 10, device=device),
                "c": torch.randint(10, (4, 3, 2, 1, 3), device=device),
            },
            batch_size=[4, 3, 2, 1],
        )

    def nested_td(self, device):
        return TensorDict(
            source={
                "a": torch.randn(4, 3, 2, 1, 5, device=device),
                "b": torch.randn(4, 3, 2, 1, 10, device=device),
                "c": torch.randint(10, (4, 3, 2, 1, 3), device=device),
                "my_nested_td": TensorDict(
                    {"inner": torch.randn(4, 3, 2, 1, 2, device=device)}, [4, 3, 2, 1]
                ),
            },
            batch_size=[4, 3, 2, 1],
        )

    def stacked_td(self, device):
        td1 = TensorDict(
            source={
                "a": torch.randn(4, 3, 1, 5, device=device),
                "b": torch.randn(4, 3, 1, 10, device=device),
                "c": torch.randint(10, (4, 3, 1, 3), device=device),
            },
            batch_size=[4, 3, 1],
        )
        td2 = TensorDict(
            source={
                "a": torch.randn(4, 3, 1, 5, device=device),
                "b": torch.randn(4, 3, 1, 10, device=device),
                "c": torch.randint(10, (4, 3, 1, 3), device=device),
            },
            batch_size=[4, 3, 1],
        )
        return stack_td([td1, td2], 2)

    def idx_td(self, device):
        td = TensorDict(
            source={
                "a": torch.randn(2, 4, 3, 2, 1, 5, device=device),
                "b": torch.randn(2, 4, 3, 2, 1, 10, device=device),
                "c": torch.randint(10, (2, 4, 3, 2, 1, 3), device=device),
            },
            batch_size=[2, 4, 3, 2, 1],
        )
        return td[1]

    def sub_td(self, device):
        td = TensorDict(
            source={
                "a": torch.randn(2, 4, 3, 2, 1, 5, device=device),
                "b": torch.randn(2, 4, 3, 2, 1, 10, device=device),
                "c": torch.randint(10, (2, 4, 3, 2, 1, 3), device=device),
            },
            batch_size=[2, 4, 3, 2, 1],
        )
        return td.get_sub_tensordict(1)

    def sub_td2(self, device):
        td = TensorDict(
            source={
                "a": torch.randn(4, 2, 3, 2, 1, 5, device=device),
                "b": torch.randn(4, 2, 3, 2, 1, 10, device=device),
                "c": torch.randint(10, (4, 2, 3, 2, 1, 3), device=device),
            },
            batch_size=[4, 2, 3, 2, 1],
        )
        return td.get_sub_tensordict((slice(None), 1))

    def saved_td(self, device):
        return SavedTensorDict(source=self.td(device))

    def memmap_td(self, device):
        return self.td(device).memmap_()

    def permute_td(self, device):
        return TensorDict(
            source={
                "a": torch.randn(3, 4, 2, 1, 5, device=device),
                "b": torch.randn(3, 4, 2, 1, 10, device=device),
                "c": torch.randint(10, (3, 4, 2, 1, 3), device=device),
            },
            batch_size=[3, 4, 2, 1],
        ).permute(1, 0, 2, 3)

    def unsqueezed_td(self, device):
        td = TensorDict(
            source={
                "a": torch.randn(4, 3, 2, 5, device=device),
                "b": torch.randn(4, 3, 2, 10, device=device),
                "c": torch.randint(10, (4, 3, 2, 3), device=device),
            },
            batch_size=[4, 3, 2],
        )
        return td.unsqueeze(-1)

<<<<<<< HEAD
    @property
    def squeezed_td(self):
        td = TensorDict(
            source={
                "a": torch.randn(4, 3, 1, 2, 1, 5),
                "b": torch.randn(4, 3, 1, 2, 1, 10),
                "c": torch.randint(10, (4, 3, 1, 2, 1, 3)),
            },
            batch_size=[4, 3, 1, 2, 1],
        )
        return td.squeeze(2)

    @property
    def td_reset_bs(self):
=======
    def squeezed_td(self, device):
>>>>>>> 71415ac5
        td = TensorDict(
            source={
                "a": torch.randn(4, 3, 1, 2, 1, 5, device=device),
                "b": torch.randn(4, 3, 1, 2, 1, 10, device=device),
                "c": torch.randint(10, (4, 3, 1, 2, 1, 3), device=device),
            },
            batch_size=[4, 3, 1, 2, 1],
        )
        return td.squeeze(2)

    def td_reset_bs(self, device):
        td = TensorDict(
            source={
                "a": torch.randn(4, 3, 2, 1, 5, device=device),
                "b": torch.randn(4, 3, 2, 1, 10, device=device),
                "c": torch.randint(10, (4, 3, 2, 1, 3), device=device),
            },
            batch_size=[4, 3, 2],
        )
        td.batch_size = torch.Size([4, 3, 2, 1])
        return td

    def test_to_tensordict(self, td_name, device):
        torch.manual_seed(1)
        td = getattr(self, td_name)(device)
        td2 = td.to_tensordict()
        assert (td2 == td).all()

    def test_select(self, td_name, device):
        torch.manual_seed(1)
        td = getattr(self, td_name)(device)
        td2 = td.select("a")
        assert td2 is not td
        assert len(list(td2.keys())) == 1 and "a" in td2.keys()
        assert len(list(td2.clone().keys())) == 1 and "a" in td2.clone().keys()

        td2 = td.select("a", inplace=True)
        assert td2 is td

    def test_exclude(self, td_name, device):
        torch.manual_seed(1)
        td = getattr(self, td_name)(device)
        td2 = td.exclude("a")
        assert td2 is not td
        assert (
            len(list(td2.keys())) == len(list(td.keys())) - 1 and "a" not in td2.keys()
        )
        assert (
            len(list(td2.clone().keys())) == len(list(td.keys())) - 1
            and "a" not in td2.clone().keys()
        )

        td2 = td.exclude("a", inplace=True)
        assert td2 is td

    def test_assert(self, td_name, device):
        torch.manual_seed(1)
        td = getattr(self, td_name)(device)
        with pytest.raises(
            ValueError,
            match="Converting a tensordict to boolean value is not permitted",
        ):
            assert td

    def test_expand(self, td_name, device):
        torch.manual_seed(1)
        td = getattr(self, td_name)(device)
        batch_size = td.batch_size
        new_td = td.expand(3)
        assert new_td.batch_size == torch.Size([3, *batch_size])
        assert all((_new_td == td).all() for _new_td in new_td)

    def test_cast(self, td_name, device):
        torch.manual_seed(1)
        td = getattr(self, td_name)(device)
        td_td = td.to(TensorDict)
        assert (td == td_td).all()

        td = getattr(self, td_name)(device)
        td_saved = td.to(SavedTensorDict)
        assert (td == td_saved).all()

    @pytest.mark.parametrize("call_del", [True, False])
    def test_remove(self, td_name, device, call_del):
        torch.manual_seed(1)
        td = getattr(self, td_name)(device)
        if call_del:
            del td["a"]
        else:
            td = td.del_("a")
        assert td is not None
        assert "a" not in td.keys()

    def test_set_unexisting(self, td_name, device):
        torch.manual_seed(1)
        td = getattr(self, td_name)(device)
        td.set("z", torch.ones_like(td.get("a")))
        assert (td.get("z") == 1).all()

    def test_fill_(self, td_name, device):
        torch.manual_seed(1)
        td = getattr(self, td_name)(device)
        new_td = td.fill_("a", 0.1)
        assert (td.get("a") == 0.1).all()
        assert new_td is td

    def test_masked_fill_(self, td_name, device):
        torch.manual_seed(1)
        td = getattr(self, td_name)(device)
        mask = torch.zeros(td.shape, dtype=torch.bool, device=device).bernoulli_()
        new_td = td.masked_fill_(mask, -10.0)
        assert new_td is td
        for k, item in td.items():
            assert (item[mask] == -10).all(), item[mask]

    def test_masked_fill(self, td_name, device):
        torch.manual_seed(1)
        td = getattr(self, td_name)(device)
        mask = torch.zeros(td.shape, dtype=torch.bool, device=device).bernoulli_()
        new_td = td.masked_fill(mask, -10.0)
        assert new_td is not td
        for k, item in new_td.items():
            assert (item[mask] == -10).all()

    def test_zero_(self, td_name, device):
        torch.manual_seed(1)
        td = getattr(self, td_name)(device)
        new_td = td.zero_()
        assert new_td is td
        for k in td.keys():
            assert (td.get(k) == 0).all()

    def test_from_empty(self, td_name, device):
        torch.manual_seed(1)
        td = getattr(self, td_name)(device)
        new_td = TensorDict({}, batch_size=td.batch_size, device=device)
        for key, item in td.items():
            new_td.set(key, item)
        assert_allclose_td(td, new_td)
        assert td.device == new_td.device
        assert td.shape == new_td.shape

    def test_masking(self, td_name, device):
        torch.manual_seed(1)
        td = getattr(self, td_name)(device)
        mask = torch.zeros(td.batch_size, dtype=torch.bool, device=device).bernoulli_(
            0.8
        )
        td_masked = td[mask]
        td_masked2 = torch.masked_select(td, mask)
        assert_allclose_td(td_masked, td_masked2)
        assert td_masked.batch_size[0] == mask.sum()
        assert td_masked.batch_dims == 1

    @pytest.mark.skipif(
        torch.cuda.device_count() == 0, reason="No cuda device detected"
    )
    @pytest.mark.parametrize("device_cast", [0, "cuda:0", torch.device("cuda:0")])
    def test_pin_memory(self, td_name, device_cast, device):
        torch.manual_seed(1)
        td = getattr(self, td_name)(device)
        if td_name != "saved_td":
            td.pin_memory()
            td_device = td.to(device_cast)
            _device_cast = torch.device(device_cast)
            assert td_device.device == _device_cast
            assert td_device.clone().device == _device_cast
            if device != _device_cast:
                assert td_device is not td
            for k, item in td_device.items():
                assert item.device == _device_cast
            for k, item in td_device.clone().items():
                assert item.device == _device_cast
            # assert type(td_device) is type(td)
            assert_allclose_td(td, td_device.to(device))
        else:
            with pytest.raises(
                RuntimeError,
                match="pin_memory requires tensordicts that live in memory",
            ):
                td.pin_memory()

    @pytest.mark.skipif(
        torch.cuda.device_count() == 0, reason="No cuda device detected"
    )
    @pytest.mark.parametrize("device_cast", get_available_devices())
    def test_cast_device(self, td_name, device, device_cast):
        torch.manual_seed(1)
        td = getattr(self, td_name)(device)
        td_device = td.to(device_cast)

        for k, item in td_device.items_meta():
            assert item.device == device_cast
        for k, item in td_device.items():
            assert item.device == device_cast
        for k, item in td_device.clone().items():
            assert item.device == device_cast

        assert td_device.device == device_cast, (
            f"td_device first tensor device is " f"{next(td_device.items())[1].device}"
        )
        assert td_device.clone().device == device_cast
        if device_cast != td.device:
            assert td_device is not td
        assert td_device.to(device_cast) is td_device
        assert td.to(device) is td
        assert_allclose_td(td, td_device.to(device))

    @pytest.mark.skipif(
        torch.cuda.device_count() == 0, reason="No cuda device detected"
    )
    def test_cpu_cuda(self, td_name, device):
        torch.manual_seed(1)
        td = getattr(self, td_name)(device)
        td_device = td.cuda()
        td_back = td_device.cpu()
        assert td_device.device == torch.device("cuda:0")
        assert td_back.device == torch.device("cpu")

    def test_unbind(self, td_name, device):
        if td_name not in ["sub_td", "idx_td", "td_reset_bs"]:
            torch.manual_seed(1)
            td = getattr(self, td_name)(device)
            td_unbind = torch.unbind(td, dim=0)
            assert (td == stack_td(td_unbind, 0).contiguous()).all()
            assert (td[0] == td_unbind[0]).all()

    @pytest.mark.parametrize("squeeze_dim", [0, 1])
    def test_unsqueeze(self, td_name, device, squeeze_dim):
        torch.manual_seed(1)
        td = getattr(self, td_name)(device)
        td_unsqueeze = torch.unsqueeze(td, dim=squeeze_dim)
        tensor = torch.ones_like(td.get("a").unsqueeze(squeeze_dim))
        if td_name in ("sub_td", "sub_td2"):
            td_unsqueeze.set_("a", tensor)
        else:
            td_unsqueeze.set("a", tensor)
        assert (td_unsqueeze.get("a") == tensor).all()
        assert (td.get("a") == tensor.squeeze(squeeze_dim)).all()
        assert td_unsqueeze.squeeze(squeeze_dim) is td
        assert (td_unsqueeze.get("a") == 1).all()
        assert (td.get("a") == 1).all()

    def test_squeeze(self, td_name, device, squeeze_dim=-1):
        torch.manual_seed(1)
        td = getattr(self, td_name)(device)
        td_squeeze = torch.squeeze(td, dim=-1)
        tensor_squeeze_dim = td.batch_dims + squeeze_dim
        tensor = torch.ones_like(td.get("a").squeeze(tensor_squeeze_dim))
        if td_name in ("sub_td", "sub_td2"):
            td_squeeze.set_("a", tensor)
        else:
            td_squeeze.set("a", tensor)
        assert td.batch_size[squeeze_dim] == 1
        assert (td_squeeze.get("a") == tensor).all()
        assert (td.get("a") == tensor.unsqueeze(tensor_squeeze_dim)).all()
        if td_name != "unsqueezed_td":
            assert td_squeeze.unsqueeze(squeeze_dim) is td
        else:
            assert td_squeeze is td._source
        assert (td_squeeze.get("a") == 1).all()
        assert (td.get("a") == 1).all()

    def test_pad(self, td_name, device):
        td = getattr(self, td_name)(device)
        paddings = [
            [0, 1, 0, 2],
            [1, 0, 0, 2],
            [1, 0, 2, 1],
        ]

        for pad_size in paddings:
            padded_td = pad(td, pad_size)
            padded_td._check_batch_size()
            amount_expanded = [0] * (len(pad_size) // 2)
            for i in range(0, len(pad_size), 2):
                amount_expanded[i // 2] = pad_size[i] + pad_size[i + 1]

            for key in padded_td.keys():
                expected_dims = tuple(
                    sum(p)
                    for p in zip(
                        td[key].shape,
                        amount_expanded
                        + [0] * (len(td[key].shape) - len(amount_expanded)),
                    )
                )
                assert padded_td[key].shape == expected_dims

        with pytest.raises(RuntimeError):
            pad(td, [0] * 100)

        with pytest.raises(RuntimeError):
            pad(td, [0])

    def test_view(self, td_name, device):
        if td_name in ("permute_td", "sub_td2"):
            pytest.skip("view incompatible with stride / permutation")
        torch.manual_seed(1)
        td = getattr(self, td_name)(device)
        td_view = td.view(-1)
        tensor = td.get("a")
        tensor = tensor.view(-1, tensor.numel() // prod(td.batch_size))
        tensor = torch.ones_like(tensor)
        if td_name == "sub_td":
            td_view.set_("a", tensor)
        else:
            td_view.set("a", tensor)
        assert (td_view.get("a") == tensor).all()
        assert (td.get("a") == tensor.view(td.get("a").shape)).all()
        assert td_view.view(td.shape) is td
        assert td_view.view(*td.shape) is td
        assert (td_view.get("a") == 1).all()
        assert (td.get("a") == 1).all()

    def test_clone_td(self, td_name, device):
        torch.manual_seed(1)
        td = getattr(self, td_name)(device)
        assert (torch.clone(td) == td).all()
        assert td.batch_size == torch.clone(td).batch_size
        if td_name in (
            "stacked_td",
            "saved_td",
<<<<<<< HEAD
            "unsqueezed_td",
            "squeezed_td",
            "sub_td",
=======
            "squeezed_td",
            "unsqueezed_td",
            "sub_td",
            "sub_td2",
            "permute_td",
>>>>>>> 71415ac5
        ):
            with pytest.raises(AssertionError):
                assert td.clone(recursive=False).get("a") is td.get("a")
        else:
            assert td.clone(recursive=False).get("a") is td.get("a")

    def test_rename_key(self, td_name, device) -> None:
        torch.manual_seed(1)
        td = getattr(self, td_name)(device)
        with pytest.raises(KeyError, match="already present in TensorDict"):
            td.rename_key("a", "b", safe=True)
        a = td.get("a")
        td.rename_key("a", "z")
        with pytest.raises(KeyError):
            td.get("a")
        assert "a" not in td.keys()

        z = td.get("z")
        if isinstance(a, MemmapTensor):
            a = a._tensor
        if isinstance(z, MemmapTensor):
            z = z._tensor
        torch.testing.assert_allclose(a, z)

        new_z = torch.randn_like(z)
        if td_name in ("sub_td", "sub_td2"):
            td.set_("z", new_z)
        else:
            td.set("z", new_z)

        torch.testing.assert_allclose(new_z, td.get("z"))

        new_z = torch.randn_like(z)
        td.set_("z", new_z)
        torch.testing.assert_allclose(new_z, td.get("z"))

    def test_set_nontensor(self, td_name, device):
        torch.manual_seed(1)
        td = getattr(self, td_name)(device)
        r = torch.randn_like(td.get("a"))
        td.set("numpy", r.cpu().numpy())
        torch.testing.assert_allclose(td.get("numpy"), r)

    @pytest.mark.parametrize(
        "actual_index,expected_index",
        [
            (..., (slice(None),) * TD_BATCH_SIZE),
            ((..., 0), (slice(None),) * (TD_BATCH_SIZE - 1) + (0,)),
            ((0, ...), (0,) + (slice(None),) * (TD_BATCH_SIZE - 1)),
            ((0, ..., 0), (0,) + (slice(None),) * (TD_BATCH_SIZE - 2) + (0,)),
        ],
    )
    def test_getitem_ellipsis(self, td_name, device, actual_index, expected_index):
        torch.manual_seed(1)

        td = getattr(self, td_name)(device)

        actual_td = td[actual_index]
        expected_td = td[expected_index]
        assert expected_td.shape == _getitem_batch_size(
            td.batch_size, convert_ellipsis_to_idx(actual_index, td.batch_size)
        )
        assert_allclose_td(actual_td, expected_td)

    @pytest.mark.parametrize("actual_index", [..., (..., 0), (0, ...), (0, ..., 0)])
    def test_setitem_ellipsis(self, td_name, device, actual_index):
        torch.manual_seed(1)
        td = getattr(self, td_name)(device)

        idx = actual_index
        td_clone = td.clone()
        actual_td = td_clone[idx].clone().zero_()

        for key in actual_td.keys():
            assert (actual_td.get(key) == 0).all()
        td_clone[idx] = actual_td
        for key in td_clone.keys():
            assert (td_clone[idx].get(key) == 0).all()

    @pytest.mark.parametrize("idx", [slice(1), torch.tensor([0]), torch.tensor([0, 1])])
    def test_setitem(self, td_name, device, idx):
        torch.manual_seed(1)
        td = getattr(self, td_name)(device)
        if isinstance(idx, torch.Tensor) and idx.numel() > 1 and td.shape[0] == 1:
            pytest.mark.skip("cannot index tensor with desired index")
            return

        td_clone = td[idx].clone().zero_()
        td[idx] = td_clone
        assert (td[idx].get("a") == 0).all()

        td_clone = torch.cat([td_clone, td_clone], 0)
        with pytest.raises(RuntimeError, match="differs from the source batch size"):
            td[idx] = td_clone

    def test_setitem_string(self, td_name, device):
        torch.manual_seed(1)
        td = getattr(self, td_name)(device)
        td["d"] = torch.randn(4, 3, 2, 1, 5)
        assert "d" in td.keys()

    def test_getitem_string(self, td_name, device):
        torch.manual_seed(1)
        td = getattr(self, td_name)(device)
        assert isinstance(td["a"], (MemmapTensor, torch.Tensor))

    def test_delitem(self, td_name, device):
        torch.manual_seed(1)
        td = getattr(self, td_name)(device)
        del td["a"]
        assert "a" not in td.keys()

    def test_stack_tds_on_subclass(self, td_name):
        torch.manual_seed(1)
        td = getattr(self, td_name)
        tds_count = td.batch_size[0]
        tds_batch_size = td.batch_size[1:]
        tds_list = [
            TensorDict(
                source={
                    "a": torch.ones(*tds_batch_size, 5),
                    "b": torch.ones(*tds_batch_size, 10),
                    "c": torch.ones(*tds_batch_size, 3, dtype=torch.long),
                },
                batch_size=tds_batch_size,
            )
            for _ in range(tds_count)
        ]
        stacked_td = torch.stack(tds_list, 0, out=td)
        assert stacked_td.batch_size == td.batch_size
        assert stacked_td is td
        for key in ("a", "b", "c"):
            assert (stacked_td[key] == 1).all()

    @pytest.mark.filterwarnings("error")
    def test_stack_subclasses_on_td(self, td_name):
        torch.manual_seed(1)
        batch_size = list(getattr(self, td_name).batch_size)
        td = getattr(self, td_name).expand(3).to_tensordict().clone().zero_()
        tds_list = [getattr(self, td_name) for _ in range(3)]
        stacked_td = stack_td(tds_list, 0, out=td)
        assert stacked_td.batch_size == td.batch_size
        for key in ("a", "b", "c"):
            assert (stacked_td[key] == td[key]).all()

    @pytest.mark.parametrize("dim", [0, 1])
    @pytest.mark.parametrize("chunks", [1, 2])
    def test_chunk(self, td_name, device, dim, chunks):
        torch.manual_seed(1)
        td = getattr(self, td_name)(device)
        if len(td.shape) - 1 < dim:
            pytest.mark.skip(f"no dim {dim} in td")
            return

        chunks = min(td.shape[dim], chunks)
        td_chunks = td.chunk(chunks, dim)
        assert len(td_chunks) == chunks
        assert sum([_td.shape[dim] for _td in td_chunks]) == td.shape[dim]
        assert (torch.cat(td_chunks, dim) == td).all()

    def test_items_values_keys(self, td_name, device):
        torch.manual_seed(1)
        td = getattr(self, td_name)(device)
        keys = list(td.keys())
        values = list(td.values())
        items = list(td.items())

        # Test td.items()
        constructed_td1 = TensorDict({}, batch_size=td.shape)
        for key, value in items:
            constructed_td1.set(key, value)

        assert (td == constructed_td1).all()

        # Test td.keys() and td.values()
        # items = [key, value] should be verified
        assert len(values) == len(items)
        assert len(keys) == len(items)
        constructed_td2 = TensorDict({}, batch_size=td.shape)
        for key, value in list(zip(td.keys(), td.values())):
            constructed_td2.set(key, value)

        assert (td == constructed_td2).all()

        # Test that keys is sorted
        assert all(keys[i] <= keys[i + 1] for i in range(len(keys) - 1))

        # Add new element to tensor
        a = td.get("a")
        td.set("x", torch.randn_like(a))
        keys = list(td.keys())
        values = list(td.values())
        items = list(td.items())

        # Test that keys is still sorted after adding the element
        assert all(keys[i] <= keys[i + 1] for i in range(len(keys) - 1))

        # Test td.items()
        # after adding the new element
        constructed_td1 = TensorDict({}, batch_size=td.shape)
        for key, value in items:
            constructed_td1.set(key, value)

        assert (td == constructed_td1).all()

        # Test td.keys() and td.values()
        # items = [key, value] should be verified
        # even after adding the new element
        assert len(values) == len(items)
        assert len(keys) == len(items)

        constructed_td2 = TensorDict({}, batch_size=td.shape)
        for key, value in list(zip(td.keys(), td.values())):
            constructed_td2.set(key, value)

        assert (td == constructed_td2).all()

        # Test the methods values_meta() and items_meta()
        values_meta = list(td.values_meta())
        items_meta = list(td.items_meta())
        assert len(values_meta) == len(items_meta)

    def test_set_requires_grad(self, td_name, device):
        td = getattr(self, td_name)(device)
        assert not td.get("a").requires_grad
        assert not td._get_meta("a").requires_grad
        if td_name in ("sub_td", "sub_td2"):
            td.set_("a", torch.randn_like(td.get("a")).requires_grad_())
        else:
            td.set("a", torch.randn_like(td.get("a")).requires_grad_())
        assert td.get("a").requires_grad
        assert td._get_meta("a").requires_grad

    def test_nested_td_emptyshape(self, td_name, device):
        td = getattr(self, td_name)(device)
        tdin = TensorDict({"inner": torch.randn(*td.shape, 1)}, [], device=device)
        td["inner_td"] = tdin
        tdin.batch_size = td.batch_size
        assert (td["inner_td"] == tdin).all()

    def test_nested_td(self, td_name, device):
        td = getattr(self, td_name)(device)
        tdin = TensorDict({"inner": torch.randn(td.shape)}, td.shape, device=device)
        td.set("inner_td", tdin)
        assert (td["inner_td"] == tdin).all()

    def test_nested_td_index(self, td_name, device):
        td = getattr(self, td_name)(device)

        sub_td = TensorDict({}, [*td.shape, 2], device=device)
        a = torch.zeros([*td.shape, 2, 2], device=device)
        sub_sub_td = TensorDict({"a": a}, [*td.shape, 2, 2], device=device)
        sub_td.set("sub_sub_td", sub_sub_td)
        td.set("sub_td", sub_td)
        assert (td["sub_td", "sub_sub_td", "a"] == 0).all()
        assert (
            td["sub_td"]["sub_sub_td"]["a"] == td["sub_td", "sub_sub_td", "a"]
        ).all()

        a = torch.ones_like(a)
        other_sub_sub_td = TensorDict({"a": a}, [*td.shape, 2, 2])
        td["sub_td", "sub_sub_td"] = other_sub_sub_td
        assert (td["sub_td", "sub_sub_td", "a"] == 1).all()
        assert (
            td["sub_td"]["sub_sub_td"]["a"] == td["sub_td", "sub_sub_td", "a"]
        ).all()

        b = torch.ones_like(a)
        other_sub_sub_td = TensorDict({"b": b}, [*td.shape, 2, 2])

        if td_name in ("sub_td", "sub_td2"):
            with pytest.raises(
                RuntimeError, match="with another one with non-matching keys"
            ):
                td["sub_td", "sub_sub_td"] = other_sub_sub_td
        else:
            td["sub_td", "sub_sub_td"] = other_sub_sub_td
            assert (td["sub_td", "sub_sub_td", "b"] == 1).all()
            assert (
                td["sub_td"]["sub_sub_td"]["b"] == td["sub_td", "sub_sub_td", "b"]
            ).all()

    @pytest.mark.parametrize("inplace", [True, False])
    @pytest.mark.parametrize("separator", [",", "-"])
    def test_flatten_keys(self, td_name, device, inplace, separator):
        td = getattr(self, td_name)(device)
        nested_nested_tensordict = TensorDict(
            {
                "a": torch.zeros(*td.shape, 2, 3),
            },
            [*td.shape, 2],
        )
        nested_tensordict = TensorDict(
            {
                "a": torch.zeros(*td.shape, 2),
                "nested_nested_tensordict": nested_nested_tensordict,
            },
            td.shape,
        )
        td["nested_tensordict"] = nested_tensordict

        td_flatten = td.flatten_keys(inplace=inplace, separator=separator)
        for key, value in td_flatten.items():
            assert not isinstance(value, _TensorDict)
        assert (
            separator.join(["nested_tensordict", "nested_nested_tensordict", "a"])
            in td_flatten.keys()
        )
        if inplace:
            assert td_flatten is td
        else:
            assert td_flatten is not td

    @pytest.mark.parametrize("inplace", [True, False])
    @pytest.mark.parametrize("separator", [",", "-"])
    def test_unflatten_keys(self, td_name, device, inplace, separator):
        td = getattr(self, td_name)(device)
        nested_nested_tensordict = TensorDict(
            {
                "a": torch.zeros(*td.shape, 2, 3),
            },
            [*td.shape, 2],
        )
        nested_tensordict = TensorDict(
            {
                "a": torch.zeros(*td.shape, 2),
                "nested_nested_tensordict": nested_nested_tensordict,
            },
            td.shape,
        )
        td["nested_tensordict"] = nested_tensordict

        td_flatten = td.flatten_keys(inplace=inplace, separator=separator)
        td_unflatten = td_flatten.unflatten_keys(inplace=inplace, separator=separator)
        assert (td == td_unflatten).all()
        if inplace:
            assert td is td_unflatten

    def test_repr(self, td_name, device):
        td = getattr(self, td_name)(device)
        _ = str(td)


@pytest.mark.parametrize(
    "td_name",
    [
        "td",
        "stacked_td",
        "sub_td",
        "idx_td",
        "unsqueezed_td",
        "td_reset_bs",
    ],
)
@pytest.mark.parametrize(
    "device",
    get_available_devices(),
)
class TestTensorDictsRequiresGrad:
    def td(self, device):
        return TensorDict(
            source={
                "a": torch.randn(3, 1, 5, device=device),
                "b": torch.randn(3, 1, 10, device=device, requires_grad=True),
                "c": torch.randint(10, (3, 1, 3), device=device),
            },
            batch_size=[3, 1],
        )

    def stacked_td(self, device):
        return stack_td([self.td(device) for _ in range(2)], 0)

    def idx_td(self, device):
        return self.td(device)[0]

    def sub_td(self, device):
        return self.td(device).get_sub_tensordict(0)

    def unsqueezed_td(self, device):
        return self.td(device).unsqueeze(0)

    def td_reset_bs(self, device):
        td = self.td(device)
        td = td.unsqueeze(-1).to_tensordict()
        td.batch_size = torch.Size([3, 1])
        return td

    def test_init_requires_grad(self, td_name, device):
        td = getattr(self, td_name)(device)
        assert td._get_meta("b").requires_grad

    def test_view(self, td_name, device):
        torch.manual_seed(1)
        td = getattr(self, td_name)(device)
        td_view = td.view(-1)
        assert td_view._get_meta("b").requires_grad

    def test_expand(self, td_name, device):
        torch.manual_seed(1)
        td = getattr(self, td_name)(device)
        batch_size = td.batch_size
        new_td = td.expand(3)
        assert new_td._get_meta("b").requires_grad

    def test_cast(self, td_name, device):
        torch.manual_seed(1)
        td = getattr(self, td_name)(device)
        td_td = td.to(TensorDict)
        assert td_td._get_meta("b").requires_grad

    def test_clone_td(self, td_name, device):
        torch.manual_seed(1)
        td = getattr(self, td_name)(device)
        assert torch.clone(td)._get_meta("b").requires_grad

    def test_squeeze(self, td_name, device, squeeze_dim=-1):
        torch.manual_seed(1)
        td = getattr(self, td_name)(device)
        assert torch.squeeze(td, dim=-1)._get_meta("b").requires_grad


def test_batchsize_reset():
    td = TensorDict(
        {"a": torch.randn(3, 4, 5, 6), "b": torch.randn(3, 4, 5)}, batch_size=[3, 4]
    )
    # smoke-test
    td.batch_size = torch.Size([3])

    # test with list
    td.batch_size = [3]

    # test with tuple
    td.batch_size = (3,)

    # incompatible size
    with pytest.raises(
        RuntimeError,
        match=re.escape(
            "the tensor a has shape torch.Size([3, 4, 5, "
            "6]) which is incompatible with the new shape torch.Size([3, 5])"
        ),
    ):
        td.batch_size = [3, 5]

    # test set
    td.set("c", torch.randn(3))

    # test index
    subtd = td[torch.tensor([1, 2])]
    with pytest.raises(
        RuntimeError,
        match=re.escape(
            "The shape torch.Size([3]) is incompatible with the index (slice(None, None, None), 0)."
        ),
    ):
        td[:, 0]

    # test a greater batch_size
    td = TensorDict(
        {"a": torch.randn(3, 4, 5, 6), "b": torch.randn(3, 4, 5)}, batch_size=[3, 4]
    )
    with pytest.raises(
        RuntimeError,
        match=re.escape(
            "TensorDict requires tensors that have at least one more dimension than the batch_size"
        ),
    ):
        td.batch_size = torch.Size([3, 4, 5])
    del td["b"]
    td.batch_size = torch.Size([3, 4, 5])

    td.set("c", torch.randn(3, 4, 5, 6))
    with pytest.raises(
        RuntimeError,
        match=re.escape(
            "batch dimension mismatch, "
            "got self.batch_size=torch.Size([3, 4, 5]) and tensor.shape[:self.batch_dims]=torch.Size([3, 4, 2])"
        ),
    ):
        td.set("d", torch.randn(3, 4, 2))

    # test with saved tensordict
    td = SavedTensorDict(TensorDict({"a": torch.randn(3, 4)}, [3, 4]))
    td.batch_size = [3]
    assert td.to_tensordict().batch_size == torch.Size([3])

    # test that lazy tds return an exception
    td_stack = stack_td([TensorDict({"a": torch.randn(3)}, [3]) for _ in range(2)])
    td_stack.to_tensordict().batch_size = [2]
    with pytest.raises(
        RuntimeError,
        match=re.escape(
            "modifying the batch size of a lazy repesentation "
            "of a tensordict is not permitted. Consider instantiating the tensordict fist by calling `td = td.to_tensordict()` before resetting the batch size."
        ),
    ):
        td_stack.batch_size = [2]

    td = TensorDict({"a": torch.randn(3, 4)}, [3, 4])
    subtd = td[:, torch.tensor([1, 2])]
    with pytest.raises(
        RuntimeError,
        match=re.escape(
            "modifying the batch size of a lazy repesentation of a tensordict is not permitted. Consider instantiating the tensordict fist by calling `td = td.to_tensordict()` before resetting the batch size."
        ),
    ):
        subtd.batch_size = [3, 2]
    subtd.to_tensordict().batch_size = [3, 2]

    td = TensorDict({"a": torch.randn(3, 4)}, [3, 4])
    td_u = td.unsqueeze(0)
    with pytest.raises(
        RuntimeError,
        match=re.escape(
            "modifying the batch size of a lazy repesentation of a tensordict is not permitted. Consider instantiating the tensordict fist by calling `td = td.to_tensordict()` before resetting the batch size."
        ),
    ):
        td_u.batch_size = [1]
    td_u.to_tensordict().batch_size = [1]


@pytest.mark.parametrize("index0", [None, slice(None)])
def test_set_sub_key(index0):
    # tests that parent tensordict is affected when subtensordict is set with a new key
    batch_size = [10, 10]
    source = {"a": torch.randn(10, 10, 10), "b": torch.ones(10, 10, 2)}
    td = TensorDict(source, batch_size=batch_size)
    idx0 = (index0, 0) if index0 is not None else 0
    td0 = td.get_sub_tensordict(idx0)
    idx = (index0, slice(2, 4)) if index0 is not None else slice(2, 4)
    sub_td = td.get_sub_tensordict(idx)
    if index0 is None:
        c = torch.randn(2, 10, 10)
    else:
        c = torch.randn(10, 2, 10)
    sub_td.set("c", c)
    assert (td.get("c")[idx] == sub_td.get("c")).all()
    assert (sub_td.get("c") == c).all()
    assert (td.get("c")[idx0] == 0).all()
    assert (td.get_sub_tensordict(idx0).get("c") == 0).all()
    assert (td0.get("c") == 0).all()


@pytest.mark.skipif(not torch.cuda.device_count(), reason="no cuda")
def test_create_on_device():
    device = torch.device(0)

    # TensorDict
    td = TensorDict({}, [5])
    with pytest.raises(RuntimeError):
        td.device
    td.set("a", torch.randn(5, device=device))
    assert td.device == device

    td = TensorDict({}, [5], device="cuda:0")
    td.set("a", torch.randn(5, 1))
    assert td.get("a").device == device

    # stacked TensorDict
    td1 = TensorDict({}, [5])
    td2 = TensorDict({}, [5])
    stackedtd = stack_td([td1, td2], 0)
    with pytest.raises(RuntimeError):
        stackedtd.device
    stackedtd.set("a", torch.randn(2, 5, device=device))
    assert stackedtd.device == device
    assert td1.device == device
    assert td2.device == device

    td1 = TensorDict({}, [5], device="cuda:0")
    td2 = TensorDict({}, [5], device="cuda:0")
    stackedtd = stack_td([td1, td2], 0)
    stackedtd.set("a", torch.randn(2, 5, 1))
    assert stackedtd.get("a").device == device
    assert td1.get("a").device == device
    assert td2.get("a").device == device

    # TensorDict, indexed
    td = TensorDict({}, [5])
    subtd = td[1]
    with pytest.raises(RuntimeError):
        subtd.device
    subtd.set("a", torch.randn(1, device=device))
    assert subtd.device == device

    td = TensorDict({}, [5], device="cuda:0")
    subtd = td[1]
    subtd.set("a", torch.randn(1))
    assert subtd.get("a").device == device

    # TensorDict, indexed, slice
    td = TensorDict({}, [5])
    subtd = td[1:3]
    with pytest.raises(RuntimeError):
        subtd.device
    subtd.set("a", torch.randn(2, device=device))
    assert subtd.device == device

    td = TensorDict({}, [5], device="cuda:0")
    subtd = td[1:3]
    subtd.set("a", torch.randn(2))
    assert subtd.get("a").device == device

    # SavedTensorDict
    td = TensorDict({}, [5])
    savedtd = td.to(SavedTensorDict)
    with pytest.raises(RuntimeError):
        savedtd.device
    savedtd.set("a", torch.randn(5, device=device))
    assert savedtd.device == device

    td = TensorDict({}, [5], device="cuda:0")
    savedtd = td.to(SavedTensorDict)
    savedtd.set("a", torch.randn(5))
    assert savedtd.get("a").device == device

    # ViewedTensorDict
    td = TensorDict({}, [6])
    viewedtd = td.view(2, 3)
    with pytest.raises(RuntimeError):
        viewedtd.device
    viewedtd.set("a", torch.randn(2, 3, device=device))
    assert viewedtd.device == device

    td = TensorDict({}, [6], device="cuda:0")
    viewedtd = td.view(2, 3)
    a = torch.randn(2, 3)
    viewedtd.set("a", a)
    assert viewedtd.get("a").device == device
    assert (a.unsqueeze(-1).to(device) == viewedtd.get("a")).all()


def _remote_process(worker_id, command_pipe_child, command_pipe_parent, tensordict):
    command_pipe_parent.close()
    while True:
        cmd, val = command_pipe_child.recv()
        if cmd == "recv":
            b = tensordict.get("b")
            assert (b == val).all()
            command_pipe_child.send("done")
        elif cmd == "send":
            a = torch.ones(2) * val
            tensordict.set_("a", a)
            assert (
                tensordict.get("a") == a
            ).all(), f'found {a} and {tensordict.get("a")}'
            command_pipe_child.send("done")
        elif cmd == "set_done":
            tensordict.set_("done", torch.ones(1, dtype=torch.bool))
            command_pipe_child.send("done")
        elif cmd == "set_undone_":
            tensordict.set_("done", torch.zeros(1, dtype=torch.bool))
            command_pipe_child.send("done")
        elif cmd == "update":
            tensordict.update_(
                TensorDict(
                    source={"a": tensordict.get("a").clone() + 1},
                    batch_size=tensordict.batch_size,
                )
            )
            command_pipe_child.send("done")
        elif cmd == "update_":
            tensordict.update_(
                TensorDict(
                    source={"a": tensordict.get("a").clone() - 1},
                    batch_size=tensordict.batch_size,
                )
            )
            command_pipe_child.send("done")

        elif cmd == "close":
            command_pipe_child.close()
            break


def _driver_func(tensordict, tensordict_unbind):
    procs = []
    children = []
    parents = []

    for i in range(2):
        command_pipe_parent, command_pipe_child = mp.Pipe()
        proc = mp.Process(
            target=_remote_process,
            args=(i, command_pipe_child, command_pipe_parent, tensordict_unbind[i]),
        )
        proc.start()
        command_pipe_child.close()
        parents.append(command_pipe_parent)
        children.append(command_pipe_child)
        procs.append(proc)

    b = torch.ones(2, 1) * 10
    tensordict.set_("b", b)
    for i in range(2):
        parents[i].send(("recv", 10))
        is_done = parents[i].recv()
        assert is_done == "done"

    for i in range(2):
        parents[i].send(("send", i))
        is_done = parents[i].recv()
        assert is_done == "done"
    a = tensordict.get("a").clone()
    assert (a[0] == 0).all()
    assert (a[1] == 1).all()

    assert not tensordict.get("done").any()
    for i in range(2):
        parents[i].send(("set_done", i))
        is_done = parents[i].recv()
        assert is_done == "done"
    assert tensordict.get("done").all()

    for i in range(2):
        parents[i].send(("set_undone_", i))
        is_done = parents[i].recv()
        assert is_done == "done"
    assert not tensordict.get("done").any()

    a_prev = tensordict.get("a").clone().contiguous()
    for i in range(2):
        parents[i].send(("update_", i))
        is_done = parents[i].recv()
        assert is_done == "done"
    new_a = tensordict.get("a").clone().contiguous()
    torch.testing.assert_allclose(a_prev - 1, new_a)

    a_prev = tensordict.get("a").clone().contiguous()
    for i in range(2):
        parents[i].send(("update", i))
        is_done = parents[i].recv()
        assert is_done == "done"
    new_a = tensordict.get("a").clone().contiguous()
    torch.testing.assert_allclose(a_prev + 1, new_a)

    for i in range(2):
        parents[i].send(("close", None))
        procs[i].join()


@pytest.mark.parametrize(
    "td_type", ["contiguous", "stack", "saved", "memmap", "memmap_stack"]
)
def test_mp(td_type):
    tensordict = TensorDict(
        source={
            "a": torch.randn(2, 2),
            "b": torch.randn(2, 1),
            "done": torch.zeros(2, 1, dtype=torch.bool),
        },
        batch_size=[2],
    )
    if td_type == "contiguous":
        tensordict = tensordict.share_memory_()
    elif td_type == "stack":
        tensordict = stack_td(
            [
                tensordict[0].clone().share_memory_(),
                tensordict[1].clone().share_memory_(),
            ],
            0,
        )
    elif td_type == "saved":
        tensordict = tensordict.clone().to(SavedTensorDict)
    elif td_type == "memmap":
        tensordict = tensordict.memmap_()
    elif td_type == "memmap_stack":
        tensordict = stack_td(
            [tensordict[0].clone().memmap_(), tensordict[1].clone().memmap_()], 0
        )
    else:
        raise NotImplementedError
    _driver_func(tensordict, tensordict.unbind(0))


def test_saved_delete():
    td = TensorDict(source={"a": torch.randn(3)}, batch_size=[])
    td = td.to(SavedTensorDict)
    file = td.file.name
    assert os.path.isfile(file)
    del td
    assert not os.path.isfile(file)


def test_stack_keys():
    td1 = TensorDict(source={"a": torch.randn(3)}, batch_size=[])
    td2 = TensorDict(
        source={
            "a": torch.randn(3),
            "b": torch.randn(3),
            "c": torch.randn(4),
            "d": torch.randn(5),
        },
        batch_size=[],
    )
    td = stack_td([td1, td2], 0)
    assert "a" in td.keys()
    assert "b" not in td.keys()
    assert "b" in td[1].keys()
    td.set("b", torch.randn(2, 10), inplace=False)  # overwrites
    with pytest.raises(KeyError):
        td.set_("c", torch.randn(2, 10))  # overwrites
    td.set_("b", torch.randn(2, 10))  # b has been set before

    td1.set("c", torch.randn(4))
    td[
        "c"
    ]  # we must first query that key for the stacked tensordict to update the list
    assert "c" in td.keys(), list(td.keys())  # now all tds have the key c
    td.get("c")

    td1.set("d", torch.randn(6))
    with pytest.raises(RuntimeError):
        td.get("d")

    td["e"] = torch.randn(2, 4)
    assert "e" in td.keys()  # now all tds have the key c
    td.get("e")


def test_getitem_batch_size():
    shape = [
        10,
        7,
        11,
        5,
    ]
    mocking_tensor = torch.zeros(*shape)
    for idx in [
        (slice(None),),
        slice(None),
        (3, 4),
        (3, slice(None), slice(2, 2, 2)),
        (torch.tensor([1, 2, 3]),),
        ([1, 2, 3]),
        (
            torch.tensor([1, 2, 3]),
            torch.tensor([2, 3, 4]),
            torch.tensor([0, 10, 2]),
            torch.tensor([2, 4, 1]),
        ),
    ]:
        expected_shape = mocking_tensor[idx].shape
        resulting_shape = _getitem_batch_size(shape, idx)
        assert expected_shape == resulting_shape, idx


@pytest.mark.parametrize("device", get_available_devices())
def test_requires_grad(device):
    torch.manual_seed(1)
    # Just one of the tensors have requires_grad
    tensordicts = [
        TensorDict(
            batch_size=[11, 12],
            source={
                "key1": torch.randn(
                    11, 12, 5, device=device, requires_grad=True if i == 5 else False
                ),
                "key2": torch.zeros(
                    11, 12, 50, device=device, dtype=torch.bool
                ).bernoulli_(),
            },
        )
        for i in range(10)
    ]
    stacked_td = LazyStackedTensorDict(*tensordicts, stack_dim=0)
    # First stacked tensor has requires_grad == True
    assert list(stacked_td.values_meta())[0].requires_grad is True
    td0 = SavedTensorDict(tensordicts[0])
    with pytest.raises(
        Exception,
        match=re.escape(
            "SavedTensorDicts is not compatible with gradients, one of Tensors has requires_grad equals True"
        ),
    ):
        td5 = SavedTensorDict(tensordicts[5])


@pytest.mark.parametrize("device", get_available_devices())
@pytest.mark.parametrize(
    "td_type", ["tensordict", "view", "unsqueeze", "squeeze", "saved", "stack"]
)
@pytest.mark.parametrize("update", [True, False])
def test_filling_empty_tensordict(device, td_type, update):
    if td_type == "tensordict":
        td = TensorDict({}, batch_size=[16], device=device)
    elif td_type == "view":
        td = TensorDict({}, batch_size=[4, 4], device=device).view(-1)
    elif td_type == "unsqueeze":
        td = TensorDict({}, batch_size=[16], device=device).unsqueeze(-1)
    elif td_type == "squeeze":
        td = TensorDict({}, batch_size=[16, 1], device=device).squeeze(-1)
    elif td_type == "saved":
        td = TensorDict({}, batch_size=[16], device=device).to(SavedTensorDict)
    elif td_type == "stack":
        td = torch.stack([TensorDict({}, [], device=device) for _ in range(16)], 0)
    else:
        raise NotImplementedError

    for i in range(16):
        other_td = TensorDict({"a": torch.randn(10), "b": torch.ones(1)}, [])
        if td_type == "unsqueeze":
            other_td = other_td.unsqueeze(-1).to_tensordict()
        if update:
            subtd = td.get_sub_tensordict(i)
            subtd.update(other_td, inplace=True)
        else:
            td[i] = other_td

    assert td.device == device
    assert td.get("a").device == device
    assert (td.get("b") == 1).all()
    if td_type == "view":
        assert td._source["a"].shape == torch.Size([4, 4, 10])
    elif td_type == "unsqueeze":
        assert td._source["a"].shape == torch.Size([16, 10])
    elif td_type == "squeeze":
        assert td._source["a"].shape == torch.Size([16, 1, 10])
    elif td_type == "stack":
        assert (td[-1] == other_td.to(device)).all()


def test_getitem_nested():
    tensor = torch.randn(4, 5, 6, 7)
    tensordict = TensorDict({}, [4])
    sub_tensordict = TensorDict({}, [4, 5])
    sub_sub_tensordict = TensorDict({"c": tensor}, [4, 5, 6])
    with pytest.raises(RuntimeError, match="The nested tensordict had not device"):
        tensordict["a"] = sub_tensordict
    sub_tensordict["b"] = sub_sub_tensordict
    tensordict["a"] = sub_tensordict

    # check that content match
    assert tensordict["a"] is sub_tensordict
    assert tensordict["a", "b"] is sub_sub_tensordict
    assert tensordict["a", "b", "c"] is tensor

    # check that shapes are kept
    assert tensordict.shape == torch.Size([4])
    assert sub_tensordict.shape == torch.Size([4, 5])
    assert sub_sub_tensordict.shape == torch.Size([4, 5, 6])

    # check that device are tracked
    assert tensordict.device == torch.device("cpu")
    assert sub_tensordict.device == torch.device("cpu")
    assert sub_sub_tensordict.device == torch.device("cpu")


def test_setitem_nested():
    tensor = torch.randn(4, 5, 6, 7)
    tensor2 = torch.ones(4, 5, 6, 7)
    tensordict = TensorDict({}, [4])
    sub_tensordict = TensorDict({}, [4, 5])
    sub_sub_tensordict = TensorDict({"c": tensor}, [4, 5, 6])
    sub_sub_tensordict2 = TensorDict({"c": tensor2}, [4, 5, 6])
    sub_tensordict["b"] = sub_sub_tensordict
    tensordict["a"] = sub_tensordict
    assert tensordict["a", "b"] is sub_sub_tensordict

    tensordict["a", "b"] = sub_sub_tensordict2
    assert tensordict["a", "b"] is sub_sub_tensordict2
    assert (tensordict["a", "b", "c"] == 1).all()


if __name__ == "__main__":
    args, unknown = argparse.ArgumentParser().parse_known_args()
    pytest.main([__file__, "--capture", "no", "--exitfirst"] + unknown)<|MERGE_RESOLUTION|>--- conflicted
+++ resolved
@@ -619,24 +619,7 @@
         )
         return td.unsqueeze(-1)
 
-<<<<<<< HEAD
-    @property
-    def squeezed_td(self):
-        td = TensorDict(
-            source={
-                "a": torch.randn(4, 3, 1, 2, 1, 5),
-                "b": torch.randn(4, 3, 1, 2, 1, 10),
-                "c": torch.randint(10, (4, 3, 1, 2, 1, 3)),
-            },
-            batch_size=[4, 3, 1, 2, 1],
-        )
-        return td.squeeze(2)
-
-    @property
-    def td_reset_bs(self):
-=======
     def squeezed_td(self, device):
->>>>>>> 71415ac5
         td = TensorDict(
             source={
                 "a": torch.randn(4, 3, 1, 2, 1, 5, device=device),
@@ -960,17 +943,11 @@
         if td_name in (
             "stacked_td",
             "saved_td",
-<<<<<<< HEAD
-            "unsqueezed_td",
-            "squeezed_td",
-            "sub_td",
-=======
             "squeezed_td",
             "unsqueezed_td",
             "sub_td",
             "sub_td2",
             "permute_td",
->>>>>>> 71415ac5
         ):
             with pytest.raises(AssertionError):
                 assert td.clone(recursive=False).get("a") is td.get("a")
@@ -1083,9 +1060,9 @@
         del td["a"]
         assert "a" not in td.keys()
 
-    def test_stack_tds_on_subclass(self, td_name):
-        torch.manual_seed(1)
-        td = getattr(self, td_name)
+    def test_stack_tds_on_subclass(self, td_name, device):
+        torch.manual_seed(1)
+        td = getattr(self, td_name)(device)
         tds_count = td.batch_size[0]
         tds_batch_size = td.batch_size[1:]
         tds_list = [
@@ -1106,11 +1083,11 @@
             assert (stacked_td[key] == 1).all()
 
     @pytest.mark.filterwarnings("error")
-    def test_stack_subclasses_on_td(self, td_name):
-        torch.manual_seed(1)
-        batch_size = list(getattr(self, td_name).batch_size)
-        td = getattr(self, td_name).expand(3).to_tensordict().clone().zero_()
-        tds_list = [getattr(self, td_name) for _ in range(3)]
+    def test_stack_subclasses_on_td(self, td_name, device):
+        torch.manual_seed(1)
+        td = getattr(self, td_name)(device)
+        td = td.expand(3).to_tensordict().clone().zero_()
+        tds_list = [getattr(self, td_name)(device) for _ in range(3)]
         stacked_td = stack_td(tds_list, 0, out=td)
         assert stacked_td.batch_size == td.batch_size
         for key in ("a", "b", "c"):

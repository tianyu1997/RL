# Copyright (c) Meta Platforms, Inc. and affiliates.
#
# This source code is licensed under the MIT license found in the
# LICENSE file in the root directory of this source tree.

import argparse
import os.path
import re

import pytest
import torch
from _utils_internal import get_available_devices
from torch import multiprocessing as mp
from torchrl import prod
from torchrl.data import SavedTensorDict, TensorDict, MemmapTensor
from torchrl.data.tensordict.tensordict import (
    assert_allclose_td,
    LazyStackedTensorDict,
    stack as stack_td,
<<<<<<< HEAD
    _TensorDict,
=======
    pad,
>>>>>>> 9f61d3b3
)
from torchrl.data.tensordict.utils import _getitem_batch_size, convert_ellipsis_to_idx


@pytest.mark.parametrize("device", get_available_devices())
def test_tensordict_set(device):
    torch.manual_seed(1)
    td = TensorDict({}, batch_size=(4, 5))
    td.set("key1", torch.randn(4, 5, device=device))
    assert td.device == torch.device(device)
    # by default inplace:
    with pytest.raises(RuntimeError):
        td.set("key1", torch.randn(5, 5, device=device))

    # robust to dtype casting
    td.set_("key1", torch.ones(4, 5, device=device, dtype=torch.double))
    assert (td.get("key1") == 1).all()

    # robust to device casting
    td.set("key_device", torch.ones(4, 5, device="cpu", dtype=torch.double))
    assert td.get("key_device").device == torch.device(device)

    with pytest.raises(
        AttributeError, match="for populating tensordict with new key-value pair"
    ):
        td.set_("smartypants", torch.ones(4, 5, device="cpu", dtype=torch.double))
    # test set_at_
    td.set("key2", torch.randn(4, 5, 6, device=device))
    x = torch.randn(6, device=device)
    td.set_at_("key2", x, (2, 2))
    assert (td.get("key2")[2, 2] == x).all()

    # test set_at_ with dtype casting
    x = torch.randn(6, dtype=torch.double, device=device)
    td.set_at_("key2", x, (2, 2))  # robust to dtype casting
    torch.testing.assert_allclose(td.get("key2")[2, 2], x.to(torch.float))

    td.set("key1", torch.zeros(4, 5, dtype=torch.double, device=device), inplace=True)
    assert (td.get("key1") == 0).all()
    td.set(
        "key1",
        torch.randn(4, 5, 1, 2, dtype=torch.double, device=device),
        inplace=False,
    )
    assert td._tensordict_meta["key1"].shape == td._tensordict["key1"].shape


def test_pad():
    dim0_left, dim0_right, dim1_left, dim1_right = [0, 1, 0, 2]
    td = TensorDict(
        {
            "a": torch.ones(3, 4, 1),
            "b": torch.zeros(3, 4, 1, 1),
        },
        batch_size=[3, 4],
    )

    padded_td = pad(td, [dim0_left, dim0_right, dim1_left, dim1_right], value=0.0)

    expected_a = torch.cat([torch.ones(3, 4, 1), torch.zeros(1, 4, 1)], dim=0)
    expected_a = torch.cat([expected_a, torch.zeros(4, 2, 1)], dim=1)

    assert padded_td["a"].shape == (4, 6, 1)
    assert padded_td["b"].shape == (4, 6, 1, 1)
    assert torch.equal(padded_td["a"], expected_a)
    padded_td._check_batch_size()


@pytest.mark.parametrize("device", get_available_devices())
def test_stack(device):
    torch.manual_seed(1)
    tds_list = [TensorDict(source={}, batch_size=(4, 5)) for _ in range(3)]
    tds = stack_td(tds_list, 0, contiguous=False)
    assert tds[0] is tds_list[0]

    td = TensorDict(
        source={"a": torch.randn(4, 5, 3, device=device)}, batch_size=(4, 5)
    )
    td_list = list(td)
    td_reconstruct = stack_td(td_list, 0)
    assert td_reconstruct.batch_size == td.batch_size
    assert (td_reconstruct == td).all()


@pytest.mark.parametrize("device", get_available_devices())
def test_tensordict_indexing(device):
    torch.manual_seed(1)
    td = TensorDict({}, batch_size=(4, 5))
    td.set("key1", torch.randn(4, 5, 1, device=device))
    td.set("key2", torch.randn(4, 5, 6, device=device, dtype=torch.double))

    td_select = td[2, 2]
    td_select._check_batch_size()

    td_select = td[2, :2]
    td_select._check_batch_size()

    td_select = td[None, :2]
    td_select._check_batch_size()

    td_reconstruct = stack_td([_td for _td in td], 0, contiguous=False)
    assert (
        td_reconstruct == td
    ).all(), f"td and td_reconstruct differ, got {td} and {td_reconstruct}"

    superlist = [stack_td([__td for __td in _td], 0, contiguous=False) for _td in td]
    td_reconstruct = stack_td(superlist, 0, contiguous=False)
    assert (
        td_reconstruct == td
    ).all(), f"td and td_reconstruct differ, got {td == td_reconstruct}"

    x = torch.randn(4, 5, device=device)
    td = TensorDict(
        source={"key1": torch.zeros(3, 4, 5, device=device)},
        batch_size=[3, 4],
    )
    td[0].set_("key1", x)
    torch.testing.assert_allclose(td.get("key1")[0], x)
    torch.testing.assert_allclose(td.get("key1")[0], td[0].get("key1"))

    y = torch.randn(3, 5, device=device)
    td[:, 0].set_("key1", y)
    torch.testing.assert_allclose(td.get("key1")[:, 0], y)
    torch.testing.assert_allclose(td.get("key1")[:, 0], td[:, 0].get("key1"))


@pytest.mark.parametrize("device", get_available_devices())
def test_subtensordict_construction(device):
    torch.manual_seed(1)
    td = TensorDict({}, batch_size=(4, 5))
    val1 = torch.randn(4, 5, 1, device=device)
    val2 = torch.randn(4, 5, 6, dtype=torch.double, device=device)
    val1_copy = val1.clone()
    val2_copy = val2.clone()
    td.set("key1", val1)
    td.set("key2", val2)
    std1 = td.get_sub_tensordict(2)
    std2 = std1.get_sub_tensordict(2)
    idx = (2, 2)
    std_control = td.get_sub_tensordict(idx)
    assert (std_control.get("key1") == std2.get("key1")).all()
    assert (std_control.get("key2") == std2.get("key2")).all()

    # write values
    with pytest.raises(RuntimeError, match="is prohibited for existing tensors"):
        std_control.set("key1", torch.randn(1, device=device))
    with pytest.raises(RuntimeError, match="is prohibited for existing tensors"):
        std_control.set("key2", torch.randn(6, device=device, dtype=torch.double))

    subval1 = torch.randn(1, device=device)
    subval2 = torch.randn(6, device=device, dtype=torch.double)
    std_control.set_("key1", subval1)
    std_control.set_("key2", subval2)
    assert (val1_copy[idx] != subval1).all()
    assert (td.get("key1")[idx] == subval1).all()
    assert (td.get("key1")[1, 1] == val1_copy[1, 1]).all()

    assert (val2_copy[idx] != subval2).all()
    assert (td.get("key2")[idx] == subval2).all()
    assert (td.get("key2")[1, 1] == val2_copy[1, 1]).all()

    assert (std_control.get("key1") == std2.get("key1")).all()
    assert (std_control.get("key2") == std2.get("key2")).all()

    assert std_control.get_parent_tensordict() is td
    assert (
        std_control.get_parent_tensordict()
        is std2.get_parent_tensordict().get_parent_tensordict()
    )


@pytest.mark.parametrize("device", get_available_devices())
def test_mask_td(device):
    torch.manual_seed(1)
    d = {
        "key1": torch.randn(4, 5, 6, device=device),
        "key2": torch.randn(4, 5, 10, device=device),
    }
    mask = torch.zeros(4, 5, dtype=torch.bool, device=device).bernoulli_()
    td = TensorDict(batch_size=(4, 5), source=d)
    td_masked = torch.masked_select(td, mask)
    assert len(td_masked.get("key1")) == td_masked.shape[0]


@pytest.mark.parametrize("device", get_available_devices())
def test_unbind_td(device):
    torch.manual_seed(1)
    d = {
        "key1": torch.randn(4, 5, 6, device=device),
        "key2": torch.randn(4, 5, 10, device=device),
    }
    td = TensorDict(batch_size=(4, 5), source=d)
    td_unbind = torch.unbind(td, dim=1)
    assert (
        td_unbind[0].batch_size == td[:, 0].batch_size
    ), f"got {td_unbind[0].batch_size} and {td[:, 0].batch_size}"


@pytest.mark.parametrize("device", get_available_devices())
def test_cat_td(device):
    torch.manual_seed(1)
    d = {
        "key1": torch.randn(4, 5, 6, device=device),
        "key2": torch.randn(4, 5, 10, device=device),
    }
    td1 = TensorDict(batch_size=(4, 5), source=d)
    d = {
        "key1": torch.randn(4, 10, 6, device=device),
        "key2": torch.randn(4, 10, 10, device=device),
    }
    td2 = TensorDict(batch_size=(4, 10), source=d)

    td_cat = torch.cat([td1, td2], 1)
    assert td_cat.batch_size == torch.Size([4, 15])
    d = {"key1": torch.randn(4, 15, 6), "key2": torch.randn(4, 15, 10)}
    td_out = TensorDict(batch_size=(4, 15), source=d)
    torch.cat([td1, td2], 1, out=td_out)
    assert td_out.batch_size == torch.Size([4, 15])


@pytest.mark.parametrize("device", get_available_devices())
def test_expand(device):
    torch.manual_seed(1)
    d = {
        "key1": torch.randn(4, 5, 6, device=device),
        "key2": torch.randn(4, 5, 10, device=device),
    }
    td1 = TensorDict(batch_size=(4, 5), source=d)
    td2 = td1.expand(3, 7)
    assert td2.batch_size == torch.Size([3, 7, 4, 5])
    assert td2.get("key1").shape == torch.Size([3, 7, 4, 5, 6])
    assert td2.get("key2").shape == torch.Size([3, 7, 4, 5, 10])


@pytest.mark.parametrize("device", get_available_devices())
def test_squeeze(device):
    torch.manual_seed(1)
    d = {
        "key1": torch.randn(4, 5, 6, device=device),
        "key2": torch.randn(4, 5, 10, device=device),
    }
    td1 = TensorDict(batch_size=(4, 5), source=d)
    td2 = torch.unsqueeze(td1, dim=1)
    assert td2.batch_size == torch.Size([4, 1, 5])

    td1b = torch.squeeze(td2, dim=1)
    assert td1b.batch_size == td1.batch_size


@pytest.mark.parametrize("device", get_available_devices())
def test_permute(device):
    torch.manual_seed(1)
    d = {
        "a": torch.randn(4, 5, 6, 9, device=device),
        "b": torch.randn(4, 5, 6, 7, device=device),
        "c": torch.randn(4, 5, 6, device=device),
    }
    td1 = TensorDict(batch_size=(4, 5, 6), source=d)
    td2 = torch.permute(td1, dims=(2, 1, 0))
    assert td2.shape == torch.Size((6, 5, 4))
    assert td2["a"].shape == torch.Size((6, 5, 4, 9))

    td2 = torch.permute(td1, dims=(-1, -3, -2))
    assert td2.shape == torch.Size((6, 4, 5))
    assert td2["c"].shape == torch.Size((6, 4, 5, 1))

    td2 = torch.permute(td1, dims=(0, 1, 2))
    assert td2["a"].shape == torch.Size((4, 5, 6, 9))

    t = TensorDict({"a": torch.randn(3, 4, 1)}, [3, 4])
    torch.permute(t, dims=(1, 0)).set("b", torch.randn(4, 3))
    assert t["b"].shape == torch.Size((3, 4, 1))

    torch.permute(t, dims=(1, 0)).fill_("a", 0.0)
    assert torch.sum(t["a"]) == torch.Tensor([0])


@pytest.mark.parametrize("device", get_available_devices())
def test_permute_exceptions(device):
    torch.manual_seed(1)
    d = {
        "a": torch.randn(4, 5, 6, 7, device=device),
        "b": torch.randn(4, 5, 6, 8, 9, device=device),
    }
    td1 = TensorDict(batch_size=(4, 5, 6), source=d)

    with pytest.raises(RuntimeError) as e_info:
        td2 = td1.permute(1, 1, 0)
        _ = td2.shape

    with pytest.raises(RuntimeError) as e_info:
        td2 = td1.permute(3, 2, 1, 0)
        _ = td2.shape

    with pytest.raises(RuntimeError) as e_info:
        td2 = td1.permute(2, -1, 0)
        _ = td2.shape

    with pytest.raises(IndexError) as e_info:
        td2 = td1.permute(2, 3, 0)
        _ = td2.shape

    with pytest.raises(IndexError) as e_info:
        td2 = td1.permute(2, -4, 0)
        _ = td2.shape

    with pytest.raises(RuntimeError) as e_info:
        td2 = td1.permute(2, 1)
        _ = td2.shape


@pytest.mark.parametrize("device", get_available_devices())
def test_permute_with_tensordict_operations(device):
    torch.manual_seed(1)
    d = {
        "a": torch.randn(20, 6, 9, device=device),
        "b": torch.randn(20, 6, 7, device=device),
        "c": torch.randn(20, 6, device=device),
    }
    td1 = TensorDict(batch_size=(20, 6), source=d).view(4, 5, 6).permute(2, 1, 0)
    assert td1.shape == torch.Size((6, 5, 4))

    d = {
        "a": torch.randn(4, 5, 6, 9, device=device),
        "b": torch.randn(4, 5, 6, 7, device=device),
        "c": torch.randn(4, 5, 6, device=device),
    }
    td1 = (
        TensorDict(batch_size=(4, 5, 6), source=d).to(SavedTensorDict).permute(2, 1, 0)
    )
    assert td1.shape == torch.Size((6, 5, 4))

    d = {
        "a": torch.randn(4, 5, 6, 7, 9, device=device),
        "b": torch.randn(4, 5, 6, 7, 7, device=device),
        "c": torch.randn(4, 5, 6, 7, device=device),
    }
    td1 = TensorDict(batch_size=(4, 5, 6, 7), source=d)[
        :, :, :, torch.tensor([1, 2])
    ].permute(3, 2, 1, 0)
    assert td1.shape == torch.Size((2, 6, 5, 4))

    d = {
        "a": torch.randn(4, 5, 9, device=device),
        "b": torch.randn(4, 5, 7, device=device),
        "c": torch.randn(4, 5, device=device),
    }
    td1 = stack_td(
        [TensorDict(batch_size=(4, 5), source=d).clone() for _ in range(6)],
        2,
        contiguous=False,
    ).permute(2, 1, 0)
    assert td1.shape == torch.Size((6, 5, 4))


@pytest.mark.parametrize("device", get_available_devices())
@pytest.mark.parametrize("stack_dim", [0, 1])
def test_stacked_td(stack_dim, device):
    tensordicts = [
        TensorDict(
            batch_size=[11, 12],
            source={
                "key1": torch.randn(11, 12, 5, device=device),
                "key2": torch.zeros(
                    11, 12, 50, device=device, dtype=torch.bool
                ).bernoulli_(),
            },
        )
        for _ in range(10)
    ]

    tensordicts0 = tensordicts[0]
    tensordicts1 = tensordicts[1]
    tensordicts2 = tensordicts[2]
    tensordicts3 = tensordicts[3]
    sub_td = LazyStackedTensorDict(*tensordicts, stack_dim=stack_dim)

    std_bis = stack_td(tensordicts, dim=stack_dim, contiguous=False)
    assert (sub_td == std_bis).all()

    item = tuple([*[slice(None) for _ in range(stack_dim)], 0])
    tensordicts0.zero_()
    assert (sub_td[item].get("key1") == sub_td.get("key1")[item]).all()
    assert (
        sub_td.contiguous()[item].get("key1") == sub_td.contiguous().get("key1")[item]
    ).all()
    assert (sub_td.contiguous().get("key1")[item] == 0).all()

    item = tuple([*[slice(None) for _ in range(stack_dim)], 1])
    std2 = sub_td[:5]
    tensordicts1.zero_()
    assert (std2[item].get("key1") == std2.get("key1")[item]).all()
    assert (
        std2.contiguous()[item].get("key1") == std2.contiguous().get("key1")[item]
    ).all()
    assert (std2.contiguous().get("key1")[item] == 0).all()

    std3 = sub_td[:5, :, :5]
    tensordicts2.zero_()
    item = tuple([*[slice(None) for _ in range(stack_dim)], 2])
    assert (std3[item].get("key1") == std3.get("key1")[item]).all()
    assert (
        std3.contiguous()[item].get("key1") == std3.contiguous().get("key1")[item]
    ).all()
    assert (std3.contiguous().get("key1")[item] == 0).all()

    std4 = sub_td.select("key1")
    tensordicts3.zero_()
    item = tuple([*[slice(None) for _ in range(stack_dim)], 3])
    assert (std4[item].get("key1") == std4.get("key1")[item]).all()
    assert (
        std4.contiguous()[item].get("key1") == std4.contiguous().get("key1")[item]
    ).all()
    assert (std4.contiguous().get("key1")[item] == 0).all()

    std5 = sub_td.unbind(1)[0]
    assert (std5.contiguous() == sub_td.contiguous().unbind(1)[0]).all()


@pytest.mark.parametrize("device", get_available_devices())
def test_savedtensordict(device):
    vals = [torch.randn(3, 1, device=device) for _ in range(4)]
    ss_list = [
        SavedTensorDict(
            source=TensorDict(
                source={"a": vals[i]},
                batch_size=[
                    3,
                ],
            )
        )
        for i in range(4)
    ]
    ss = stack_td(ss_list, 0)
    assert ss_list[1] is ss[1]
    torch.testing.assert_allclose(ss_list[1].get("a"), vals[1])
    torch.testing.assert_allclose(ss_list[1].get("a"), ss[1].get("a"))
    torch.testing.assert_allclose(ss[1].get("a"), ss.get("a")[1])
    assert ss.get("a").device == device


@pytest.mark.parametrize(
    "ellipsis_index, expected_index",
    [
        (..., (slice(None), slice(None), slice(None), slice(None), slice(None))),
        ((0, ..., 0), (0, slice(None), slice(None), slice(None), 0)),
        ((..., 0), (slice(None), slice(None), slice(None), slice(None), 0)),
        ((0, ...), (0, slice(None), slice(None), slice(None), slice(None))),
        (
            (slice(1, 2), ...),
            (slice(1, 2), slice(None), slice(None), slice(None), slice(None)),
        ),
    ],
)
def test_convert_ellipsis_to_idx_valid(ellipsis_index, expected_index):
    torch.manual_seed(1)
    batch_size = [3, 4, 5, 6, 7]

    assert convert_ellipsis_to_idx(ellipsis_index, batch_size) == expected_index


@pytest.mark.parametrize(
    "ellipsis_index, expectation",
    [
        ((..., 0, ...), pytest.raises(RuntimeError)),
        ((0, ..., 0, ...), pytest.raises(RuntimeError)),
    ],
)
def test_convert_ellipsis_to_idx_invalid(ellipsis_index, expectation):
    torch.manual_seed(1)
    batch_size = [3, 4, 5, 6, 7]

    with expectation:
        _ = convert_ellipsis_to_idx(ellipsis_index, batch_size)


TD_BATCH_SIZE = 4


@pytest.mark.parametrize(
    "td_name",
    [
        "td",
        "stacked_td",
        "sub_td",
        "idx_td",
        "saved_td",
        "memmap_td",
        "unsqueezed_td",
        "td_reset_bs",
        "nested_td",
        "permute_td",
    ],
)
class TestTensorDicts:
    @property
    def td(self):
        return TensorDict(
            source={
                "a": torch.randn(4, 3, 2, 1, 5),
                "b": torch.randn(4, 3, 2, 1, 10),
                "c": torch.randint(10, (4, 3, 2, 1, 3)),
            },
            batch_size=[4, 3, 2, 1],
        )

    @property
    def nested_td(self):
        return TensorDict(
            source={
                "a": torch.randn(4, 3, 2, 1, 5),
                "b": torch.randn(4, 3, 2, 1, 10),
                "c": torch.randint(10, (4, 3, 2, 1, 3)),
                "my_nested_td": TensorDict(
                    {"inner": torch.randn(4, 3, 2, 1, 2)}, [4, 3, 2, 1]
                ),
            },
            batch_size=[4, 3, 2, 1],
        )

    @property
    def stacked_td(self):
        td1 = TensorDict(
            source={
                "a": torch.randn(4, 3, 1, 5),
                "b": torch.randn(4, 3, 1, 10),
                "c": torch.randint(10, (4, 3, 1, 3)),
            },
            batch_size=[4, 3, 1],
        )
        td2 = TensorDict(
            source={
                "a": torch.randn(4, 3, 1, 5),
                "b": torch.randn(4, 3, 1, 10),
                "c": torch.randint(10, (4, 3, 1, 3)),
            },
            batch_size=[4, 3, 1],
        )
        return stack_td([td1, td2], 2)

    @property
    def idx_td(self):
        td = TensorDict(
            source={
                "a": torch.randn(2, 4, 3, 2, 1, 5),
                "b": torch.randn(2, 4, 3, 2, 1, 10),
                "c": torch.randint(10, (2, 4, 3, 2, 1, 3)),
            },
            batch_size=[2, 4, 3, 2, 1],
        )
        return td[1]

    @property
    def sub_td(self):
        td = TensorDict(
            source={
                "a": torch.randn(2, 4, 3, 2, 1, 5),
                "b": torch.randn(2, 4, 3, 2, 1, 10),
                "c": torch.randint(10, (2, 4, 3, 2, 1, 3)),
            },
            batch_size=[2, 4, 3, 2, 1],
        )
        return td.get_sub_tensordict(1)

    @property
    def saved_td(self):
        return SavedTensorDict(source=self.td)

    @property
    def memmap_td(self):
        return self.td.memmap_()

    @property
    def permute_td(self):
        return TensorDict(
            source={
                "a": torch.randn(3, 4, 2, 1, 5),
                "b": torch.randn(3, 4, 2, 1, 10),
                "c": torch.randint(10, (3, 4, 2, 1, 3)),
            },
            batch_size=[3, 4, 2, 1],
        ).permute(1, 0, 2, 3)

    @property
    def unsqueezed_td(self):
        td = TensorDict(
            source={
                "a": torch.randn(4, 3, 2, 5),
                "b": torch.randn(4, 3, 2, 10),
                "c": torch.randint(10, (4, 3, 2, 3)),
            },
            batch_size=[4, 3, 2],
        )
        return td.unsqueeze(-1)

    @property
    def td_reset_bs(self):
        td = td = TensorDict(
            source={
                "a": torch.randn(4, 3, 2, 1, 5),
                "b": torch.randn(4, 3, 2, 1, 10),
                "c": torch.randint(10, (4, 3, 2, 1, 3)),
            },
            batch_size=[4, 3, 2],
        )
        td.batch_size = torch.Size([4, 3, 2, 1])
        return td

    def test_to_tensordict(self, td_name):
        torch.manual_seed(1)
        td = getattr(self, td_name)
        td2 = td.to_tensordict()
        assert (td2 == td).all()

    def test_select(self, td_name):
        torch.manual_seed(1)
        td = getattr(self, td_name)
        td2 = td.select("a")
        assert td2 is not td
        assert len(list(td2.keys())) == 1 and "a" in td2.keys()
        assert len(list(td2.clone().keys())) == 1 and "a" in td2.clone().keys()

        td2 = td.select("a", inplace=True)
        assert td2 is td

    def test_exclude(self, td_name):
        torch.manual_seed(1)
        td = getattr(self, td_name)
        td2 = td.exclude("a")
        assert td2 is not td
        assert (
            len(list(td2.keys())) == len(list(td.keys())) - 1 and "a" not in td2.keys()
        )
        assert (
            len(list(td2.clone().keys())) == len(list(td.keys())) - 1
            and "a" not in td2.clone().keys()
        )

        td2 = td.exclude("a", inplace=True)
        assert td2 is td

    def test_assert(self, td_name):
        torch.manual_seed(1)
        td = getattr(self, td_name)
        with pytest.raises(
            ValueError,
            match="Converting a tensordict to boolean value is not permitted",
        ):
            assert td

    def test_expand(self, td_name):
        torch.manual_seed(1)
        td = getattr(self, td_name)
        batch_size = td.batch_size
        new_td = td.expand(3)
        assert new_td.batch_size == torch.Size([3, *batch_size])
        assert all((_new_td == td).all() for _new_td in new_td)

    def test_cast(self, td_name):
        torch.manual_seed(1)
        td = getattr(self, td_name)
        td_td = td.to(TensorDict)
        assert (td == td_td).all()

        td = getattr(self, td_name)
        td_saved = td.to(SavedTensorDict)
        assert (td == td_saved).all()

    @pytest.mark.parametrize("call_del", [True, False])
    def test_remove(self, td_name, call_del):
        torch.manual_seed(1)
        td = getattr(self, td_name)
        if call_del:
            del td["a"]
        else:
            td = td.del_("a")
        assert td is not None
        assert "a" not in td.keys()

    def test_set_unexisting(self, td_name):
        torch.manual_seed(1)
        td = getattr(self, td_name)
        td.set("z", torch.ones_like(td.get("a")))
        assert (td.get("z") == 1).all()

    def test_fill_(self, td_name):
        torch.manual_seed(1)
        td = getattr(self, td_name)
        new_td = td.fill_("a", 0.1)
        assert (td.get("a") == 0.1).all()
        assert new_td is td

    def test_masked_fill_(self, td_name):
        torch.manual_seed(1)
        td = getattr(self, td_name)
        mask = torch.zeros(td.shape, dtype=torch.bool).bernoulli_()
        new_td = td.masked_fill_(mask, -10.0)
        assert new_td is td
        for k, item in td.items():
            assert (item[mask] == -10).all(), item[mask]

    def test_masked_fill(self, td_name):
        torch.manual_seed(1)
        td = getattr(self, td_name)
        mask = torch.zeros(td.shape, dtype=torch.bool).bernoulli_()
        new_td = td.masked_fill(mask, -10.0)
        assert new_td is not td
        for k, item in new_td.items():
            assert (item[mask] == -10).all()

    def test_zero_(self, td_name):
        torch.manual_seed(1)
        td = getattr(self, td_name)
        new_td = td.zero_()
        assert new_td is td
        for k in td.keys():
            assert (td.get(k) == 0).all()

    def test_from_empty(self, td_name):
        torch.manual_seed(1)
        td = getattr(self, td_name)
        new_td = TensorDict({}, batch_size=td.batch_size)
        for key, item in td.items():
            new_td.set(key, item)
        assert_allclose_td(td, new_td)
        assert td.device == new_td.device
        assert td.shape == new_td.shape

    def test_masking(self, td_name):
        torch.manual_seed(1)
        td = getattr(self, td_name)
        mask = torch.zeros(td.batch_size, dtype=torch.bool).bernoulli_(0.8)
        td_masked = td[mask]
        td_masked2 = torch.masked_select(td, mask)
        assert_allclose_td(td_masked, td_masked2)
        assert td_masked.batch_size[0] == mask.sum()
        assert td_masked.batch_dims == 1

    @pytest.mark.skipif(
        torch.cuda.device_count() == 0, reason="No cuda device detected"
    )
    @pytest.mark.parametrize("device", [0, "cuda:0", torch.device("cuda:0")])
    def test_pin_memory(self, td_name, device):
        torch.manual_seed(1)
        td = getattr(self, td_name)
        if td_name != "saved_td":
            td.pin_memory()
            td_device = td.to(device)
            _device = torch.device(device)
            assert td_device.device == _device
            assert td_device.clone().device == _device
            assert td_device is not td
            for k, item in td_device.items():
                assert item.device == _device
            for k, item in td_device.clone().items():
                assert item.device == _device
            # assert type(td_device) is type(td)
            assert_allclose_td(td, td_device.to("cpu"))
        else:
            with pytest.raises(
                RuntimeError,
                match="pin_memory requires tensordicts that live in memory",
            ):
                td.pin_memory()

    @pytest.mark.skipif(
        torch.cuda.device_count() == 0, reason="No cuda device detected"
    )
    @pytest.mark.parametrize("device", get_available_devices())
    def test_cast_device(self, td_name, device):
        torch.manual_seed(1)
        td = getattr(self, td_name)
        td_device = td.to(device)

        for k, item in td_device.items_meta():
            assert item.device == device
        for k, item in td_device.items():
            assert item.device == device
        for k, item in td_device.clone().items():
            assert item.device == device

        assert td_device.device == device, (
            f"td_device first tensor device is " f"{next(td_device.items())[1].device}"
        )
        assert td_device.clone().device == device
        if device != td.device:
            assert td_device is not td
        assert td_device.to(device) is td_device
        assert td.to("cpu") is td
        # assert type(td_device) is type(td)
        assert_allclose_td(td, td_device.to("cpu"))

    @pytest.mark.skipif(
        torch.cuda.device_count() == 0, reason="No cuda device detected"
    )
    def test_cpu_cuda(self, td_name):
        torch.manual_seed(1)
        td = getattr(self, td_name)
        td_device = td.cuda()
        td_back = td_device.cpu()
        assert td_device.device == torch.device("cuda:0")
        assert td_back.device == torch.device("cpu")

    def test_unbind(self, td_name):
        if td_name not in ["sub_td", "idx_td", "td_reset_bs"]:
            torch.manual_seed(1)
            td = getattr(self, td_name)
            td_unbind = torch.unbind(td, dim=0)
            assert (td == stack_td(td_unbind, 0).contiguous()).all()
            assert (td[0] == td_unbind[0]).all()

    @pytest.mark.parametrize("squeeze_dim", [0, 1])
    def test_unsqueeze(self, td_name, squeeze_dim):
        torch.manual_seed(1)
        td = getattr(self, td_name)
        td_unsqueeze = torch.unsqueeze(td, dim=squeeze_dim)
        tensor = torch.ones_like(td.get("a").unsqueeze(squeeze_dim))
        if td_name == "sub_td":
            td_unsqueeze.set_("a", tensor)
        else:
            td_unsqueeze.set("a", tensor)
        assert (td_unsqueeze.get("a") == tensor).all()
        assert (td.get("a") == tensor.squeeze(squeeze_dim)).all()
        assert td_unsqueeze.squeeze(squeeze_dim) is td
        assert (td_unsqueeze.get("a") == 1).all()
        assert (td.get("a") == 1).all()

    def test_squeeze(self, td_name, squeeze_dim=-1):
        torch.manual_seed(1)
        td = getattr(self, td_name)
        td_squeeze = torch.squeeze(td, dim=-1)
        tensor_squeeze_dim = td.batch_dims + squeeze_dim
        tensor = torch.ones_like(td.get("a").squeeze(tensor_squeeze_dim))
        if td_name == "sub_td":
            td_squeeze.set_("a", tensor)
        else:
            td_squeeze.set("a", tensor)
        assert td.batch_size[squeeze_dim] == 1
        assert (td_squeeze.get("a") == tensor).all()
        assert (td.get("a") == tensor.unsqueeze(tensor_squeeze_dim)).all()
        if td_name != "unsqueezed_td":
            assert td_squeeze.unsqueeze(squeeze_dim) is td
        else:
            assert td_squeeze is td._source
        assert (td_squeeze.get("a") == 1).all()
        assert (td.get("a") == 1).all()

    def test_pad(self, td_name):
        td = getattr(self, td_name)
        paddings = [
            [0, 1, 0, 2],
            [1, 0, 0, 2],
            [1, 0, 2, 1],
        ]

        for pad_size in paddings:
            padded_td = pad(td, pad_size)
            padded_td._check_batch_size()
            amount_expanded = [0] * (len(pad_size) // 2)
            for i in range(0, len(pad_size), 2):
                amount_expanded[i // 2] = pad_size[i] + pad_size[i + 1]

            for key in padded_td.keys():
                expected_dims = tuple(
                    sum(p)
                    for p in zip(
                        td[key].shape,
                        amount_expanded
                        + [0] * (len(td[key].shape) - len(amount_expanded)),
                    )
                )
                assert padded_td[key].shape == expected_dims

        with pytest.raises(RuntimeError):
            pad(td, [0] * 100)

        with pytest.raises(RuntimeError):
            pad(td, [0])

    def test_view(self, td_name):
        if td_name == "permute_td":
            pytest.skip("cannot view a permuted tensor")
        torch.manual_seed(1)
        td = getattr(self, td_name)
        td_view = td.view(-1)
        tensor = td.get("a")
        tensor = tensor.view(-1, tensor.numel() // prod(td.batch_size))
        tensor = torch.ones_like(tensor)
        if td_name == "sub_td":
            td_view.set_("a", tensor)
        else:
            td_view.set("a", tensor)
        assert (td_view.get("a") == tensor).all()
        assert (td.get("a") == tensor.view(td.get("a").shape)).all()
        assert td_view.view(td.shape) is td
        assert td_view.view(*td.shape) is td
        assert (td_view.get("a") == 1).all()
        assert (td.get("a") == 1).all()

    def test_clone_td(self, td_name):
        torch.manual_seed(1)
        td = getattr(self, td_name)
        assert (torch.clone(td) == td).all()
        assert td.batch_size == torch.clone(td).batch_size
        if td_name in (
            "stacked_td",
            "saved_td",
            "unsqueezed_td",
            "sub_td",
            "permute_td",
        ):
            with pytest.raises(AssertionError):
                assert td.clone(recursive=False).get("a") is td.get("a")
        else:
            assert td.clone(recursive=False).get("a") is td.get("a")

    def test_rename_key(self, td_name) -> None:
        torch.manual_seed(1)
        td = getattr(self, td_name)
        with pytest.raises(KeyError, match="already present in TensorDict"):
            td.rename_key("a", "b", safe=True)
        a = td.get("a")
        td.rename_key("a", "z")
        with pytest.raises(KeyError):
            td.get("a")
        assert "a" not in td.keys()

        z = td.get("z")
        if isinstance(a, MemmapTensor):
            a = a._tensor
        if isinstance(z, MemmapTensor):
            z = z._tensor
        torch.testing.assert_allclose(a, z)

        new_z = torch.randn_like(z)
        if td_name == "sub_td":
            td.set_("z", new_z)
        else:
            td.set("z", new_z)

        torch.testing.assert_allclose(new_z, td.get("z"))

        new_z = torch.randn_like(z)
        td.set_("z", new_z)
        torch.testing.assert_allclose(new_z, td.get("z"))

    def test_set_nontensor(self, td_name):
        torch.manual_seed(1)
        td = getattr(self, td_name)
        r = torch.randn_like(td.get("a"))
        td.set("numpy", r.numpy())
        torch.testing.assert_allclose(td.get("numpy"), r)

    @pytest.mark.parametrize(
        "actual_index,expected_index",
        [
            (..., (slice(None),) * TD_BATCH_SIZE),
            ((..., 0), (slice(None),) * (TD_BATCH_SIZE - 1) + (0,)),
            ((0, ...), (0,) + (slice(None),) * (TD_BATCH_SIZE - 1)),
            ((0, ..., 0), (0,) + (slice(None),) * (TD_BATCH_SIZE - 2) + (0,)),
        ],
    )
    def test_getitem_ellipsis(self, td_name, actual_index, expected_index):
        torch.manual_seed(1)

        td = getattr(self, td_name)

        actual_td = td[actual_index]
        expected_td = td[expected_index]
        assert expected_td.shape == _getitem_batch_size(
            td.batch_size, convert_ellipsis_to_idx(actual_index, td.batch_size)
        )
        assert_allclose_td(actual_td, expected_td)

    @pytest.mark.parametrize("actual_index", [..., (..., 0), (0, ...), (0, ..., 0)])
    def test_setitem_ellipsis(self, td_name, actual_index):
        torch.manual_seed(1)
        td = getattr(self, td_name)

        idx = actual_index
        td_clone = td.clone()
        actual_td = td_clone[idx].clone().zero_()
        td_clone[idx] = actual_td

        for key in td_clone.keys():
            assert (td_clone[idx].get(key) == 0).all()

    @pytest.mark.parametrize("idx", [slice(1), torch.tensor([0]), torch.tensor([0, 1])])
    def test_setitem(self, td_name, idx):
        torch.manual_seed(1)
        td = getattr(self, td_name)
        if isinstance(idx, torch.Tensor) and idx.numel() > 1 and td.shape[0] == 1:
            pytest.mark.skip("cannot index tensor with desired index")
            return

        td_clone = td[idx].clone().zero_()
        td[idx] = td_clone
        assert (td[idx].get("a") == 0).all()

        td_clone = torch.cat([td_clone, td_clone], 0)
        with pytest.raises(RuntimeError, match="differs from the source batch size"):
            td[idx] = td_clone

    def test_setitem_string(self, td_name):
        torch.manual_seed(1)
        td = getattr(self, td_name)
        td["d"] = torch.randn(4, 3, 2, 1, 5)
        assert "d" in td.keys()

    def test_getitem_string(self, td_name):
        torch.manual_seed(1)
        td = getattr(self, td_name)
        assert isinstance(td["a"], (MemmapTensor, torch.Tensor))

    def test_delitem(self, td_name):
        torch.manual_seed(1)
        td = getattr(self, td_name)
        del td["a"]
        assert "a" not in td.keys()

    @pytest.mark.parametrize("dim", [0, 1])
    @pytest.mark.parametrize("chunks", [1, 2])
    def test_chunk(self, td_name, dim, chunks):
        torch.manual_seed(1)
        td = getattr(self, td_name)
        if len(td.shape) - 1 < dim:
            pytest.mark.skip(f"no dim {dim} in td")
            return

        chunks = min(td.shape[dim], chunks)
        td_chunks = td.chunk(chunks, dim)
        assert len(td_chunks) == chunks
        assert sum([_td.shape[dim] for _td in td_chunks]) == td.shape[dim]
        assert (torch.cat(td_chunks, dim) == td).all()

    def test_items_values_keys(self, td_name):
        torch.manual_seed(1)
        td = getattr(self, td_name)
        keys = list(td.keys())
        values = list(td.values())
        items = list(td.items())

        # Test td.items()
        constructed_td1 = TensorDict({}, batch_size=td.shape)
        for key, value in items:
            constructed_td1.set(key, value)

        assert (td == constructed_td1).all()

        # Test td.keys() and td.values()
        # items = [key, value] should be verified
        assert len(values) == len(items)
        assert len(keys) == len(items)
        constructed_td2 = TensorDict({}, batch_size=td.shape)
        for key, value in list(zip(td.keys(), td.values())):
            constructed_td2.set(key, value)

        assert (td == constructed_td2).all()

        # Test that keys is sorted
        assert all(keys[i] <= keys[i + 1] for i in range(len(keys) - 1))

        # Add new element to tensor
        a = td.get("a")
        td.set("x", torch.randn_like(a))
        keys = list(td.keys())
        values = list(td.values())
        items = list(td.items())

        # Test that keys is still sorted after adding the element
        assert all(keys[i] <= keys[i + 1] for i in range(len(keys) - 1))

        # Test td.items()
        # after adding the new element
        constructed_td1 = TensorDict({}, batch_size=td.shape)
        for key, value in items:
            constructed_td1.set(key, value)

        assert (td == constructed_td1).all()

        # Test td.keys() and td.values()
        # items = [key, value] should be verified
        # even after adding the new element
        assert len(values) == len(items)
        assert len(keys) == len(items)

        constructed_td2 = TensorDict({}, batch_size=td.shape)
        for key, value in list(zip(td.keys(), td.values())):
            constructed_td2.set(key, value)

        assert (td == constructed_td2).all()

        # Test the methods values_meta() and items_meta()
        values_meta = list(td.values_meta())
        items_meta = list(td.items_meta())
        assert len(values_meta) == len(items_meta)

    def test_set_requires_grad(self, td_name):
        td = getattr(self, td_name)
        assert not td.get("a").requires_grad
        assert not td._get_meta("a").requires_grad
        if td_name == "sub_td":
            td.set_("a", torch.randn_like(td.get("a")).requires_grad_())
        else:
            td.set("a", torch.randn_like(td.get("a")).requires_grad_())
        assert td.get("a").requires_grad
        assert td._get_meta("a").requires_grad

    def test_nested_td_emptyshape(self, td_name):
        td = getattr(self, td_name)
        tdin = TensorDict({"inner": torch.randn(*td.shape, 1)}, [])
        td["inner_td"] = tdin
        # tdin.batch_size = td.batch_size
        assert (td["inner_td"] == tdin).all()

    def test_nested_td(self, td_name):
        td = getattr(self, td_name)
        tdin = TensorDict({"inner": torch.randn(td.shape)}, td.shape)
        td.set("inner_td", tdin)
        assert (td["inner_td"] == tdin).all()

    def test_nested_td_index(self, td_name):
        td = getattr(self, td_name)

        sub_td = TensorDict({}, [*td.shape, 2])
        a = torch.zeros([*td.shape, 2, 2])
        sub_sub_td = TensorDict({"a": a}, [*td.shape, 2, 2])
        sub_td.set("sub_sub_td", sub_sub_td)
        td.set("sub_td", sub_td)
        assert (td["sub_td", "sub_sub_td", "a"] == 0).all()
        assert (
            td["sub_td"]["sub_sub_td"]["a"] == td["sub_td", "sub_sub_td", "a"]
        ).all()

        a = torch.ones_like(a)
        other_sub_sub_td = TensorDict({"a": a}, [*td.shape, 2, 2])
        td["sub_td", "sub_sub_td"] = other_sub_sub_td
        assert (td["sub_td", "sub_sub_td", "a"] == 1).all()
        assert (
            td["sub_td"]["sub_sub_td"]["a"] == td["sub_td", "sub_sub_td", "a"]
        ).all()

        b = torch.ones_like(a)
        other_sub_sub_td = TensorDict({"b": b}, [*td.shape, 2, 2])

        if td_name == "sub_td":
            with pytest.raises(
                RuntimeError, match="with another one with non-matching keys"
            ):
                td["sub_td", "sub_sub_td"] = other_sub_sub_td
        else:
            td["sub_td", "sub_sub_td"] = other_sub_sub_td
            assert (td["sub_td", "sub_sub_td", "b"] == 1).all()
            assert (
                td["sub_td"]["sub_sub_td"]["b"] == td["sub_td", "sub_sub_td", "b"]
            ).all()

    @pytest.mark.parametrize("inplace", [True, False])
    @pytest.mark.parametrize("separator", [",", "-"])
    def test_flatten_keys(self, td_name, inplace, separator):
        td = getattr(self, td_name)
        nested_nested_tensordict = TensorDict(
            {
                "a": torch.zeros(*td.shape, 2, 3),
            },
            [*td.shape, 2],
        )
        nested_tensordict = TensorDict(
            {
                "a": torch.zeros(*td.shape, 2),
                "nested_nested_tensordict": nested_nested_tensordict,
            },
            td.shape,
        )
        td["nested_tensordict"] = nested_tensordict

        td_flatten = td.flatten_keys(inplace=inplace, separator=separator)
        for key, value in td_flatten.items():
            assert not isinstance(value, _TensorDict)
        assert (
            separator.join(["nested_tensordict", "nested_nested_tensordict", "a"])
            in td_flatten.keys()
        )
        if inplace:
            assert td_flatten is td
        else:
            assert td_flatten is not td

    def test_repr(self, td_name):
        td = getattr(self, td_name)
        _ = str(td)


@pytest.mark.parametrize(
    "td_name",
    [
        "td",
        "stacked_td",
        "sub_td",
        "idx_td",
        "unsqueezed_td",
        "td_reset_bs",
    ],
)
class TestTensorDictsRequiresGrad:
    @property
    def td(self):
        return TensorDict(
            source={
                "a": torch.randn(3, 1, 5),
                "b": torch.randn(3, 1, 10, requires_grad=True),
                "c": torch.randint(10, (3, 1, 3)),
            },
            batch_size=[3, 1],
        )

    @property
    def stacked_td(self):
        return stack_td([self.td for _ in range(2)], 0)

    @property
    def idx_td(self):
        return self.td[0]

    @property
    def sub_td(self):
        return self.td.get_sub_tensordict(0)

    @property
    def unsqueezed_td(self):
        return self.td.unsqueeze(0)

    @property
    def td_reset_bs(self):
        td = self.td
        td = td.unsqueeze(-1).to_tensordict()
        td.batch_size = torch.Size([3, 1])
        return td

    def test_init_requires_grad(self, td_name):
        td = getattr(self, td_name)
        assert td._get_meta("b").requires_grad

    def test_view(self, td_name):
        torch.manual_seed(1)
        td = getattr(self, td_name)
        td_view = td.view(-1)
        assert td_view._get_meta("b").requires_grad

    def test_expand(self, td_name):
        torch.manual_seed(1)
        td = getattr(self, td_name)
        batch_size = td.batch_size
        new_td = td.expand(3)
        assert new_td._get_meta("b").requires_grad

    def test_cast(self, td_name):
        torch.manual_seed(1)
        td = getattr(self, td_name)
        td_td = td.to(TensorDict)
        assert td_td._get_meta("b").requires_grad

    def test_clone_td(self, td_name):
        torch.manual_seed(1)
        td = getattr(self, td_name)
        assert torch.clone(td)._get_meta("b").requires_grad

    def test_squeeze(self, td_name, squeeze_dim=-1):
        torch.manual_seed(1)
        td = getattr(self, td_name)
        assert torch.squeeze(td, dim=-1)._get_meta("b").requires_grad


def test_batchsize_reset():
    td = TensorDict(
        {"a": torch.randn(3, 4, 5, 6), "b": torch.randn(3, 4, 5)}, batch_size=[3, 4]
    )
    # smoke-test
    td.batch_size = torch.Size([3])

    # test with list
    td.batch_size = [3]

    # test with tuple
    td.batch_size = (3,)

    # incompatible size
    with pytest.raises(
        RuntimeError,
        match=re.escape(
            "the tensor a has shape torch.Size([3, 4, 5, "
            "6]) which is incompatible with the new shape torch.Size([3, 5])"
        ),
    ):
        td.batch_size = [3, 5]

    # test set
    td.set("c", torch.randn(3))

    # test index
    subtd = td[torch.tensor([1, 2])]
    with pytest.raises(
        RuntimeError,
        match=re.escape(
            "The shape torch.Size([3]) is incompatible with the index (slice(None, None, None), 0)."
        ),
    ):
        td[:, 0]

    # test a greater batch_size
    td = TensorDict(
        {"a": torch.randn(3, 4, 5, 6), "b": torch.randn(3, 4, 5)}, batch_size=[3, 4]
    )
    with pytest.raises(
        RuntimeError,
        match=re.escape(
            "TensorDict requires tensors that have at least one more dimension than the batch_size"
        ),
    ):
        td.batch_size = torch.Size([3, 4, 5])
    del td["b"]
    td.batch_size = torch.Size([3, 4, 5])

    td.set("c", torch.randn(3, 4, 5, 6))
    with pytest.raises(
        RuntimeError,
        match=re.escape(
            "batch dimension mismatch, "
            "got self.batch_size=torch.Size([3, 4, 5]) and tensor.shape[:self.batch_dims]=torch.Size([3, 4, 2])"
        ),
    ):
        td.set("d", torch.randn(3, 4, 2))

    # test with saved tensordict
    td = SavedTensorDict(TensorDict({"a": torch.randn(3, 4)}, [3, 4]))
    td.batch_size = [3]
    assert td.to_tensordict().batch_size == torch.Size([3])

    # test that lazy tds return an exception
    td_stack = stack_td([TensorDict({"a": torch.randn(3)}, [3]) for _ in range(2)])
    td_stack.to_tensordict().batch_size = [2]
    with pytest.raises(
        RuntimeError,
        match=re.escape(
            "modifying the batch size of a lazy repesentation "
            "of a tensordict is not permitted. Consider instantiating the tensordict fist by calling `td = td.to_tensordict()` before resetting the batch size."
        ),
    ):
        td_stack.batch_size = [2]

    td = TensorDict({"a": torch.randn(3, 4)}, [3, 4])
    subtd = td[:, torch.tensor([1, 2])]
    with pytest.raises(
        RuntimeError,
        match=re.escape(
            "modifying the batch size of a lazy repesentation of a tensordict is not permitted. Consider instantiating the tensordict fist by calling `td = td.to_tensordict()` before resetting the batch size."
        ),
    ):
        subtd.batch_size = [3, 2]
    subtd.to_tensordict().batch_size = [3, 2]

    td = TensorDict({"a": torch.randn(3, 4)}, [3, 4])
    td_u = td.unsqueeze(0)
    with pytest.raises(
        RuntimeError,
        match=re.escape(
            "modifying the batch size of a lazy repesentation of a tensordict is not permitted. Consider instantiating the tensordict fist by calling `td = td.to_tensordict()` before resetting the batch size."
        ),
    ):
        td_u.batch_size = [1]
    td_u.to_tensordict().batch_size = [1]


@pytest.mark.parametrize("index0", [None, slice(None)])
def test_set_sub_key(index0):
    # tests that parent tensordict is affected when subtensordict is set with a new key
    batch_size = [10, 10]
    source = {"a": torch.randn(10, 10, 10), "b": torch.ones(10, 10, 2)}
    td = TensorDict(source, batch_size=batch_size)
    idx0 = (index0, 0) if index0 is not None else 0
    td0 = td.get_sub_tensordict(idx0)
    idx = (index0, slice(2, 4)) if index0 is not None else slice(2, 4)
    sub_td = td.get_sub_tensordict(idx)
    if index0 is None:
        c = torch.randn(2, 10, 10)
    else:
        c = torch.randn(10, 2, 10)
    sub_td.set("c", c)
    assert (td.get("c")[idx] == sub_td.get("c")).all()
    assert (sub_td.get("c") == c).all()
    assert (td.get("c")[idx0] == 0).all()
    assert (td.get_sub_tensordict(idx0).get("c") == 0).all()
    assert (td0.get("c") == 0).all()


@pytest.mark.skipif(not torch.cuda.device_count(), reason="no cuda")
def test_create_on_device():
    device = torch.device(0)

    # TensorDict
    td = TensorDict({}, [5])
    with pytest.raises(RuntimeError):
        td.device
    td.set("a", torch.randn(5, device=device))
    assert td.device == device

    td = TensorDict({}, [5], device="cuda:0")
    td.set("a", torch.randn(5, 1))
    assert td.get("a").device == device

    # stacked TensorDict
    td1 = TensorDict({}, [5])
    td2 = TensorDict({}, [5])
    stackedtd = stack_td([td1, td2], 0)
    with pytest.raises(RuntimeError):
        stackedtd.device
    stackedtd.set("a", torch.randn(2, 5, device=device))
    assert stackedtd.device == device
    assert td1.device == device
    assert td2.device == device

    td1 = TensorDict({}, [5], device="cuda:0")
    td2 = TensorDict({}, [5], device="cuda:0")
    stackedtd = stack_td([td1, td2], 0)
    stackedtd.set("a", torch.randn(2, 5, 1))
    assert stackedtd.get("a").device == device
    assert td1.get("a").device == device
    assert td2.get("a").device == device

    # TensorDict, indexed
    td = TensorDict({}, [5])
    subtd = td[1]
    with pytest.raises(RuntimeError):
        subtd.device
    subtd.set("a", torch.randn(1, device=device))
    assert subtd.device == device

    td = TensorDict({}, [5], device="cuda:0")
    subtd = td[1]
    subtd.set("a", torch.randn(1))
    assert subtd.get("a").device == device

    # TensorDict, indexed, slice
    td = TensorDict({}, [5])
    subtd = td[1:3]
    with pytest.raises(RuntimeError):
        subtd.device
    subtd.set("a", torch.randn(2, device=device))
    assert subtd.device == device

    td = TensorDict({}, [5], device="cuda:0")
    subtd = td[1:3]
    subtd.set("a", torch.randn(2))
    assert subtd.get("a").device == device

    # SavedTensorDict
    td = TensorDict({}, [5])
    savedtd = td.to(SavedTensorDict)
    with pytest.raises(RuntimeError):
        savedtd.device
    savedtd.set("a", torch.randn(5, device=device))
    assert savedtd.device == device

    td = TensorDict({}, [5], device="cuda:0")
    savedtd = td.to(SavedTensorDict)
    savedtd.set("a", torch.randn(5))
    assert savedtd.get("a").device == device

    # ViewedTensorDict
    td = TensorDict({}, [6])
    viewedtd = td.view(2, 3)
    with pytest.raises(RuntimeError):
        viewedtd.device
    viewedtd.set("a", torch.randn(2, 3, device=device))
    assert viewedtd.device == device

    td = TensorDict({}, [6], device="cuda:0")
    viewedtd = td.view(2, 3)
    a = torch.randn(2, 3)
    viewedtd.set("a", a)
    assert viewedtd.get("a").device == device
    assert (a.unsqueeze(-1).to(device) == viewedtd.get("a")).all()


def _remote_process(worker_id, command_pipe_child, command_pipe_parent, tensordict):
    command_pipe_parent.close()
    while True:
        cmd, val = command_pipe_child.recv()
        if cmd == "recv":
            b = tensordict.get("b")
            assert (b == val).all()
            command_pipe_child.send("done")
        elif cmd == "send":
            a = torch.ones(2) * val
            tensordict.set_("a", a)
            assert (
                tensordict.get("a") == a
            ).all(), f'found {a} and {tensordict.get("a")}'
            command_pipe_child.send("done")
        elif cmd == "set_done":
            tensordict.set_("done", torch.ones(1, dtype=torch.bool))
            command_pipe_child.send("done")
        elif cmd == "set_undone_":
            tensordict.set_("done", torch.zeros(1, dtype=torch.bool))
            command_pipe_child.send("done")
        elif cmd == "update":
            tensordict.update_(
                TensorDict(
                    source={"a": tensordict.get("a").clone() + 1},
                    batch_size=tensordict.batch_size,
                )
            )
            command_pipe_child.send("done")
        elif cmd == "update_":
            tensordict.update_(
                TensorDict(
                    source={"a": tensordict.get("a").clone() - 1},
                    batch_size=tensordict.batch_size,
                )
            )
            command_pipe_child.send("done")

        elif cmd == "close":
            command_pipe_child.close()
            break


def _driver_func(tensordict, tensordict_unbind):
    procs = []
    children = []
    parents = []

    for i in range(2):
        command_pipe_parent, command_pipe_child = mp.Pipe()
        proc = mp.Process(
            target=_remote_process,
            args=(i, command_pipe_child, command_pipe_parent, tensordict_unbind[i]),
        )
        proc.start()
        command_pipe_child.close()
        parents.append(command_pipe_parent)
        children.append(command_pipe_child)
        procs.append(proc)

    b = torch.ones(2, 1) * 10
    tensordict.set_("b", b)
    for i in range(2):
        parents[i].send(("recv", 10))
        is_done = parents[i].recv()
        assert is_done == "done"

    for i in range(2):
        parents[i].send(("send", i))
        is_done = parents[i].recv()
        assert is_done == "done"
    a = tensordict.get("a").clone()
    assert (a[0] == 0).all()
    assert (a[1] == 1).all()

    assert not tensordict.get("done").any()
    for i in range(2):
        parents[i].send(("set_done", i))
        is_done = parents[i].recv()
        assert is_done == "done"
    assert tensordict.get("done").all()

    for i in range(2):
        parents[i].send(("set_undone_", i))
        is_done = parents[i].recv()
        assert is_done == "done"
    assert not tensordict.get("done").any()

    a_prev = tensordict.get("a").clone().contiguous()
    for i in range(2):
        parents[i].send(("update_", i))
        is_done = parents[i].recv()
        assert is_done == "done"
    new_a = tensordict.get("a").clone().contiguous()
    torch.testing.assert_allclose(a_prev - 1, new_a)

    a_prev = tensordict.get("a").clone().contiguous()
    for i in range(2):
        parents[i].send(("update", i))
        is_done = parents[i].recv()
        assert is_done == "done"
    new_a = tensordict.get("a").clone().contiguous()
    torch.testing.assert_allclose(a_prev + 1, new_a)

    for i in range(2):
        parents[i].send(("close", None))
        procs[i].join()


@pytest.mark.parametrize(
    "td_type", ["contiguous", "stack", "saved", "memmap", "memmap_stack"]
)
def test_mp(td_type):
    tensordict = TensorDict(
        source={
            "a": torch.randn(2, 2),
            "b": torch.randn(2, 1),
            "done": torch.zeros(2, 1, dtype=torch.bool),
        },
        batch_size=[2],
    )
    if td_type == "contiguous":
        tensordict = tensordict.share_memory_()
    elif td_type == "stack":
        tensordict = stack_td(
            [
                tensordict[0].clone().share_memory_(),
                tensordict[1].clone().share_memory_(),
            ],
            0,
        )
    elif td_type == "saved":
        tensordict = tensordict.clone().to(SavedTensorDict)
    elif td_type == "memmap":
        tensordict = tensordict.memmap_()
    elif td_type == "memmap_stack":
        tensordict = stack_td(
            [tensordict[0].clone().memmap_(), tensordict[1].clone().memmap_()], 0
        )
    else:
        raise NotImplementedError
    _driver_func(tensordict, tensordict.unbind(0))


def test_saved_delete():
    td = TensorDict(source={"a": torch.randn(3)}, batch_size=[])
    td = td.to(SavedTensorDict)
    file = td.file.name
    assert os.path.isfile(file)
    del td
    assert not os.path.isfile(file)


def test_stack_keys():
    td1 = TensorDict(source={"a": torch.randn(3)}, batch_size=[])
    td2 = TensorDict(
        source={
            "a": torch.randn(3),
            "b": torch.randn(3),
            "c": torch.randn(4),
            "d": torch.randn(5),
        },
        batch_size=[],
    )
    td = stack_td([td1, td2], 0)
    assert "a" in td.keys()
    assert "b" not in td.keys()
    assert "b" in td[1].keys()
    td.set("b", torch.randn(2, 10), inplace=False)  # overwrites
    with pytest.raises(KeyError):
        td.set_("c", torch.randn(2, 10))  # overwrites
    td.set_("b", torch.randn(2, 10))  # b has been set before

    td1.set("c", torch.randn(4))
    td[
        "c"
    ]  # we must first query that key for the stacked tensordict to update the list
    assert "c" in td.keys(), list(td.keys())  # now all tds have the key c
    td.get("c")

    td1.set("d", torch.randn(6))
    with pytest.raises(RuntimeError):
        td.get("d")

    td["e"] = torch.randn(2, 4)
    assert "e" in td.keys()  # now all tds have the key c
    td.get("e")


def test_getitem_batch_size():
    shape = [
        10,
        7,
        11,
        5,
    ]
    mocking_tensor = torch.zeros(*shape)
    for idx in [
        (slice(None),),
        slice(None),
        (3, 4),
        (3, slice(None), slice(2, 2, 2)),
        (torch.tensor([1, 2, 3]),),
        ([1, 2, 3]),
        (
            torch.tensor([1, 2, 3]),
            torch.tensor([2, 3, 4]),
            torch.tensor([0, 10, 2]),
            torch.tensor([2, 4, 1]),
        ),
    ]:
        expected_shape = mocking_tensor[idx].shape
        resulting_shape = _getitem_batch_size(shape, idx)
        assert expected_shape == resulting_shape, idx


@pytest.mark.parametrize("device", get_available_devices())
def test_requires_grad(device):
    torch.manual_seed(1)
    # Just one of the tensors have requires_grad
    tensordicts = [
        TensorDict(
            batch_size=[11, 12],
            source={
                "key1": torch.randn(
                    11, 12, 5, device=device, requires_grad=True if i == 5 else False
                ),
                "key2": torch.zeros(
                    11, 12, 50, device=device, dtype=torch.bool
                ).bernoulli_(),
            },
        )
        for i in range(10)
    ]
    stacked_td = LazyStackedTensorDict(*tensordicts, stack_dim=0)
    # First stacked tensor has requires_grad == True
    assert list(stacked_td.values_meta())[0].requires_grad is True
    td0 = SavedTensorDict(tensordicts[0])
    with pytest.raises(
        Exception,
        match=re.escape(
            "SavedTensorDicts is not compatible with gradients, one of Tensors has requires_grad equals True"
        ),
    ):
        td5 = SavedTensorDict(tensordicts[5])


@pytest.mark.parametrize("device", get_available_devices())
@pytest.mark.parametrize(
    "td_type", ["tensordict", "view", "unsqueeze", "squeeze", "saved", "stack"]
)
@pytest.mark.parametrize("update", [True, False])
def test_filling_empty_tensordict(device, td_type, update):
    if td_type == "tensordict":
        td = TensorDict({}, batch_size=[16], device=device)
    elif td_type == "view":
        td = TensorDict({}, batch_size=[4, 4], device=device).view(-1)
    elif td_type == "unsqueeze":
        td = TensorDict({}, batch_size=[16], device=device).unsqueeze(-1)
    elif td_type == "squeeze":
        td = TensorDict({}, batch_size=[16, 1], device=device).squeeze(-1)
    elif td_type == "saved":
        td = TensorDict({}, batch_size=[16], device=device).to(SavedTensorDict)
    elif td_type == "stack":
        td = torch.stack([TensorDict({}, [], device=device) for _ in range(16)], 0)
    else:
        raise NotImplementedError

    for i in range(16):
        other_td = TensorDict({"a": torch.randn(10), "b": torch.ones(1)}, [])
        if td_type == "unsqueeze":
            other_td = other_td.unsqueeze(-1).to_tensordict()
        if update:
            subtd = td.get_sub_tensordict(i)
            subtd.update(other_td, inplace=True)
        else:
            td[i] = other_td

    assert td.device == device
    assert td.get("a").device == device
    assert (td.get("b") == 1).all()
    if td_type == "view":
        assert td._source["a"].shape == torch.Size([4, 4, 10])
    elif td_type == "unsqueeze":
        assert td._source["a"].shape == torch.Size([16, 10])
    elif td_type == "squeeze":
        assert td._source["a"].shape == torch.Size([16, 1, 10])
    elif td_type == "stack":
        assert (td[-1] == other_td.to(device)).all()


def test_getitem_nested():
    tensor = torch.randn(4, 5, 6, 7)
    tensordict = TensorDict({}, [4])
    sub_tensordict = TensorDict({}, [4, 5])
    sub_sub_tensordict = TensorDict({"c": tensor}, [4, 5, 6])
    with pytest.raises(RuntimeError, match="The nested tensordict had not device"):
        tensordict["a"] = sub_tensordict
    sub_tensordict["b"] = sub_sub_tensordict
    tensordict["a"] = sub_tensordict

    # check that content match
    assert tensordict["a"] is sub_tensordict
    assert tensordict["a", "b"] is sub_sub_tensordict
    assert tensordict["a", "b", "c"] is tensor

    # check that shapes are kept
    assert tensordict.shape == torch.Size([4])
    assert sub_tensordict.shape == torch.Size([4, 5])
    assert sub_sub_tensordict.shape == torch.Size([4, 5, 6])

    # check that device are tracked
    assert tensordict.device == torch.device("cpu")
    assert sub_tensordict.device == torch.device("cpu")
    assert sub_sub_tensordict.device == torch.device("cpu")


def test_setitem_nested():
    tensor = torch.randn(4, 5, 6, 7)
    tensor2 = torch.ones(4, 5, 6, 7)
    tensordict = TensorDict({}, [4])
    sub_tensordict = TensorDict({}, [4, 5])
    sub_sub_tensordict = TensorDict({"c": tensor}, [4, 5, 6])
    sub_sub_tensordict2 = TensorDict({"c": tensor2}, [4, 5, 6])
    sub_tensordict["b"] = sub_sub_tensordict
    tensordict["a"] = sub_tensordict
    assert tensordict["a", "b"] is sub_sub_tensordict

    tensordict["a", "b"] = sub_sub_tensordict2
    assert tensordict["a", "b"] is sub_sub_tensordict2
    assert (tensordict["a", "b", "c"] == 1).all()


if __name__ == "__main__":
    args, unknown = argparse.ArgumentParser().parse_known_args()
    pytest.main([__file__, "--capture", "no", "--exitfirst"] + unknown)<|MERGE_RESOLUTION|>--- conflicted
+++ resolved
@@ -17,11 +17,8 @@
     assert_allclose_td,
     LazyStackedTensorDict,
     stack as stack_td,
-<<<<<<< HEAD
+    pad,
     _TensorDict,
-=======
-    pad,
->>>>>>> 9f61d3b3
 )
 from torchrl.data.tensordict.utils import _getitem_batch_size, convert_ellipsis_to_idx
 

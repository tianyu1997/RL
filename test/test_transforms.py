# Copyright (c) Meta Platforms, Inc. and affiliates.
#
# This source code is licensed under the MIT license found in the
# LICENSE file in the root directory of this source tree.
import argparse
import itertools
from copy import copy, deepcopy
from functools import partial

import numpy as np
import pytest
import torch
from _utils_internal import (  # noqa
    dtype_fixture,
    get_available_devices,
    PENDULUM_VERSIONED,
    retry,
)
from mocking_classes import (
    ContinuousActionVecMockEnv,
    DiscreteActionConvMockEnvNumpy,
    MockBatchedLockedEnv,
    MockBatchedUnLockedEnv,
)
from tensordict.tensordict import TensorDict, TensorDictBase
from torch import multiprocessing as mp, Tensor
from torchrl._utils import prod
from torchrl.data import BoundedTensorSpec, CompositeSpec, UnboundedContinuousTensorSpec
from torchrl.envs import (
    BinarizeReward,
    CatFrames,
    CatTensors,
    CenterCrop,
    Compose,
    DiscreteActionProjection,
    DoubleToFloat,
    EnvBase,
    EnvCreator,
    ExcludeTransform,
    FiniteTensorDictCheck,
    FlattenObservation,
    FrameSkipTransform,
    GrayScale,
    gSDENoise,
    NoopResetEnv,
    ObservationNorm,
    ParallelEnv,
    PinMemoryTransform,
    R3MTransform,
    Resize,
    RewardClipping,
    RewardScaling,
    RewardSum,
    SelectTransform,
    SerialEnv,
    SqueezeTransform,
    StepCounter,
    TensorDictPrimer,
    TimeMaxPool,
    ToTensorImage,
    TransformedEnv,
    UnsqueezeTransform,
    VIPTransform,
)
from torchrl.envs.libs.gym import _has_gym, GymEnv
from torchrl.envs.transforms import VecNorm
from torchrl.envs.transforms.r3m import _R3MNet
from torchrl.envs.transforms.transforms import _has_tv
from torchrl.envs.transforms.vip import _VIPNet, VIPRewardTransform
from torchrl.envs.utils import check_env_specs

TIMEOUT = 10.0


class TestVecNorm:
    SEED = -1

    @staticmethod
    def _test_vecnorm_subproc_auto(
        idx, make_env, queue_out: mp.Queue, queue_in: mp.Queue
    ):
        env = make_env()
        env.set_seed(1000 + idx)
        tensordict = env.reset()
        for _ in range(10):
            tensordict = env.rand_step(tensordict)
        queue_out.put(True)
        msg = queue_in.get(timeout=TIMEOUT)
        assert msg == "all_done"
        t = env.transform
        obs_sum = t._td.get("observation_sum").clone()
        obs_ssq = t._td.get("observation_ssq").clone()
        obs_count = t._td.get("observation_count").clone()
        reward_sum = t._td.get("reward_sum").clone()
        reward_ssq = t._td.get("reward_ssq").clone()
        reward_count = t._td.get("reward_count").clone()

        queue_out.put(
            (obs_sum, obs_ssq, obs_count, reward_sum, reward_ssq, reward_count)
        )
        msg = queue_in.get(timeout=TIMEOUT)
        assert msg == "all_done"
        env.close()
        queue_out.close()
        queue_in.close()
        del queue_in, queue_out

    @pytest.mark.parametrize("nprc", [2, 5])
    def test_vecnorm_parallel_auto(self, nprc):
        queues = []
        prcs = []
        if _has_gym:
            make_env = EnvCreator(
                lambda: TransformedEnv(GymEnv(PENDULUM_VERSIONED), VecNorm(decay=1.0))
            )
        else:
            make_env = EnvCreator(
                lambda: TransformedEnv(ContinuousActionVecMockEnv(), VecNorm(decay=1.0))
            )

        for idx in range(nprc):
            prc_queue_in = mp.Queue(1)
            prc_queue_out = mp.Queue(1)
            p = mp.Process(
                target=self._test_vecnorm_subproc_auto,
                args=(
                    idx,
                    make_env,
                    prc_queue_in,
                    prc_queue_out,
                ),
            )
            p.start()
            prcs.append(p)
            queues.append((prc_queue_in, prc_queue_out))

        dones = [queue[0].get() for queue in queues]
        assert all(dones)
        msg = "all_done"
        for idx in range(nprc):
            queues[idx][1].put(msg)

        td = make_env.state_dict()["_extra_state"]["td"]

        obs_sum = td.get("observation_sum").clone()
        obs_ssq = td.get("observation_ssq").clone()
        obs_count = td.get("observation_count").clone()
        reward_sum = td.get("reward_sum").clone()
        reward_ssq = td.get("reward_ssq").clone()
        reward_count = td.get("reward_count").clone()

        assert obs_count == nprc * 11 + 2  # 10 steps + reset + init

        for idx in range(nprc):
            tup = queues[idx][0].get(timeout=TIMEOUT)
            (
                _obs_sum,
                _obs_ssq,
                _obs_count,
                _reward_sum,
                _reward_ssq,
                _reward_count,
            ) = tup
            assert (obs_sum == _obs_sum).all(), "sum"
            assert (obs_ssq == _obs_ssq).all(), "ssq"
            assert (obs_count == _obs_count).all(), "count"
            assert (reward_sum == _reward_sum).all(), "sum"
            assert (reward_ssq == _reward_ssq).all(), "ssq"
            assert (reward_count == _reward_count).all(), "count"

            obs_sum, obs_ssq, obs_count, reward_sum, reward_ssq, reward_count = (
                _obs_sum,
                _obs_ssq,
                _obs_count,
                _reward_sum,
                _reward_ssq,
                _reward_count,
            )
        msg = "all_done"
        for idx in range(nprc):
            queues[idx][1].put(msg)

        del queues
        for p in prcs:
            p.join()

    @staticmethod
    def _run_parallelenv(parallel_env, queue_in, queue_out):
        tensordict = parallel_env.reset()
        msg = queue_in.get(timeout=TIMEOUT)
        assert msg == "start"
        for _ in range(10):
            tensordict = parallel_env.rand_step(tensordict)
        queue_out.put("first round")
        msg = queue_in.get(timeout=TIMEOUT)
        assert msg == "start"
        for _ in range(10):
            tensordict = parallel_env.rand_step(tensordict)
        queue_out.put("second round")
        parallel_env.close()
        queue_out.close()
        queue_in.close()
        del parallel_env, queue_out, queue_in

    def test_parallelenv_vecnorm(self):
        if _has_gym:
            make_env = EnvCreator(
                lambda: TransformedEnv(GymEnv(PENDULUM_VERSIONED), VecNorm())
            )
            env_input_keys = None
        else:
            make_env = EnvCreator(
                lambda: TransformedEnv(ContinuousActionVecMockEnv(), VecNorm())
            )
            env_input_keys = ["action", ContinuousActionVecMockEnv._out_key]
        parallel_env = ParallelEnv(3, make_env, env_input_keys=env_input_keys)
        queue_out = mp.Queue(1)
        queue_in = mp.Queue(1)
        proc = mp.Process(
            target=self._run_parallelenv, args=(parallel_env, queue_out, queue_in)
        )
        proc.start()
        parallel_sd = parallel_env.state_dict()
        assert "worker0" in parallel_sd
        worker_sd = parallel_sd["worker0"]
        td = worker_sd["_extra_state"]["td"]
        queue_out.put("start")
        msg = queue_in.get(timeout=TIMEOUT)
        assert msg == "first round"
        values = td.clone()
        queue_out.put("start")
        msg = queue_in.get(timeout=TIMEOUT)
        assert msg == "second round"
        new_values = td.clone()
        for k, item in values.items():
            if k in ["reward_sum", "reward_ssq"] and not _has_gym:
                # mocking env rewards are sparse
                continue
            assert (item != new_values.get(k)).any(), k
        proc.join()
        if not parallel_env.is_closed:
            parallel_env.close()

    @retry(AssertionError, tries=10, delay=0)
    @pytest.mark.skipif(not _has_gym, reason="no gym library found")
    @pytest.mark.parametrize(
        "parallel",
        [
            None,
            False,
            True,
        ],
    )
    def test_vecnorm_rollout(self, parallel, thr=0.2, N=200):
        self.SEED += 1
        torch.manual_seed(self.SEED)

        if parallel is None:
            env = GymEnv(PENDULUM_VERSIONED)
        elif parallel:
            env = ParallelEnv(
                num_workers=5, create_env_fn=lambda: GymEnv(PENDULUM_VERSIONED)
            )
        else:
            env = SerialEnv(
                num_workers=5, create_env_fn=lambda: GymEnv(PENDULUM_VERSIONED)
            )

        env.set_seed(self.SEED)
        t = VecNorm(decay=1.0)
        env_t = TransformedEnv(env, t)
        td = env_t.reset()
        tds = []
        for _ in range(N):
            td = env_t.rand_step(td)
            tds.append(td.clone())
            if td.get("done").any():
                td = env_t.reset()
        tds = torch.stack(tds, 0)
        obs = tds.get(("next", "observation"))
        obs = obs.view(-1, obs.shape[-1])
        mean = obs.mean(0)
        assert (abs(mean) < thr).all()
        std = obs.std(0)
        assert (abs(std - 1) < thr).all()
        if not env_t.is_closed:
            env_t.close()
        self.SEED = 0


def test_added_transforms_are_in_eval_mode_trivial():
    base_env = ContinuousActionVecMockEnv()
    t = TransformedEnv(base_env)
    assert not t.transform.training

    t.train()
    assert t.transform.training


def test_added_transforms_are_in_eval_mode():
    base_env = ContinuousActionVecMockEnv()
    r = RewardScaling(0, 1)
    t = TransformedEnv(base_env, r)
    assert not t.transform.training
    t.append_transform(RewardScaling(0, 1))
    assert not t.transform[1].training

    t.train()
    assert t.transform.training
    assert t.transform[0].training
    assert t.transform[1].training


class TestTransformedEnv:
    def test_independent_obs_specs_from_shared_env(self):
        obs_spec = CompositeSpec(
            observation=BoundedTensorSpec(minimum=0, maximum=10, shape=torch.Size((1,)))
        )
        base_env = ContinuousActionVecMockEnv(observation_spec=obs_spec)
        t1 = TransformedEnv(base_env, transform=ObservationNorm(loc=3, scale=2))
        t2 = TransformedEnv(base_env, transform=ObservationNorm(loc=1, scale=6))

        t1_obs_spec = t1.observation_spec
        t2_obs_spec = t2.observation_spec

        assert t1_obs_spec["observation"].space.minimum == 3
        assert t1_obs_spec["observation"].space.maximum == 23

        assert t2_obs_spec["observation"].space.minimum == 1
        assert t2_obs_spec["observation"].space.maximum == 61

        assert base_env.observation_spec["observation"].space.minimum == 0
        assert base_env.observation_spec["observation"].space.maximum == 10

    def test_independent_reward_specs_from_shared_env(self):
        reward_spec = UnboundedContinuousTensorSpec()
        base_env = ContinuousActionVecMockEnv(reward_spec=reward_spec)
        t1 = TransformedEnv(
            base_env, transform=RewardClipping(clamp_min=0, clamp_max=4)
        )
        t2 = TransformedEnv(
            base_env, transform=RewardClipping(clamp_min=-2, clamp_max=2)
        )

        t1_reward_spec = t1.reward_spec
        t2_reward_spec = t2.reward_spec

        assert t1_reward_spec.space.minimum == 0
        assert t1_reward_spec.space.maximum == 4

        assert t2_reward_spec.space.minimum == -2
        assert t2_reward_spec.space.maximum == 2

        assert base_env.reward_spec.space.minimum == -np.inf
        assert base_env.reward_spec.space.maximum == np.inf


def test_nested_transformed_env():
    base_env = ContinuousActionVecMockEnv()
    t1 = RewardScaling(0, 1)
    t2 = RewardScaling(0, 2)
    env = TransformedEnv(TransformedEnv(base_env, t1), t2)

    assert env.base_env is base_env
    assert isinstance(env.transform, Compose)
    children = list(env.transform.transforms.children())
    assert len(children) == 2
    assert children[0] == t1
    assert children[1] == t2


def test_transform_parent():
    base_env = ContinuousActionVecMockEnv()
    t1 = RewardScaling(0, 1)
    t2 = RewardScaling(0, 2)
    env = TransformedEnv(TransformedEnv(base_env, t1), t2)
    t3 = RewardClipping(0.1, 0.5)
    env.append_transform(t3)

    t1_parent_gt = t1._container
    t2_parent_gt = t2._container
    t3_parent_gt = t3._container

    _ = t1.parent
    _ = t2.parent
    _ = t3.parent

    assert t1_parent_gt == t1._container
    assert t2_parent_gt == t2._container
    assert t3_parent_gt == t3._container


def test_transform_parent_cache():
    """Tests the caching and uncaching of the transformed envs."""
    env = TransformedEnv(
        ContinuousActionVecMockEnv(),
        FrameSkipTransform(3),
    )

    # print the parent
    assert (
        type(env.transform.parent.transform) is Compose
        and len(env.transform.parent.transform) == 0
    )
    transform = env.transform
    parent1 = env.transform.parent
    parent2 = env.transform.parent
    assert parent1 is parent2

    # change the env, re-print the parent
    env.insert_transform(0, NoopResetEnv(3))
    parent3 = env.transform[-1].parent
    assert parent1 is not parent3
    assert type(parent3.transform[0]) is NoopResetEnv

    # change the env, re-print the parent
    env.insert_transform(0, CatTensors(["observation"]))
    parent4 = env.transform[-1].parent
    assert parent1 is not parent4
    assert parent3 is not parent4
    assert type(parent4.transform[0]) is CatTensors
    assert type(parent4.transform[1]) is NoopResetEnv

    # check that we don't keep track of the wrong parent
    env.transform = NoopResetEnv(3)
    assert transform.parent is None


class TestTransforms:
    @pytest.mark.skipif(not _has_tv, reason="no torchvision")
    @pytest.mark.parametrize("interpolation", ["bilinear", "bicubic"])
    @pytest.mark.parametrize("nchannels", [1, 3])
    @pytest.mark.parametrize("batch", [[], [2], [2, 4]])
    @pytest.mark.parametrize(
        "keys", [["observation", "some_other_key"], ["observation_pixels"]]
    )
    @pytest.mark.parametrize("device", get_available_devices())
    def test_resize(self, interpolation, keys, nchannels, batch, device):
        torch.manual_seed(0)
        dont_touch = torch.randn(*batch, nchannels, 16, 16, device=device)
        resize = Resize(w=20, h=21, interpolation=interpolation, in_keys=keys)
        td = TensorDict(
            {
                key: torch.randn(*batch, nchannels, 16, 16, device=device)
                for key in keys
            },
            batch,
            device=device,
        )
        td.set("dont touch", dont_touch.clone())
        resize(td)
        for key in keys:
            assert td.get(key).shape[-2:] == torch.Size([20, 21])
        assert (td.get("dont touch") == dont_touch).all()

        if len(keys) == 1:
            observation_spec = BoundedTensorSpec(-1, 1, (nchannels, 16, 16))
            observation_spec = resize.transform_observation_spec(observation_spec)
            assert observation_spec.shape == torch.Size([nchannels, 20, 21])
        else:
            observation_spec = CompositeSpec(
                {key: BoundedTensorSpec(-1, 1, (nchannels, 16, 16)) for key in keys}
            )
            observation_spec = resize.transform_observation_spec(observation_spec)
            for key in keys:
                assert observation_spec[key].shape == torch.Size([nchannels, 20, 21])

    @pytest.mark.skipif(not _has_tv, reason="no torchvision")
    @pytest.mark.parametrize("nchannels", [1, 3])
    @pytest.mark.parametrize("batch", [[], [2], [2, 4]])
    @pytest.mark.parametrize("h", [None, 21])
    @pytest.mark.parametrize(
        "keys", [["observation", "some_other_key"], ["observation_pixels"]]
    )
    @pytest.mark.parametrize("device", get_available_devices())
    def test_centercrop(self, keys, h, nchannels, batch, device):
        torch.manual_seed(0)
        dont_touch = torch.randn(*batch, nchannels, 16, 16, device=device)
        cc = CenterCrop(w=20, h=h, in_keys=keys)
        if h is None:
            h = 20
        td = TensorDict(
            {
                key: torch.randn(*batch, nchannels, 16, 16, device=device)
                for key in keys
            },
            batch,
            device=device,
        )
        td.set("dont touch", dont_touch.clone())
        cc(td)
        for key in keys:
            assert td.get(key).shape[-2:] == torch.Size([20, h])
        assert (td.get("dont touch") == dont_touch).all()

        if len(keys) == 1:
            observation_spec = BoundedTensorSpec(-1, 1, (nchannels, 16, 16))
            observation_spec = cc.transform_observation_spec(observation_spec)
            assert observation_spec.shape == torch.Size([nchannels, 20, h])
        else:
            observation_spec = CompositeSpec(
                {key: BoundedTensorSpec(-1, 1, (nchannels, 16, 16)) for key in keys}
            )
            observation_spec = cc.transform_observation_spec(observation_spec)
            for key in keys:
                assert observation_spec[key].shape == torch.Size([nchannels, 20, h])

    @pytest.mark.skipif(not _has_tv, reason="no torchvision")
    @pytest.mark.parametrize("nchannels", [1, 3])
    @pytest.mark.parametrize("batch", [[], [2], [2, 4]])
    @pytest.mark.parametrize("size", [[], [4]])
    @pytest.mark.parametrize(
        "keys", [["observation", "some_other_key"], ["observation_pixels"]]
    )
    @pytest.mark.parametrize("device", get_available_devices())
    def test_flatten(self, keys, size, nchannels, batch, device):
        torch.manual_seed(0)
        dont_touch = torch.randn(*batch, *size, nchannels, 16, 16, device=device)
        start_dim = -3 - len(size)
        flatten = FlattenObservation(start_dim, -3, in_keys=keys)
        td = TensorDict(
            {
                key: torch.randn(*batch, *size, nchannels, 16, 16, device=device)
                for key in keys
            },
            batch,
            device=device,
        )
        td.set("dont touch", dont_touch.clone())
        flatten(td)
        expected_size = prod(size + [nchannels])
        for key in keys:
            assert td.get(key).shape[-3] == expected_size
        assert (td.get("dont touch") == dont_touch).all()

        if len(keys) == 1:
            observation_spec = BoundedTensorSpec(-1, 1, (*size, nchannels, 16, 16))
            observation_spec = flatten.transform_observation_spec(observation_spec)
            assert observation_spec.shape[-3] == expected_size
        else:
            observation_spec = CompositeSpec(
                {
                    key: BoundedTensorSpec(-1, 1, (*size, nchannels, 16, 16))
                    for key in keys
                }
            )
            observation_spec = flatten.transform_observation_spec(observation_spec)
            for key in keys:
                assert observation_spec[key].shape[-3] == expected_size

    @pytest.mark.skipif(not _has_gym, reason="gym not installed")
    @pytest.mark.parametrize("skip", [-1, 1, 2, 3])
    def test_frame_skip_transform_builtin(self, skip):
        torch.manual_seed(0)
        if skip < 0:
            with pytest.raises(
                ValueError,
                match="frame_skip should have a value greater or equal to one",
            ):
                FrameSkipTransform(skip)
            return
        else:
            fs = FrameSkipTransform(skip)
        base_env = GymEnv(PENDULUM_VERSIONED, frame_skip=skip)
        tensordicts = TensorDict({"action": base_env.action_spec.rand((10,))}, [10])
        env = TransformedEnv(GymEnv(PENDULUM_VERSIONED), fs)
        base_env.set_seed(0)
        env.base_env.set_seed(0)
        td1 = base_env.reset()
        td2 = env.reset()
        for key in td1.keys():
            torch.testing.assert_close(td1[key], td2[key])
        for i in range(10):
            td1 = base_env.step(tensordicts[i].clone()).flatten_keys()
            td2 = env.step(tensordicts[i].clone()).flatten_keys()
            for key in td1.keys():
                torch.testing.assert_close(td1[key], td2[key])

    @pytest.mark.skipif(not _has_gym, reason="gym not installed")
    @pytest.mark.parametrize("skip", [-1, 1, 2, 3])
    def test_frame_skip_transform_unroll(self, skip):
        torch.manual_seed(0)
        if skip < 0:
            with pytest.raises(
                ValueError,
                match="frame_skip should have a value greater or equal to one",
            ):
                FrameSkipTransform(skip)
            return
        else:
            fs = FrameSkipTransform(skip)
        base_env = GymEnv(PENDULUM_VERSIONED)
        tensordicts = TensorDict({"action": base_env.action_spec.rand((10,))}, [10])
        env = TransformedEnv(GymEnv(PENDULUM_VERSIONED), fs)
        base_env.set_seed(0)
        env.base_env.set_seed(0)
        td1 = base_env.reset()
        td2 = env.reset()
        for key in td1.keys():
            torch.testing.assert_close(td1[key], td2[key])
        for i in range(10):
            r = 0.0
            for _ in range(skip):
                td1 = base_env.step(tensordicts[i].clone()).flatten_keys()
                r = td1.get("reward") + r
            td1.set("reward", r)
            td2 = env.step(tensordicts[i].clone()).flatten_keys()
            for key in td1.keys():
                torch.testing.assert_close(td1[key], td2[key])

    @pytest.mark.parametrize("unsqueeze_dim", [1, -2])
    @pytest.mark.parametrize("nchannels", [1, 3])
    @pytest.mark.parametrize("batch", [[], [2], [2, 4]])
    @pytest.mark.parametrize("size", [[], [4]])
    @pytest.mark.parametrize(
        "keys", [["observation", "some_other_key"], ["observation_pixels"]]
    )
    @pytest.mark.parametrize("device", get_available_devices())
    def test_unsqueeze(self, keys, size, nchannels, batch, device, unsqueeze_dim):
        torch.manual_seed(0)
        dont_touch = torch.randn(*batch, *size, nchannels, 16, 16, device=device)
        unsqueeze = UnsqueezeTransform(unsqueeze_dim, in_keys=keys)
        td = TensorDict(
            {
                key: torch.randn(*batch, *size, nchannels, 16, 16, device=device)
                for key in keys
            },
            batch,
            device=device,
        )
        td.set("dont touch", dont_touch.clone())
        unsqueeze(td)
        expected_size = [*size, nchannels, 16, 16]
        if unsqueeze_dim < 0:
            expected_size.insert(len(expected_size) + unsqueeze_dim + 1, 1)
        else:
            expected_size.insert(unsqueeze_dim, 1)
        expected_size = torch.Size(expected_size)

        for key in keys:
            assert td.get(key).shape[len(batch) :] == expected_size, (
                batch,
                size,
                nchannels,
                unsqueeze_dim,
            )
        assert (td.get("dont touch") == dont_touch).all()

        if len(keys) == 1:
            observation_spec = BoundedTensorSpec(-1, 1, (*size, nchannels, 16, 16))
            observation_spec = unsqueeze.transform_observation_spec(observation_spec)
            assert observation_spec.shape == expected_size
        else:
            observation_spec = CompositeSpec(
                {
                    key: BoundedTensorSpec(-1, 1, (*size, nchannels, 16, 16))
                    for key in keys
                }
            )
            observation_spec = unsqueeze.transform_observation_spec(observation_spec)
            for key in keys:
                assert observation_spec[key].shape == expected_size

    @pytest.mark.parametrize("unsqueeze_dim", [1, -2])
    @pytest.mark.parametrize("nchannels", [1, 3])
    @pytest.mark.parametrize("batch", [[], [2], [2, 4]])
    @pytest.mark.parametrize("size", [[], [4]])
    @pytest.mark.parametrize(
        "keys", [["observation", "some_other_key"], ["observation_pixels"]]
    )
    @pytest.mark.parametrize("device", get_available_devices())
    @pytest.mark.parametrize(
        "keys_inv", [[], ["action", "some_other_key"], ["observation_pixels"]]
    )
    def test_unsqueeze_inv(
        self, keys, keys_inv, size, nchannels, batch, device, unsqueeze_dim
    ):
        torch.manual_seed(0)
        keys_total = set(keys + keys_inv)
        unsqueeze = UnsqueezeTransform(
            unsqueeze_dim, in_keys=keys, in_keys_inv=keys_inv
        )
        td = TensorDict(
            {
                key: torch.randn(*batch, *size, nchannels, 16, 16, device=device)
                for key in keys_total
            },
            batch,
        )

        unsqueeze.inv(td)

        expected_size = [*size, nchannels, 16, 16]
        for key in keys_total.difference(keys_inv):
            assert td.get(key).shape[len(batch) :] == torch.Size(expected_size)

        if expected_size[unsqueeze_dim] == 1:
            del expected_size[unsqueeze_dim]
        for key in keys_inv:
            assert td.get(key).shape[len(batch) :] == torch.Size(expected_size)

    @pytest.mark.parametrize("squeeze_dim", [1, -2])
    @pytest.mark.parametrize("nchannels", [1, 3])
    @pytest.mark.parametrize("batch", [[], [2], [2, 4]])
    @pytest.mark.parametrize("size", [[], [4]])
    @pytest.mark.parametrize(
        "keys",
        [[("next", "observation"), "some_other_key"], [("next", "observation_pixels")]],
    )
    @pytest.mark.parametrize("device", get_available_devices())
    @pytest.mark.parametrize(
        "keys_inv", [[], ["action", "some_other_key"], [("next", "observation_pixels")]]
    )
    def test_squeeze(self, keys, keys_inv, size, nchannels, batch, device, squeeze_dim):
        torch.manual_seed(0)
        keys_total = set(keys + keys_inv)
        squeeze = SqueezeTransform(squeeze_dim, in_keys=keys, in_keys_inv=keys_inv)
        td = TensorDict(
            {
                key: torch.randn(*batch, *size, nchannels, 16, 16, device=device)
                for key in keys_total
            },
            batch,
        )
        squeeze(td)

        expected_size = [*size, nchannels, 16, 16]
        for key in keys_total.difference(keys):
            assert td.get(key).shape[len(batch) :] == torch.Size(expected_size)

        if expected_size[squeeze_dim] == 1:
            del expected_size[squeeze_dim]
        for key in keys:
            assert td.get(key).shape[len(batch) :] == torch.Size(expected_size)

    @pytest.mark.parametrize("squeeze_dim", [1, -2])
    @pytest.mark.parametrize("nchannels", [1, 3])
    @pytest.mark.parametrize("batch", [[], [2], [2, 4]])
    @pytest.mark.parametrize("size", [[], [4]])
    @pytest.mark.parametrize(
        "keys", [["observation", "some_other_key"], ["observation_pixels"]]
    )
    @pytest.mark.parametrize("device", get_available_devices())
    @pytest.mark.parametrize(
        "keys_inv", [[], ["action", "some_other_key"], ["observation_pixels"]]
    )
    def test_squeeze_inv(
        self, keys, keys_inv, size, nchannels, batch, device, squeeze_dim
    ):
        torch.manual_seed(0)
        keys_total = set(keys + keys_inv)
        squeeze = SqueezeTransform(squeeze_dim, in_keys=keys, in_keys_inv=keys_inv)
        td = TensorDict(
            {
                key: torch.randn(*batch, *size, nchannels, 16, 16, device=device)
                for key in keys_total
            },
            batch,
        )
        squeeze.inv(td)

        expected_size = [*size, nchannels, 16, 16]
        for key in keys_total.difference(keys_inv):
            assert td.get(key).shape[len(batch) :] == torch.Size(expected_size)

        if squeeze_dim < 0:
            expected_size.insert(len(expected_size) + squeeze_dim + 1, 1)
        else:
            expected_size.insert(squeeze_dim, 1)
        expected_size = torch.Size(expected_size)

        for key in keys_inv:
            assert td.get(key).shape[len(batch) :] == torch.Size(expected_size)

    @pytest.mark.skipif(not _has_tv, reason="no torchvision")
    @pytest.mark.parametrize(
        "keys",
        [[("next", "observation"), "some_other_key"], [("next", "observation_pixels")]],
    )
    @pytest.mark.parametrize("device", get_available_devices())
    def test_grayscale(self, keys, device):
        torch.manual_seed(0)
        nchannels = 3
        gs = GrayScale(in_keys=keys)
        dont_touch = torch.randn(1, nchannels, 16, 16, device=device)
        td = TensorDict(
            {key: torch.randn(1, nchannels, 16, 16, device=device) for key in keys},
            [1],
            device=device,
        )
        td.set("dont touch", dont_touch.clone())
        gs(td)
        for key in keys:
            assert td.get(key).shape[-3] == 1
        assert (td.get("dont touch") == dont_touch).all()

        if len(keys) == 1:
            observation_spec = BoundedTensorSpec(-1, 1, (nchannels, 16, 16))
            observation_spec = gs.transform_observation_spec(observation_spec)
            assert observation_spec.shape == torch.Size([1, 16, 16])
        else:
            observation_spec = CompositeSpec(
                {key: BoundedTensorSpec(-1, 1, (nchannels, 16, 16)) for key in keys}
            )
            observation_spec = gs.transform_observation_spec(observation_spec)
            for key in keys:
                assert observation_spec[key].shape == torch.Size([1, 16, 16])

    @pytest.mark.parametrize(
        "keys",
        [["done", "reward"]],
    )
    @pytest.mark.parametrize("device", get_available_devices())
    def test_sum_reward(self, keys, device):
        torch.manual_seed(0)
        batch = 4
        rs = RewardSum()
        td = TensorDict(
            {
                "done": torch.zeros((batch, 1), dtype=torch.bool),
                "reward": torch.rand((batch, 1)),
            },
            device=device,
            batch_size=[batch],
        )

        # apply one time, episode_reward should be equal to reward again
        td = rs(td)
        assert "episode_reward" in td.keys()
        assert (td.get("episode_reward") == td.get("reward")).all()

        # apply a second time, episode_reward should twice the reward
        td = rs(td)
        assert (td.get("episode_reward") == 2 * td.get("reward")).all()

        # reset environments
        td.set("_reset", torch.ones(batch, dtype=torch.bool, device=device))
        rs.reset(td)

        # apply a third time, episode_reward should be equal to reward again
        td = rs(td)
        assert (td.get("episode_reward") == td.get("reward")).all()

        # test transform_observation_spec
        base_env = ContinuousActionVecMockEnv(
            reward_spec=UnboundedContinuousTensorSpec(shape=(3, 16, 16)),
        )
        transfomed_env = TransformedEnv(base_env, RewardSum())
        transformed_observation_spec1 = transfomed_env.specs["observation_spec"]
        assert isinstance(transformed_observation_spec1, CompositeSpec)
        assert "episode_reward" in transformed_observation_spec1.keys()
        assert "observation" in transformed_observation_spec1.keys()

        base_env = ContinuousActionVecMockEnv(
            reward_spec=UnboundedContinuousTensorSpec(),
            observation_spec=CompositeSpec(
                observation=UnboundedContinuousTensorSpec(),
                some_extra_observation=UnboundedContinuousTensorSpec(),
            ),
        )
        transfomed_env = TransformedEnv(base_env, RewardSum())
        transformed_observation_spec2 = transfomed_env.specs["observation_spec"]
        assert isinstance(transformed_observation_spec2, CompositeSpec)
        assert "some_extra_observation" in transformed_observation_spec2.keys()
        assert "episode_reward" in transformed_observation_spec2.keys()

    @pytest.mark.parametrize("T", [2, 4])
    @pytest.mark.parametrize("seq_len", [8])
    @pytest.mark.parametrize("device", get_available_devices())
    def test_time_max_pool(self, T, seq_len, device):
        batch = 1
        nodes = 4
        keys = ["observation"]
        time_max_pool = TimeMaxPool(keys, T=T)

        tensor_list = []
        for _ in range(seq_len):
            tensor_list.append(torch.rand(batch, nodes).to(device))
        max_vals, _ = torch.max(torch.stack(tensor_list[-T:]), dim=0)

        for i in range(seq_len):
            env_td = TensorDict(
                {
                    "observation": tensor_list[i],
                },
                device=device,
                batch_size=[batch],
            )
            transformed_td = time_max_pool(env_td)

        assert (max_vals == transformed_td["observation"]).all()

    @pytest.mark.parametrize("batch", [[], [1], [3, 2]])
    @pytest.mark.parametrize(
        "keys",
        [[("next", "observation"), "some_other_key"], [("next", "observation_pixels")]],
    )
    @pytest.mark.parametrize("device", get_available_devices())
    def test_totensorimage(self, keys, batch, device):
        torch.manual_seed(0)
        nchannels = 3
        totensorimage = ToTensorImage(in_keys=keys)
        dont_touch = torch.randn(*batch, nchannels, 16, 16, device=device)
        td = TensorDict(
            {
                key: torch.randint(255, (*batch, 16, 16, 3), device=device)
                for key in keys
            },
            batch,
            device=device,
        )
        td.set("dont touch", dont_touch.clone())
        totensorimage(td)
        for key in keys:
            assert td.get(key).shape[-3:] == torch.Size([3, 16, 16])
            assert td.get(key).device == device
        assert (td.get("dont touch") == dont_touch).all()

        if len(keys) == 1:
            observation_spec = BoundedTensorSpec(0, 255, (16, 16, 3))
            observation_spec = totensorimage.transform_observation_spec(
                observation_spec
            )
            assert observation_spec.shape == torch.Size([3, 16, 16])
            assert (observation_spec.space.minimum == 0).all()
            assert (observation_spec.space.maximum == 1).all()
        else:
            observation_spec = CompositeSpec(
                {key: BoundedTensorSpec(0, 255, (16, 16, 3)) for key in keys}
            )
            observation_spec = totensorimage.transform_observation_spec(
                observation_spec
            )
            for key in keys:
                assert observation_spec[key].shape == torch.Size([3, 16, 16])
                assert (observation_spec[key].space.minimum == 0).all()
                assert (observation_spec[key].space.maximum == 1).all()

    @pytest.mark.parametrize("batch", [[], [1], [3, 2]])
    @pytest.mark.parametrize(
        "keys",
        [["next_observation", "some_other_key"], [("next", "observation_pixels")]],
    )
    @pytest.mark.parametrize("device", get_available_devices())
    def test_compose(self, keys, batch, device, nchannels=1, N=4):
        torch.manual_seed(0)
        t1 = CatFrames(
            in_keys=keys,
            N=4,
            dim=-3,
        )
        t2 = FiniteTensorDictCheck()
        compose = Compose(t1, t2)
        dont_touch = torch.randn(*batch, nchannels, 16, 16, device=device)
        td = TensorDict(
            {
                key: torch.randint(255, (*batch, nchannels, 16, 16), device=device)
                for key in keys
            },
            batch,
            device=device,
        )
        td.set("dont touch", dont_touch.clone())
        compose(td)
        for key in keys:
            assert td.get(key).shape[-3] == nchannels * N
        assert (td.get("dont touch") == dont_touch).all()

        if len(keys) == 1:
            observation_spec = BoundedTensorSpec(0, 255, (nchannels, 16, 16))
            observation_spec = compose.transform_observation_spec(observation_spec)
            assert observation_spec.shape == torch.Size([nchannels * N, 16, 16])
        else:
            observation_spec = CompositeSpec(
                {key: BoundedTensorSpec(0, 255, (nchannels, 16, 16)) for key in keys}
            )
            observation_spec = compose.transform_observation_spec(observation_spec)
            for key in keys:
                assert observation_spec[key].shape == torch.Size(
                    [nchannels * N, 16, 16]
                )

    @pytest.mark.parametrize("device", get_available_devices())
    @pytest.mark.parametrize(
        "keys_inv_1",
        [
            ["action_1"],
            [],
        ],
    )
    @pytest.mark.parametrize(
        "keys_inv_2",
        [
            ["action_2"],
            [],
        ],
    )
    def test_compose_inv(self, keys_inv_1, keys_inv_2, device):
        torch.manual_seed(0)
        keys_to_transform = set(keys_inv_1 + keys_inv_2)
        keys_total = {"action_1", "action_2", "dont_touch"}
        double2float_1 = DoubleToFloat(in_keys_inv=keys_inv_1)
        double2float_2 = DoubleToFloat(in_keys_inv=keys_inv_2)
        compose = Compose(double2float_1, double2float_2)
        td = TensorDict(
            {
                key: torch.zeros(1, 3, 3, dtype=torch.float32, device=device)
                for key in keys_total
            },
            [1],
            device=device,
        )

        compose.inv(td)
        for key in keys_to_transform:
            assert td.get(key).dtype == torch.double
        for key in keys_total - keys_to_transform:
            assert td.get(key).dtype == torch.float32

    @pytest.mark.parametrize("batch", [[], [1], [3, 2]])
    @pytest.mark.parametrize(
        "keys",
        [["next_observation", "some_other_key"], [("next", "observation_pixels")]],
    )
    @pytest.mark.parametrize("device", get_available_devices())
    @pytest.mark.parametrize("nchannels", [1, 3])
    @pytest.mark.parametrize("standard_normal", [True, False])
    @pytest.mark.parametrize(
        ["loc", "scale"],
        [
            (0, 1),
            (1, 2),
            (torch.ones(16, 16), torch.ones(1)),
            (torch.ones(1), torch.ones(16, 16)),
        ],
    )
    def test_observationnorm(
        self, batch, keys, device, nchannels, loc, scale, standard_normal
    ):
        torch.manual_seed(0)
        nchannels = 3
        if isinstance(loc, Tensor):
            loc = loc.to(device)
        if isinstance(scale, Tensor):
            scale = scale.to(device)
        on = ObservationNorm(loc, scale, in_keys=keys, standard_normal=standard_normal)
        dont_touch = torch.randn(1, nchannels, 16, 16, device=device)
        td = TensorDict(
            {key: torch.zeros(1, nchannels, 16, 16, device=device) for key in keys}, [1]
        )
        td.set("dont touch", dont_touch.clone())
        on(td)
        for key in keys:
            if standard_normal:
                assert (td.get(key) == -loc / scale).all()
            else:
                assert (td.get(key) == loc).all()
        assert (td.get("dont touch") == dont_touch).all()

        if len(keys) == 1:
            observation_spec = BoundedTensorSpec(
                0, 1, (nchannels, 16, 16), device=device
            )
            observation_spec = on.transform_observation_spec(observation_spec)
            if standard_normal:
                assert (observation_spec.space.minimum == -loc / scale).all()
                assert (observation_spec.space.maximum == (1 - loc) / scale).all()
            else:
                assert (observation_spec.space.minimum == loc).all()
                assert (observation_spec.space.maximum == scale + loc).all()

        else:
            observation_spec = CompositeSpec(
                {
                    key: BoundedTensorSpec(0, 1, (nchannels, 16, 16), device=device)
                    for key in keys
                }
            )
            observation_spec = on.transform_observation_spec(observation_spec)
            for key in keys:
                if standard_normal:
                    assert (observation_spec[key].space.minimum == -loc / scale).all()
                    assert (
                        observation_spec[key].space.maximum == (1 - loc) / scale
                    ).all()
                else:
                    assert (observation_spec[key].space.minimum == loc).all()
                    assert (observation_spec[key].space.maximum == scale + loc).all()

    @pytest.mark.parametrize("keys", [["observation"], ["observation", "next_pixel"]])
    @pytest.mark.parametrize("size", [1, 3])
    @pytest.mark.parametrize("device", get_available_devices())
    @pytest.mark.parametrize("standard_normal", [True, False])
    @pytest.mark.parametrize("parallel", [True, False])
    def test_observationnorm_init_stats(
        self, keys, size, device, standard_normal, parallel
    ):
        def make_env():
            base_env = ContinuousActionVecMockEnv(
                observation_spec=CompositeSpec(
                    observation=BoundedTensorSpec(
                        minimum=1, maximum=1, shape=torch.Size([size])
                    ),
                    observation_orig=BoundedTensorSpec(
                        minimum=1, maximum=1, shape=torch.Size([size])
                    ),
                ),
                action_spec=BoundedTensorSpec(
                    minimum=1, maximum=1, shape=torch.Size((size,))
                ),
                seed=0,
            )
            base_env.out_key = "observation"
            return base_env

        if parallel:
            base_env = SerialEnv(3, make_env)
            reduce_dim = (0, 1)
            cat_dim = 1
        else:
            base_env = make_env()
            reduce_dim = 0
            cat_dim = 0

        t_env = TransformedEnv(
            base_env,
            transform=ObservationNorm(in_keys=keys, standard_normal=standard_normal),
        )
        if len(keys) > 1:
            t_env.transform.init_stats(
                num_iter=11, key="observation", cat_dim=cat_dim, reduce_dim=reduce_dim
            )
        else:
            t_env.transform.init_stats(
                num_iter=11, reduce_dim=reduce_dim, cat_dim=cat_dim
            )
        batch_dims = len(t_env.batch_size)
        assert (
            t_env.transform.loc.shape
            == t_env.observation_spec["observation"].shape[batch_dims:]
        )
        assert (
            t_env.transform.scale.shape
            == t_env.observation_spec["observation"].shape[batch_dims:]
        )
        assert t_env.transform.loc.dtype == t_env.observation_spec["observation"].dtype
        assert (
            t_env.transform.loc.device == t_env.observation_spec["observation"].device
        )

    @pytest.mark.parametrize("keys", [["pixels"], ["pixels", "stuff"]])
    @pytest.mark.parametrize("size", [1, 3])
    @pytest.mark.parametrize("device", get_available_devices())
    @pytest.mark.parametrize("standard_normal", [True, False])
    @pytest.mark.parametrize("parallel", [True, False])
    def test_observationnorm_init_stats_pixels(
        self, keys, size, device, standard_normal, parallel
    ):
        def make_env():
            base_env = DiscreteActionConvMockEnvNumpy(
                seed=0,
            )
            base_env.out_key = "pixels"
            return base_env

        if parallel:
            base_env = SerialEnv(3, make_env)
            reduce_dim = (0, 1, 3, 4)
            keep_dim = (3, 4)
            cat_dim = 1
        else:
            base_env = make_env()
            reduce_dim = (0, 2, 3)
            keep_dim = (2, 3)
            cat_dim = 0

        t_env = TransformedEnv(
            base_env,
            transform=ObservationNorm(in_keys=keys, standard_normal=standard_normal),
        )
        if len(keys) > 1:
            t_env.transform.init_stats(
                num_iter=11,
                key="pixels",
                cat_dim=cat_dim,
                reduce_dim=reduce_dim,
                keep_dims=keep_dim,
            )
        else:
            t_env.transform.init_stats(
                num_iter=11,
                reduce_dim=reduce_dim,
                cat_dim=cat_dim,
                keep_dims=keep_dim,
            )

        assert t_env.transform.loc.shape == torch.Size(
            [t_env.observation_spec["pixels"].shape[-3], 1, 1]
        )
        assert t_env.transform.scale.shape == torch.Size(
            [t_env.observation_spec["pixels"].shape[-3], 1, 1]
        )

    def test_observationnorm_stats_already_initialized_error(self):
        transform = ObservationNorm(in_keys="next_observation", loc=0, scale=1)

        with pytest.raises(RuntimeError, match="Loc/Scale are already initialized"):
            transform.init_stats(num_iter=11)

    def test_observationnorm_wrong_catdim(self):
        transform = ObservationNorm(in_keys="next_observation", loc=0, scale=1)

        with pytest.raises(
            ValueError, match="cat_dim must be part of or equal to reduce_dim"
        ):
            transform.init_stats(num_iter=11, cat_dim=1)

        with pytest.raises(
            ValueError, match="cat_dim must be part of or equal to reduce_dim"
        ):
            transform.init_stats(num_iter=11, cat_dim=2, reduce_dim=(0, 1))

        with pytest.raises(
            ValueError,
            match="cat_dim must be specified if reduce_dim is not an integer",
        ):
            transform.init_stats(num_iter=11, reduce_dim=(0, 1))

    def test_observationnorm_init_stats_multiple_keys_error(self):
        transform = ObservationNorm(in_keys=["next_observation", "next_pixels"])

        err_msg = "Transform has multiple in_keys but no specific key was passed as an argument"
        with pytest.raises(RuntimeError, match=err_msg):
            transform.init_stats(num_iter=11)

    def test_observationnorm_initialization_order_error(self):
        base_env = ContinuousActionVecMockEnv()
        t_env = TransformedEnv(base_env)

        transform1 = ObservationNorm(in_keys=["next_observation"])
        transform2 = ObservationNorm(in_keys=["next_observation"])
        t_env.append_transform(transform1)
        t_env.append_transform(transform2)

        err_msg = (
            "ObservationNorms need to be initialized in the right order."
            "Trying to initialize an ObservationNorm while a parent ObservationNorm transform is still uninitialized"
        )
        with pytest.raises(RuntimeError, match=err_msg):
            transform2.init_stats(num_iter=10, key="observation")

    def test_observationnorm_uninitialized_stats_error(self):
        transform = ObservationNorm(in_keys=["next_observation", "next_pixels"])

        err_msg = (
            "Loc/Scale have not been initialized. Either pass in values in the constructor "
            "or call the init_stats method"
        )
        with pytest.raises(RuntimeError, match=err_msg):
            transform._apply_transform(torch.Tensor([1]))

    def test_catframes_transform_observation_spec(self):
        N = 4
        key1 = "first key"
        key2 = "second key"
        keys = [key1, key2]
        cat_frames = CatFrames(
            N=N,
            in_keys=keys,
            dim=-3,
        )
        mins = [0, 0.5]
        maxes = [0.5, 1]
        observation_spec = CompositeSpec(
            {
                key: BoundedTensorSpec(
                    space_min, space_max, (1, 3, 3), dtype=torch.double
                )
                for key, space_min, space_max in zip(keys, mins, maxes)
            }
        )

        result = cat_frames.transform_observation_spec(observation_spec)
        observation_spec = CompositeSpec(
            {
                key: BoundedTensorSpec(
                    space_min, space_max, (1, 3, 3), dtype=torch.double
                )
                for key, space_min, space_max in zip(keys, mins, maxes)
            }
        )

        final_spec = result[key2]
        assert final_spec.shape[0] == N
        for key in keys:
            for i in range(N):
                assert torch.equal(
                    result[key].space.maximum[i], observation_spec[key].space.maximum[0]
                )
                assert torch.equal(
                    result[key].space.minimum[i], observation_spec[key].space.minimum[0]
                )

    @pytest.mark.parametrize("device", get_available_devices())
    @pytest.mark.parametrize("batch_size", [(), (1,), (1, 2)])
    @pytest.mark.parametrize("d", range(1, 4))
    @pytest.mark.parametrize("dim", [-3, -2, 1])
    @pytest.mark.parametrize("N", [2, 4])
    def test_catframes_buffer_check_latest_frame(self, device, d, batch_size, dim, N):
        key1 = "first key"
        key2 = "second key"
        keys = [key1, key2]
        extra_d = (3,) * (-dim - 1)
        key1_tensor = torch.ones(*batch_size, d, *extra_d, device=device) * 2
        key2_tensor = torch.ones(*batch_size, d, *extra_d, device=device)
        key_tensors = [key1_tensor, key2_tensor]
        td = TensorDict(dict(zip(keys, key_tensors)), batch_size, device=device)
        if dim > 0:
            with pytest.raises(
                ValueError, match="dim must be > 0 to accomodate for tensordict"
            ):
                cat_frames = CatFrames(N=N, in_keys=keys, dim=dim)
            return
        cat_frames = CatFrames(N=N, in_keys=keys, dim=dim)

        tdclone = cat_frames(td.clone())
        latest_frame = tdclone.get(key2)

        assert latest_frame.shape[dim] == N * d
        slices = (slice(None),) * (-dim - 1)
        index1 = (Ellipsis, slice(None, -d), *slices)
        index2 = (Ellipsis, slice(-d, None), *slices)
        assert (latest_frame[index1] == 0).all()
        assert (latest_frame[index2] == 1).all()
        v1 = latest_frame[index1]

        tdclone = cat_frames(td.clone())
        latest_frame = tdclone.get(key2)

        assert latest_frame.shape[dim] == N * d
        index1 = (Ellipsis, slice(None, -2 * d), *slices)
        index2 = (Ellipsis, slice(-2 * d, None), *slices)
        assert (latest_frame[index1] == 0).all()
        assert (latest_frame[index2] == 1).all()
        v2 = latest_frame[index1]

        # we don't want the same tensor to be returned twice, but they're all copies of the same buffer
        assert v1 is not v2

    @pytest.mark.parametrize("device", get_available_devices())
    def test_catframes_reset(self, device):
        key1 = "first key"
        key2 = "second key"
        N = 4
        keys = [key1, key2]
        key1_tensor = torch.randn(1, 1, 3, 3, device=device)
        key2_tensor = torch.randn(1, 1, 3, 3, device=device)
        key_tensors = [key1_tensor, key2_tensor]
        td = TensorDict(dict(zip(keys, key_tensors)), [1], device=device)
        cat_frames = CatFrames(N=N, in_keys=keys, dim=-3)

        cat_frames(td.clone())
        buffer = getattr(cat_frames, f"_cat_buffers_{key1}")

        tdc = td.clone()
        passed_back_td = cat_frames.reset(tdc)
<<<<<<< HEAD

        assert tdc is passed_back_td
        assert (buffer != 0).all()

        _ = cat_frames._call(td.clone())
=======
        assert "_reset" in tdc.keys()

        assert tdc is passed_back_td
        assert (buffer == 0).all()

        _ = cat_frames._call(tdc)
        assert (buffer != 0).all()
>>>>>>> 31a6db18

    @pytest.mark.parametrize("device", get_available_devices())
    def test_finitetensordictcheck(self, device):
        ftd = FiniteTensorDictCheck()
        td = TensorDict(
            {key: torch.randn(1, 3, 3, device=device) for key in ["a", "b", "c"]}, [1]
        )
        ftd(td)
        td.set("inf", torch.zeros(1, 3).fill_(float("inf")))
        with pytest.raises(ValueError, match="Encountered a non-finite tensor"):
            ftd(td)

    @pytest.mark.parametrize("device", get_available_devices())
    @pytest.mark.parametrize(
        "keys",
        [
            ["observation", "some_other_key"],
            ["observation_pixels"],
            ["action"],
        ],
    )
    @pytest.mark.parametrize(
        "keys_inv",
        [
            ["action", "some_other_key"],
            ["action"],
            [],
        ],
    )
    def test_double2float(self, keys, keys_inv, device):
        torch.manual_seed(0)
        keys_total = set(keys + keys_inv)
        double2float = DoubleToFloat(in_keys=keys, in_keys_inv=keys_inv)
        dont_touch = torch.randn(1, 3, 3, dtype=torch.double, device=device)
        td = TensorDict(
            {
                key: torch.zeros(1, 3, 3, dtype=torch.double, device=device)
                for key in keys_total
            },
            [1],
            device=device,
        )
        td.set("dont touch", dont_touch.clone())
        double2float(td)
        for key in keys:
            assert td.get(key).dtype == torch.float
        assert td.get("dont touch").dtype == torch.double

        double2float.inv(td)
        for key in keys_inv:
            assert td.get(key).dtype == torch.double
        assert td.get("dont touch").dtype == torch.double

        if len(keys_total) == 1 and len(keys_inv) and keys[0] == "action":
            action_spec = BoundedTensorSpec(0, 1, (1, 3, 3), dtype=torch.double)
            input_spec = CompositeSpec(action=action_spec)
            action_spec = double2float.transform_input_spec(input_spec)
            assert action_spec.dtype == torch.float

        elif len(keys) == 1:
            observation_spec = BoundedTensorSpec(0, 1, (1, 3, 3), dtype=torch.double)
            observation_spec = double2float.transform_observation_spec(observation_spec)
            assert observation_spec.dtype == torch.float

        else:
            observation_spec = CompositeSpec(
                {
                    key: BoundedTensorSpec(0, 1, (1, 3, 3), dtype=torch.double)
                    for key in keys
                }
            )
            observation_spec = double2float.transform_observation_spec(observation_spec)
            for key in keys:
                assert observation_spec[key].dtype == torch.float

    @pytest.mark.parametrize("device", get_available_devices())
    @pytest.mark.parametrize(
        "keys",
        [
            ["observation", "observation_other"],
            ["observation_pixels"],
        ],
    )
    def test_cattensors(self, keys, device):
        cattensors = CatTensors(in_keys=keys, out_key="observation_out", dim=-2)

        dont_touch = torch.randn(1, 3, 3, dtype=torch.double, device=device)
        td = TensorDict(
            {
                key: torch.full(
                    (
                        1,
                        4,
                        32,
                    ),
                    value,
                    dtype=torch.float,
                    device=device,
                )
                for value, key in enumerate(keys)
            },
            [1],
            device=device,
        )
        td.set("dont touch", dont_touch.clone())

        cattensors(td)
        assert td.get("observation_out").shape[-2] == len(keys) * 4
        assert td.get("dont touch").shape == dont_touch.shape

        if len(keys) == 1:
            observation_spec = BoundedTensorSpec(0, 1, (1, 4, 32))
            observation_spec = cattensors.transform_observation_spec(observation_spec)
            assert observation_spec.shape == torch.Size([1, len(keys) * 4, 32])
        else:
            observation_spec = CompositeSpec(
                {key: BoundedTensorSpec(0, 1, (1, 4, 32)) for key in keys}
            )
            observation_spec = cattensors.transform_observation_spec(observation_spec)
            assert observation_spec["observation_out"].shape == torch.Size(
                [1, len(keys) * 4, 32]
            )

    @pytest.mark.parametrize("append", [True, False])
    def test_cattensors_empty(self, append):
        ct = CatTensors(out_key="observation_out", dim=-1, del_keys=False)
        if append:
            mock_env = TransformedEnv(ContinuousActionVecMockEnv())
            mock_env.append_transform(ct)
        else:
            mock_env = TransformedEnv(ContinuousActionVecMockEnv(), ct)
        tensordict = mock_env.rollout(3)
        assert all(key in tensordict.keys() for key in ["observation_out"])
        # assert not any(key in tensordict.keys() for key in mock_env.base_env.observation_spec)

    @pytest.mark.parametrize("random", [True, False])
    @pytest.mark.parametrize("compose", [True, False])
    @pytest.mark.parametrize("device", get_available_devices())
    def test_noop_reset_env(self, random, device, compose):
        torch.manual_seed(0)
        env = ContinuousActionVecMockEnv()
        env.set_seed(100)
        noop_reset_env = NoopResetEnv(random=random)
        if compose:
            transformed_env = TransformedEnv(env)
            transformed_env.append_transform(noop_reset_env)
        else:
            transformed_env = TransformedEnv(env, noop_reset_env)
        transformed_env = transformed_env.to(device)
        transformed_env.reset()
        if random:
            assert transformed_env.step_count > 0
        else:
            assert transformed_env.step_count == 30

    @pytest.mark.parametrize("random", [True, False])
    @pytest.mark.parametrize("compose", [True, False])
    @pytest.mark.parametrize("device", get_available_devices())
    def test_noop_reset_env_error(self, random, device, compose):
        torch.manual_seed(0)
        env = SerialEnv(3, lambda: ContinuousActionVecMockEnv())
        env.set_seed(100)
        noop_reset_env = NoopResetEnv(random=random)
        transformed_env = TransformedEnv(env)
        transformed_env.append_transform(noop_reset_env)
        with pytest.raises(
            ValueError,
            match="there is more than one done state in the parent environment",
        ):
            transformed_env.reset()

    @pytest.mark.parametrize(
        "default_keys", [["action"], ["action", "monkeys jumping on the bed"]]
    )
    @pytest.mark.parametrize(
        "spec",
        [
            CompositeSpec(b=BoundedTensorSpec(-3, 3, [4])),
            BoundedTensorSpec(-3, 3, [4]),
        ],
    )
    @pytest.mark.parametrize("random", [True, False])
    @pytest.mark.parametrize("value", [0.0, 1.0])
    @pytest.mark.parametrize("serial", [True, False])
    @pytest.mark.parametrize("device", get_available_devices())
    def test_tensordict_primer(
        self,
        default_keys,
        spec,
        random,
        value,
        serial,
        device,
    ):
        if random and value != 0.0:
            return pytest.skip("no need to check random=True with more than one value")
        torch.manual_seed(0)
        num_defaults = len(default_keys)

        def make_env():
            env = ContinuousActionVecMockEnv()
            env.set_seed(100)
            kwargs = {
                key: deepcopy(spec) if key != "action" else deepcopy(env.action_spec)
                # copy to avoid having the same spec for all keys
                for key in default_keys
            }
            reset_transform = TensorDictPrimer(
                random=random, default_value=value, **kwargs
            )
            transformed_env = TransformedEnv(env, reset_transform).to(device)
            return transformed_env

        if serial:
            env = SerialEnv(3, make_env)
        else:
            env = make_env()

        tensordict = env.reset()
        tensordict_select = tensordict.select(
            *[key for key in tensordict.keys() if key in default_keys]
        )
        assert len(list(tensordict_select.keys())) == num_defaults
        if random:
            assert (tensordict_select != value).any()
        else:
            assert (tensordict_select == value).all()

        if isinstance(spec, CompositeSpec) and any(
            key != "action" for key in default_keys
        ):
            for key in default_keys:
                if key in ("action",):
                    continue
                assert key in tensordict.keys()
                assert tensordict[key, "b"] is not None

    @pytest.mark.parametrize("device", get_available_devices())
    @pytest.mark.parametrize("batch", [[], [4], [6, 4]])
    def test_binarized_reward(self, device, batch):
        torch.manual_seed(0)
        br = BinarizeReward()
        reward = torch.randn(*batch, 1, device=device)
        reward_copy = reward.clone()
        misc = torch.randn(*batch, 1, device=device)
        misc_copy = misc.clone()

        td = TensorDict(
            {"misc": misc, "reward": reward},
            batch,
            device=device,
        )
        br(td)
        assert (td["reward"] != reward_copy).all()
        assert (td["misc"] == misc_copy).all()
        assert (torch.count_nonzero(td["reward"]) == torch.sum(reward_copy > 0)).all()

    @pytest.mark.parametrize("batch", [[], [2], [2, 4]])
    @pytest.mark.parametrize("scale", [0.1, 10])
    @pytest.mark.parametrize("loc", [1, 5])
    @pytest.mark.parametrize("keys", [None, ["reward_1"]])
    @pytest.mark.parametrize("device", get_available_devices())
    @pytest.mark.parametrize("standard_normal", [True, False])
    def test_reward_scaling(self, batch, scale, loc, keys, device, standard_normal):
        torch.manual_seed(0)
        if keys is None:
            keys_total = set()
        else:
            keys_total = set(keys)
        reward_scaling = RewardScaling(
            in_keys=keys, scale=scale, loc=loc, standard_normal=standard_normal
        )
        td = TensorDict(
            {
                **{key: torch.randn(*batch, 1, device=device) for key in keys_total},
                "reward": torch.randn(*batch, 1, device=device),
            },
            batch,
            device=device,
        )
        td.set("dont touch", torch.randn(*batch, 1, device=device))
        td_copy = td.clone()
        reward_scaling(td)
        for key in keys_total:
            if standard_normal:
                original_key = td.get(key)
                scaled_key = (td_copy.get(key) - loc) / scale
                torch.testing.assert_close(original_key, scaled_key)
            else:
                original_key = td.get(key)
                scaled_key = td_copy.get(key) * scale + loc
                torch.testing.assert_close(original_key, scaled_key)
        assert (td.get("dont touch") == td_copy.get("dont touch")).all()

        if len(keys_total) == 1:
            reward_spec = UnboundedContinuousTensorSpec(device=device)
            reward_spec = reward_scaling.transform_reward_spec(reward_spec)
            assert reward_spec.shape == torch.Size([1])

    @pytest.mark.skipif(not torch.cuda.device_count(), reason="no cuda device found")
    @pytest.mark.parametrize("device", get_available_devices())
    def test_pin_mem(self, device):
        pin_mem = PinMemoryTransform()
        td = TensorDict(
            {key: torch.randn(3) for key in ["a", "b", "c"]}, [], device=device
        )
        if device.type == "cuda":
            with pytest.raises(RuntimeError, match="cannot pin"):
                pin_mem(td)
            return
        pin_mem(td)
        for item in td.values():
            assert item.is_pinned

    def test_append(self):
        env = ContinuousActionVecMockEnv()
        obs_spec = env.observation_spec
        (key,) = itertools.islice(obs_spec.keys(), 1)

        env = TransformedEnv(env)
        env.append_transform(CatFrames(N=4, dim=-1, in_keys=[key]))
        assert isinstance(env.transform, Compose)
        assert len(env.transform) == 1
        obs_spec = env.observation_spec
        obs_spec = obs_spec[key]
        assert obs_spec.shape[-1] == 4 * env.base_env.observation_spec[key].shape[-1]

    def test_insert(self):
        env = ContinuousActionVecMockEnv()
        obs_spec = env.observation_spec
        (key,) = itertools.islice(obs_spec.keys(), 1)
        env = TransformedEnv(env)

        # we start by asking the spec. That will create the private attributes
        _ = env.action_spec
        _ = env.observation_spec
        _ = env.reward_spec

        assert env._input_spec is not None
        assert "action" in env._input_spec
        assert env._input_spec["action"] is not None
        assert env._observation_spec is not None
        assert env._reward_spec is not None

        env.insert_transform(0, CatFrames(N=4, dim=-1, in_keys=[key]))

        # transformed envs do not have spec after insert -- they need to be computed
        assert env._input_spec is None
        assert env._observation_spec is None
        assert env._reward_spec is None

        assert isinstance(env.transform, Compose)
        assert len(env.transform) == 1
        obs_spec = env.observation_spec
        obs_spec = obs_spec[key]
        assert obs_spec.shape[-1] == 4 * env.base_env.observation_spec[key].shape[-1]

        env.insert_transform(1, FiniteTensorDictCheck())
        assert isinstance(env.transform, Compose)
        assert len(env.transform) == 2
        assert isinstance(env.transform[-1], FiniteTensorDictCheck)
        assert isinstance(env.transform[0], CatFrames)

        env.insert_transform(0, NoopResetEnv())
        assert isinstance(env.transform, Compose)
        assert len(env.transform) == 3
        assert isinstance(env.transform[0], NoopResetEnv)
        assert isinstance(env.transform[1], CatFrames)
        assert isinstance(env.transform[2], FiniteTensorDictCheck)

        env.insert_transform(2, NoopResetEnv())
        assert isinstance(env.transform, Compose)
        assert len(env.transform) == 4
        assert isinstance(env.transform[0], NoopResetEnv)
        assert isinstance(env.transform[1], CatFrames)
        assert isinstance(env.transform[2], NoopResetEnv)
        assert isinstance(env.transform[3], FiniteTensorDictCheck)

        env.insert_transform(-3, PinMemoryTransform())
        assert isinstance(env.transform, Compose)
        assert len(env.transform) == 5
        assert isinstance(env.transform[0], NoopResetEnv)
        assert isinstance(env.transform[1], PinMemoryTransform)
        assert isinstance(env.transform[2], CatFrames)
        assert isinstance(env.transform[3], NoopResetEnv)
        assert isinstance(env.transform[4], FiniteTensorDictCheck)

        assert env._input_spec is None
        assert env._observation_spec is None
        assert env._reward_spec is None

        env.insert_transform(-5, CatFrames(N=4, dim=-1, in_keys=[key]))
        assert isinstance(env.transform, Compose)
        assert len(env.transform) == 6

        assert isinstance(env.transform[0], CatFrames)
        assert isinstance(env.transform[1], NoopResetEnv)
        assert isinstance(env.transform[2], PinMemoryTransform)
        assert isinstance(env.transform[3], CatFrames)
        assert isinstance(env.transform[4], NoopResetEnv)
        assert isinstance(env.transform[5], FiniteTensorDictCheck)

        assert env._input_spec is None
        assert env._observation_spec is None
        assert env._reward_spec is None

        _ = copy(env.action_spec)
        _ = copy(env.observation_spec)
        _ = copy(env.reward_spec)

        try:
            env.insert_transform(-7, FiniteTensorDictCheck())
            assert 1 == 6
        except ValueError:
            assert len(env.transform) == 6
            assert env._input_spec is not None
            assert "action" in env._input_spec
            assert env._input_spec["action"] is not None
            assert env._observation_spec is not None
            assert env._reward_spec is not None

        try:
            env.insert_transform(7, FiniteTensorDictCheck())
            assert 1 == 6
        except ValueError:
            assert len(env.transform) == 6
            assert env._input_spec is not None
            assert "action" in env._input_spec
            assert env._input_spec["action"] is not None
            assert env._observation_spec is not None
            assert env._reward_spec is not None

        try:
            env.insert_transform(4, "ffff")
            assert 1 == 6
        except ValueError:
            assert len(env.transform) == 6
            assert env._input_spec is not None
            assert "action" in env._input_spec
            assert env._input_spec["action"] is not None
            assert env._observation_spec is not None
            assert env._reward_spec is not None

    @pytest.mark.parametrize("device", get_available_devices())
    @pytest.mark.parametrize("batch", [[], [4], [6, 4]])
    @pytest.mark.parametrize("max_steps", [None, 1, 5, 50])
    @pytest.mark.parametrize("reset_workers", [True, False])
    def test_step_counter(self, max_steps, device, batch, reset_workers):
        torch.manual_seed(0)
        step_counter = StepCounter(max_steps)
        td = TensorDict(
            {"done": torch.zeros(*batch, 1, dtype=torch.bool)}, batch, device=device
        )
        if reset_workers:
            td.set("_reset", torch.randn(batch) < 0)
        step_counter.reset(td)
        assert not torch.all(td.get("step_count"))
        i = 0
        while max_steps is None or i < max_steps:
            step_counter._step(td)
            i += 1
            assert torch.all(td.get("step_count") == i), (td.get("step_count"), i)
            if max_steps is None:
                break
        if max_steps is not None:
            assert torch.all(td.get("step_count") == max_steps)
            assert torch.all(td.get("done"))
        step_counter.reset(td)
        if reset_workers:
            assert torch.all(
                torch.masked_select(td.get("step_count"), td.get("_reset")) == 0
            )
            assert torch.all(
                torch.masked_select(td.get("step_count"), ~td.get("_reset")) == i
            )
        else:
            assert torch.all(td.get("step_count") == 0)

    def test_step_counter_observation_spec(self):
        transformed_env = TransformedEnv(ContinuousActionVecMockEnv(), StepCounter(50))
        check_env_specs(transformed_env)
        transformed_env.close()


@pytest.mark.skipif(not _has_tv, reason="torchvision not installed")
@pytest.mark.parametrize("device", get_available_devices())
@pytest.mark.parametrize("model", ["resnet18", "resnet34", "resnet50"])
class TestR3M:
    @pytest.mark.parametrize("tensor_pixels_key", [None, ["funny_key"]])
    def test_r3m_instantiation(self, model, tensor_pixels_key, device):
        in_keys = ["pixels"]
        out_keys = ["vec"]
        r3m = R3MTransform(
            model,
            in_keys=in_keys,
            out_keys=out_keys,
            tensor_pixels_keys=tensor_pixels_key,
        )
        base_env = DiscreteActionConvMockEnvNumpy().to(device)
        transformed_env = TransformedEnv(base_env, r3m)
        td = transformed_env.reset()
        assert td.device == device
        exp_keys = {"vec", "done", "pixels_orig"}
        if tensor_pixels_key:
            exp_keys.add(tensor_pixels_key[0])
        assert set(td.keys()) == exp_keys, set(td.keys()) - exp_keys

        td = transformed_env.rand_step(td)
        exp_keys = exp_keys.union(
            {("next", "vec"), ("next", "pixels_orig"), "action", "reward", "next"}
        )
        if tensor_pixels_key:
            exp_keys.add(("next", tensor_pixels_key[0]))
        assert set(td.keys(True)) == exp_keys, set(td.keys(True)) - exp_keys
        transformed_env.close()

    @pytest.mark.parametrize("stack_images", [True, False])
    @pytest.mark.parametrize(
        "parallel",
        [
            True,
            False,
        ],
    )
    def test_r3m_mult_images(self, model, device, stack_images, parallel):
        in_keys = ["pixels", "pixels2"]
        out_keys = ["vec"] if stack_images else ["vec", "vec2"]
        r3m = R3MTransform(
            model,
            in_keys=in_keys,
            out_keys=out_keys,
            stack_images=stack_images,
        )

        def base_env_constructor():
            return TransformedEnv(
                DiscreteActionConvMockEnvNumpy().to(device),
                CatTensors(["pixels"], "pixels2", del_keys=False),
            )

        assert base_env_constructor().device == device
        if parallel:
            base_env = ParallelEnv(3, base_env_constructor)
        else:
            base_env = base_env_constructor()
        assert base_env.device == device

        transformed_env = TransformedEnv(base_env, r3m)
        assert transformed_env.device == device
        assert r3m.device == device

        td = transformed_env.reset()
        assert td.device == device
        if stack_images:
            exp_keys = {"pixels_orig", "done", "vec"}
            # assert td["vec"].shape[0] == 2
            assert td["vec"].ndimension() == 1 + parallel
            assert set(td.keys()) == exp_keys
        else:
            exp_keys = {"pixels_orig", "done", "vec", "vec2"}
            assert td["vec"].shape[0 + parallel] != 2
            assert td["vec"].ndimension() == 1 + parallel
            assert td["vec2"].shape[0 + parallel] != 2
            assert td["vec2"].ndimension() == 1 + parallel
            assert set(td.keys()) == exp_keys

        td = transformed_env.rand_step(td)
        exp_keys = exp_keys.union(
            {("next", "vec"), ("next", "pixels_orig"), "action", "reward", "next"}
        )
        if not stack_images:
            exp_keys.add(("next", "vec2"))
        assert set(td.keys(True)) == exp_keys, set(td.keys()) - exp_keys
        transformed_env.close()

    def test_r3m_parallel(self, model, device):
        in_keys = ["pixels"]
        out_keys = ["vec"]
        tensor_pixels_key = None
        r3m = R3MTransform(
            model,
            in_keys=in_keys,
            out_keys=out_keys,
            tensor_pixels_keys=tensor_pixels_key,
        )
        base_env = ParallelEnv(4, lambda: DiscreteActionConvMockEnvNumpy().to(device))
        transformed_env = TransformedEnv(base_env, r3m)
        td = transformed_env.reset()
        assert td.device == device
        assert td.batch_size == torch.Size([4])
        exp_keys = {"vec", "done", "pixels_orig"}
        if tensor_pixels_key:
            exp_keys.add(tensor_pixels_key)
        assert set(td.keys(True)) == exp_keys

        td = transformed_env.rand_step(td)
        exp_keys = exp_keys.union(
            {("next", "vec"), ("next", "pixels_orig"), "action", "reward", "next"}
        )
        assert set(td.keys(True)) == exp_keys, set(td.keys()) - exp_keys
        transformed_env.close()
        del transformed_env

    @pytest.mark.parametrize("del_keys", [True, False])
    @pytest.mark.parametrize(
        "in_keys",
        [["pixels"], ["pixels_1", "pixels_2", "pixels_3"]],
    )
    @pytest.mark.parametrize(
        "out_keys",
        [["r3m_vec"], ["r3m_vec_1", "r3m_vec_2", "r3m_vec_3"]],
    )
    def test_r3mnet_transform_observation_spec(
        self, in_keys, out_keys, del_keys, device, model
    ):
        r3m_net = _R3MNet(in_keys, out_keys, model, del_keys)

        observation_spec = CompositeSpec(
            {key: BoundedTensorSpec(-1, 1, (3, 16, 16), device) for key in in_keys}
        )
        if del_keys:
            exp_ts = CompositeSpec(
                {
                    key: UnboundedContinuousTensorSpec(r3m_net.outdim, device)
                    for key in out_keys
                }
            )

            observation_spec_out = r3m_net.transform_observation_spec(observation_spec)

            for key in in_keys:
                assert key not in observation_spec_out
            for key in out_keys:
                assert observation_spec_out[key].shape == exp_ts[key].shape
                assert observation_spec_out[key].device == exp_ts[key].device
                assert observation_spec_out[key].dtype == exp_ts[key].dtype
        else:
            ts_dict = {}
            for key in in_keys:
                ts_dict[key] = observation_spec[key]
            for key in out_keys:
                ts_dict[key] = UnboundedContinuousTensorSpec(r3m_net.outdim, device)
            exp_ts = CompositeSpec(ts_dict)

            observation_spec_out = r3m_net.transform_observation_spec(observation_spec)

            for key in in_keys + out_keys:
                assert observation_spec_out[key].shape == exp_ts[key].shape
                assert observation_spec_out[key].dtype == exp_ts[key].dtype
                assert observation_spec_out[key].device == exp_ts[key].device

    @pytest.mark.parametrize("tensor_pixels_key", [None, ["funny_key"]])
    def test_r3m_spec_against_real(self, model, tensor_pixels_key, device):
        in_keys = ["pixels"]
        out_keys = ["vec"]
        r3m = R3MTransform(
            model,
            in_keys=in_keys,
            out_keys=out_keys,
            tensor_pixels_keys=tensor_pixels_key,
        )
        base_env = DiscreteActionConvMockEnvNumpy().to(device)
        transformed_env = TransformedEnv(base_env, r3m)
        expected_keys = (
            list(transformed_env.input_spec.keys())
            + list(transformed_env.observation_spec.keys())
            + [("next", key) for key in transformed_env.observation_spec.keys()]
            + ["reward", "done", "next"]
        )
        assert set(expected_keys) == set(transformed_env.rollout(3).keys(True))


@pytest.mark.skipif(not _has_tv, reason="torchvision not installed")
@pytest.mark.parametrize("device", get_available_devices())
@pytest.mark.parametrize("model", ["resnet50"])
class TestVIP:
    @pytest.mark.parametrize("tensor_pixels_key", [None, ["funny_key"]])
    def test_vip_instantiation(self, model, tensor_pixels_key, device):
        in_keys = ["pixels"]
        out_keys = ["vec"]
        vip = VIPTransform(
            model,
            in_keys=in_keys,
            out_keys=out_keys,
            tensor_pixels_keys=tensor_pixels_key,
        )
        base_env = DiscreteActionConvMockEnvNumpy().to(device)
        transformed_env = TransformedEnv(base_env, vip)
        td = transformed_env.reset()
        assert td.device == device
        exp_keys = {"vec", "done", "pixels_orig"}
        if tensor_pixels_key:
            exp_keys.add(tensor_pixels_key[0])
        assert set(td.keys()) == exp_keys, set(td.keys()) - exp_keys

        td = transformed_env.rand_step(td)
        exp_keys = exp_keys.union(
            {("next", "vec"), ("next", "pixels_orig"), "next", "action", "reward"}
        )
        if tensor_pixels_key:
            exp_keys.add(("next", tensor_pixels_key[0]))
        assert set(td.keys(True)) == exp_keys, set(td.keys(True)) - exp_keys
        transformed_env.close()

    @pytest.mark.parametrize("stack_images", [True, False])
    @pytest.mark.parametrize("parallel", [True, False])
    def test_vip_mult_images(self, model, device, stack_images, parallel):
        in_keys = ["pixels", "pixels2"]
        out_keys = ["vec"] if stack_images else ["vec", "vec2"]
        vip = VIPTransform(
            model,
            in_keys=in_keys,
            out_keys=out_keys,
            stack_images=stack_images,
        )

        def base_env_constructor():
            return TransformedEnv(
                DiscreteActionConvMockEnvNumpy().to(device),
                CatTensors(["pixels"], "pixels2", del_keys=False),
            )

        assert base_env_constructor().device == device
        if parallel:
            base_env = ParallelEnv(3, base_env_constructor)
        else:
            base_env = base_env_constructor()
        assert base_env.device == device

        transformed_env = TransformedEnv(base_env, vip)
        assert transformed_env.device == device
        assert vip.device == device

        td = transformed_env.reset()
        assert td.device == device
        if stack_images:
            exp_keys = {"pixels_orig", "done", "vec"}
            # assert td["vec"].shape[0] == 2
            assert td["vec"].ndimension() == 1 + parallel
            assert set(td.keys()) == exp_keys
        else:
            exp_keys = {"pixels_orig", "done", "vec", "vec2"}
            assert td["vec"].shape[0 + parallel] != 2
            assert td["vec"].ndimension() == 1 + parallel
            assert td["vec2"].shape[0 + parallel] != 2
            assert td["vec2"].ndimension() == 1 + parallel
            assert set(td.keys()) == exp_keys

        td = transformed_env.rand_step(td)
        exp_keys = exp_keys.union(
            {("next", "vec"), ("next", "pixels_orig"), "next", "action", "reward"}
        )
        if not stack_images:
            exp_keys.add(("next", "vec2"))
        assert set(td.keys(True)) == exp_keys, set(td.keys(True)) - exp_keys
        transformed_env.close()

    def test_vip_parallel(self, model, device):
        in_keys = ["pixels"]
        out_keys = ["vec"]
        tensor_pixels_key = None
        vip = VIPTransform(
            model,
            in_keys=in_keys,
            out_keys=out_keys,
            tensor_pixels_keys=tensor_pixels_key,
        )
        base_env = ParallelEnv(4, lambda: DiscreteActionConvMockEnvNumpy().to(device))
        transformed_env = TransformedEnv(base_env, vip)
        td = transformed_env.reset()
        assert td.device == device
        assert td.batch_size == torch.Size([4])
        exp_keys = {"vec", "done", "pixels_orig"}
        if tensor_pixels_key:
            exp_keys.add(tensor_pixels_key)
        assert set(td.keys()) == exp_keys

        td = transformed_env.rand_step(td)
        exp_keys = exp_keys.union(
            {("next", "vec"), ("next", "pixels_orig"), "next", "action", "reward"}
        )
        assert set(td.keys(True)) == exp_keys, set(td.keys(True)) - exp_keys
        transformed_env.close()
        del transformed_env

    def test_vip_parallel_reward(self, model, device, dtype_fixture):  # noqa
        torch.manual_seed(1)
        in_keys = ["pixels"]
        out_keys = ["vec"]
        tensor_pixels_key = None
        vip = VIPRewardTransform(
            model,
            in_keys=in_keys,
            out_keys=out_keys,
            tensor_pixels_keys=tensor_pixels_key,
        )
        base_env = ParallelEnv(4, lambda: DiscreteActionConvMockEnvNumpy().to(device))
        transformed_env = TransformedEnv(base_env, vip)
        tensordict_reset = TensorDict(
            {"goal_image": torch.randint(0, 255, (4, 7, 7, 3), dtype=torch.uint8)},
            [4],
            device=device,
        )
        with pytest.raises(
            KeyError,
            match=r"VIPRewardTransform.* requires .* key to be present in the input tensordict",
        ):
            _ = transformed_env.reset()
        with pytest.raises(
            KeyError,
            match=r"VIPRewardTransform.* requires .* key to be present in the input tensordict",
        ):
            _ = transformed_env.reset(tensordict_reset.select())

        td = transformed_env.reset(tensordict_reset)
        assert td.device == device
        assert td.batch_size == torch.Size([4])
        exp_keys = {"vec", "done", "pixels_orig", "goal_embedding", "goal_image"}
        if tensor_pixels_key:
            exp_keys.add(tensor_pixels_key)
        assert set(td.keys()) == exp_keys

        td = transformed_env.rand_step(td)
        exp_keys = exp_keys.union(
            {("next", "vec"), ("next", "pixels_orig"), "next", "action", "reward"}
        )
        assert set(td.keys(True)) == exp_keys, td

        torch.manual_seed(1)
        tensordict_reset = TensorDict(
            {"goal_image": torch.randint(0, 255, (4, 7, 7, 3), dtype=torch.uint8)},
            [4],
            device=device,
        )
        td = transformed_env.rollout(
            5, auto_reset=False, tensordict=transformed_env.reset(tensordict_reset)
        )
        assert set(td.keys(True)) == exp_keys, td
        # test that we do compute the reward we want
        cur_embedding = td["next", "vec"]
        goal_embedding = td["goal_embedding"]
        last_embedding = td["vec"]

        # test that there is only one goal embedding
        goal = td["goal_embedding"]
        goal_expand = td["goal_embedding"][:, :1].expand_as(td["goal_embedding"])
        torch.testing.assert_close(goal, goal_expand)

        torch.testing.assert_close(cur_embedding[:, :-1], last_embedding[:, 1:])
        with pytest.raises(AssertionError):
            torch.testing.assert_close(cur_embedding[:, 1:], last_embedding[:, :-1])

        explicit_reward = -torch.norm(cur_embedding - goal_embedding, dim=-1) - (
            -torch.norm(last_embedding - goal_embedding, dim=-1)
        )
        torch.testing.assert_close(explicit_reward, td["reward"].squeeze())

        transformed_env.close()
        del transformed_env

    @pytest.mark.parametrize("del_keys", [True, False])
    @pytest.mark.parametrize(
        "in_keys",
        [["pixels"], ["pixels_1", "pixels_2", "pixels_3"]],
    )
    @pytest.mark.parametrize(
        "out_keys",
        [["vip_vec"], ["vip_vec_1", "vip_vec_2", "vip_vec_3"]],
    )
    def test_vipnet_transform_observation_spec(
        self, in_keys, out_keys, del_keys, device, model
    ):
        vip_net = _VIPNet(in_keys, out_keys, model, del_keys)

        observation_spec = CompositeSpec(
            {key: BoundedTensorSpec(-1, 1, (3, 16, 16), device) for key in in_keys}
        )
        if del_keys:
            exp_ts = CompositeSpec(
                {
                    key: UnboundedContinuousTensorSpec(vip_net.outdim, device)
                    for key in out_keys
                }
            )

            observation_spec_out = vip_net.transform_observation_spec(observation_spec)

            for key in in_keys:
                assert key not in observation_spec_out
            for key in out_keys:
                assert observation_spec_out[key].shape == exp_ts[key].shape
                assert observation_spec_out[key].device == exp_ts[key].device
                assert observation_spec_out[key].dtype == exp_ts[key].dtype
        else:
            ts_dict = {}
            for key in in_keys:
                ts_dict[key] = observation_spec[key]
            for key in out_keys:
                ts_dict[key] = UnboundedContinuousTensorSpec(vip_net.outdim, device)
            exp_ts = CompositeSpec(ts_dict)

            observation_spec_out = vip_net.transform_observation_spec(observation_spec)

            for key in in_keys + out_keys:
                assert observation_spec_out[key].shape == exp_ts[key].shape
                assert observation_spec_out[key].dtype == exp_ts[key].dtype
                assert observation_spec_out[key].device == exp_ts[key].device

    @pytest.mark.parametrize("tensor_pixels_key", [None, ["funny_key"]])
    def test_vip_spec_against_real(self, model, tensor_pixels_key, device):
        in_keys = ["pixels"]
        out_keys = ["vec"]
        vip = VIPTransform(
            model,
            in_keys=in_keys,
            out_keys=out_keys,
            tensor_pixels_keys=tensor_pixels_key,
        )
        base_env = DiscreteActionConvMockEnvNumpy().to(device)
        transformed_env = TransformedEnv(base_env, vip)
        expected_keys = (
            list(transformed_env.input_spec.keys())
            + list(transformed_env.observation_spec.keys())
            + [("next", key) for key in transformed_env.observation_spec.keys()]
            + ["reward", "done", "next"]
        )
        assert set(expected_keys) == set(transformed_env.rollout(3).keys(True))


@pytest.mark.parametrize("device", get_available_devices())
def test_batch_locked_transformed(device):
    env = TransformedEnv(
        MockBatchedLockedEnv(device),
        Compose(
            ObservationNorm(in_keys=[("next", "observation")], loc=0.5, scale=1.1),
            RewardClipping(0, 0.1),
        ),
    )
    assert env.batch_locked

    with pytest.raises(RuntimeError, match="batch_locked is a read-only property"):
        env.batch_locked = False
    td = env.reset()
    td["action"] = env.action_spec.rand()
    td_expanded = td.expand(2).clone()
    env.step(td)

    with pytest.raises(
        RuntimeError, match="Expected a tensordict with shape==env.shape, "
    ):
        env.step(td_expanded)


@pytest.mark.parametrize("device", get_available_devices())
def test_batch_unlocked_transformed(device):
    env = TransformedEnv(
        MockBatchedUnLockedEnv(device),
        Compose(
            ObservationNorm(in_keys=[("next", "observation")], loc=0.5, scale=1.1),
            RewardClipping(0, 0.1),
        ),
    )
    assert not env.batch_locked

    with pytest.raises(RuntimeError, match="batch_locked is a read-only property"):
        env.batch_locked = False
    td = env.reset()
    td["action"] = env.action_spec.rand()
    td_expanded = td.expand(2).clone()
    env.step(td)
    env.step(td_expanded)


@pytest.mark.parametrize("device", get_available_devices())
def test_batch_unlocked_with_batch_size_transformed(device):
    env = TransformedEnv(
        MockBatchedUnLockedEnv(device, batch_size=torch.Size([2])),
        Compose(
            ObservationNorm(in_keys=[("next", "observation")], loc=0.5, scale=1.1),
            RewardClipping(0, 0.1),
        ),
    )
    assert not env.batch_locked

    with pytest.raises(RuntimeError, match="batch_locked is a read-only property"):
        env.batch_locked = False
    td = env.reset()
    td["action"] = env.action_spec.rand()
    env.step(td)
    td_expanded = td.expand(2, 2).reshape(-1).to_tensordict()

    with pytest.raises(
        RuntimeError, match="Expected a tensordict with shape==env.shape, "
    ):
        env.step(td_expanded)


class TestExcludeSelect:
    class EnvWithManyKeys(EnvBase):
        def __init__(self):
            super().__init__()
            self.observation_spec = CompositeSpec(
                a=UnboundedContinuousTensorSpec(3),
                b=UnboundedContinuousTensorSpec(3),
                c=UnboundedContinuousTensorSpec(3),
            )
            self.reward_spec = UnboundedContinuousTensorSpec(1)
            self.input_spec = CompositeSpec(action=UnboundedContinuousTensorSpec(2))

        def _step(
            self,
            tensordict: TensorDictBase,
        ) -> TensorDictBase:
            return self.observation_spec.rand().update(
                {
                    "reward": self.reward_spec.rand(),
                    "done": torch.zeros(1, dtype=torch.bool),
                }
            )

        def _reset(self, tensordict: TensorDictBase) -> TensorDictBase:
            return self.observation_spec.rand().update(
                {"done": torch.zeros(1, dtype=torch.bool)}
            )

        def _set_seed(self, seed):
            return seed + 1

    def test_exclude(self):
        base_env = TestExcludeSelect.EnvWithManyKeys()
        env = TransformedEnv(base_env, ExcludeTransform("a"))
        check_env_specs(env)
        assert "a" not in env.reset().keys()
        assert "b" in env.reset().keys()
        assert "c" in env.reset().keys()

    def test_select(self):
        base_env = TestExcludeSelect.EnvWithManyKeys()
        env = TransformedEnv(base_env, SelectTransform("b", "c"))
        check_env_specs(env)
        assert "a" not in env.reset().keys()
        assert "b" in env.reset().keys()
        assert "c" in env.reset().keys()


transforms = [
    ToTensorImage,
    pytest.param(
        partial(RewardClipping, clamp_min=0.1, clamp_max=0.9), id="RewardClipping"
    ),
    BinarizeReward,
    pytest.param(
        partial(Resize, w=2, h=2),
        id="Resize",
        marks=pytest.mark.skipif(not _has_tv, reason="needs torchvision dependency"),
    ),
    pytest.param(
        partial(CenterCrop, w=1),
        id="CenterCrop",
        marks=pytest.mark.skipif(not _has_tv, reason="needs torchvision dependency"),
    ),
    pytest.param(
        partial(FlattenObservation, first_dim=-3, last_dim=-3), id="FlattenObservation"
    ),
    pytest.param(
        partial(UnsqueezeTransform, unsqueeze_dim=-1), id="UnsqueezeTransform"
    ),
    pytest.param(partial(SqueezeTransform, squeeze_dim=-1), id="SqueezeTransform"),
    GrayScale,
    ObservationNorm,
    pytest.param(partial(CatFrames, dim=-3, N=4), id="CatFrames"),
    pytest.param(partial(RewardScaling, loc=1, scale=2), id="RewardScaling"),
    FiniteTensorDictCheck,
    DoubleToFloat,
    CatTensors,
    pytest.param(
        partial(DiscreteActionProjection, max_n=1, m=1), id="DiscreteActionProjection"
    ),
    NoopResetEnv,
    TensorDictPrimer,
    PinMemoryTransform,
    gSDENoise,
    VecNorm,
]


@pytest.mark.parametrize("transform", transforms)
def test_smoke_compose_transform(transform):
    Compose(transform())


if __name__ == "__main__":
    args, unknown = argparse.ArgumentParser().parse_known_args()
    pytest.main([__file__, "--capture", "no", "--exitfirst"] + unknown)<|MERGE_RESOLUTION|>--- conflicted
+++ resolved
@@ -1364,13 +1364,6 @@
 
         tdc = td.clone()
         passed_back_td = cat_frames.reset(tdc)
-<<<<<<< HEAD
-
-        assert tdc is passed_back_td
-        assert (buffer != 0).all()
-
-        _ = cat_frames._call(td.clone())
-=======
         assert "_reset" in tdc.keys()
 
         assert tdc is passed_back_td
@@ -1378,7 +1371,6 @@
 
         _ = cat_frames._call(tdc)
         assert (buffer != 0).all()
->>>>>>> 31a6db18
 
     @pytest.mark.parametrize("device", get_available_devices())
     def test_finitetensordictcheck(self, device):

# Copyright (c) Meta Platforms, Inc. and affiliates.
#
# This source code is licensed under the MIT license found in the
# LICENSE file in the root directory of this source tree.
import argparse
from copy import copy, deepcopy

import numpy as np
import pytest
import torch
from _utils_internal import get_available_devices, retry, dtype_fixture  # noqa
from mocking_classes import (
    ContinuousActionVecMockEnv,
    DiscreteActionConvMockEnvNumpy,
    MockBatchedLockedEnv,
    MockBatchedUnLockedEnv,
)
from tensordict import TensorDict
from torch import multiprocessing as mp, Tensor
from torchrl._utils import prod
from torchrl.data import (
    CompositeSpec,
    NdBoundedTensorSpec,
    NdUnboundedContinuousTensorSpec,
    UnboundedContinuousTensorSpec,
    BoundedTensorSpec,
)
from torchrl.envs import (
    BinarizeReward,
    CatFrames,
    CatTensors,
    Compose,
    DoubleToFloat,
    EnvCreator,
    FiniteTensorDictCheck,
    FlattenObservation,
    GrayScale,
    ObservationNorm,
    ParallelEnv,
    R3MTransform,
    Resize,
    RewardClipping,
    RewardScaling,
    SerialEnv,
    ToTensorImage,
    VIPTransform,
)
from torchrl.envs.libs.gym import _has_gym, GymEnv
from torchrl.envs.transforms import TransformedEnv, VecNorm
from torchrl.envs.transforms.r3m import _R3MNet
from torchrl.envs.transforms.transforms import (
    _has_tv,
    CenterCrop,
    NoopResetEnv,
    PinMemoryTransform,
    SqueezeTransform,
    TensorDictPrimer,
    UnsqueezeTransform,
)
from torchrl.envs.transforms.vip import _VIPNet, VIPRewardTransform

if _has_gym:
    import gym
    from packaging import version

    gym_version = version.parse(gym.__version__)
    PENDULUM_VERSIONED = (
        "Pendulum-v1" if gym_version > version.parse("0.20.0") else "Pendulum-v0"
    )
else:
    # placeholders
    PENDULUM_VERSIONED = "Pendulum-v1"

TIMEOUT = 10.0


class TestVecNorm:
    SEED = -1

    @staticmethod
    def _test_vecnorm_subproc_auto(
        idx, make_env, queue_out: mp.Queue, queue_in: mp.Queue
    ):
        env = make_env()
        env.set_seed(1000 + idx)
        tensordict = env.reset()
        for _ in range(10):
            tensordict = env.rand_step(tensordict)
        queue_out.put(True)
        msg = queue_in.get(timeout=TIMEOUT)
        assert msg == "all_done"
        t = env.transform
        obs_sum = t._td.get("observation_sum").clone()
        obs_ssq = t._td.get("observation_ssq").clone()
        obs_count = t._td.get("observation_count").clone()
        reward_sum = t._td.get("reward_sum").clone()
        reward_ssq = t._td.get("reward_ssq").clone()
        reward_count = t._td.get("reward_count").clone()

        queue_out.put(
            (obs_sum, obs_ssq, obs_count, reward_sum, reward_ssq, reward_count)
        )
        msg = queue_in.get(timeout=TIMEOUT)
        assert msg == "all_done"
        env.close()
        queue_out.close()
        queue_in.close()
        del queue_in, queue_out

    @pytest.mark.parametrize("nprc", [2, 5])
    def test_vecnorm_parallel_auto(self, nprc):

        queues = []
        prcs = []
        if _has_gym:
            make_env = EnvCreator(
                lambda: TransformedEnv(GymEnv(PENDULUM_VERSIONED), VecNorm(decay=1.0))
            )
        else:
            make_env = EnvCreator(
                lambda: TransformedEnv(ContinuousActionVecMockEnv(), VecNorm(decay=1.0))
            )

        for idx in range(nprc):
            prc_queue_in = mp.Queue(1)
            prc_queue_out = mp.Queue(1)
            p = mp.Process(
                target=self._test_vecnorm_subproc_auto,
                args=(
                    idx,
                    make_env,
                    prc_queue_in,
                    prc_queue_out,
                ),
            )
            p.start()
            prcs.append(p)
            queues.append((prc_queue_in, prc_queue_out))

        dones = [queue[0].get() for queue in queues]
        assert all(dones)
        msg = "all_done"
        for idx in range(nprc):
            queues[idx][1].put(msg)

        td = make_env.state_dict()["_extra_state"]["td"]

        obs_sum = td.get("observation_sum").clone()
        obs_ssq = td.get("observation_ssq").clone()
        obs_count = td.get("observation_count").clone()
        reward_sum = td.get("reward_sum").clone()
        reward_ssq = td.get("reward_ssq").clone()
        reward_count = td.get("reward_count").clone()

        assert obs_count == nprc * 11 + 2  # 10 steps + reset + init

        for idx in range(nprc):
            tup = queues[idx][0].get(timeout=TIMEOUT)
            (
                _obs_sum,
                _obs_ssq,
                _obs_count,
                _reward_sum,
                _reward_ssq,
                _reward_count,
            ) = tup
            assert (obs_sum == _obs_sum).all(), "sum"
            assert (obs_ssq == _obs_ssq).all(), "ssq"
            assert (obs_count == _obs_count).all(), "count"
            assert (reward_sum == _reward_sum).all(), "sum"
            assert (reward_ssq == _reward_ssq).all(), "ssq"
            assert (reward_count == _reward_count).all(), "count"

            obs_sum, obs_ssq, obs_count, reward_sum, reward_ssq, reward_count = (
                _obs_sum,
                _obs_ssq,
                _obs_count,
                _reward_sum,
                _reward_ssq,
                _reward_count,
            )
        msg = "all_done"
        for idx in range(nprc):
            queues[idx][1].put(msg)

        del queues
        for p in prcs:
            p.join()

    @staticmethod
    def _run_parallelenv(parallel_env, queue_in, queue_out):
        tensordict = parallel_env.reset()
        msg = queue_in.get(timeout=TIMEOUT)
        assert msg == "start"
        for _ in range(10):
            tensordict = parallel_env.rand_step(tensordict)
        queue_out.put("first round")
        msg = queue_in.get(timeout=TIMEOUT)
        assert msg == "start"
        for _ in range(10):
            tensordict = parallel_env.rand_step(tensordict)
        queue_out.put("second round")
        parallel_env.close()
        queue_out.close()
        queue_in.close()
        del parallel_env, queue_out, queue_in

    def test_parallelenv_vecnorm(self):
        if _has_gym:
            make_env = EnvCreator(
                lambda: TransformedEnv(GymEnv(PENDULUM_VERSIONED), VecNorm())
            )
            env_input_keys = None
        else:
            make_env = EnvCreator(
                lambda: TransformedEnv(ContinuousActionVecMockEnv(), VecNorm())
            )
            env_input_keys = ["action", ContinuousActionVecMockEnv._out_key]
        parallel_env = ParallelEnv(3, make_env, env_input_keys=env_input_keys)
        queue_out = mp.Queue(1)
        queue_in = mp.Queue(1)
        proc = mp.Process(
            target=self._run_parallelenv, args=(parallel_env, queue_out, queue_in)
        )
        proc.start()
        parallel_sd = parallel_env.state_dict()
        assert "worker0" in parallel_sd
        worker_sd = parallel_sd["worker0"]
        td = worker_sd["_extra_state"]["td"]
        queue_out.put("start")
        msg = queue_in.get(timeout=TIMEOUT)
        assert msg == "first round"
        values = td.clone()
        queue_out.put("start")
        msg = queue_in.get(timeout=TIMEOUT)
        assert msg == "second round"
        new_values = td.clone()
        for k, item in values.items():
            if k in ["reward_sum", "reward_ssq"] and not _has_gym:
                # mocking env rewards are sparse
                continue
            assert (item != new_values.get(k)).any(), k
        proc.join()
        if not parallel_env.is_closed:
            parallel_env.close()

    @retry(AssertionError, tries=10, delay=0)
    @pytest.mark.skipif(not _has_gym, reason="no gym library found")
    @pytest.mark.parametrize(
        "parallel",
        [
            None,
            False,
            True,
        ],
    )
    def test_vecnorm_rollout(self, parallel, thr=0.2, N=200):
        self.SEED += 1
        torch.manual_seed(self.SEED)

        if parallel is None:
            env = GymEnv(PENDULUM_VERSIONED)
        elif parallel:
            env = ParallelEnv(
                num_workers=5, create_env_fn=lambda: GymEnv(PENDULUM_VERSIONED)
            )
        else:
            env = SerialEnv(
                num_workers=5, create_env_fn=lambda: GymEnv(PENDULUM_VERSIONED)
            )

        env.set_seed(self.SEED)
        t = VecNorm(decay=1.0)
        env_t = TransformedEnv(env, t)
        td = env_t.reset()
        tds = []
        for _ in range(N):
            td = env_t.rand_step(td)
            tds.append(td.clone())
            if td.get("done").any():
                td = env_t.reset()
        tds = torch.stack(tds, 0)
        obs = tds.get("next_observation")
        obs = obs.view(-1, obs.shape[-1])
        mean = obs.mean(0)
        assert (abs(mean) < thr).all()
        std = obs.std(0)
        assert (abs(std - 1) < thr).all()
        if not env_t.is_closed:
            env_t.close()
        self.SEED = 0


def test_added_transforms_are_in_eval_mode_trivial():
    base_env = ContinuousActionVecMockEnv()
    t = TransformedEnv(base_env)
    assert not t.transform.training

    t.train()
    assert t.transform.training


def test_added_transforms_are_in_eval_mode():
    base_env = ContinuousActionVecMockEnv()
    r = RewardScaling(0, 1)
    t = TransformedEnv(base_env, r)
    assert not t.transform.training
    t.append_transform(RewardScaling(0, 1))
    assert not t.transform[1].training

    t.train()
    assert t.transform.training
    assert t.transform[0].training
    assert t.transform[1].training


class TestTransformedEnv:
    def test_independent_obs_specs_from_shared_env(self):
        obs_spec = CompositeSpec(observation=BoundedTensorSpec(minimum=0, maximum=10))
        base_env = ContinuousActionVecMockEnv(observation_spec=obs_spec)
        t1 = TransformedEnv(base_env, transform=ObservationNorm(loc=3, scale=2))
        t2 = TransformedEnv(base_env, transform=ObservationNorm(loc=1, scale=6))

        t1_obs_spec = t1.observation_spec
        t2_obs_spec = t2.observation_spec

        assert t1_obs_spec["observation"].space.minimum == 3
        assert t1_obs_spec["observation"].space.maximum == 23

        assert t2_obs_spec["observation"].space.minimum == 1
        assert t2_obs_spec["observation"].space.maximum == 61

        assert base_env.observation_spec["observation"].space.minimum == 0
        assert base_env.observation_spec["observation"].space.maximum == 10

    def test_independent_reward_specs_from_shared_env(self):
        reward_spec = UnboundedContinuousTensorSpec()
        base_env = ContinuousActionVecMockEnv(reward_spec=reward_spec)
        t1 = TransformedEnv(
            base_env, transform=RewardClipping(clamp_min=0, clamp_max=4)
        )
        t2 = TransformedEnv(
            base_env, transform=RewardClipping(clamp_min=-2, clamp_max=2)
        )

        t1_reward_spec = t1.reward_spec
        t2_reward_spec = t2.reward_spec

        assert t1_reward_spec.space.minimum == 0
        assert t1_reward_spec.space.maximum == 4

        assert t2_reward_spec.space.minimum == -2
        assert t2_reward_spec.space.maximum == 2

        assert base_env.reward_spec.space.minimum == -np.inf
        assert base_env.reward_spec.space.maximum == np.inf


def test_nested_transformed_env():
    base_env = ContinuousActionVecMockEnv()
    t1 = RewardScaling(0, 1)
    t2 = RewardScaling(0, 2)
    env = TransformedEnv(TransformedEnv(base_env, t1), t2)

    assert env.base_env is base_env
    assert isinstance(env.transform, Compose)
    children = list(env.transform.transforms.children())
    assert len(children) == 2
    assert children[0] == t1
    assert children[1] == t2


def test_transform_parent():
    base_env = ContinuousActionVecMockEnv()
    t1 = RewardScaling(0, 1)
    t2 = RewardScaling(0, 2)
    env = TransformedEnv(TransformedEnv(base_env, t1), t2)
    t3 = RewardClipping(0.1, 0.5)
    env.append_transform(t3)

    t1_parent_gt = t1._parent
    t2_parent_gt = t2._parent
    t3_parent_gt = t3._parent

    _ = t1.parent
    _ = t2.parent
    _ = t3.parent

    assert t1_parent_gt == t1._parent
    assert t2_parent_gt == t2._parent
    assert t3_parent_gt == t3._parent


class TestTransforms:
    @pytest.mark.skipif(not _has_tv, reason="no torchvision")
    @pytest.mark.parametrize("interpolation", ["bilinear", "bicubic"])
    @pytest.mark.parametrize("nchannels", [1, 3])
    @pytest.mark.parametrize("batch", [[], [2], [2, 4]])
    @pytest.mark.parametrize(
        "keys", [["observation", "some_other_key"], ["observation_pixels"]]
    )
    @pytest.mark.parametrize("device", get_available_devices())
    def test_resize(self, interpolation, keys, nchannels, batch, device):
        torch.manual_seed(0)
        dont_touch = torch.randn(*batch, nchannels, 16, 16, device=device)
        resize = Resize(w=20, h=21, interpolation=interpolation, in_keys=keys)
        td = TensorDict(
            {
                key: torch.randn(*batch, nchannels, 16, 16, device=device)
                for key in keys
            },
            batch,
            device=device,
        )
        td.set("dont touch", dont_touch.clone())
        resize(td)
        for key in keys:
            assert td.get(key).shape[-2:] == torch.Size([20, 21])
        assert (td.get("dont touch") == dont_touch).all()

        if len(keys) == 1:
            observation_spec = NdBoundedTensorSpec(-1, 1, (nchannels, 16, 16))
            observation_spec = resize.transform_observation_spec(observation_spec)
            assert observation_spec.shape == torch.Size([nchannels, 20, 21])
        else:
            observation_spec = CompositeSpec(
                **{key: NdBoundedTensorSpec(-1, 1, (nchannels, 16, 16)) for key in keys}
            )
            observation_spec = resize.transform_observation_spec(observation_spec)
            for key in keys:
                assert observation_spec[key].shape == torch.Size([nchannels, 20, 21])

    @pytest.mark.skipif(not _has_tv, reason="no torchvision")
    @pytest.mark.parametrize("nchannels", [1, 3])
    @pytest.mark.parametrize("batch", [[], [2], [2, 4]])
    @pytest.mark.parametrize("h", [None, 21])
    @pytest.mark.parametrize(
        "keys", [["observation", "some_other_key"], ["observation_pixels"]]
    )
    @pytest.mark.parametrize("device", get_available_devices())
    def test_centercrop(self, keys, h, nchannels, batch, device):
        torch.manual_seed(0)
        dont_touch = torch.randn(*batch, nchannels, 16, 16, device=device)
        cc = CenterCrop(w=20, h=h, in_keys=keys)
        if h is None:
            h = 20
        td = TensorDict(
            {
                key: torch.randn(*batch, nchannels, 16, 16, device=device)
                for key in keys
            },
            batch,
            device=device,
        )
        td.set("dont touch", dont_touch.clone())
        cc(td)
        for key in keys:
            assert td.get(key).shape[-2:] == torch.Size([20, h])
        assert (td.get("dont touch") == dont_touch).all()

        if len(keys) == 1:
            observation_spec = NdBoundedTensorSpec(-1, 1, (nchannels, 16, 16))
            observation_spec = cc.transform_observation_spec(observation_spec)
            assert observation_spec.shape == torch.Size([nchannels, 20, h])
        else:
            observation_spec = CompositeSpec(
                **{key: NdBoundedTensorSpec(-1, 1, (nchannels, 16, 16)) for key in keys}
            )
            observation_spec = cc.transform_observation_spec(observation_spec)
            for key in keys:
                assert observation_spec[key].shape == torch.Size([nchannels, 20, h])

    @pytest.mark.skipif(not _has_tv, reason="no torchvision")
    @pytest.mark.parametrize("nchannels", [1, 3])
    @pytest.mark.parametrize("batch", [[], [2], [2, 4]])
    @pytest.mark.parametrize("size", [[], [4]])
    @pytest.mark.parametrize(
        "keys", [["observation", "some_other_key"], ["observation_pixels"]]
    )
    @pytest.mark.parametrize("device", get_available_devices())
    def test_flatten(self, keys, size, nchannels, batch, device):
        torch.manual_seed(0)
        dont_touch = torch.randn(*batch, *size, nchannels, 16, 16, device=device)
        start_dim = -3 - len(size)
        flatten = FlattenObservation(start_dim, -3, in_keys=keys)
        td = TensorDict(
            {
                key: torch.randn(*batch, *size, nchannels, 16, 16, device=device)
                for key in keys
            },
            batch,
            device=device,
        )
        td.set("dont touch", dont_touch.clone())
        flatten(td)
        expected_size = prod(size + [nchannels])
        for key in keys:
            assert td.get(key).shape[-3] == expected_size
        assert (td.get("dont touch") == dont_touch).all()

        if len(keys) == 1:
            observation_spec = NdBoundedTensorSpec(-1, 1, (*size, nchannels, 16, 16))
            observation_spec = flatten.transform_observation_spec(observation_spec)
            assert observation_spec.shape[-3] == expected_size
        else:
            observation_spec = CompositeSpec(
                **{
                    key: NdBoundedTensorSpec(-1, 1, (*size, nchannels, 16, 16))
                    for key in keys
                }
            )
            observation_spec = flatten.transform_observation_spec(observation_spec)
            for key in keys:
                assert observation_spec[key].shape[-3] == expected_size

    @pytest.mark.parametrize("unsqueeze_dim", [1, -2])
    @pytest.mark.parametrize("nchannels", [1, 3])
    @pytest.mark.parametrize("batch", [[], [2], [2, 4]])
    @pytest.mark.parametrize("size", [[], [4]])
    @pytest.mark.parametrize(
        "keys", [["observation", "some_other_key"], ["observation_pixels"]]
    )
    @pytest.mark.parametrize("device", get_available_devices())
    def test_unsqueeze(self, keys, size, nchannels, batch, device, unsqueeze_dim):
        torch.manual_seed(0)
        dont_touch = torch.randn(*batch, *size, nchannels, 16, 16, device=device)
        unsqueeze = UnsqueezeTransform(unsqueeze_dim, in_keys=keys)
        td = TensorDict(
            {
                key: torch.randn(*batch, *size, nchannels, 16, 16, device=device)
                for key in keys
            },
            batch,
            device=device,
        )
        td.set("dont touch", dont_touch.clone())
        unsqueeze(td)
        expected_size = [*size, nchannels, 16, 16]
        if unsqueeze_dim < 0:
            expected_size.insert(len(expected_size) + unsqueeze_dim + 1, 1)
        else:
            expected_size.insert(unsqueeze_dim, 1)
        expected_size = torch.Size(expected_size)

        for key in keys:
            assert td.get(key).shape[len(batch) :] == expected_size, (
                batch,
                size,
                nchannels,
                unsqueeze_dim,
            )
        assert (td.get("dont touch") == dont_touch).all()

        if len(keys) == 1:
            observation_spec = NdBoundedTensorSpec(-1, 1, (*size, nchannels, 16, 16))
            observation_spec = unsqueeze.transform_observation_spec(observation_spec)
            assert observation_spec.shape == expected_size
        else:
            observation_spec = CompositeSpec(
                **{
                    key: NdBoundedTensorSpec(-1, 1, (*size, nchannels, 16, 16))
                    for key in keys
                }
            )
            observation_spec = unsqueeze.transform_observation_spec(observation_spec)
            for key in keys:
                assert observation_spec[key].shape == expected_size

    @pytest.mark.parametrize("unsqueeze_dim", [1, -2])
    @pytest.mark.parametrize("nchannels", [1, 3])
    @pytest.mark.parametrize("batch", [[], [2], [2, 4]])
    @pytest.mark.parametrize("size", [[], [4]])
    @pytest.mark.parametrize(
        "keys", [["observation", "some_other_key"], ["observation_pixels"]]
    )
    @pytest.mark.parametrize("device", get_available_devices())
    @pytest.mark.parametrize(
        "keys_inv", [[], ["action", "some_other_key"], ["observation_pixels"]]
    )
    def test_unsqueeze_inv(
        self, keys, keys_inv, size, nchannels, batch, device, unsqueeze_dim
    ):
        torch.manual_seed(0)
        keys_total = set(keys + keys_inv)
        unsqueeze = UnsqueezeTransform(
            unsqueeze_dim, in_keys=keys, in_keys_inv=keys_inv
        )
        td = TensorDict(
            {
                key: torch.randn(*batch, *size, nchannels, 16, 16, device=device)
                for key in keys_total
            },
            batch,
        )

        unsqueeze.inv(td)

        expected_size = [*size, nchannels, 16, 16]
        for key in keys_total.difference(keys_inv):
            assert td.get(key).shape[len(batch) :] == torch.Size(expected_size)

        if expected_size[unsqueeze_dim] == 1:
            del expected_size[unsqueeze_dim]
        for key in keys_inv:
            assert td.get(key).shape[len(batch) :] == torch.Size(expected_size)

    @pytest.mark.parametrize("squeeze_dim", [1, -2])
    @pytest.mark.parametrize("nchannels", [1, 3])
    @pytest.mark.parametrize("batch", [[], [2], [2, 4]])
    @pytest.mark.parametrize("size", [[], [4]])
    @pytest.mark.parametrize(
        "keys", [["next_observation", "some_other_key"], ["next_observation_pixels"]]
    )
    @pytest.mark.parametrize("device", get_available_devices())
    @pytest.mark.parametrize(
        "keys_inv", [[], ["action", "some_other_key"], ["next_observation_pixels"]]
    )
    def test_squeeze(self, keys, keys_inv, size, nchannels, batch, device, squeeze_dim):
        torch.manual_seed(0)
        keys_total = set(keys + keys_inv)
        squeeze = SqueezeTransform(squeeze_dim, in_keys=keys, in_keys_inv=keys_inv)
        td = TensorDict(
            {
                key: torch.randn(*batch, *size, nchannels, 16, 16, device=device)
                for key in keys_total
            },
            batch,
        )
        squeeze(td)

        expected_size = [*size, nchannels, 16, 16]
        for key in keys_total.difference(keys):
            assert td.get(key).shape[len(batch) :] == torch.Size(expected_size)

        if expected_size[squeeze_dim] == 1:
            del expected_size[squeeze_dim]
        for key in keys:
            assert td.get(key).shape[len(batch) :] == torch.Size(expected_size)

    @pytest.mark.parametrize("squeeze_dim", [1, -2])
    @pytest.mark.parametrize("nchannels", [1, 3])
    @pytest.mark.parametrize("batch", [[], [2], [2, 4]])
    @pytest.mark.parametrize("size", [[], [4]])
    @pytest.mark.parametrize(
        "keys", [["observation", "some_other_key"], ["observation_pixels"]]
    )
    @pytest.mark.parametrize("device", get_available_devices())
    @pytest.mark.parametrize(
        "keys_inv", [[], ["action", "some_other_key"], ["observation_pixels"]]
    )
    def test_squeeze_inv(
        self, keys, keys_inv, size, nchannels, batch, device, squeeze_dim
    ):
        torch.manual_seed(0)
        keys_total = set(keys + keys_inv)
        squeeze = SqueezeTransform(squeeze_dim, in_keys=keys, in_keys_inv=keys_inv)
        td = TensorDict(
            {
                key: torch.randn(*batch, *size, nchannels, 16, 16, device=device)
                for key in keys_total
            },
            batch,
        )
        squeeze.inv(td)

        expected_size = [*size, nchannels, 16, 16]
        for key in keys_total.difference(keys_inv):
            assert td.get(key).shape[len(batch) :] == torch.Size(expected_size)

        if squeeze_dim < 0:
            expected_size.insert(len(expected_size) + squeeze_dim + 1, 1)
        else:
            expected_size.insert(squeeze_dim, 1)
        expected_size = torch.Size(expected_size)

        for key in keys_inv:
            assert td.get(key).shape[len(batch) :] == torch.Size(expected_size)

    @pytest.mark.skipif(not _has_tv, reason="no torchvision")
    @pytest.mark.parametrize(
        "keys", [["next_observation", "some_other_key"], ["next_observation_pixels"]]
    )
    @pytest.mark.parametrize("device", get_available_devices())
    def test_grayscale(self, keys, device):
        torch.manual_seed(0)
        nchannels = 3
        gs = GrayScale(in_keys=keys)
        dont_touch = torch.randn(1, nchannels, 16, 16, device=device)
        td = TensorDict(
            {key: torch.randn(1, nchannels, 16, 16, device=device) for key in keys},
            [1],
            device=device,
        )
        td.set("dont touch", dont_touch.clone())
        gs(td)
        for key in keys:
            assert td.get(key).shape[-3] == 1
        assert (td.get("dont touch") == dont_touch).all()

        if len(keys) == 1:
            observation_spec = NdBoundedTensorSpec(-1, 1, (nchannels, 16, 16))
            observation_spec = gs.transform_observation_spec(observation_spec)
            assert observation_spec.shape == torch.Size([1, 16, 16])
        else:
            observation_spec = CompositeSpec(
                **{key: NdBoundedTensorSpec(-1, 1, (nchannels, 16, 16)) for key in keys}
            )
            observation_spec = gs.transform_observation_spec(observation_spec)
            for key in keys:
                assert observation_spec[key].shape == torch.Size([1, 16, 16])

    @pytest.mark.parametrize("batch", [[], [1], [3, 2]])
    @pytest.mark.parametrize(
        "keys", [["next_observation", "some_other_key"], ["next_observation_pixels"]]
    )
    @pytest.mark.parametrize("device", get_available_devices())
    def test_totensorimage(self, keys, batch, device):
        torch.manual_seed(0)
        nchannels = 3
        totensorimage = ToTensorImage(in_keys=keys)
        dont_touch = torch.randn(*batch, nchannels, 16, 16, device=device)
        td = TensorDict(
            {
                key: torch.randint(255, (*batch, 16, 16, 3), device=device)
                for key in keys
            },
            batch,
            device=device,
        )
        td.set("dont touch", dont_touch.clone())
        totensorimage(td)
        for key in keys:
            assert td.get(key).shape[-3:] == torch.Size([3, 16, 16])
            assert td.get(key).device == device
        assert (td.get("dont touch") == dont_touch).all()

        if len(keys) == 1:
            observation_spec = NdBoundedTensorSpec(0, 255, (16, 16, 3))
            observation_spec = totensorimage.transform_observation_spec(
                observation_spec
            )
            assert observation_spec.shape == torch.Size([3, 16, 16])
            assert (observation_spec.space.minimum == 0).all()
            assert (observation_spec.space.maximum == 1).all()
        else:
            observation_spec = CompositeSpec(
                **{key: NdBoundedTensorSpec(0, 255, (16, 16, 3)) for key in keys}
            )
            observation_spec = totensorimage.transform_observation_spec(
                observation_spec
            )
            for key in keys:
                assert observation_spec[key].shape == torch.Size([3, 16, 16])
                assert (observation_spec[key].space.minimum == 0).all()
                assert (observation_spec[key].space.maximum == 1).all()

    @pytest.mark.parametrize("batch", [[], [1], [3, 2]])
    @pytest.mark.parametrize(
        "keys", [["next_observation", "some_other_key"], ["next_observation_pixels"]]
    )
    @pytest.mark.parametrize("device", get_available_devices())
    def test_compose(self, keys, batch, device, nchannels=1, N=4):
        torch.manual_seed(0)
        t1 = CatFrames(in_keys=keys, N=4)
        t2 = FiniteTensorDictCheck()
        compose = Compose(t1, t2)
        dont_touch = torch.randn(*batch, nchannels, 16, 16, device=device)
        td = TensorDict(
            {
                key: torch.randint(255, (*batch, nchannels, 16, 16), device=device)
                for key in keys
            },
            batch,
            device=device,
        )
        td.set("dont touch", dont_touch.clone())
        compose(td)
        for key in keys:
            assert td.get(key).shape[-3] == nchannels * N
        assert (td.get("dont touch") == dont_touch).all()

        if len(keys) == 1:
            observation_spec = NdBoundedTensorSpec(0, 255, (nchannels, 16, 16))
            observation_spec = compose.transform_observation_spec(observation_spec)
            assert observation_spec.shape == torch.Size([nchannels * N, 16, 16])
        else:
            observation_spec = CompositeSpec(
                **{
                    key: NdBoundedTensorSpec(0, 255, (nchannels, 16, 16))
                    for key in keys
                }
            )
            observation_spec = compose.transform_observation_spec(observation_spec)
            for key in keys:
                assert observation_spec[key].shape == torch.Size(
                    [nchannels * N, 16, 16]
                )

    @pytest.mark.parametrize("device", get_available_devices())
    @pytest.mark.parametrize(
        "keys_inv_1",
        [
            ["action_1"],
            [],
        ],
    )
    @pytest.mark.parametrize(
        "keys_inv_2",
        [
            ["action_2"],
            [],
        ],
    )
    def test_compose_inv(self, keys_inv_1, keys_inv_2, device):
        torch.manual_seed(0)
        keys_to_transform = set(keys_inv_1 + keys_inv_2)
        keys_total = set(["action_1", "action_2", "dont_touch"])
        double2float_1 = DoubleToFloat(in_keys_inv=keys_inv_1)
        double2float_2 = DoubleToFloat(in_keys_inv=keys_inv_2)
        compose = Compose(double2float_1, double2float_2)
        td = TensorDict(
            {
                key: torch.zeros(1, 3, 3, dtype=torch.float32, device=device)
                for key in keys_total
            },
            [1],
            device=device,
        )

        compose.inv(td)
        for key in keys_to_transform:
            assert td.get(key).dtype == torch.double
        for key in keys_total - keys_to_transform:
            assert td.get(key).dtype == torch.float32

    @pytest.mark.parametrize("batch", [[], [1], [3, 2]])
    @pytest.mark.parametrize(
        "keys", [["next_observation", "some_other_key"], ["next_observation_pixels"]]
    )
    @pytest.mark.parametrize("device", get_available_devices())
    @pytest.mark.parametrize("nchannels", [1, 3])
    @pytest.mark.parametrize("standard_normal", [True, False])
    @pytest.mark.parametrize(
        ["loc", "scale"],
        [
            (0, 1),
            (1, 2),
            (torch.ones(16, 16), torch.ones(1)),
            (torch.ones(1), torch.ones(16, 16)),
        ],
    )
    def test_observationnorm(
        self, batch, keys, device, nchannels, loc, scale, standard_normal
    ):
        torch.manual_seed(0)
        nchannels = 3
        if isinstance(loc, Tensor):
            loc = loc.to(device)
        if isinstance(scale, Tensor):
            scale = scale.to(device)
        on = ObservationNorm(loc, scale, in_keys=keys, standard_normal=standard_normal)
        dont_touch = torch.randn(1, nchannels, 16, 16, device=device)
        td = TensorDict(
            {key: torch.zeros(1, nchannels, 16, 16, device=device) for key in keys}, [1]
        )
        td.set("dont touch", dont_touch.clone())
        on(td)
        for key in keys:
            if standard_normal:
                assert (td.get(key) == -loc / scale).all()
            else:
                assert (td.get(key) == loc).all()
        assert (td.get("dont touch") == dont_touch).all()

        if len(keys) == 1:
            observation_spec = NdBoundedTensorSpec(
                0, 1, (nchannels, 16, 16), device=device
            )
            observation_spec = on.transform_observation_spec(observation_spec)
            if standard_normal:
                assert (observation_spec.space.minimum == -loc / scale).all()
                assert (observation_spec.space.maximum == (1 - loc) / scale).all()
            else:
                assert (observation_spec.space.minimum == loc).all()
                assert (observation_spec.space.maximum == scale + loc).all()

        else:
            observation_spec = CompositeSpec(
                **{
                    key: NdBoundedTensorSpec(0, 1, (nchannels, 16, 16), device=device)
                    for key in keys
                }
            )
            observation_spec = on.transform_observation_spec(observation_spec)
            for key in keys:
                if standard_normal:
                    assert (observation_spec[key].space.minimum == -loc / scale).all()
                    assert (
                        observation_spec[key].space.maximum == (1 - loc) / scale
                    ).all()
                else:
                    assert (observation_spec[key].space.minimum == loc).all()
                    assert (observation_spec[key].space.maximum == scale + loc).all()

    def test_catframes_transform_observation_spec(self):
        N = 4
        key1 = "first key"
        key2 = "second key"
        keys = [key1, key2]
        cat_frames = CatFrames(N=N, in_keys=keys)
        mins = [0, 0.5]
        maxes = [0.5, 1]
        observation_spec = CompositeSpec(
            **{
                key: NdBoundedTensorSpec(
                    space_min, space_max, (1, 3, 3), dtype=torch.double
                )
                for key, space_min, space_max in zip(keys, mins, maxes)
            }
        )

        result = cat_frames.transform_observation_spec(observation_spec)
        observation_spec = CompositeSpec(
            **{
                key: NdBoundedTensorSpec(
                    space_min, space_max, (1, 3, 3), dtype=torch.double
                )
                for key, space_min, space_max in zip(keys, mins, maxes)
            }
        )

        final_spec = result[key2]
        assert final_spec.shape[0] == N
        for key in keys:
            for i in range(N):
                assert torch.equal(
                    result[key].space.maximum[i], observation_spec[key].space.maximum[0]
                )
                assert torch.equal(
                    result[key].space.minimum[i], observation_spec[key].space.minimum[0]
                )

    @pytest.mark.parametrize("device", get_available_devices())
    def test_catframes_buffer_check_latest_frame(self, device):
        key1 = "first key"
        key2 = "second key"
        N = 4
        keys = [key1, key2]
        key1_tensor = torch.zeros(1, 1, 3, 3, device=device)
        key2_tensor = torch.ones(1, 1, 3, 3, device=device)
        key_tensors = [key1_tensor, key2_tensor]
        td = TensorDict(dict(zip(keys, key_tensors)), [1], device=device)
        cat_frames = CatFrames(N=N, in_keys=keys)

        cat_frames(td)
        latest_frame = td.get(key2)

        assert latest_frame.shape[1] == N
        for i in range(0, N - 1):
            assert torch.equal(latest_frame[0][i], key2_tensor[0][0])
        assert torch.equal(latest_frame[0][N - 1], key1_tensor[0][0])

    @pytest.mark.parametrize("device", get_available_devices())
    def test_catframes_reset(self, device):
        key1 = "first key"
        key2 = "second key"
        N = 4
        keys = [key1, key2]
        key1_tensor = torch.zeros(1, 1, 3, 3, device=device)
        key2_tensor = torch.ones(1, 1, 3, 3, device=device)
        key_tensors = [key1_tensor, key2_tensor]
        td = TensorDict(dict(zip(keys, key_tensors)), [1], device=device)
        cat_frames = CatFrames(N=N, in_keys=keys)

        cat_frames(td)
        buffer_length1 = len(cat_frames.buffer)
        passed_back_td = cat_frames.reset(td)

        assert buffer_length1 == 2
        assert td is passed_back_td
        assert 0 == len(cat_frames.buffer)

    @pytest.mark.parametrize("device", get_available_devices())
    def test_finitetensordictcheck(self, device):
        ftd = FiniteTensorDictCheck()
        td = TensorDict(
            {key: torch.randn(1, 3, 3, device=device) for key in ["a", "b", "c"]}, [1]
        )
        ftd(td)
        td.set("inf", torch.zeros(1, 3).fill_(float("inf")))
        with pytest.raises(ValueError, match="Encountered a non-finite tensor"):
            ftd(td)

    @pytest.mark.parametrize("device", get_available_devices())
    @pytest.mark.parametrize(
        "keys",
        [
            ["observation", "some_other_key"],
            ["observation_pixels"],
            ["action"],
        ],
    )
    @pytest.mark.parametrize(
        "keys_inv",
        [
            ["action", "some_other_key"],
            ["action"],
            [],
        ],
    )
    def test_double2float(self, keys, keys_inv, device):
        torch.manual_seed(0)
        keys_total = set(keys + keys_inv)
        double2float = DoubleToFloat(in_keys=keys, in_keys_inv=keys_inv)
        dont_touch = torch.randn(1, 3, 3, dtype=torch.double, device=device)
        td = TensorDict(
            {
                key: torch.zeros(1, 3, 3, dtype=torch.double, device=device)
                for key in keys_total
            },
            [1],
            device=device,
        )
        td.set("dont touch", dont_touch.clone())
        double2float(td)
        for key in keys:
            assert td.get(key).dtype == torch.float
        assert td.get("dont touch").dtype == torch.double

        double2float.inv(td)
        for key in keys_inv:
            assert td.get(key).dtype == torch.double
        assert td.get("dont touch").dtype == torch.double

        if len(keys_total) == 1 and len(keys_inv) and keys[0] == "action":
            action_spec = NdBoundedTensorSpec(0, 1, (1, 3, 3), dtype=torch.double)
            input_spec = CompositeSpec(action=action_spec)
            action_spec = double2float.transform_input_spec(input_spec)
            assert action_spec.dtype == torch.float

        elif len(keys) == 1:
            observation_spec = NdBoundedTensorSpec(0, 1, (1, 3, 3), dtype=torch.double)
            observation_spec = double2float.transform_observation_spec(observation_spec)
            assert observation_spec.dtype == torch.float

        else:
            observation_spec = CompositeSpec(
                **{
                    key: NdBoundedTensorSpec(0, 1, (1, 3, 3), dtype=torch.double)
                    for key in keys
                }
            )
            observation_spec = double2float.transform_observation_spec(observation_spec)
            for key in keys:
                assert observation_spec[key].dtype == torch.float

    @pytest.mark.parametrize("device", get_available_devices())
    @pytest.mark.parametrize(
        "keys",
        [
            ["observation", "observation_other"],
            ["observation_pixels"],
        ],
    )
    def test_cattensors(self, keys, device):
        cattensors = CatTensors(in_keys=keys, out_key="observation_out", dim=-2)

        dont_touch = torch.randn(1, 3, 3, dtype=torch.double, device=device)
        td = TensorDict(
            {
                key: torch.full(
                    (
                        1,
                        4,
                        32,
                    ),
                    value,
                    dtype=torch.float,
                    device=device,
                )
                for value, key in enumerate(keys)
            },
            [1],
            device=device,
        )
        td.set("dont touch", dont_touch.clone())

        cattensors(td)
        assert td.get("observation_out").shape[-2] == len(keys) * 4
        assert td.get("dont touch").shape == dont_touch.shape

        if len(keys) == 1:
            observation_spec = NdBoundedTensorSpec(0, 1, (1, 4, 32))
            observation_spec = cattensors.transform_observation_spec(observation_spec)
            assert observation_spec.shape == torch.Size([1, len(keys) * 4, 32])
        else:
            observation_spec = CompositeSpec(
                **{key: NdBoundedTensorSpec(0, 1, (1, 4, 32)) for key in keys}
            )
            observation_spec = cattensors.transform_observation_spec(observation_spec)
            assert observation_spec["observation_out"].shape == torch.Size(
                [1, len(keys) * 4, 32]
            )

    @pytest.mark.parametrize("append", [True, False])
    def test_cattensors_empty(self, append):
        ct = CatTensors(out_key="observation_out", dim=-1, del_keys=False)
        if append:
            mock_env = TransformedEnv(ContinuousActionVecMockEnv())
            mock_env.append_transform(ct)
        else:
            mock_env = TransformedEnv(ContinuousActionVecMockEnv(), ct)
        tensordict = mock_env.rollout(3)
        assert all(key in tensordict.keys() for key in ["observation_out"])
        # assert not any(key in tensordict.keys() for key in mock_env.base_env.observation_spec)

    @pytest.mark.parametrize("random", [True, False])
    @pytest.mark.parametrize("compose", [True, False])
    @pytest.mark.parametrize("device", get_available_devices())
    def test_noop_reset_env(self, random, device, compose):
        torch.manual_seed(0)
        env = ContinuousActionVecMockEnv()
        env.set_seed(100)
        noop_reset_env = NoopResetEnv(random=random)
        if compose:
            transformed_env = TransformedEnv(env)
            transformed_env.append_transform(noop_reset_env)
        else:
            transformed_env = TransformedEnv(env, noop_reset_env)
        transformed_env = transformed_env.to(device)
        transformed_env.reset()
        if random:
            assert transformed_env.step_count > 0
        else:
            assert transformed_env.step_count == 30

    @pytest.mark.parametrize(
        "default_keys", [["action"], ["action", "monkeys jumping on the bed"]]
    )
    @pytest.mark.parametrize(
        "spec",
        [
            CompositeSpec(b=NdBoundedTensorSpec(-3, 3, [4])),
            NdBoundedTensorSpec(-3, 3, [4]),
        ],
    )
    @pytest.mark.parametrize("random", [True, False])
    @pytest.mark.parametrize("value", [0.0, 1.0])
    @pytest.mark.parametrize("serial", [True, False])
    @pytest.mark.parametrize("device", get_available_devices())
    def test_tensordict_primer(
        self,
        default_keys,
        spec,
        random,
        value,
        serial,
        device,
    ):
        if random and value != 0.0:
            return pytest.skip("no need to check random=True with more than one value")
        torch.manual_seed(0)
        num_defaults = len(default_keys)

        def make_env():
            env = ContinuousActionVecMockEnv()
            env.set_seed(100)
            kwargs = {
                key: deepcopy(spec) if key != "action" else deepcopy(env.action_spec)
                # copy to avoid having the same spec for all keys
                for key in default_keys
            }
            reset_transform = TensorDictPrimer(
                random=random, default_value=value, **kwargs
            )
            transformed_env = TransformedEnv(env, reset_transform).to(device)
            return transformed_env

        if serial:
            env = SerialEnv(3, make_env)
        else:
            env = make_env()

        tensordict = env.reset()
        tensordict_select = tensordict.select(
            *[key for key in tensordict.keys() if key in default_keys]
        )
        assert len(list(tensordict_select.keys())) == num_defaults
        if random:
            assert (tensordict_select != value).any()
        else:
            assert (tensordict_select == value).all()

        if isinstance(spec, CompositeSpec) and any(
            key != "action" for key in default_keys
        ):
            for key in default_keys:
                if key in ("action",):
                    continue
                assert key in tensordict.keys()
                assert tensordict[key, "b"] is not None

    @pytest.mark.parametrize("device", get_available_devices())
    @pytest.mark.parametrize("batch", [[], [4], [6, 4]])
    def test_binarized_reward(self, device, batch):
        torch.manual_seed(0)
        br = BinarizeReward()
        reward = torch.randn(*batch, 1, device=device)
        reward_copy = reward.clone()
        misc = torch.randn(*batch, 1, device=device)
        misc_copy = misc.clone()

        td = TensorDict(
            {"misc": misc, "reward": reward},
            batch,
            device=device,
        )
        br(td)
        assert td["reward"] is reward
        assert (td["reward"] != reward_copy).all()
        assert (td["misc"] == misc_copy).all()
        assert (torch.count_nonzero(td["reward"]) == torch.sum(reward_copy > 0)).all()

    @pytest.mark.parametrize("batch", [[], [2], [2, 4]])
    @pytest.mark.parametrize("scale", [0.1, 10])
    @pytest.mark.parametrize("loc", [1, 5])
    @pytest.mark.parametrize("keys", [None, ["reward_1"]])
    @pytest.mark.parametrize("device", get_available_devices())
    def test_reward_scaling(self, batch, scale, loc, keys, device):
        torch.manual_seed(0)
        if keys is None:
            keys_total = set([])
        else:
            keys_total = set(keys)
        reward_scaling = RewardScaling(in_keys=keys, scale=scale, loc=loc)
        td = TensorDict(
            {
                **{key: torch.randn(*batch, 1, device=device) for key in keys_total},
                "reward": torch.randn(*batch, 1, device=device),
            },
            batch,
            device=device,
        )
        td.set("dont touch", torch.randn(*batch, 1, device=device))
        td_copy = td.clone()
        reward_scaling(td)
        for key in keys_total:
            assert (td.get(key) == td_copy.get(key).mul_(scale).add_(loc)).all()
        assert (td.get("dont touch") == td_copy.get("dont touch")).all()
        if len(keys_total) == 0:
            assert (
                td.get("reward") == td_copy.get("reward").mul_(scale).add_(loc)
            ).all()
        elif len(keys_total) == 1:
            reward_spec = UnboundedContinuousTensorSpec(device=device)
            reward_spec = reward_scaling.transform_reward_spec(reward_spec)
            assert reward_spec.shape == torch.Size([1])

    @pytest.mark.skipif(not torch.cuda.device_count(), reason="no cuda device found")
    @pytest.mark.parametrize("device", get_available_devices())
    def test_pin_mem(self, device):
        pin_mem = PinMemoryTransform()
        td = TensorDict(
            {key: torch.randn(3) for key in ["a", "b", "c"]}, [], device=device
        )
        pin_mem(td)
        for item in td.values():
            assert item.is_pinned

    def test_append(self):
        env = ContinuousActionVecMockEnv()
        obs_spec = env.observation_spec
        key = list(obs_spec.keys())[0]

        env = TransformedEnv(env)
        env.append_transform(CatFrames(N=4, cat_dim=-1, in_keys=[key]))
        assert isinstance(env.transform, Compose)
        assert len(env.transform) == 1
        obs_spec = env.observation_spec
        obs_spec = obs_spec[key]
        assert obs_spec.shape[-1] == 4 * env.base_env.observation_spec[key].shape[-1]

    def test_insert(self):

        env = ContinuousActionVecMockEnv()
        obs_spec = env.observation_spec
        key = list(obs_spec.keys())[0]
        env = TransformedEnv(env)

        # we start by asking the spec. That will create the private attributes
        _ = env.action_spec
        _ = env.observation_spec
        _ = env.reward_spec

        assert env._input_spec is not None
        assert "action" in env._input_spec
        assert env._input_spec["action"] is not None
        assert env._observation_spec is not None
        assert env._reward_spec is not None

        env.insert_transform(0, CatFrames(N=4, cat_dim=-1, in_keys=[key]))

        # transformed envs do not have spec after insert -- they need to be computed
        assert env._input_spec is None
        assert env._observation_spec is None
        assert env._reward_spec is None

        assert isinstance(env.transform, Compose)
        assert len(env.transform) == 1
        obs_spec = env.observation_spec
        obs_spec = obs_spec[key]
        assert obs_spec.shape[-1] == 4 * env.base_env.observation_spec[key].shape[-1]

        env.insert_transform(1, FiniteTensorDictCheck())
        assert isinstance(env.transform, Compose)
        assert len(env.transform) == 2
        assert isinstance(env.transform[-1], FiniteTensorDictCheck)
        assert isinstance(env.transform[0], CatFrames)

        env.insert_transform(0, NoopResetEnv())
        assert isinstance(env.transform, Compose)
        assert len(env.transform) == 3
        assert isinstance(env.transform[0], NoopResetEnv)
        assert isinstance(env.transform[1], CatFrames)
        assert isinstance(env.transform[2], FiniteTensorDictCheck)

        env.insert_transform(2, NoopResetEnv())
        assert isinstance(env.transform, Compose)
        assert len(env.transform) == 4
        assert isinstance(env.transform[0], NoopResetEnv)
        assert isinstance(env.transform[1], CatFrames)
        assert isinstance(env.transform[2], NoopResetEnv)
        assert isinstance(env.transform[3], FiniteTensorDictCheck)

        env.insert_transform(-3, PinMemoryTransform())
        assert isinstance(env.transform, Compose)
        assert len(env.transform) == 5
        assert isinstance(env.transform[0], NoopResetEnv)
        assert isinstance(env.transform[1], PinMemoryTransform)
        assert isinstance(env.transform[2], CatFrames)
        assert isinstance(env.transform[3], NoopResetEnv)
        assert isinstance(env.transform[4], FiniteTensorDictCheck)

        assert env._input_spec is None
        assert env._observation_spec is None
        assert env._reward_spec is None

        env.insert_transform(-5, CatFrames(N=4, cat_dim=-1, in_keys=[key]))
        assert isinstance(env.transform, Compose)
        assert len(env.transform) == 6

        assert isinstance(env.transform[0], CatFrames)
        assert isinstance(env.transform[1], NoopResetEnv)
        assert isinstance(env.transform[2], PinMemoryTransform)
        assert isinstance(env.transform[3], CatFrames)
        assert isinstance(env.transform[4], NoopResetEnv)
        assert isinstance(env.transform[5], FiniteTensorDictCheck)

        assert env._input_spec is None
        assert env._observation_spec is None
        assert env._reward_spec is None

        _ = copy(env.action_spec)
        _ = copy(env.observation_spec)
        _ = copy(env.reward_spec)

        try:
            env.insert_transform(-7, FiniteTensorDictCheck())
            assert 1 == 6
        except ValueError:
            assert len(env.transform) == 6
            assert env._input_spec is not None
            assert "action" in env._input_spec
            assert env._input_spec["action"] is not None
            assert env._observation_spec is not None
            assert env._reward_spec is not None

        try:
            env.insert_transform(7, FiniteTensorDictCheck())
            assert 1 == 6
        except ValueError:
            assert len(env.transform) == 6
            assert env._input_spec is not None
            assert "action" in env._input_spec
            assert env._input_spec["action"] is not None
            assert env._observation_spec is not None
            assert env._reward_spec is not None

        try:
            env.insert_transform(4, "ffff")
            assert 1 == 6
        except ValueError:
            assert len(env.transform) == 6
            assert env._input_spec is not None
            assert "action" in env._input_spec
            assert env._input_spec["action"] is not None
            assert env._observation_spec is not None
            assert env._reward_spec is not None


@pytest.mark.skipif(not _has_tv, reason="torchvision not installed")
@pytest.mark.parametrize("device", get_available_devices())
@pytest.mark.parametrize("model", ["resnet18", "resnet34", "resnet50"])
class TestR3M:
    @pytest.mark.parametrize("tensor_pixels_key", [None, ["funny_key"]])
    def test_r3m_instantiation(self, model, tensor_pixels_key, device):
<<<<<<< HEAD
        in_keys = ["pixels"]
        out_keys = ["vec"]
=======
        in_keys = ["next_pixels"]
        out_keys = ["next_vec"]
>>>>>>> fbfd47c4
        r3m = R3MTransform(
            model,
            in_keys=in_keys,
            out_keys=out_keys,
            tensor_pixels_keys=tensor_pixels_key,
        )
        base_env = DiscreteActionConvMockEnvNumpy().to(device)
        transformed_env = TransformedEnv(base_env, r3m)
        td = transformed_env.reset()
        assert td.device == device
        exp_keys = {"vec", "done", "pixels_orig"}
        if tensor_pixels_key:
            exp_keys.add(tensor_pixels_key[0])
        assert set(td.keys()) == exp_keys, set(td.keys()) - exp_keys

        td = transformed_env.rand_step(td)
        exp_keys = exp_keys.union({"next_vec", "next_pixels_orig", "action", "reward"})
        if tensor_pixels_key:
            exp_keys.add("next_" + tensor_pixels_key[0])
        assert set(td.keys()) == exp_keys, set(td.keys()) - exp_keys
        transformed_env.close()

    @pytest.mark.parametrize("stack_images", [True, False])
    @pytest.mark.parametrize(
        "parallel",
        [
            True,
            False,
        ],
    )
    def test_r3m_mult_images(self, model, device, stack_images, parallel):
<<<<<<< HEAD
        in_keys = ["pixels", "pixels2"]
        out_keys = ["vec"] if stack_images else ["vec", "vec2"]
=======
        in_keys = ["next_pixels", "next_pixels2"]
        out_keys = ["next_vec"] if stack_images else ["next_vec", "next_vec2"]
>>>>>>> fbfd47c4
        r3m = R3MTransform(
            model,
            in_keys=in_keys,
            out_keys=out_keys,
            stack_images=stack_images,
        )

        def base_env_constructor():
            return TransformedEnv(
                DiscreteActionConvMockEnvNumpy().to(device),
                CatTensors(["pixels"], "pixels2", del_keys=False),
            )

        assert base_env_constructor().device == device
        if parallel:
            base_env = ParallelEnv(3, base_env_constructor)
        else:
            base_env = base_env_constructor()
        assert base_env.device == device

        transformed_env = TransformedEnv(base_env, r3m)
        assert transformed_env.device == device
        assert r3m.device == device

        td = transformed_env.reset()
        assert td.device == device
        if stack_images:
            exp_keys = {"pixels_orig", "done", "vec"}
            # assert td["vec"].shape[0] == 2
            assert td["vec"].ndimension() == 1 + parallel
            assert set(td.keys()) == exp_keys
        else:
            exp_keys = {"pixels_orig", "done", "vec", "vec2"}
            assert td["vec"].shape[0 + parallel] != 2
            assert td["vec"].ndimension() == 1 + parallel
            assert td["vec2"].shape[0 + parallel] != 2
            assert td["vec2"].ndimension() == 1 + parallel
            assert set(td.keys()) == exp_keys

        td = transformed_env.rand_step(td)
        exp_keys = exp_keys.union({"next_vec", "next_pixels_orig", "action", "reward"})
        if not stack_images:
            exp_keys = exp_keys.union({"next_vec2"})
        assert set(td.keys()) == exp_keys, set(td.keys()) - exp_keys
        transformed_env.close()

    def test_r3m_parallel(self, model, device):
<<<<<<< HEAD
        in_keys = ["pixels"]
        out_keys = ["vec"]
=======
        in_keys = ["next_pixels"]
        out_keys = ["next_vec"]
>>>>>>> fbfd47c4
        tensor_pixels_key = None
        r3m = R3MTransform(
            model,
            in_keys=in_keys,
            out_keys=out_keys,
            tensor_pixels_keys=tensor_pixels_key,
        )
        base_env = ParallelEnv(4, lambda: DiscreteActionConvMockEnvNumpy().to(device))
        transformed_env = TransformedEnv(base_env, r3m)
        td = transformed_env.reset()
        assert td.device == device
        assert td.batch_size == torch.Size([4])
        exp_keys = {"vec", "done", "pixels_orig"}
        if tensor_pixels_key:
            exp_keys.add(tensor_pixels_key)
        assert set(td.keys()) == exp_keys

        td = transformed_env.rand_step(td)
        exp_keys = exp_keys.union({"next_vec", "next_pixels_orig", "action", "reward"})
        assert set(td.keys()) == exp_keys, set(td.keys()) - exp_keys
        transformed_env.close()
        del transformed_env

    @pytest.mark.parametrize("del_keys", [True, False])
    @pytest.mark.parametrize(
        "in_keys",
        [["next_pixels"], ["next_pixels_1", "next_pixels_2", "next_pixels_3"]],
    )
    @pytest.mark.parametrize(
        "out_keys",
        [["next_r3m_vec"], ["next_r3m_vec_1", "next_r3m_vec_2", "next_r3m_vec_3"]],
    )
    def test_r3mnet_transform_observation_spec(
        self, in_keys, out_keys, del_keys, device, model
    ):
        r3m_net = _R3MNet(in_keys, out_keys, model, del_keys)

        observation_spec = CompositeSpec(
            **{key: NdBoundedTensorSpec(-1, 1, (3, 16, 16), device) for key in in_keys}
        )
        if del_keys:
            exp_ts = CompositeSpec(
                **{
                    key: NdUnboundedContinuousTensorSpec(r3m_net.outdim, device)
                    for key in out_keys
                }
            )

            observation_spec_out = r3m_net.transform_observation_spec(observation_spec)

            for key in in_keys:
                assert key not in observation_spec_out
            for key in out_keys:
                assert observation_spec_out[key].shape == exp_ts[key].shape
                assert observation_spec_out[key].device == exp_ts[key].device
                assert observation_spec_out[key].dtype == exp_ts[key].dtype
        else:
            ts_dict = {}
            for key in in_keys:
                ts_dict[key] = observation_spec[key]
            for key in out_keys:
                ts_dict[key] = NdUnboundedContinuousTensorSpec(r3m_net.outdim, device)
            exp_ts = CompositeSpec(**ts_dict)

            observation_spec_out = r3m_net.transform_observation_spec(observation_spec)

            for key in in_keys + out_keys:
                assert observation_spec_out[key].shape == exp_ts[key].shape
                assert observation_spec_out[key].dtype == exp_ts[key].dtype
                assert observation_spec_out[key].device == exp_ts[key].device

    @pytest.mark.parametrize("tensor_pixels_key", [None, ["funny_key"]])
    def test_r3m_spec_against_real(self, model, tensor_pixels_key, device):
<<<<<<< HEAD
        in_keys = ["pixels"]
        out_keys = ["vec"]
=======
        in_keys = ["next_pixels"]
        out_keys = ["next_vec"]
>>>>>>> fbfd47c4
        r3m = R3MTransform(
            model,
            in_keys=in_keys,
            out_keys=out_keys,
            tensor_pixels_keys=tensor_pixels_key,
        )
        base_env = DiscreteActionConvMockEnvNumpy().to(device)
        transformed_env = TransformedEnv(base_env, r3m)
        expected_keys = (
            list(transformed_env.input_spec.keys())
            + list(transformed_env.observation_spec.keys())
            + ["next_" + key for key in transformed_env.observation_spec.keys()]
            + ["reward"]
            + ["done"]
        )
        assert set(expected_keys) == set(transformed_env.rollout(3).keys())


@pytest.mark.skipif(not _has_tv, reason="torchvision not installed")
@pytest.mark.parametrize("device", get_available_devices())
@pytest.mark.parametrize("model", ["resnet50"])
class TestVIP:
    @pytest.mark.parametrize("tensor_pixels_key", [None, ["funny_key"]])
    def test_vip_instantiation(self, model, tensor_pixels_key, device):
<<<<<<< HEAD
        in_keys = ["pixels"]
        out_keys = ["vec"]
=======
        in_keys = ["next_pixels"]
        out_keys = ["next_vec"]
>>>>>>> fbfd47c4
        vip = VIPTransform(
            model,
            in_keys=in_keys,
            out_keys=out_keys,
            tensor_pixels_keys=tensor_pixels_key,
        )
        base_env = DiscreteActionConvMockEnvNumpy().to(device)
        transformed_env = TransformedEnv(base_env, vip)
        td = transformed_env.reset()
        assert td.device == device
        exp_keys = {"vec", "done", "pixels_orig"}
        if tensor_pixels_key:
            exp_keys.add(tensor_pixels_key[0])
        assert set(td.keys()) == exp_keys, set(td.keys()) - exp_keys

        td = transformed_env.rand_step(td)
        exp_keys = exp_keys.union({"next_vec", "next_pixels_orig", "action", "reward"})
        if tensor_pixels_key:
            exp_keys.add("next_" + tensor_pixels_key[0])
        assert set(td.keys()) == exp_keys, set(td.keys()) - exp_keys
        transformed_env.close()

    @pytest.mark.parametrize("stack_images", [True, False])
    @pytest.mark.parametrize("parallel", [True, False])
    def test_vip_mult_images(self, model, device, stack_images, parallel):
<<<<<<< HEAD
        in_keys = ["pixels", "pixels2"]
        out_keys = ["vec"] if stack_images else ["vec", "vec2"]
=======
        in_keys = ["next_pixels", "next_pixels2"]
        out_keys = ["next_vec"] if stack_images else ["next_vec", "next_vec2"]
>>>>>>> fbfd47c4
        vip = VIPTransform(
            model,
            in_keys=in_keys,
            out_keys=out_keys,
            stack_images=stack_images,
        )

        def base_env_constructor():
            return TransformedEnv(
                DiscreteActionConvMockEnvNumpy().to(device),
                CatTensors(["pixels"], "pixels2", del_keys=False),
            )

        assert base_env_constructor().device == device
        if parallel:
            base_env = ParallelEnv(3, base_env_constructor)
        else:
            base_env = base_env_constructor()
        assert base_env.device == device

        transformed_env = TransformedEnv(base_env, vip)
        assert transformed_env.device == device
        assert vip.device == device

        td = transformed_env.reset()
        assert td.device == device
        if stack_images:
            exp_keys = {"pixels_orig", "done", "vec"}
            # assert td["vec"].shape[0] == 2
            assert td["vec"].ndimension() == 1 + parallel
            assert set(td.keys()) == exp_keys
        else:
            exp_keys = {"pixels_orig", "done", "vec", "vec2"}
            assert td["vec"].shape[0 + parallel] != 2
            assert td["vec"].ndimension() == 1 + parallel
            assert td["vec2"].shape[0 + parallel] != 2
            assert td["vec2"].ndimension() == 1 + parallel
            assert set(td.keys()) == exp_keys

        td = transformed_env.rand_step(td)
        exp_keys = exp_keys.union({"next_vec", "next_pixels_orig", "action", "reward"})
        if not stack_images:
            exp_keys = exp_keys.union({"next_vec2"})
        assert set(td.keys()) == exp_keys, set(td.keys()) - exp_keys
        transformed_env.close()

    def test_vip_parallel(self, model, device):
<<<<<<< HEAD
        in_keys = ["pixels"]
        out_keys = ["vec"]
=======
        in_keys = ["next_pixels"]
        out_keys = ["next_vec"]
>>>>>>> fbfd47c4
        tensor_pixels_key = None
        vip = VIPTransform(
            model,
            in_keys=in_keys,
            out_keys=out_keys,
            tensor_pixels_keys=tensor_pixels_key,
        )
        base_env = ParallelEnv(4, lambda: DiscreteActionConvMockEnvNumpy().to(device))
        transformed_env = TransformedEnv(base_env, vip)
        td = transformed_env.reset()
        assert td.device == device
        assert td.batch_size == torch.Size([4])
        exp_keys = {"vec", "done", "pixels_orig"}
        if tensor_pixels_key:
            exp_keys.add(tensor_pixels_key)
        assert set(td.keys()) == exp_keys

        td = transformed_env.rand_step(td)
        exp_keys = exp_keys.union({"next_vec", "next_pixels_orig", "action", "reward"})
        assert set(td.keys()) == exp_keys, set(td.keys()) - exp_keys
        transformed_env.close()
        del transformed_env

<<<<<<< HEAD
    def test_vip_parallel_reward(self, model, device, dtype_fixture):  # noqa
        torch.manual_seed(1)
        in_keys = ["pixels"]
        out_keys = ["vec"]
=======
    def test_vip_parallel_reward(self, model, device):
        in_keys = ["next_pixels"]
        out_keys = ["next_vec"]
>>>>>>> fbfd47c4
        tensor_pixels_key = None
        vip = VIPRewardTransform(
            model,
            in_keys=in_keys,
            out_keys=out_keys,
            tensor_pixels_keys=tensor_pixels_key,
        )
        base_env = ParallelEnv(4, lambda: DiscreteActionConvMockEnvNumpy().to(device))
        transformed_env = TransformedEnv(base_env, vip)
        tensordict_reset = TensorDict(
            {"goal_image": torch.randint(0, 255, (4, 7, 7, 3), dtype=torch.uint8)},
            [4],
            device=device,
        )
        with pytest.raises(
            KeyError,
            match=r"VIPRewardTransform.* requires .* key to be present in the input tensordict",
        ):
            _ = transformed_env.reset()
        with pytest.raises(
            KeyError,
            match=r"VIPRewardTransform.* requires .* key to be present in the input tensordict",
        ):
            _ = transformed_env.reset(tensordict_reset.select())

        td = transformed_env.reset(tensordict_reset)
        assert td.device == device
        assert td.batch_size == torch.Size([4])
        exp_keys = {"vec", "done", "pixels_orig", "goal_embedding", "goal_image"}
        if tensor_pixels_key:
            exp_keys.add(tensor_pixels_key)
        assert set(td.keys()) == exp_keys

        td = transformed_env.rand_step(td)
        exp_keys = exp_keys.union({"next_vec", "next_pixels_orig", "action", "reward"})
        assert set(td.keys()) == exp_keys, td

        torch.manual_seed(1)
        tensordict_reset = TensorDict(
            {"goal_image": torch.randint(0, 255, (4, 7, 7, 3), dtype=torch.uint8)},
            [4],
            device=device,
        )
        td = transformed_env.rollout(
            5, auto_reset=False, tensordict=transformed_env.reset(tensordict_reset)
        )
        assert set(td.keys()) == exp_keys, td
        # test that we do compute the reward we want
        cur_embedding = td["next_vec"]
        goal_embedding = td["goal_embedding"]
        last_embedding = td["vec"]

        # test that there is only one goal embedding
        goal = td["goal_embedding"]
        goal_expand = td["goal_embedding"][:, :1].expand_as(td["goal_embedding"])
        torch.testing.assert_close(goal, goal_expand)

        torch.testing.assert_close(cur_embedding[:, :-1], last_embedding[:, 1:])
        with pytest.raises(AssertionError):
            torch.testing.assert_close(cur_embedding[:, 1:], last_embedding[:, :-1])

        explicit_reward = -torch.norm(cur_embedding - goal_embedding, dim=-1) - (
            -torch.norm(last_embedding - goal_embedding, dim=-1)
        )
        torch.testing.assert_close(explicit_reward, td["reward"].squeeze())

        transformed_env.close()
        del transformed_env

    @pytest.mark.parametrize("del_keys", [True, False])
    @pytest.mark.parametrize(
        "in_keys",
        [["pixels"], ["pixels_1", "pixels_2", "pixels_3"]],
    )
    @pytest.mark.parametrize(
        "out_keys",
        [["vip_vec"], ["vip_vec_1", "vip_vec_2", "vip_vec_3"]],
    )
    def test_vipnet_transform_observation_spec(
        self, in_keys, out_keys, del_keys, device, model
    ):
        vip_net = _VIPNet(in_keys, out_keys, model, del_keys)

        observation_spec = CompositeSpec(
            **{key: NdBoundedTensorSpec(-1, 1, (3, 16, 16), device) for key in in_keys}
        )
        if del_keys:
            exp_ts = CompositeSpec(
                **{
                    key: NdUnboundedContinuousTensorSpec(vip_net.outdim, device)
                    for key in out_keys
                }
            )

            observation_spec_out = vip_net.transform_observation_spec(observation_spec)

            for key in in_keys:
                assert key not in observation_spec_out
            for key in out_keys:
                assert observation_spec_out[key].shape == exp_ts[key].shape
                assert observation_spec_out[key].device == exp_ts[key].device
                assert observation_spec_out[key].dtype == exp_ts[key].dtype
        else:
            ts_dict = {}
            for key in in_keys:
                ts_dict[key] = observation_spec[key]
            for key in out_keys:
                ts_dict[key] = NdUnboundedContinuousTensorSpec(vip_net.outdim, device)
            exp_ts = CompositeSpec(**ts_dict)

            observation_spec_out = vip_net.transform_observation_spec(observation_spec)

            for key in in_keys + out_keys:
                assert observation_spec_out[key].shape == exp_ts[key].shape
                assert observation_spec_out[key].dtype == exp_ts[key].dtype
                assert observation_spec_out[key].device == exp_ts[key].device

    @pytest.mark.parametrize("tensor_pixels_key", [None, ["funny_key"]])
    def test_vip_spec_against_real(self, model, tensor_pixels_key, device):
<<<<<<< HEAD
        in_keys = ["pixels"]
        out_keys = ["vec"]
=======
        in_keys = ["next_pixels"]
        out_keys = ["next_vec"]
>>>>>>> fbfd47c4
        vip = VIPTransform(
            model,
            in_keys=in_keys,
            out_keys=out_keys,
            tensor_pixels_keys=tensor_pixels_key,
        )
        base_env = DiscreteActionConvMockEnvNumpy().to(device)
        transformed_env = TransformedEnv(base_env, vip)
        expected_keys = (
            list(transformed_env.input_spec.keys())
            + list(transformed_env.observation_spec.keys())
            + ["next_" + key for key in transformed_env.observation_spec.keys()]
            + ["reward"]
            + ["done"]
        )
        assert set(expected_keys) == set(transformed_env.rollout(3).keys())


@pytest.mark.parametrize("device", get_available_devices())
def test_batch_locked_transformed(device):
    env = TransformedEnv(
        MockBatchedLockedEnv(device),
        Compose(
            ObservationNorm(in_keys=["next_observation"], loc=0.5, scale=1.1),
            RewardClipping(0, 0.1),
        ),
    )
    assert env.batch_locked

    with pytest.raises(RuntimeError, match="batch_locked is a read-only property"):
        env.batch_locked = False
    td = env.reset()
    td["action"] = env.action_spec.rand(env.batch_size)
    td_expanded = td.expand(2).clone()
    env.step(td)

    with pytest.raises(
        RuntimeError, match="Expected a tensordict with shape==env.shape, "
    ):
        env.step(td_expanded)


@pytest.mark.parametrize("device", get_available_devices())
def test_batch_unlocked_transformed(device):
    env = TransformedEnv(
        MockBatchedUnLockedEnv(device),
        Compose(
            ObservationNorm(in_keys=["next_observation"], loc=0.5, scale=1.1),
            RewardClipping(0, 0.1),
        ),
    )
    assert not env.batch_locked

    with pytest.raises(RuntimeError, match="batch_locked is a read-only property"):
        env.batch_locked = False
    td = env.reset()
    td["action"] = env.action_spec.rand(env.batch_size)
    td_expanded = td.expand(2).clone()
    env.step(td)
    env.step(td_expanded)


@pytest.mark.parametrize("device", get_available_devices())
def test_batch_unlocked_with_batch_size_transformed(device):
    env = TransformedEnv(
        MockBatchedUnLockedEnv(device, batch_size=torch.Size([2])),
        Compose(
            ObservationNorm(in_keys=["next_observation"], loc=0.5, scale=1.1),
            RewardClipping(0, 0.1),
        ),
    )
    assert not env.batch_locked

    with pytest.raises(RuntimeError, match="batch_locked is a read-only property"):
        env.batch_locked = False

    td = env.reset()
    td["action"] = env.action_spec.rand(env.batch_size)
    td_expanded = td.expand(2, 2).reshape(-1).to_tensordict()
    env.step(td)

    with pytest.raises(
        RuntimeError, match="Expected a tensordict with shape==env.shape, "
    ):
        env.step(td_expanded)


if __name__ == "__main__":
    args, unknown = argparse.ArgumentParser().parse_known_args()
    pytest.main([__file__, "--capture", "no", "--exitfirst"] + unknown)<|MERGE_RESOLUTION|>--- conflicted
+++ resolved
@@ -1404,13 +1404,8 @@
 class TestR3M:
     @pytest.mark.parametrize("tensor_pixels_key", [None, ["funny_key"]])
     def test_r3m_instantiation(self, model, tensor_pixels_key, device):
-<<<<<<< HEAD
         in_keys = ["pixels"]
         out_keys = ["vec"]
-=======
-        in_keys = ["next_pixels"]
-        out_keys = ["next_vec"]
->>>>>>> fbfd47c4
         r3m = R3MTransform(
             model,
             in_keys=in_keys,
@@ -1442,13 +1437,8 @@
         ],
     )
     def test_r3m_mult_images(self, model, device, stack_images, parallel):
-<<<<<<< HEAD
         in_keys = ["pixels", "pixels2"]
         out_keys = ["vec"] if stack_images else ["vec", "vec2"]
-=======
-        in_keys = ["next_pixels", "next_pixels2"]
-        out_keys = ["next_vec"] if stack_images else ["next_vec", "next_vec2"]
->>>>>>> fbfd47c4
         r3m = R3MTransform(
             model,
             in_keys=in_keys,
@@ -1496,13 +1486,8 @@
         transformed_env.close()
 
     def test_r3m_parallel(self, model, device):
-<<<<<<< HEAD
         in_keys = ["pixels"]
         out_keys = ["vec"]
-=======
-        in_keys = ["next_pixels"]
-        out_keys = ["next_vec"]
->>>>>>> fbfd47c4
         tensor_pixels_key = None
         r3m = R3MTransform(
             model,
@@ -1576,13 +1561,8 @@
 
     @pytest.mark.parametrize("tensor_pixels_key", [None, ["funny_key"]])
     def test_r3m_spec_against_real(self, model, tensor_pixels_key, device):
-<<<<<<< HEAD
         in_keys = ["pixels"]
         out_keys = ["vec"]
-=======
-        in_keys = ["next_pixels"]
-        out_keys = ["next_vec"]
->>>>>>> fbfd47c4
         r3m = R3MTransform(
             model,
             in_keys=in_keys,
@@ -1607,13 +1587,8 @@
 class TestVIP:
     @pytest.mark.parametrize("tensor_pixels_key", [None, ["funny_key"]])
     def test_vip_instantiation(self, model, tensor_pixels_key, device):
-<<<<<<< HEAD
         in_keys = ["pixels"]
         out_keys = ["vec"]
-=======
-        in_keys = ["next_pixels"]
-        out_keys = ["next_vec"]
->>>>>>> fbfd47c4
         vip = VIPTransform(
             model,
             in_keys=in_keys,
@@ -1639,13 +1614,8 @@
     @pytest.mark.parametrize("stack_images", [True, False])
     @pytest.mark.parametrize("parallel", [True, False])
     def test_vip_mult_images(self, model, device, stack_images, parallel):
-<<<<<<< HEAD
         in_keys = ["pixels", "pixels2"]
         out_keys = ["vec"] if stack_images else ["vec", "vec2"]
-=======
-        in_keys = ["next_pixels", "next_pixels2"]
-        out_keys = ["next_vec"] if stack_images else ["next_vec", "next_vec2"]
->>>>>>> fbfd47c4
         vip = VIPTransform(
             model,
             in_keys=in_keys,
@@ -1693,13 +1663,8 @@
         transformed_env.close()
 
     def test_vip_parallel(self, model, device):
-<<<<<<< HEAD
         in_keys = ["pixels"]
         out_keys = ["vec"]
-=======
-        in_keys = ["next_pixels"]
-        out_keys = ["next_vec"]
->>>>>>> fbfd47c4
         tensor_pixels_key = None
         vip = VIPTransform(
             model,
@@ -1723,16 +1688,10 @@
         transformed_env.close()
         del transformed_env
 
-<<<<<<< HEAD
     def test_vip_parallel_reward(self, model, device, dtype_fixture):  # noqa
         torch.manual_seed(1)
         in_keys = ["pixels"]
         out_keys = ["vec"]
-=======
-    def test_vip_parallel_reward(self, model, device):
-        in_keys = ["next_pixels"]
-        out_keys = ["next_vec"]
->>>>>>> fbfd47c4
         tensor_pixels_key = None
         vip = VIPRewardTransform(
             model,
@@ -1852,13 +1811,8 @@
 
     @pytest.mark.parametrize("tensor_pixels_key", [None, ["funny_key"]])
     def test_vip_spec_against_real(self, model, tensor_pixels_key, device):
-<<<<<<< HEAD
         in_keys = ["pixels"]
         out_keys = ["vec"]
-=======
-        in_keys = ["next_pixels"]
-        out_keys = ["next_vec"]
->>>>>>> fbfd47c4
         vip = VIPTransform(
             model,
             in_keys=in_keys,

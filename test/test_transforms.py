# Copyright (c) Meta Platforms, Inc. and affiliates.
#
# This source code is licensed under the MIT license found in the
# LICENSE file in the root directory of this source tree.
import argparse
from copy import copy, deepcopy

import numpy as np
import pytest
import torch
from _utils_internal import get_available_devices, retry
from mocking_classes import (
    ContinuousActionVecMockEnv,
    DiscreteActionConvMockEnvNumpy,
    MockBatchedLockedEnv,
    MockBatchedUnLockedEnv,
)
from torch import multiprocessing as mp, Tensor
from torchrl._utils import prod
from torchrl.data import (
    CompositeSpec,
    NdBoundedTensorSpec,
    NdUnboundedContinuousTensorSpec,
    TensorDict,
    UnboundedContinuousTensorSpec,
    BoundedTensorSpec,
)
from torchrl.envs import (
    BinarizeReward,
    CatFrames,
    CatTensors,
    Compose,
    DoubleToFloat,
    EnvCreator,
    FiniteTensorDictCheck,
    FlattenObservation,
    GrayScale,
    ObservationNorm,
    ParallelEnv,
    R3MTransform,
    Resize,
    RewardClipping,
    RewardScaling,
    SerialEnv,
    ToTensorImage,
    VIPTransform,
)
from torchrl.envs.libs.gym import _has_gym, GymEnv
from torchrl.envs.transforms import TransformedEnv, VecNorm
from torchrl.envs.transforms.r3m import _R3MNet
from torchrl.envs.transforms.transforms import (
    _has_tv,
    CenterCrop,
    NoopResetEnv,
    PinMemoryTransform,
    SqueezeTransform,
    TensorDictPrimer,
    UnsqueezeTransform,
)
from torchrl.envs.transforms.vip import _VIPNet, VIPRewardTransform

if _has_gym:
    import gym
    from packaging import version

    gym_version = version.parse(gym.__version__)
    PENDULUM_VERSIONED = (
        "Pendulum-v1" if gym_version > version.parse("0.20.0") else "Pendulum-v0"
    )
else:
    # placeholders
    PENDULUM_VERSIONED = "Pendulum-v1"

TIMEOUT = 10.0


class TestVecNorm:
    SEED = -1

    @staticmethod
    def _test_vecnorm_subproc_auto(
        idx, make_env, queue_out: mp.Queue, queue_in: mp.Queue
    ):
        env = make_env()
        env.set_seed(1000 + idx)
        tensordict = env.reset()
        for _ in range(10):
            tensordict = env.rand_step(tensordict)
        queue_out.put(True)
        msg = queue_in.get(timeout=TIMEOUT)
        assert msg == "all_done"
        t = env.transform
        obs_sum = t._td.get("observation_sum").clone()
        obs_ssq = t._td.get("observation_ssq").clone()
        obs_count = t._td.get("observation_count").clone()
        reward_sum = t._td.get("reward_sum").clone()
        reward_ssq = t._td.get("reward_ssq").clone()
        reward_count = t._td.get("reward_count").clone()

        queue_out.put(
            (obs_sum, obs_ssq, obs_count, reward_sum, reward_ssq, reward_count)
        )
        msg = queue_in.get(timeout=TIMEOUT)
        assert msg == "all_done"
        env.close()
        queue_out.close()
        queue_in.close()
        del queue_in, queue_out

    @pytest.mark.parametrize("nprc", [2, 5])
    def test_vecnorm_parallel_auto(self, nprc):

        queues = []
        prcs = []
        if _has_gym:
            make_env = EnvCreator(
                lambda: TransformedEnv(GymEnv(PENDULUM_VERSIONED), VecNorm(decay=1.0))
            )
        else:
            make_env = EnvCreator(
                lambda: TransformedEnv(ContinuousActionVecMockEnv(), VecNorm(decay=1.0))
            )

        for idx in range(nprc):
            prc_queue_in = mp.Queue(1)
            prc_queue_out = mp.Queue(1)
            p = mp.Process(
                target=self._test_vecnorm_subproc_auto,
                args=(
                    idx,
                    make_env,
                    prc_queue_in,
                    prc_queue_out,
                ),
            )
            p.start()
            prcs.append(p)
            queues.append((prc_queue_in, prc_queue_out))

        dones = [queue[0].get() for queue in queues]
        assert all(dones)
        msg = "all_done"
        for idx in range(nprc):
            queues[idx][1].put(msg)

        td = make_env.state_dict()["_extra_state"]["td"]

        obs_sum = td.get("observation_sum").clone()
        obs_ssq = td.get("observation_ssq").clone()
        obs_count = td.get("observation_count").clone()
        reward_sum = td.get("reward_sum").clone()
        reward_ssq = td.get("reward_ssq").clone()
        reward_count = td.get("reward_count").clone()

        assert obs_count == nprc * 11 + 2  # 10 steps + reset + init

        for idx in range(nprc):
            tup = queues[idx][0].get(timeout=TIMEOUT)
            (
                _obs_sum,
                _obs_ssq,
                _obs_count,
                _reward_sum,
                _reward_ssq,
                _reward_count,
            ) = tup
            assert (obs_sum == _obs_sum).all(), "sum"
            assert (obs_ssq == _obs_ssq).all(), "ssq"
            assert (obs_count == _obs_count).all(), "count"
            assert (reward_sum == _reward_sum).all(), "sum"
            assert (reward_ssq == _reward_ssq).all(), "ssq"
            assert (reward_count == _reward_count).all(), "count"

            obs_sum, obs_ssq, obs_count, reward_sum, reward_ssq, reward_count = (
                _obs_sum,
                _obs_ssq,
                _obs_count,
                _reward_sum,
                _reward_ssq,
                _reward_count,
            )
        msg = "all_done"
        for idx in range(nprc):
            queues[idx][1].put(msg)

        del queues
        for p in prcs:
            p.join()

    @staticmethod
    def _run_parallelenv(parallel_env, queue_in, queue_out):
        tensordict = parallel_env.reset()
        msg = queue_in.get(timeout=TIMEOUT)
        assert msg == "start"
        for _ in range(10):
            tensordict = parallel_env.rand_step(tensordict)
        queue_out.put("first round")
        msg = queue_in.get(timeout=TIMEOUT)
        assert msg == "start"
        for _ in range(10):
            tensordict = parallel_env.rand_step(tensordict)
        queue_out.put("second round")
        parallel_env.close()
        queue_out.close()
        queue_in.close()
        del parallel_env, queue_out, queue_in

    def test_parallelenv_vecnorm(self):
        if _has_gym:
            make_env = EnvCreator(
                lambda: TransformedEnv(GymEnv(PENDULUM_VERSIONED), VecNorm())
            )
            env_input_keys = None
        else:
            make_env = EnvCreator(
                lambda: TransformedEnv(ContinuousActionVecMockEnv(), VecNorm())
            )
            env_input_keys = ["action", ContinuousActionVecMockEnv._out_key]
        parallel_env = ParallelEnv(3, make_env, env_input_keys=env_input_keys)
        queue_out = mp.Queue(1)
        queue_in = mp.Queue(1)
        proc = mp.Process(
            target=self._run_parallelenv, args=(parallel_env, queue_out, queue_in)
        )
        proc.start()
        parallel_sd = parallel_env.state_dict()
        assert "worker0" in parallel_sd
        worker_sd = parallel_sd["worker0"]
        td = worker_sd["_extra_state"]["td"]
        queue_out.put("start")
        msg = queue_in.get(timeout=TIMEOUT)
        assert msg == "first round"
        values = td.clone()
        queue_out.put("start")
        msg = queue_in.get(timeout=TIMEOUT)
        assert msg == "second round"
        new_values = td.clone()
        for k, item in values.items():
            if k in ["reward_sum", "reward_ssq"] and not _has_gym:
                # mocking env rewards are sparse
                continue
            assert (item != new_values.get(k)).any(), k
        proc.join()
        if not parallel_env.is_closed:
            parallel_env.close()

    @retry(AssertionError, tries=10, delay=0)
    @pytest.mark.skipif(not _has_gym, reason="no gym library found")
    @pytest.mark.parametrize(
        "parallel",
        [
            None,
            False,
            True,
        ],
    )
    def test_vecnorm_rollout(self, parallel, thr=0.2, N=200):
        self.SEED += 1
        torch.manual_seed(self.SEED)

        if parallel is None:
            env = GymEnv(PENDULUM_VERSIONED)
        elif parallel:
            env = ParallelEnv(
                num_workers=5, create_env_fn=lambda: GymEnv(PENDULUM_VERSIONED)
            )
        else:
            env = SerialEnv(
                num_workers=5, create_env_fn=lambda: GymEnv(PENDULUM_VERSIONED)
            )

        env.set_seed(self.SEED)
        t = VecNorm(decay=1.0)
        env_t = TransformedEnv(env, t)
        td = env_t.reset()
        tds = []
        for _ in range(N):
            td = env_t.rand_step(td)
            tds.append(td.clone())
            if td.get("done").any():
                td = env_t.reset()
        tds = torch.stack(tds, 0)
        obs = tds.get("next_observation")
        obs = obs.view(-1, obs.shape[-1])
        mean = obs.mean(0)
        assert (abs(mean) < thr).all()
        std = obs.std(0)
        assert (abs(std - 1) < thr).all()
        if not env_t.is_closed:
            env_t.close()
        self.SEED = 0


def test_added_transforms_are_in_eval_mode_trivial():
    base_env = ContinuousActionVecMockEnv()
    t = TransformedEnv(base_env)
    assert not t.transform.training

    t.train()
    assert t.transform.training


def test_added_transforms_are_in_eval_mode():
    base_env = ContinuousActionVecMockEnv()
    r = RewardScaling(0, 1)
    t = TransformedEnv(base_env, r)
    assert not t.transform.training
    t.append_transform(RewardScaling(0, 1))
    assert not t.transform[1].training

    t.train()
    assert t.transform.training
    assert t.transform[0].training
    assert t.transform[1].training


class TestTransformedEnv:
    def test_independent_obs_specs_from_shared_env(self):
        obs_spec = CompositeSpec(observation=BoundedTensorSpec(minimum=0, maximum=10))
        base_env = ContinuousActionVecMockEnv(observation_spec=obs_spec)
        t1 = TransformedEnv(base_env, transform=ObservationNorm(loc=3, scale=2))
        t2 = TransformedEnv(base_env, transform=ObservationNorm(loc=1, scale=6))

        t1_obs_spec = t1.observation_spec
        t2_obs_spec = t2.observation_spec

        assert t1_obs_spec["observation"].space.minimum == 3
        assert t1_obs_spec["observation"].space.maximum == 23

        assert t2_obs_spec["observation"].space.minimum == 1
        assert t2_obs_spec["observation"].space.maximum == 61

        assert base_env.observation_spec["observation"].space.minimum == 0
        assert base_env.observation_spec["observation"].space.maximum == 10

    def test_independent_reward_specs_from_shared_env(self):
        reward_spec = UnboundedContinuousTensorSpec()
        base_env = ContinuousActionVecMockEnv(reward_spec=reward_spec)
        t1 = TransformedEnv(
            base_env, transform=RewardClipping(clamp_min=0, clamp_max=4)
        )
        t2 = TransformedEnv(
            base_env, transform=RewardClipping(clamp_min=-2, clamp_max=2)
        )

        t1_reward_spec = t1.reward_spec
        t2_reward_spec = t2.reward_spec

        assert t1_reward_spec.space.minimum == 0
        assert t1_reward_spec.space.maximum == 4

        assert t2_reward_spec.space.minimum == -2
        assert t2_reward_spec.space.maximum == 2

        assert base_env.reward_spec.space.minimum == -np.inf
        assert base_env.reward_spec.space.maximum == np.inf


def test_nested_transformed_env():
    base_env = ContinuousActionVecMockEnv()
    t1 = RewardScaling(0, 1)
    t2 = RewardScaling(0, 2)
    env = TransformedEnv(TransformedEnv(base_env, t1), t2)

    assert env.base_env is base_env
    assert isinstance(env.transform, Compose)
    children = list(env.transform.transforms.children())
    assert len(children) == 2
    assert children[0] == t1
    assert children[1] == t2


def test_transform_parent():
    base_env = ContinuousActionVecMockEnv()
    t1 = RewardScaling(0, 1)
    t2 = RewardScaling(0, 2)
    env = TransformedEnv(TransformedEnv(base_env, t1), t2)
    t3 = RewardClipping(0.1, 0.5)
    env.append_transform(t3)

    t1_parent_gt = t1._parent
    t2_parent_gt = t2._parent
    t3_parent_gt = t3._parent

    _ = t1.parent
    _ = t2.parent
    _ = t3.parent

    assert t1_parent_gt == t1._parent
    assert t2_parent_gt == t2._parent
    assert t3_parent_gt == t3._parent


class TestTransforms:
    @pytest.mark.skipif(not _has_tv, reason="no torchvision")
    @pytest.mark.parametrize("interpolation", ["bilinear", "bicubic"])
    @pytest.mark.parametrize("nchannels", [1, 3])
    @pytest.mark.parametrize("batch", [[], [2], [2, 4]])
    @pytest.mark.parametrize(
        "keys", [["observation", "some_other_key"], ["observation_pixels"]]
    )
    @pytest.mark.parametrize("device", get_available_devices())
    def test_resize(self, interpolation, keys, nchannels, batch, device):
        torch.manual_seed(0)
        dont_touch = torch.randn(*batch, nchannels, 16, 16, device=device)
        resize = Resize(w=20, h=21, interpolation=interpolation, in_keys=keys)
        td = TensorDict(
            {
                key: torch.randn(*batch, nchannels, 16, 16, device=device)
                for key in keys
            },
            batch,
            device=device,
        )
        td.set("dont touch", dont_touch.clone())
        resize(td)
        for key in keys:
            assert td.get(key).shape[-2:] == torch.Size([20, 21])
        assert (td.get("dont touch") == dont_touch).all()

        if len(keys) == 1:
            observation_spec = NdBoundedTensorSpec(-1, 1, (nchannels, 16, 16))
            observation_spec = resize.transform_observation_spec(observation_spec)
            assert observation_spec.shape == torch.Size([nchannels, 20, 21])
        else:
            observation_spec = CompositeSpec(
                **{key: NdBoundedTensorSpec(-1, 1, (nchannels, 16, 16)) for key in keys}
            )
            observation_spec = resize.transform_observation_spec(observation_spec)
            for key in keys:
                assert observation_spec[key].shape == torch.Size([nchannels, 20, 21])

    @pytest.mark.skipif(not _has_tv, reason="no torchvision")
    @pytest.mark.parametrize("nchannels", [1, 3])
    @pytest.mark.parametrize("batch", [[], [2], [2, 4]])
    @pytest.mark.parametrize("h", [None, 21])
    @pytest.mark.parametrize(
        "keys", [["observation", "some_other_key"], ["observation_pixels"]]
    )
    @pytest.mark.parametrize("device", get_available_devices())
    def test_centercrop(self, keys, h, nchannels, batch, device):
        torch.manual_seed(0)
        dont_touch = torch.randn(*batch, nchannels, 16, 16, device=device)
        cc = CenterCrop(w=20, h=h, in_keys=keys)
        if h is None:
            h = 20
        td = TensorDict(
            {
                key: torch.randn(*batch, nchannels, 16, 16, device=device)
                for key in keys
            },
            batch,
            device=device,
        )
        td.set("dont touch", dont_touch.clone())
        cc(td)
        for key in keys:
            assert td.get(key).shape[-2:] == torch.Size([20, h])
        assert (td.get("dont touch") == dont_touch).all()

        if len(keys) == 1:
            observation_spec = NdBoundedTensorSpec(-1, 1, (nchannels, 16, 16))
            observation_spec = cc.transform_observation_spec(observation_spec)
            assert observation_spec.shape == torch.Size([nchannels, 20, h])
        else:
            observation_spec = CompositeSpec(
                **{key: NdBoundedTensorSpec(-1, 1, (nchannels, 16, 16)) for key in keys}
            )
            observation_spec = cc.transform_observation_spec(observation_spec)
            for key in keys:
                assert observation_spec[key].shape == torch.Size([nchannels, 20, h])

    @pytest.mark.skipif(not _has_tv, reason="no torchvision")
    @pytest.mark.parametrize("nchannels", [1, 3])
    @pytest.mark.parametrize("batch", [[], [2], [2, 4]])
    @pytest.mark.parametrize("size", [[], [4]])
    @pytest.mark.parametrize(
        "keys", [["observation", "some_other_key"], ["observation_pixels"]]
    )
    @pytest.mark.parametrize("device", get_available_devices())
    def test_flatten(self, keys, size, nchannels, batch, device):
        torch.manual_seed(0)
        dont_touch = torch.randn(*batch, *size, nchannels, 16, 16, device=device)
        start_dim = -3 - len(size)
        flatten = FlattenObservation(start_dim, -3, in_keys=keys)
        td = TensorDict(
            {
                key: torch.randn(*batch, *size, nchannels, 16, 16, device=device)
                for key in keys
            },
            batch,
            device=device,
        )
        td.set("dont touch", dont_touch.clone())
        flatten(td)
        expected_size = prod(size + [nchannels])
        for key in keys:
            assert td.get(key).shape[-3] == expected_size
        assert (td.get("dont touch") == dont_touch).all()

        if len(keys) == 1:
            observation_spec = NdBoundedTensorSpec(-1, 1, (*size, nchannels, 16, 16))
            observation_spec = flatten.transform_observation_spec(observation_spec)
            assert observation_spec.shape[-3] == expected_size
        else:
            observation_spec = CompositeSpec(
                **{
                    key: NdBoundedTensorSpec(-1, 1, (*size, nchannels, 16, 16))
                    for key in keys
                }
            )
            observation_spec = flatten.transform_observation_spec(observation_spec)
            for key in keys:
                assert observation_spec[key].shape[-3] == expected_size

    @pytest.mark.parametrize("unsqueeze_dim", [1, -2])
    @pytest.mark.parametrize("nchannels", [1, 3])
    @pytest.mark.parametrize("batch", [[], [2], [2, 4]])
    @pytest.mark.parametrize("size", [[], [4]])
    @pytest.mark.parametrize(
        "keys", [["observation", "some_other_key"], ["observation_pixels"]]
    )
    @pytest.mark.parametrize("device", get_available_devices())
    def test_unsqueeze(self, keys, size, nchannels, batch, device, unsqueeze_dim):
        torch.manual_seed(0)
        dont_touch = torch.randn(*batch, *size, nchannels, 16, 16, device=device)
        unsqueeze = UnsqueezeTransform(unsqueeze_dim, in_keys=keys)
        td = TensorDict(
            {
                key: torch.randn(*batch, *size, nchannels, 16, 16, device=device)
                for key in keys
            },
            batch,
            device=device,
        )
        td.set("dont touch", dont_touch.clone())
        unsqueeze(td)
        expected_size = [*size, nchannels, 16, 16]
        if unsqueeze_dim < 0:
            expected_size.insert(len(expected_size) + unsqueeze_dim + 1, 1)
        else:
            expected_size.insert(unsqueeze_dim, 1)
        expected_size = torch.Size(expected_size)

        for key in keys:
            assert td.get(key).shape[len(batch) :] == expected_size, (
                batch,
                size,
                nchannels,
                unsqueeze_dim,
            )
        assert (td.get("dont touch") == dont_touch).all()

        if len(keys) == 1:
            observation_spec = NdBoundedTensorSpec(-1, 1, (*size, nchannels, 16, 16))
            observation_spec = unsqueeze.transform_observation_spec(observation_spec)
            assert observation_spec.shape == expected_size
        else:
            observation_spec = CompositeSpec(
                **{
                    key: NdBoundedTensorSpec(-1, 1, (*size, nchannels, 16, 16))
                    for key in keys
                }
            )
            observation_spec = unsqueeze.transform_observation_spec(observation_spec)
            for key in keys:
                assert observation_spec[key].shape == expected_size

    @pytest.mark.parametrize("unsqueeze_dim", [1, -2])
    @pytest.mark.parametrize("nchannels", [1, 3])
    @pytest.mark.parametrize("batch", [[], [2], [2, 4]])
    @pytest.mark.parametrize("size", [[], [4]])
    @pytest.mark.parametrize(
        "keys", [["observation", "some_other_key"], ["observation_pixels"]]
    )
    @pytest.mark.parametrize("device", get_available_devices())
    @pytest.mark.parametrize(
        "keys_inv", [[], ["action", "some_other_key"], ["observation_pixels"]]
    )
    def test_unsqueeze_inv(
        self, keys, keys_inv, size, nchannels, batch, device, unsqueeze_dim
    ):
        torch.manual_seed(0)
        keys_total = set(keys + keys_inv)
        unsqueeze = UnsqueezeTransform(
            unsqueeze_dim, in_keys=keys, in_keys_inv=keys_inv
        )
        td = TensorDict(
            {
                key: torch.randn(*batch, *size, nchannels, 16, 16, device=device)
                for key in keys_total
            },
            batch,
        )

        unsqueeze.inv(td)

        expected_size = [*size, nchannels, 16, 16]
        for key in keys_total.difference(keys_inv):
            assert td.get(key).shape[len(batch) :] == torch.Size(expected_size)

        if expected_size[unsqueeze_dim] == 1:
            del expected_size[unsqueeze_dim]
        for key in keys_inv:
            assert td.get(key).shape[len(batch) :] == torch.Size(expected_size)

    @pytest.mark.parametrize("squeeze_dim", [1, -2])
    @pytest.mark.parametrize("nchannels", [1, 3])
    @pytest.mark.parametrize("batch", [[], [2], [2, 4]])
    @pytest.mark.parametrize("size", [[], [4]])
    @pytest.mark.parametrize(
        "keys", [["next_observation", "some_other_key"], ["next_observation_pixels"]]
    )
    @pytest.mark.parametrize("device", get_available_devices())
    @pytest.mark.parametrize(
        "keys_inv", [[], ["action", "some_other_key"], ["next_observation_pixels"]]
    )
    def test_squeeze(self, keys, keys_inv, size, nchannels, batch, device, squeeze_dim):
        torch.manual_seed(0)
        keys_total = set(keys + keys_inv)
        squeeze = SqueezeTransform(squeeze_dim, in_keys=keys, in_keys_inv=keys_inv)
        td = TensorDict(
            {
                key: torch.randn(*batch, *size, nchannels, 16, 16, device=device)
                for key in keys_total
            },
            batch,
        )
        squeeze(td)

        expected_size = [*size, nchannels, 16, 16]
        for key in keys_total.difference(keys):
            assert td.get(key).shape[len(batch) :] == torch.Size(expected_size)

        if expected_size[squeeze_dim] == 1:
            del expected_size[squeeze_dim]
        for key in keys:
            assert td.get(key).shape[len(batch) :] == torch.Size(expected_size)

    @pytest.mark.parametrize("squeeze_dim", [1, -2])
    @pytest.mark.parametrize("nchannels", [1, 3])
    @pytest.mark.parametrize("batch", [[], [2], [2, 4]])
    @pytest.mark.parametrize("size", [[], [4]])
    @pytest.mark.parametrize(
        "keys", [["observation", "some_other_key"], ["observation_pixels"]]
    )
    @pytest.mark.parametrize("device", get_available_devices())
    @pytest.mark.parametrize(
        "keys_inv", [[], ["action", "some_other_key"], ["observation_pixels"]]
    )
    def test_squeeze_inv(
        self, keys, keys_inv, size, nchannels, batch, device, squeeze_dim
    ):
        torch.manual_seed(0)
        keys_total = set(keys + keys_inv)
        squeeze = SqueezeTransform(squeeze_dim, in_keys=keys, in_keys_inv=keys_inv)
        td = TensorDict(
            {
                key: torch.randn(*batch, *size, nchannels, 16, 16, device=device)
                for key in keys_total
            },
            batch,
        )
        squeeze.inv(td)

        expected_size = [*size, nchannels, 16, 16]
        for key in keys_total.difference(keys_inv):
            assert td.get(key).shape[len(batch) :] == torch.Size(expected_size)

        if squeeze_dim < 0:
            expected_size.insert(len(expected_size) + squeeze_dim + 1, 1)
        else:
            expected_size.insert(squeeze_dim, 1)
        expected_size = torch.Size(expected_size)

        for key in keys_inv:
            assert td.get(key).shape[len(batch) :] == torch.Size(expected_size)

    @pytest.mark.skipif(not _has_tv, reason="no torchvision")
    @pytest.mark.parametrize(
        "keys", [["next_observation", "some_other_key"], ["next_observation_pixels"]]
    )
    @pytest.mark.parametrize("device", get_available_devices())
    def test_grayscale(self, keys, device):
        torch.manual_seed(0)
        nchannels = 3
        gs = GrayScale(in_keys=keys)
        dont_touch = torch.randn(1, nchannels, 16, 16, device=device)
        td = TensorDict(
            {key: torch.randn(1, nchannels, 16, 16, device=device) for key in keys},
            [1],
            device=device,
        )
        td.set("dont touch", dont_touch.clone())
        gs(td)
        for key in keys:
            assert td.get(key).shape[-3] == 1
        assert (td.get("dont touch") == dont_touch).all()

        if len(keys) == 1:
            observation_spec = NdBoundedTensorSpec(-1, 1, (nchannels, 16, 16))
            observation_spec = gs.transform_observation_spec(observation_spec)
            assert observation_spec.shape == torch.Size([1, 16, 16])
        else:
            observation_spec = CompositeSpec(
                **{key: NdBoundedTensorSpec(-1, 1, (nchannels, 16, 16)) for key in keys}
            )
            observation_spec = gs.transform_observation_spec(observation_spec)
            for key in keys:
                assert observation_spec[key].shape == torch.Size([1, 16, 16])

    @pytest.mark.parametrize("batch", [[], [1], [3, 2]])
    @pytest.mark.parametrize(
        "keys", [["next_observation", "some_other_key"], ["next_observation_pixels"]]
    )
    @pytest.mark.parametrize("device", get_available_devices())
    def test_totensorimage(self, keys, batch, device):
        torch.manual_seed(0)
        nchannels = 3
        totensorimage = ToTensorImage(in_keys=keys)
        dont_touch = torch.randn(*batch, nchannels, 16, 16, device=device)
        td = TensorDict(
            {
                key: torch.randint(255, (*batch, 16, 16, 3), device=device)
                for key in keys
            },
            batch,
            device=device,
        )
        td.set("dont touch", dont_touch.clone())
        totensorimage(td)
        for key in keys:
            assert td.get(key).shape[-3:] == torch.Size([3, 16, 16])
            assert td.get(key).device == device
        assert (td.get("dont touch") == dont_touch).all()

        if len(keys) == 1:
            observation_spec = NdBoundedTensorSpec(0, 255, (16, 16, 3))
            observation_spec = totensorimage.transform_observation_spec(
                observation_spec
            )
            assert observation_spec.shape == torch.Size([3, 16, 16])
            assert (observation_spec.space.minimum == 0).all()
            assert (observation_spec.space.maximum == 1).all()
        else:
            observation_spec = CompositeSpec(
                **{key: NdBoundedTensorSpec(0, 255, (16, 16, 3)) for key in keys}
            )
            observation_spec = totensorimage.transform_observation_spec(
                observation_spec
            )
            for key in keys:
                assert observation_spec[key].shape == torch.Size([3, 16, 16])
                assert (observation_spec[key].space.minimum == 0).all()
                assert (observation_spec[key].space.maximum == 1).all()

    @pytest.mark.parametrize("batch", [[], [1], [3, 2]])
    @pytest.mark.parametrize(
        "keys", [["next_observation", "some_other_key"], ["next_observation_pixels"]]
    )
    @pytest.mark.parametrize("device", get_available_devices())
    def test_compose(self, keys, batch, device, nchannels=1, N=4):
        torch.manual_seed(0)
        t1 = CatFrames(in_keys=keys, N=4)
        t2 = FiniteTensorDictCheck()
        compose = Compose(t1, t2)
        dont_touch = torch.randn(*batch, nchannels, 16, 16, device=device)
        td = TensorDict(
            {
                key: torch.randint(255, (*batch, nchannels, 16, 16), device=device)
                for key in keys
            },
            batch,
            device=device,
        )
        td.set("dont touch", dont_touch.clone())
        compose(td)
        for key in keys:
            assert td.get(key).shape[-3] == nchannels * N
        assert (td.get("dont touch") == dont_touch).all()

        if len(keys) == 1:
            observation_spec = NdBoundedTensorSpec(0, 255, (nchannels, 16, 16))
            observation_spec = compose.transform_observation_spec(observation_spec)
            assert observation_spec.shape == torch.Size([nchannels * N, 16, 16])
        else:
            observation_spec = CompositeSpec(
                **{
                    key: NdBoundedTensorSpec(0, 255, (nchannels, 16, 16))
                    for key in keys
                }
            )
            observation_spec = compose.transform_observation_spec(observation_spec)
            for key in keys:
                assert observation_spec[key].shape == torch.Size(
                    [nchannels * N, 16, 16]
                )

    @pytest.mark.parametrize("device", get_available_devices())
    @pytest.mark.parametrize(
        "keys_inv_1",
        [
            ["action_1"],
            [],
        ],
    )
    @pytest.mark.parametrize(
        "keys_inv_2",
        [
            ["action_2"],
            [],
        ],
    )
    def test_compose_inv(self, keys_inv_1, keys_inv_2, device):
        torch.manual_seed(0)
        keys_to_transform = set(keys_inv_1 + keys_inv_2)
        keys_total = set(["action_1", "action_2", "dont_touch"])
        double2float_1 = DoubleToFloat(in_keys_inv=keys_inv_1)
        double2float_2 = DoubleToFloat(in_keys_inv=keys_inv_2)
        compose = Compose(double2float_1, double2float_2)
        td = TensorDict(
            {
                key: torch.zeros(1, 3, 3, dtype=torch.float32, device=device)
                for key in keys_total
            },
            [1],
            device=device,
        )

        compose.inv(td)
        for key in keys_to_transform:
            assert td.get(key).dtype == torch.double
        for key in keys_total - keys_to_transform:
            assert td.get(key).dtype == torch.float32

    @pytest.mark.parametrize("batch", [[], [1], [3, 2]])
    @pytest.mark.parametrize(
        "keys", [["next_observation", "some_other_key"], ["next_observation_pixels"]]
    )
    @pytest.mark.parametrize("device", get_available_devices())
    @pytest.mark.parametrize("nchannels", [1, 3])
    @pytest.mark.parametrize("standard_normal", [True, False])
    @pytest.mark.parametrize(
        ["loc", "scale"],
        [
            (0, 1),
            (1, 2),
            (torch.ones(16, 16), torch.ones(1)),
            (torch.ones(1), torch.ones(16, 16)),
        ],
    )
    def test_observationnorm(
        self, batch, keys, device, nchannels, loc, scale, standard_normal
    ):
        torch.manual_seed(0)
        nchannels = 3
        if isinstance(loc, Tensor):
            loc = loc.to(device)
        if isinstance(scale, Tensor):
            scale = scale.to(device)
        on = ObservationNorm(loc, scale, in_keys=keys, standard_normal=standard_normal)
        dont_touch = torch.randn(1, nchannels, 16, 16, device=device)
        td = TensorDict(
            {key: torch.zeros(1, nchannels, 16, 16, device=device) for key in keys}, [1]
        )
        td.set("dont touch", dont_touch.clone())
        on(td)
        for key in keys:
            if standard_normal:
                assert (td.get(key) == -loc / scale).all()
            else:
                assert (td.get(key) == loc).all()
        assert (td.get("dont touch") == dont_touch).all()

        if len(keys) == 1:
            observation_spec = NdBoundedTensorSpec(
                0, 1, (nchannels, 16, 16), device=device
            )
            observation_spec = on.transform_observation_spec(observation_spec)
            if standard_normal:
                assert (observation_spec.space.minimum == -loc / scale).all()
                assert (observation_spec.space.maximum == (1 - loc) / scale).all()
            else:
                assert (observation_spec.space.minimum == loc).all()
                assert (observation_spec.space.maximum == scale + loc).all()

        else:
            observation_spec = CompositeSpec(
                **{
                    key: NdBoundedTensorSpec(0, 1, (nchannels, 16, 16), device=device)
                    for key in keys
                }
            )
            observation_spec = on.transform_observation_spec(observation_spec)
            for key in keys:
                if standard_normal:
                    assert (observation_spec[key].space.minimum == -loc / scale).all()
                    assert (
                        observation_spec[key].space.maximum == (1 - loc) / scale
                    ).all()
                else:
                    assert (observation_spec[key].space.minimum == loc).all()
                    assert (observation_spec[key].space.maximum == scale + loc).all()

    def test_catframes_transform_observation_spec(self):
        N = 4
        key1 = "first key"
        key2 = "second key"
        keys = [key1, key2]
        cat_frames = CatFrames(N=N, in_keys=keys)
        mins = [0, 0.5]
        maxes = [0.5, 1]
        observation_spec = CompositeSpec(
            **{
                key: NdBoundedTensorSpec(
                    space_min, space_max, (1, 3, 3), dtype=torch.double
                )
                for key, space_min, space_max in zip(keys, mins, maxes)
            }
        )

        result = cat_frames.transform_observation_spec(observation_spec)
        observation_spec = CompositeSpec(
            **{
                key: NdBoundedTensorSpec(
                    space_min, space_max, (1, 3, 3), dtype=torch.double
                )
                for key, space_min, space_max in zip(keys, mins, maxes)
            }
        )

        final_spec = result[key2]
        assert final_spec.shape[0] == N
        for key in keys:
            for i in range(N):
                assert torch.equal(
                    result[key].space.maximum[i], observation_spec[key].space.maximum[0]
                )
                assert torch.equal(
                    result[key].space.minimum[i], observation_spec[key].space.minimum[0]
                )

    @pytest.mark.parametrize("device", get_available_devices())
    def test_catframes_buffer_check_latest_frame(self, device):
        key1 = "first key"
        key2 = "second key"
        N = 4
        keys = [key1, key2]
        key1_tensor = torch.zeros(1, 1, 3, 3, device=device)
        key2_tensor = torch.ones(1, 1, 3, 3, device=device)
        key_tensors = [key1_tensor, key2_tensor]
        td = TensorDict(dict(zip(keys, key_tensors)), [1], device=device)
        cat_frames = CatFrames(N=N, in_keys=keys)

        cat_frames(td)
        latest_frame = td.get(key2)

        assert latest_frame.shape[1] == N
        for i in range(0, N - 1):
            assert torch.equal(latest_frame[0][i], key2_tensor[0][0])
        assert torch.equal(latest_frame[0][N - 1], key1_tensor[0][0])

    @pytest.mark.parametrize("device", get_available_devices())
    def test_catframes_reset(self, device):
        key1 = "first key"
        key2 = "second key"
        N = 4
        keys = [key1, key2]
        key1_tensor = torch.zeros(1, 1, 3, 3, device=device)
        key2_tensor = torch.ones(1, 1, 3, 3, device=device)
        key_tensors = [key1_tensor, key2_tensor]
        td = TensorDict(dict(zip(keys, key_tensors)), [1], device=device)
        cat_frames = CatFrames(N=N, in_keys=keys)

        cat_frames(td)
        buffer_length1 = len(cat_frames.buffer)
        passed_back_td = cat_frames.reset(td)

        assert buffer_length1 == 2
        assert td is passed_back_td
        assert 0 == len(cat_frames.buffer)

    @pytest.mark.parametrize("device", get_available_devices())
    def test_finitetensordictcheck(self, device):
        ftd = FiniteTensorDictCheck()
        td = TensorDict(
            {key: torch.randn(1, 3, 3, device=device) for key in ["a", "b", "c"]}, [1]
        )
        ftd(td)
        td.set("inf", torch.zeros(1, 3).fill_(float("inf")))
        with pytest.raises(ValueError, match="Encountered a non-finite tensor"):
            ftd(td)

    @pytest.mark.parametrize("device", get_available_devices())
    @pytest.mark.parametrize(
        "keys",
        [
            ["observation", "some_other_key"],
            ["observation_pixels"],
            ["action"],
        ],
    )
    @pytest.mark.parametrize(
        "keys_inv",
        [
            ["action", "some_other_key"],
            ["action"],
            [],
        ],
    )
    def test_double2float(self, keys, keys_inv, device):
        torch.manual_seed(0)
        keys_total = set(keys + keys_inv)
        double2float = DoubleToFloat(in_keys=keys, in_keys_inv=keys_inv)
        dont_touch = torch.randn(1, 3, 3, dtype=torch.double, device=device)
        td = TensorDict(
            {
                key: torch.zeros(1, 3, 3, dtype=torch.double, device=device)
                for key in keys_total
            },
            [1],
            device=device,
        )
        td.set("dont touch", dont_touch.clone())
        double2float(td)
        for key in keys:
            assert td.get(key).dtype == torch.float
        assert td.get("dont touch").dtype == torch.double

        double2float.inv(td)
        for key in keys_inv:
            assert td.get(key).dtype == torch.double
        assert td.get("dont touch").dtype == torch.double

        if len(keys_total) == 1 and len(keys_inv) and keys[0] == "action":
            action_spec = NdBoundedTensorSpec(0, 1, (1, 3, 3), dtype=torch.double)
            input_spec = CompositeSpec(action=action_spec)
            action_spec = double2float.transform_input_spec(input_spec)
            assert action_spec.dtype == torch.float

        elif len(keys) == 1:
            observation_spec = NdBoundedTensorSpec(0, 1, (1, 3, 3), dtype=torch.double)
            observation_spec = double2float.transform_observation_spec(observation_spec)
            assert observation_spec.dtype == torch.float

        else:
            observation_spec = CompositeSpec(
                **{
                    key: NdBoundedTensorSpec(0, 1, (1, 3, 3), dtype=torch.double)
                    for key in keys
                }
            )
            observation_spec = double2float.transform_observation_spec(observation_spec)
            for key in keys:
                assert observation_spec[key].dtype == torch.float

    @pytest.mark.parametrize("device", get_available_devices())
    @pytest.mark.parametrize(
        "keys",
        [
            ["observation", "observation_other"],
            ["observation_pixels"],
        ],
    )
    def test_cattensors(self, keys, device):
        cattensors = CatTensors(in_keys=keys, out_key="observation_out", dim=-2)

        dont_touch = torch.randn(1, 3, 3, dtype=torch.double, device=device)
        td = TensorDict(
            {
                key: torch.full(
                    (
                        1,
                        4,
                        32,
                    ),
                    value,
                    dtype=torch.float,
                    device=device,
                )
                for value, key in enumerate(keys)
            },
            [1],
            device=device,
        )
        td.set("dont touch", dont_touch.clone())

        cattensors(td)
        assert td.get("observation_out").shape[-2] == len(keys) * 4
        assert td.get("dont touch").shape == dont_touch.shape

        if len(keys) == 1:
            observation_spec = NdBoundedTensorSpec(0, 1, (1, 4, 32))
            observation_spec = cattensors.transform_observation_spec(observation_spec)
            assert observation_spec.shape == torch.Size([1, len(keys) * 4, 32])
        else:
            observation_spec = CompositeSpec(
                **{key: NdBoundedTensorSpec(0, 1, (1, 4, 32)) for key in keys}
            )
            observation_spec = cattensors.transform_observation_spec(observation_spec)
            assert observation_spec["observation_out"].shape == torch.Size(
                [1, len(keys) * 4, 32]
            )

    @pytest.mark.parametrize("append", [True, False])
    def test_cattensors_empty(self, append):
        ct = CatTensors(out_key="observation_out", dim=-1, del_keys=False)
        if append:
            mock_env = TransformedEnv(ContinuousActionVecMockEnv())
            mock_env.append_transform(ct)
        else:
            mock_env = TransformedEnv(ContinuousActionVecMockEnv(), ct)
        tensordict = mock_env.rollout(3)
        assert all(key in tensordict.keys() for key in ["observation_out"])
        # assert not any(key in tensordict.keys() for key in mock_env.base_env.observation_spec)

    @pytest.mark.parametrize("random", [True, False])
    @pytest.mark.parametrize("compose", [True, False])
    @pytest.mark.parametrize("device", get_available_devices())
    def test_noop_reset_env(self, random, device, compose):
        torch.manual_seed(0)
        env = ContinuousActionVecMockEnv()
        env.set_seed(100)
        noop_reset_env = NoopResetEnv(random=random)
        if compose:
            transformed_env = TransformedEnv(env)
            transformed_env.append_transform(noop_reset_env)
        else:
            transformed_env = TransformedEnv(env, noop_reset_env)
        transformed_env = transformed_env.to(device)
        transformed_env.reset()
        if random:
            assert transformed_env.step_count > 0
        else:
            assert transformed_env.step_count == 30

    @pytest.mark.parametrize(
        "default_keys", [["action"], ["action", "monkeys jumping on the bed"]]
    )
    @pytest.mark.parametrize(
        "spec",
        [
            CompositeSpec(b=NdBoundedTensorSpec(-3, 3, [4])),
            NdBoundedTensorSpec(-3, 3, [4]),
        ],
    )
    @pytest.mark.parametrize("random", [True, False])
    @pytest.mark.parametrize("value", [0.0, 1.0])
    @pytest.mark.parametrize("serial", [True, False])
    @pytest.mark.parametrize("device", get_available_devices())
    def test_tensordict_primer(
        self,
        default_keys,
        spec,
        random,
        value,
        serial,
        device,
    ):
        if random and value != 0.0:
            return pytest.skip("no need to check random=True with more than one value")
        torch.manual_seed(0)
        num_defaults = len(default_keys)

        def make_env():
            env = ContinuousActionVecMockEnv()
            env.set_seed(100)
            kwargs = {
                key: deepcopy(spec) if key != "action" else deepcopy(env.action_spec)
                # copy to avoid having the same spec for all keys
                for key in default_keys
            }
            reset_transform = TensorDictPrimer(
                random=random, default_value=value, **kwargs
            )
            transformed_env = TransformedEnv(env, reset_transform).to(device)
            return transformed_env

        if serial:
            env = SerialEnv(3, make_env)
        else:
            env = make_env()

        tensordict = env.reset()
        tensordict_select = tensordict.select(
            *[key for key in tensordict.keys() if key in default_keys]
        )
        assert len(list(tensordict_select.keys())) == num_defaults
        if random:
            assert (tensordict_select != value).any()
        else:
            assert (tensordict_select == value).all()

        if isinstance(spec, CompositeSpec) and any(
            key != "action" for key in default_keys
        ):
            for key in default_keys:
                if key in ("action",):
                    continue
                assert key in tensordict.keys()
                assert tensordict[key, "b"] is not None

    @pytest.mark.parametrize("device", get_available_devices())
    @pytest.mark.parametrize("batch", [[], [4], [6, 4]])
    def test_binarized_reward(self, device, batch):
        torch.manual_seed(0)
        br = BinarizeReward()
        reward = torch.randn(*batch, 1, device=device)
        reward_copy = reward.clone()
        misc = torch.randn(*batch, 1, device=device)
        misc_copy = misc.clone()

        td = TensorDict(
            {"misc": misc, "reward": reward},
            batch,
            device=device,
        )
        br(td)
        assert td["reward"] is reward
        assert (td["reward"] != reward_copy).all()
        assert (td["misc"] == misc_copy).all()
        assert (torch.count_nonzero(td["reward"]) == torch.sum(reward_copy > 0)).all()

    @pytest.mark.parametrize("batch", [[], [2], [2, 4]])
    @pytest.mark.parametrize("scale", [0.1, 10])
    @pytest.mark.parametrize("loc", [1, 5])
    @pytest.mark.parametrize("keys", [None, ["reward_1"]])
    @pytest.mark.parametrize("device", get_available_devices())
    def test_reward_scaling(self, batch, scale, loc, keys, device):
        torch.manual_seed(0)
        if keys is None:
            keys_total = set([])
        else:
            keys_total = set(keys)
        reward_scaling = RewardScaling(in_keys=keys, scale=scale, loc=loc)
        td = TensorDict(
            {
                **{key: torch.randn(*batch, 1, device=device) for key in keys_total},
                "reward": torch.randn(*batch, 1, device=device),
            },
            batch,
            device=device,
        )
        td.set("dont touch", torch.randn(*batch, 1, device=device))
        td_copy = td.clone()
        reward_scaling(td)
        for key in keys_total:
            assert (td.get(key) == td_copy.get(key).mul_(scale).add_(loc)).all()
        assert (td.get("dont touch") == td_copy.get("dont touch")).all()
        if len(keys_total) == 0:
            assert (
                td.get("reward") == td_copy.get("reward").mul_(scale).add_(loc)
            ).all()
        elif len(keys_total) == 1:
            reward_spec = UnboundedContinuousTensorSpec(device=device)
            reward_spec = reward_scaling.transform_reward_spec(reward_spec)
            assert reward_spec.shape == torch.Size([1])

    @pytest.mark.skipif(not torch.cuda.device_count(), reason="no cuda device found")
    @pytest.mark.parametrize("device", get_available_devices())
    def test_pin_mem(self, device):
        pin_mem = PinMemoryTransform()
        td = TensorDict(
            {key: torch.randn(3) for key in ["a", "b", "c"]}, [], device=device
        )
        pin_mem(td)
        for item in td.values():
            assert item.is_pinned

    def test_append(self):
        env = ContinuousActionVecMockEnv()
        obs_spec = env.observation_spec
        key = list(obs_spec.keys())[0]

        env = TransformedEnv(env)
        env.append_transform(CatFrames(N=4, cat_dim=-1, in_keys=[key]))
        assert isinstance(env.transform, Compose)
        assert len(env.transform) == 1
        obs_spec = env.observation_spec
        obs_spec = obs_spec[key]
        assert obs_spec.shape[-1] == 4 * env.base_env.observation_spec[key].shape[-1]

    def test_insert(self):

        env = ContinuousActionVecMockEnv()
        obs_spec = env.observation_spec
        key = list(obs_spec.keys())[0]
        env = TransformedEnv(env)

        # we start by asking the spec. That will create the private attributes
        _ = env.action_spec
        _ = env.observation_spec
        _ = env.reward_spec

        assert env._input_spec is not None
        assert "action" in env._input_spec
        assert env._input_spec["action"] is not None
        assert env._observation_spec is not None
        assert env._reward_spec is not None

        env.insert_transform(0, CatFrames(N=4, cat_dim=-1, in_keys=[key]))

        # transformed envs do not have spec after insert -- they need to be computed
        assert env._input_spec is None
        assert env._observation_spec is None
        assert env._reward_spec is None

        assert isinstance(env.transform, Compose)
        assert len(env.transform) == 1
        obs_spec = env.observation_spec
        obs_spec = obs_spec[key]
        assert obs_spec.shape[-1] == 4 * env.base_env.observation_spec[key].shape[-1]

        env.insert_transform(1, FiniteTensorDictCheck())
        assert isinstance(env.transform, Compose)
        assert len(env.transform) == 2
        assert isinstance(env.transform[-1], FiniteTensorDictCheck)
        assert isinstance(env.transform[0], CatFrames)

        env.insert_transform(0, NoopResetEnv())
        assert isinstance(env.transform, Compose)
        assert len(env.transform) == 3
        assert isinstance(env.transform[0], NoopResetEnv)
        assert isinstance(env.transform[1], CatFrames)
        assert isinstance(env.transform[2], FiniteTensorDictCheck)

        env.insert_transform(2, NoopResetEnv())
        assert isinstance(env.transform, Compose)
        assert len(env.transform) == 4
        assert isinstance(env.transform[0], NoopResetEnv)
        assert isinstance(env.transform[1], CatFrames)
        assert isinstance(env.transform[2], NoopResetEnv)
        assert isinstance(env.transform[3], FiniteTensorDictCheck)

        env.insert_transform(-3, PinMemoryTransform())
        assert isinstance(env.transform, Compose)
        assert len(env.transform) == 5
        assert isinstance(env.transform[0], NoopResetEnv)
        assert isinstance(env.transform[1], PinMemoryTransform)
        assert isinstance(env.transform[2], CatFrames)
        assert isinstance(env.transform[3], NoopResetEnv)
        assert isinstance(env.transform[4], FiniteTensorDictCheck)

        assert env._input_spec is None
        assert env._observation_spec is None
        assert env._reward_spec is None

        env.insert_transform(-5, CatFrames(N=4, cat_dim=-1, in_keys=[key]))
        assert isinstance(env.transform, Compose)
        assert len(env.transform) == 6

        assert isinstance(env.transform[0], CatFrames)
        assert isinstance(env.transform[1], NoopResetEnv)
        assert isinstance(env.transform[2], PinMemoryTransform)
        assert isinstance(env.transform[3], CatFrames)
        assert isinstance(env.transform[4], NoopResetEnv)
        assert isinstance(env.transform[5], FiniteTensorDictCheck)

        assert env._input_spec is None
        assert env._observation_spec is None
        assert env._reward_spec is None

        _ = copy(env.action_spec)
        _ = copy(env.observation_spec)
        _ = copy(env.reward_spec)

        try:
            env.insert_transform(-7, FiniteTensorDictCheck())
            assert 1 == 6
        except ValueError:
            assert len(env.transform) == 6
            assert env._input_spec is not None
            assert "action" in env._input_spec
            assert env._input_spec["action"] is not None
            assert env._observation_spec is not None
            assert env._reward_spec is not None

        try:
            env.insert_transform(7, FiniteTensorDictCheck())
            assert 1 == 6
        except ValueError:
            assert len(env.transform) == 6
            assert env._input_spec is not None
            assert "action" in env._input_spec
            assert env._input_spec["action"] is not None
            assert env._observation_spec is not None
            assert env._reward_spec is not None

        try:
            env.insert_transform(4, "ffff")
            assert 1 == 6
        except ValueError:
            assert len(env.transform) == 6
            assert env._input_spec is not None
            assert "action" in env._input_spec
            assert env._input_spec["action"] is not None
            assert env._observation_spec is not None
            assert env._reward_spec is not None


@pytest.mark.skipif(not _has_tv, reason="torchvision not installed")
@pytest.mark.parametrize("device", get_available_devices())
@pytest.mark.parametrize("model", ["resnet18", "resnet34", "resnet50"])
class TestR3M:
    @pytest.mark.parametrize("tensor_pixels_key", [None, ["funny_key"]])
    def test_r3m_instantiation(self, model, tensor_pixels_key, device):
<<<<<<< HEAD
        keys_in = ["pixels"]
        out_keys = ["vec"]
        r3m = R3MTransform(
            model,
            in_keys=keys_in,
=======
        in_keys = ["next_pixels"]
        out_keys = ["next_vec"]
        r3m = R3MTransform(
            model,
            in_keys=in_keys,
>>>>>>> cbf508ee
            out_keys=out_keys,
            tensor_pixels_keys=tensor_pixels_key,
        )
        base_env = DiscreteActionConvMockEnvNumpy().to(device)
        transformed_env = TransformedEnv(base_env, r3m)
        td = transformed_env.reset()
        assert td.device == device
        exp_keys = {"vec", "done", "pixels_orig"}
        if tensor_pixels_key:
            exp_keys.add(tensor_pixels_key[0])
        assert set(td.keys()) == exp_keys, set(td.keys()) - exp_keys

        td = transformed_env.rand_step(td)
        exp_keys = exp_keys.union({"next_vec", "next_pixels_orig", "action", "reward"})
        if tensor_pixels_key:
            exp_keys.add("next_" + tensor_pixels_key[0])
        assert set(td.keys()) == exp_keys, set(td.keys()) - exp_keys
        transformed_env.close()

    @pytest.mark.parametrize("stack_images", [True, False])
    @pytest.mark.parametrize(
        "parallel",
        [
            True,
            False,
        ],
    )
    def test_r3m_mult_images(self, model, device, stack_images, parallel):
<<<<<<< HEAD
        keys_in = ["pixels", "pixels2"]
        out_keys = ["vec"] if stack_images else ["vec", "vec2"]
        r3m = R3MTransform(
            model,
            in_keys=keys_in,
=======
        in_keys = ["next_pixels", "next_pixels2"]
        out_keys = ["next_vec"] if stack_images else ["next_vec", "next_vec2"]
        r3m = R3MTransform(
            model,
            in_keys=in_keys,
>>>>>>> cbf508ee
            out_keys=out_keys,
            stack_images=stack_images,
        )

        def base_env_constructor():
            return TransformedEnv(
                DiscreteActionConvMockEnvNumpy().to(device),
                CatTensors(["pixels"], "pixels2", del_keys=False),
            )

        assert base_env_constructor().device == device
        if parallel:
            base_env = ParallelEnv(3, base_env_constructor)
        else:
            base_env = base_env_constructor()
        assert base_env.device == device

        transformed_env = TransformedEnv(base_env, r3m)
        assert transformed_env.device == device
        assert r3m.device == device

        td = transformed_env.reset()
        assert td.device == device
        if stack_images:
            exp_keys = {"pixels_orig", "done", "vec"}
            # assert td["vec"].shape[0] == 2
            assert td["vec"].ndimension() == 1 + parallel
            assert set(td.keys()) == exp_keys
        else:
            exp_keys = {"pixels_orig", "done", "vec", "vec2"}
            assert td["vec"].shape[0 + parallel] != 2
            assert td["vec"].ndimension() == 1 + parallel
            assert td["vec2"].shape[0 + parallel] != 2
            assert td["vec2"].ndimension() == 1 + parallel
            assert set(td.keys()) == exp_keys

        td = transformed_env.rand_step(td)
        exp_keys = exp_keys.union({"next_vec", "next_pixels_orig", "action", "reward"})
        if not stack_images:
            exp_keys = exp_keys.union({"next_vec2"})
        assert set(td.keys()) == exp_keys, set(td.keys()) - exp_keys
        transformed_env.close()

    def test_r3m_parallel(self, model, device):
<<<<<<< HEAD
        keys_in = ["pixels"]
        out_keys = ["vec"]
        tensor_pixels_key = None
        r3m = R3MTransform(
            model,
            in_keys=keys_in,
=======
        in_keys = ["next_pixels"]
        out_keys = ["next_vec"]
        tensor_pixels_key = None
        r3m = R3MTransform(
            model,
            in_keys=in_keys,
>>>>>>> cbf508ee
            out_keys=out_keys,
            tensor_pixels_keys=tensor_pixels_key,
        )
        base_env = ParallelEnv(4, lambda: DiscreteActionConvMockEnvNumpy().to(device))
        transformed_env = TransformedEnv(base_env, r3m)
        td = transformed_env.reset()
        assert td.device == device
        assert td.batch_size == torch.Size([4])
        exp_keys = {"vec", "done", "pixels_orig"}
        if tensor_pixels_key:
            exp_keys.add(tensor_pixels_key)
        assert set(td.keys()) == exp_keys

        td = transformed_env.rand_step(td)
        exp_keys = exp_keys.union({"next_vec", "next_pixels_orig", "action", "reward"})
        assert set(td.keys()) == exp_keys, set(td.keys()) - exp_keys
        transformed_env.close()
        del transformed_env

    @pytest.mark.parametrize("del_keys", [True, False])
    @pytest.mark.parametrize(
        "in_keys",
        [["next_pixels"], ["next_pixels_1", "next_pixels_2", "next_pixels_3"]],
    )
    @pytest.mark.parametrize(
        "out_keys",
        [["next_r3m_vec"], ["next_r3m_vec_1", "next_r3m_vec_2", "next_r3m_vec_3"]],
    )
    def test_r3mnet_transform_observation_spec(
        self, in_keys, out_keys, del_keys, device, model
    ):
        r3m_net = _R3MNet(in_keys, out_keys, model, del_keys)

        observation_spec = CompositeSpec(
            **{key: NdBoundedTensorSpec(-1, 1, (3, 16, 16), device) for key in in_keys}
        )
        if del_keys:
            exp_ts = CompositeSpec(
                **{
                    key: NdUnboundedContinuousTensorSpec(r3m_net.outdim, device)
                    for key in out_keys
                }
            )

            observation_spec_out = r3m_net.transform_observation_spec(observation_spec)

            for key in in_keys:
                assert key not in observation_spec_out
            for key in out_keys:
                assert observation_spec_out[key].shape == exp_ts[key].shape
                assert observation_spec_out[key].device == exp_ts[key].device
                assert observation_spec_out[key].dtype == exp_ts[key].dtype
        else:
            ts_dict = {}
            for key in in_keys:
                ts_dict[key] = observation_spec[key]
            for key in out_keys:
                ts_dict[key] = NdUnboundedContinuousTensorSpec(r3m_net.outdim, device)
            exp_ts = CompositeSpec(**ts_dict)

            observation_spec_out = r3m_net.transform_observation_spec(observation_spec)

            for key in in_keys + out_keys:
                assert observation_spec_out[key].shape == exp_ts[key].shape
                assert observation_spec_out[key].dtype == exp_ts[key].dtype
                assert observation_spec_out[key].device == exp_ts[key].device

    @pytest.mark.parametrize("tensor_pixels_key", [None, ["funny_key"]])
    def test_r3m_spec_against_real(self, model, tensor_pixels_key, device):
<<<<<<< HEAD
        keys_in = ["pixels"]
        out_keys = ["vec"]
        r3m = R3MTransform(
            model,
            in_keys=keys_in,
=======
        in_keys = ["next_pixels"]
        out_keys = ["next_vec"]
        r3m = R3MTransform(
            model,
            in_keys=in_keys,
>>>>>>> cbf508ee
            out_keys=out_keys,
            tensor_pixels_keys=tensor_pixels_key,
        )
        base_env = DiscreteActionConvMockEnvNumpy().to(device)
        transformed_env = TransformedEnv(base_env, r3m)
        expected_keys = (
            list(transformed_env.input_spec.keys())
            + list(transformed_env.observation_spec.keys())
            + ["next_" + key for key in transformed_env.observation_spec.keys()]
            + ["reward"]
            + ["done"]
        )
        assert set(expected_keys) == set(transformed_env.rollout(3).keys())


@pytest.mark.skipif(not _has_tv, reason="torchvision not installed")
@pytest.mark.parametrize("device", get_available_devices())
@pytest.mark.parametrize("model", ["resnet50"])
class TestVIP:
    @pytest.mark.parametrize("tensor_pixels_key", [None, ["funny_key"]])
    def test_vip_instantiation(self, model, tensor_pixels_key, device):
<<<<<<< HEAD
        keys_in = ["pixels"]
        out_keys = ["vec"]
        vip = VIPTransform(
            model,
            in_keys=keys_in,
=======
        in_keys = ["next_pixels"]
        out_keys = ["next_vec"]
        vip = VIPTransform(
            model,
            in_keys=in_keys,
>>>>>>> cbf508ee
            out_keys=out_keys,
            tensor_pixels_keys=tensor_pixels_key,
        )
        base_env = DiscreteActionConvMockEnvNumpy().to(device)
        transformed_env = TransformedEnv(base_env, vip)
        td = transformed_env.reset()
        assert td.device == device
        exp_keys = {"vec", "done", "pixels_orig"}
        if tensor_pixels_key:
            exp_keys.add(tensor_pixels_key[0])
        assert set(td.keys()) == exp_keys, set(td.keys()) - exp_keys

        td = transformed_env.rand_step(td)
        exp_keys = exp_keys.union({"next_vec", "next_pixels_orig", "action", "reward"})
        if tensor_pixels_key:
            exp_keys.add("next_" + tensor_pixels_key[0])
        assert set(td.keys()) == exp_keys, set(td.keys()) - exp_keys
        transformed_env.close()

    @pytest.mark.parametrize("stack_images", [True, False])
    @pytest.mark.parametrize("parallel", [True, False])
    def test_vip_mult_images(self, model, device, stack_images, parallel):
<<<<<<< HEAD
        keys_in = ["pixels", "pixels2"]
        out_keys = ["vec"] if stack_images else ["vec", "vec2"]
        vip = VIPTransform(
            model,
            in_keys=keys_in,
=======
        in_keys = ["next_pixels", "next_pixels2"]
        out_keys = ["next_vec"] if stack_images else ["next_vec", "next_vec2"]
        vip = VIPTransform(
            model,
            in_keys=in_keys,
>>>>>>> cbf508ee
            out_keys=out_keys,
            stack_images=stack_images,
        )

        def base_env_constructor():
            return TransformedEnv(
                DiscreteActionConvMockEnvNumpy().to(device),
                CatTensors(["pixels"], "pixels2", del_keys=False),
            )

        assert base_env_constructor().device == device
        if parallel:
            base_env = ParallelEnv(3, base_env_constructor)
        else:
            base_env = base_env_constructor()
        assert base_env.device == device

        transformed_env = TransformedEnv(base_env, vip)
        assert transformed_env.device == device
        assert vip.device == device

        td = transformed_env.reset()
        assert td.device == device
        if stack_images:
            exp_keys = {"pixels_orig", "done", "vec"}
            # assert td["vec"].shape[0] == 2
            assert td["vec"].ndimension() == 1 + parallel
            assert set(td.keys()) == exp_keys
        else:
            exp_keys = {"pixels_orig", "done", "vec", "vec2"}
            assert td["vec"].shape[0 + parallel] != 2
            assert td["vec"].ndimension() == 1 + parallel
            assert td["vec2"].shape[0 + parallel] != 2
            assert td["vec2"].ndimension() == 1 + parallel
            assert set(td.keys()) == exp_keys

        td = transformed_env.rand_step(td)
        exp_keys = exp_keys.union({"next_vec", "next_pixels_orig", "action", "reward"})
        if not stack_images:
            exp_keys = exp_keys.union({"next_vec2"})
        assert set(td.keys()) == exp_keys, set(td.keys()) - exp_keys
        transformed_env.close()

    def test_vip_parallel(self, model, device):
<<<<<<< HEAD
        keys_in = ["pixels"]
        out_keys = ["vec"]
        tensor_pixels_key = None
        vip = VIPTransform(
            model,
            in_keys=keys_in,
=======
        in_keys = ["next_pixels"]
        out_keys = ["next_vec"]
        tensor_pixels_key = None
        vip = VIPTransform(
            model,
            in_keys=in_keys,
>>>>>>> cbf508ee
            out_keys=out_keys,
            tensor_pixels_keys=tensor_pixels_key,
        )
        base_env = ParallelEnv(4, lambda: DiscreteActionConvMockEnvNumpy().to(device))
        transformed_env = TransformedEnv(base_env, vip)
        td = transformed_env.reset()
        assert td.device == device
        assert td.batch_size == torch.Size([4])
        exp_keys = {"vec", "done", "pixels_orig"}
        if tensor_pixels_key:
            exp_keys.add(tensor_pixels_key)
        assert set(td.keys()) == exp_keys

        td = transformed_env.rand_step(td)
        exp_keys = exp_keys.union({"next_vec", "next_pixels_orig", "action", "reward"})
        assert set(td.keys()) == exp_keys, set(td.keys()) - exp_keys
        transformed_env.close()
        del transformed_env

    def test_vip_parallel_reward(self, model, device):
        in_keys = ["next_pixels"]
        out_keys = ["next_vec"]
        tensor_pixels_key = None
        vip = VIPRewardTransform(
            model,
            in_keys=in_keys,
            out_keys=out_keys,
            tensor_pixels_keys=tensor_pixels_key,
        )
        base_env = ParallelEnv(4, lambda: DiscreteActionConvMockEnvNumpy().to(device))
        transformed_env = TransformedEnv(base_env, vip)
        tensordict_reset = TensorDict(
            {"goal_image": torch.randint(0, 255, (4, 7, 7, 3), dtype=torch.uint8)},
            [4],
            device=device,
        )
        with pytest.raises(
            KeyError,
            match=r"VIPRewardTransform.* requires .* key to be present in the input tensordict",
        ):
            _ = transformed_env.reset()
        with pytest.raises(
            KeyError,
            match=r"VIPRewardTransform.* requires .* key to be present in the input tensordict",
        ):
            _ = transformed_env.reset(tensordict_reset.select())

        td = transformed_env.reset(tensordict_reset)
        assert td.device == device
        assert td.batch_size == torch.Size([4])
        exp_keys = {"vec", "done", "pixels_orig", "goal_embedding", "goal_image"}
        if tensor_pixels_key:
            exp_keys.add(tensor_pixels_key)
        assert set(td.keys()) == exp_keys

        td = transformed_env.rand_step(td)
        exp_keys = exp_keys.union({"next_vec", "next_pixels_orig", "action", "reward"})
        assert set(td.keys()) == exp_keys, td

        tensordict_reset = TensorDict(
            {"goal_image": torch.randint(0, 255, (4, 7, 7, 3), dtype=torch.uint8)},
            [4],
            device=device,
        )
        td = transformed_env.rollout(
            3, auto_reset=False, tensordict=transformed_env.reset(tensordict_reset)
        )
        assert set(td.keys()) == exp_keys, td
        # test that we do compute the reward we want
        cur_embedding = td["next_vec"]
        goal_embedding = td["goal_embedding"]
        last_embedding = td["vec"]
        explicit_reward = -torch.norm(cur_embedding - goal_embedding, dim=-1) - (
            -torch.norm(last_embedding - goal_embedding, dim=-1)
        )
        torch.testing.assert_close(explicit_reward, td["reward"].squeeze())
        # test that there is only one goal embedding
        goal = td["goal_embedding"]
        goal_expand = td["goal_embedding"][:, :1].expand_as(td["goal_embedding"])
        torch.testing.assert_close(goal, goal_expand)

        transformed_env.close()
        del transformed_env

    @pytest.mark.parametrize("del_keys", [True, False])
    @pytest.mark.parametrize(
        "in_keys",
        [["pixels"], ["pixels_1", "pixels_2", "pixels_3"]],
    )
    @pytest.mark.parametrize(
        "out_keys",
        [["vip_vec"], ["vip_vec_1", "vip_vec_2", "vip_vec_3"]],
    )
    def test_vipnet_transform_observation_spec(
        self, in_keys, out_keys, del_keys, device, model
    ):
        vip_net = _VIPNet(in_keys, out_keys, model, del_keys)

        observation_spec = CompositeSpec(
            **{key: NdBoundedTensorSpec(-1, 1, (3, 16, 16), device) for key in in_keys}
        )
        if del_keys:
            exp_ts = CompositeSpec(
                **{
                    key: NdUnboundedContinuousTensorSpec(vip_net.outdim, device)
                    for key in out_keys
                }
            )

            observation_spec_out = vip_net.transform_observation_spec(observation_spec)

            for key in in_keys:
                assert key not in observation_spec_out
            for key in out_keys:
                assert observation_spec_out[key].shape == exp_ts[key].shape
                assert observation_spec_out[key].device == exp_ts[key].device
                assert observation_spec_out[key].dtype == exp_ts[key].dtype
        else:
            ts_dict = {}
            for key in in_keys:
                ts_dict[key] = observation_spec[key]
            for key in out_keys:
                ts_dict[key] = NdUnboundedContinuousTensorSpec(vip_net.outdim, device)
            exp_ts = CompositeSpec(**ts_dict)

            observation_spec_out = vip_net.transform_observation_spec(observation_spec)

            for key in in_keys + out_keys:
                assert observation_spec_out[key].shape == exp_ts[key].shape
                assert observation_spec_out[key].dtype == exp_ts[key].dtype
                assert observation_spec_out[key].device == exp_ts[key].device

    @pytest.mark.parametrize("tensor_pixels_key", [None, ["funny_key"]])
    def test_vip_spec_against_real(self, model, tensor_pixels_key, device):
<<<<<<< HEAD
        keys_in = ["pixels"]
        out_keys = ["vec"]
        vip = VIPTransform(
            model,
            in_keys=keys_in,
=======
        in_keys = ["next_pixels"]
        out_keys = ["next_vec"]
        vip = VIPTransform(
            model,
            in_keys=in_keys,
>>>>>>> cbf508ee
            out_keys=out_keys,
            tensor_pixels_keys=tensor_pixels_key,
        )
        base_env = DiscreteActionConvMockEnvNumpy().to(device)
        transformed_env = TransformedEnv(base_env, vip)
        expected_keys = (
            list(transformed_env.input_spec.keys())
            + list(transformed_env.observation_spec.keys())
            + ["next_" + key for key in transformed_env.observation_spec.keys()]
            + ["reward"]
            + ["done"]
        )
        assert set(expected_keys) == set(transformed_env.rollout(3).keys())


@pytest.mark.parametrize("device", get_available_devices())
def test_batch_locked_transformed(device):
    env = TransformedEnv(
        MockBatchedLockedEnv(device),
        Compose(
            ObservationNorm(in_keys=["next_observation"], loc=0.5, scale=1.1),
            RewardClipping(0, 0.1),
        ),
    )
    assert env.batch_locked

    with pytest.raises(RuntimeError, match="batch_locked is a read-only property"):
        env.batch_locked = False
    td = env.reset()
    td["action"] = env.action_spec.rand(env.batch_size)
    td_expanded = td.expand(2).clone()
    env.step(td)

    with pytest.raises(
        RuntimeError, match="Expected a tensordict with shape==env.shape, "
    ):
        env.step(td_expanded)


@pytest.mark.parametrize("device", get_available_devices())
def test_batch_unlocked_transformed(device):
    env = TransformedEnv(
        MockBatchedUnLockedEnv(device),
        Compose(
            ObservationNorm(in_keys=["next_observation"], loc=0.5, scale=1.1),
            RewardClipping(0, 0.1),
        ),
    )
    assert not env.batch_locked

    with pytest.raises(RuntimeError, match="batch_locked is a read-only property"):
        env.batch_locked = False
    td = env.reset()
    td["action"] = env.action_spec.rand(env.batch_size)
    td_expanded = td.expand(2).clone()
    env.step(td)
    env.step(td_expanded)


@pytest.mark.parametrize("device", get_available_devices())
def test_batch_unlocked_with_batch_size_transformed(device):
    env = TransformedEnv(
        MockBatchedUnLockedEnv(device, batch_size=torch.Size([2])),
        Compose(
            ObservationNorm(in_keys=["next_observation"], loc=0.5, scale=1.1),
            RewardClipping(0, 0.1),
        ),
    )
    assert not env.batch_locked

    with pytest.raises(RuntimeError, match="batch_locked is a read-only property"):
        env.batch_locked = False

    td = env.reset()
    td["action"] = env.action_spec.rand(env.batch_size)
    td_expanded = td.expand(2, 2).reshape(-1).to_tensordict()
    env.step(td)

    with pytest.raises(
        RuntimeError, match="Expected a tensordict with shape==env.shape, "
    ):
        env.step(td_expanded)


if __name__ == "__main__":
    args, unknown = argparse.ArgumentParser().parse_known_args()
    pytest.main([__file__, "--capture", "no", "--exitfirst"] + unknown)<|MERGE_RESOLUTION|>--- conflicted
+++ resolved
@@ -1404,19 +1404,11 @@
 class TestR3M:
     @pytest.mark.parametrize("tensor_pixels_key", [None, ["funny_key"]])
     def test_r3m_instantiation(self, model, tensor_pixels_key, device):
-<<<<<<< HEAD
-        keys_in = ["pixels"]
+        in_keys = ["pixels"]
         out_keys = ["vec"]
         r3m = R3MTransform(
             model,
-            in_keys=keys_in,
-=======
-        in_keys = ["next_pixels"]
-        out_keys = ["next_vec"]
-        r3m = R3MTransform(
-            model,
             in_keys=in_keys,
->>>>>>> cbf508ee
             out_keys=out_keys,
             tensor_pixels_keys=tensor_pixels_key,
         )
@@ -1445,19 +1437,11 @@
         ],
     )
     def test_r3m_mult_images(self, model, device, stack_images, parallel):
-<<<<<<< HEAD
-        keys_in = ["pixels", "pixels2"]
+        in_keys = ["pixels", "pixels2"]
         out_keys = ["vec"] if stack_images else ["vec", "vec2"]
         r3m = R3MTransform(
             model,
-            in_keys=keys_in,
-=======
-        in_keys = ["next_pixels", "next_pixels2"]
-        out_keys = ["next_vec"] if stack_images else ["next_vec", "next_vec2"]
-        r3m = R3MTransform(
-            model,
             in_keys=in_keys,
->>>>>>> cbf508ee
             out_keys=out_keys,
             stack_images=stack_images,
         )
@@ -1502,21 +1486,12 @@
         transformed_env.close()
 
     def test_r3m_parallel(self, model, device):
-<<<<<<< HEAD
-        keys_in = ["pixels"]
+        in_keys = ["pixels"]
         out_keys = ["vec"]
         tensor_pixels_key = None
         r3m = R3MTransform(
             model,
-            in_keys=keys_in,
-=======
-        in_keys = ["next_pixels"]
-        out_keys = ["next_vec"]
-        tensor_pixels_key = None
-        r3m = R3MTransform(
-            model,
             in_keys=in_keys,
->>>>>>> cbf508ee
             out_keys=out_keys,
             tensor_pixels_keys=tensor_pixels_key,
         )
@@ -1586,19 +1561,11 @@
 
     @pytest.mark.parametrize("tensor_pixels_key", [None, ["funny_key"]])
     def test_r3m_spec_against_real(self, model, tensor_pixels_key, device):
-<<<<<<< HEAD
-        keys_in = ["pixels"]
+        in_keys = ["pixels"]
         out_keys = ["vec"]
         r3m = R3MTransform(
             model,
-            in_keys=keys_in,
-=======
-        in_keys = ["next_pixels"]
-        out_keys = ["next_vec"]
-        r3m = R3MTransform(
-            model,
             in_keys=in_keys,
->>>>>>> cbf508ee
             out_keys=out_keys,
             tensor_pixels_keys=tensor_pixels_key,
         )
@@ -1620,19 +1587,11 @@
 class TestVIP:
     @pytest.mark.parametrize("tensor_pixels_key", [None, ["funny_key"]])
     def test_vip_instantiation(self, model, tensor_pixels_key, device):
-<<<<<<< HEAD
-        keys_in = ["pixels"]
+        in_keys = ["pixels"]
         out_keys = ["vec"]
         vip = VIPTransform(
             model,
-            in_keys=keys_in,
-=======
-        in_keys = ["next_pixels"]
-        out_keys = ["next_vec"]
-        vip = VIPTransform(
-            model,
             in_keys=in_keys,
->>>>>>> cbf508ee
             out_keys=out_keys,
             tensor_pixels_keys=tensor_pixels_key,
         )
@@ -1655,19 +1614,11 @@
     @pytest.mark.parametrize("stack_images", [True, False])
     @pytest.mark.parametrize("parallel", [True, False])
     def test_vip_mult_images(self, model, device, stack_images, parallel):
-<<<<<<< HEAD
-        keys_in = ["pixels", "pixels2"]
+        in_keys = ["pixels", "pixels2"]
         out_keys = ["vec"] if stack_images else ["vec", "vec2"]
         vip = VIPTransform(
             model,
-            in_keys=keys_in,
-=======
-        in_keys = ["next_pixels", "next_pixels2"]
-        out_keys = ["next_vec"] if stack_images else ["next_vec", "next_vec2"]
-        vip = VIPTransform(
-            model,
             in_keys=in_keys,
->>>>>>> cbf508ee
             out_keys=out_keys,
             stack_images=stack_images,
         )
@@ -1712,21 +1663,12 @@
         transformed_env.close()
 
     def test_vip_parallel(self, model, device):
-<<<<<<< HEAD
-        keys_in = ["pixels"]
+        in_keys = ["pixels"]
         out_keys = ["vec"]
         tensor_pixels_key = None
         vip = VIPTransform(
             model,
-            in_keys=keys_in,
-=======
-        in_keys = ["next_pixels"]
-        out_keys = ["next_vec"]
-        tensor_pixels_key = None
-        vip = VIPTransform(
-            model,
             in_keys=in_keys,
->>>>>>> cbf508ee
             out_keys=out_keys,
             tensor_pixels_keys=tensor_pixels_key,
         )
@@ -1861,19 +1803,11 @@
 
     @pytest.mark.parametrize("tensor_pixels_key", [None, ["funny_key"]])
     def test_vip_spec_against_real(self, model, tensor_pixels_key, device):
-<<<<<<< HEAD
-        keys_in = ["pixels"]
+        in_keys = ["pixels"]
         out_keys = ["vec"]
         vip = VIPTransform(
             model,
-            in_keys=keys_in,
-=======
-        in_keys = ["next_pixels"]
-        out_keys = ["next_vec"]
-        vip = VIPTransform(
-            model,
             in_keys=in_keys,
->>>>>>> cbf508ee
             out_keys=out_keys,
             tensor_pixels_keys=tensor_pixels_key,
         )

--- conflicted
+++ resolved
@@ -315,7 +315,6 @@
     assert t.transform[1].training
 
 
-<<<<<<< HEAD
 class TestTransformedEnv:
     def test_independent_obs_specs_from_shared_env(self):
         obs_spec = CompositeSpec(next_observation=BoundedTensorSpec(minimum=0, maximum=10))
@@ -352,7 +351,8 @@
 
         assert base_env.reward_spec.space.minimum == -np.inf
         assert base_env.reward_spec.space.maximum == np.inf
-=======
+
+
 def test_nested_transformed_env():
     base_env = ContinuousActionVecMockEnv()
     t1 = RewardScaling(0, 1)
@@ -365,7 +365,6 @@
     assert len(children) == 2
     assert children[0] == t1
     assert children[1] == t2
->>>>>>> dd9a98f1
 
 
 class TestTransforms:

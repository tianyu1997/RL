--- conflicted
+++ resolved
@@ -4601,10 +4601,6 @@
         next_reward = torch.rand((*batch, 1))
         td = TensorDict(
             {
-<<<<<<< HEAD
-                "reward": torch.rand((*batch, 1)),
-=======
->>>>>>> 47bbf343
                 "next": {
                     "reward": next_reward,
                 },
@@ -4614,19 +4610,9 @@
         )
         td = t.reset(td)
         td = t._step(td)
-<<<<<<< HEAD
-        # assert td["target_return"].shape == torch.Size(batch)
-        if mode == "reduce":
-            assert (td["target_return"] == 10.0).all()
-            assert (td["next"]["target_return"] + td["next"]["reward"] == 10.0).all()
-
-        else:
-            assert (td["target_return"] == 10.0).all()
-=======
         if mode == "reduce":
             assert (td["next"]["target_return"] + td["next"]["reward"] == 10.0).all()
         else:
->>>>>>> 47bbf343
             assert (td["next"]["target_return"] == 10.0).all()
 
     @pytest.mark.parametrize("batch", [[], [1], [3, 2]])
@@ -4638,10 +4624,6 @@
         next_reward = torch.rand((*batch, 1))
         td = TensorDict(
             {
-<<<<<<< HEAD
-                "reward": torch.rand((*batch, 1)),
-=======
->>>>>>> 47bbf343
                 "next": {
                     "reward": next_reward,
                 },
@@ -4651,21 +4633,11 @@
         )
         td = t.reset(td)
         td = t._step(td)
-<<<<<<< HEAD
-        # assert td["target_return"].shape == torch.Size(batch)
-        if mode == "reduce":
-            assert (td["target_return"] == 10.0).all()
-            assert (td["next"]["target_return"] + td["next"]["reward"] == 10.0).all()
-
-        else:
-            assert (td["target_return"] == 10.0).all()
-=======
 
         if mode == "reduce":
             assert (td["next"]["target_return"] + td["next"]["reward"] == 10.0).all()
 
         else:
->>>>>>> 47bbf343
             assert (td["next"]["target_return"] == 10.0).all()
 
     @pytest.mark.parametrize("mode", ["reduce", "constant"])
@@ -4727,10 +4699,6 @@
     def test_transform_inverse(self):
         raise pytest.skip("No inverse method for TargetReturn")
 
-<<<<<<< HEAD
-    def test_transform_no_env(self):
-        raise pytest.skip("No inverse method for TargetReturn")
-=======
     @pytest.mark.parametrize("mode", ["reduce", "constant"])
     def test_transform_no_env(self, mode):
         t = TargetReturn(target_return=10.0, mode=mode)
@@ -4742,7 +4710,6 @@
             assert (td["next"]["target_return"] + td["next"]["reward"] == 10.0).all()
         else:
             assert (td["next"]["target_return"] == 10.0).all()
->>>>>>> 47bbf343
 
     def test_transform_model(
         self,

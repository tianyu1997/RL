# Copyright (c) Meta Platforms, Inc. and affiliates.
#
# This source code is licensed under the MIT license found in the
# LICENSE file in the root directory of this source tree.
import abc
import argparse
import itertools
from copy import copy, deepcopy
from functools import partial

import numpy as np
import pytest
import torch

from _utils_internal import (  # noqa
    dtype_fixture,
    get_available_devices,
    HALFCHEETAH_VERSIONED,
    PENDULUM_VERSIONED,
    PONG_VERSIONED,
    retry,
)
from mocking_classes import (
    ContinuousActionVecMockEnv,
    CountingBatchedEnv,
    DiscreteActionConvMockEnvNumpy,
    MockBatchedLockedEnv,
    MockBatchedUnLockedEnv,
)
from tensordict.tensordict import TensorDict, TensorDictBase
from torch import multiprocessing as mp, nn, Tensor
from torchrl._utils import prod
from torchrl.data import (
    BoundedTensorSpec,
    CompositeSpec,
    LazyTensorStorage,
    ReplayBuffer,
    UnboundedContinuousTensorSpec,
)
from torchrl.envs import (
    BinarizeReward,
    CatFrames,
    CatTensors,
    CenterCrop,
    Compose,
    DiscreteActionProjection,
    DoubleToFloat,
    EnvBase,
    EnvCreator,
    ExcludeTransform,
    FiniteTensorDictCheck,
    FlattenObservation,
    FrameSkipTransform,
    GrayScale,
    gSDENoise,
    InitTracker,
    NoopResetEnv,
    ObservationNorm,
    ParallelEnv,
    PinMemoryTransform,
    R3MTransform,
    RandomCropTensorDict,
    RenameTransform,
    Resize,
    Reward2GoTransform,
    RewardClipping,
    RewardScaling,
    RewardSum,
    SelectTransform,
    SerialEnv,
    SqueezeTransform,
    StepCounter,
    TargetReturn,
    TensorDictPrimer,
    TimeMaxPool,
    ToTensorImage,
    TransformedEnv,
    UnsqueezeTransform,
    VIPTransform,
)
from torchrl.envs.libs.gym import _has_gym, GymEnv
from torchrl.envs.transforms import VecNorm
from torchrl.envs.transforms.r3m import _R3MNet
from torchrl.envs.transforms.transforms import _has_tv
from torchrl.envs.transforms.vip import _VIPNet, VIPRewardTransform
from torchrl.envs.utils import check_env_specs, step_mdp

TIMEOUT = 100.0


class TransformBase:
    """A base class for transform test.

    We ask for every new transform tests to be coded following this minimum requirement class.

    Of course, specific behaviours can also be tested separately.

    If your transform identifies an issue with the EnvBase or _BatchedEnv abstraction(s),
    this needs to be corrected independently.

    """

    @abc.abstractmethod
    def test_single_trans_env_check(self):
        """tests that a transformed env passes the check_env_specs test.

        If your transform can overwrite a key or create a new entry in the tensordict,
        it is worth trying both options here.

        """
        raise NotImplementedError

    @abc.abstractmethod
    def test_serial_trans_env_check(self):
        """tests that a serial transformed env (SerialEnv(N, lambda: TransformedEnv(env, transform))) passes the check_env_specs test."""
        raise NotImplementedError

    @abc.abstractmethod
    def test_parallel_trans_env_check(self):
        """tests that a parallel transformed env (ParallelEnv(N, lambda: TransformedEnv(env, transform))) passes the check_env_specs test."""
        raise NotImplementedError

    @abc.abstractmethod
    def test_trans_serial_env_check(self):
        """tests that a transformed serial env (TransformedEnv(SerialEnv(N, lambda: env()), transform)) passes the check_env_specs test."""
        raise NotImplementedError

    @abc.abstractmethod
    def test_trans_parallel_env_check(self):
        """tests that a transformed paprallel env (TransformedEnv(ParallelEnv(N, lambda: env()), transform)) passes the check_env_specs test."""
        raise NotImplementedError

    @abc.abstractmethod
    def test_transform_no_env(self):
        """tests the transform on dummy data, without an env."""
        raise NotImplementedError

    @abc.abstractmethod
    def test_transform_compose(self):
        """tests the transform on dummy data, without an env but inside a Compose."""
        raise NotImplementedError

    @abc.abstractmethod
    def test_transform_env(self):
        """tests the transform on a real env.

        If possible, do not use a mock env, as bugs may go unnoticed if the dynamic is too
        simplistic. A call to reset() and step() should be tested independently, ie
        a check that reset produces the desired output and that step() does too.

        """
        raise NotImplementedError

    @abc.abstractmethod
    def test_transform_model(self):
        """tests the transform before an nn.Module that reads the output."""
        raise NotImplementedError

    @abc.abstractmethod
    def test_transform_rb(self):
        """tests the transform when used with a replay buffer.

        If your transform is not supposed to work with a replay buffer, test that
        an error will be raised when called or appended to a RB.

        """
        raise NotImplementedError

    @abc.abstractmethod
    def test_transform_inverse(self):
        """tests the inverse transform. If not applicable, simply skip this test.

        If your transform is not supposed to work offline, test that
        an error will be raised when called in a nn.Module.
        """
        raise NotImplementedError


class TestBinarizeReward(TransformBase):
    def test_single_trans_env_check(self):
        env = TransformedEnv(ContinuousActionVecMockEnv(), BinarizeReward())
        check_env_specs(env)
        env.close()

    def test_serial_trans_env_check(self):
        env = SerialEnv(
            2, lambda: TransformedEnv(ContinuousActionVecMockEnv(), BinarizeReward())
        )
        check_env_specs(env)
        env.close()

    def test_parallel_trans_env_check(self):
        env = ParallelEnv(
            2, lambda: TransformedEnv(ContinuousActionVecMockEnv(), BinarizeReward())
        )
        check_env_specs(env)
        env.close()

    def test_trans_serial_env_check(self):
        env = TransformedEnv(
            SerialEnv(2, lambda: ContinuousActionVecMockEnv()), BinarizeReward()
        )
        check_env_specs(env)
        env.close()

    def test_trans_parallel_env_check(self):
        env = TransformedEnv(
            ParallelEnv(2, lambda: ContinuousActionVecMockEnv()), BinarizeReward()
        )
        check_env_specs(env)
        env.close()

    @pytest.mark.parametrize("device", get_available_devices())
    @pytest.mark.parametrize("batch", [[], [4], [6, 4]])
    def test_transform_no_env(self, device, batch):
        torch.manual_seed(0)
        br = BinarizeReward()
        reward = torch.randn(*batch, 1, device=device)
        reward_copy = reward.clone()
        misc = torch.randn(*batch, 1, device=device)
        misc_copy = misc.clone()

        td = TensorDict(
            {"misc": misc, "reward": reward},
            batch,
            device=device,
        )
        br(td)
        assert (td["reward"] != reward_copy).all()
        assert (td["misc"] == misc_copy).all()
        assert (torch.count_nonzero(td["reward"]) == torch.sum(reward_copy > 0)).all()

    def test_transform_compose(self):
        torch.manual_seed(0)
        br = Compose(BinarizeReward())
        batch = (2,)
        device = "cpu"
        reward = torch.randn(*batch, 1, device=device)
        reward_copy = reward.clone()
        misc = torch.randn(*batch, 1, device=device)
        misc_copy = misc.clone()

        td = TensorDict(
            {"misc": misc, "reward": reward},
            batch,
            device=device,
        )
        br(td)
        assert (td["reward"] != reward_copy).all()
        assert (td["misc"] == misc_copy).all()
        assert (torch.count_nonzero(td["reward"]) == torch.sum(reward_copy > 0)).all()

    def test_transform_env(self):
        env = TransformedEnv(ContinuousActionVecMockEnv(), BinarizeReward())
        rollout = env.rollout(3)
        assert env.reward_spec.is_in(rollout["next", "reward"])

    def test_transform_model(self):
        device = "cpu"
        batch = [4]
        torch.manual_seed(0)
        br = BinarizeReward()

        class RewardPlus(nn.Module):
            def forward(self, td):
                return td["reward"] + 1

        reward = torch.randn(*batch, 1, device=device)
        misc = torch.randn(*batch, 1, device=device)

        td = TensorDict(
            {"misc": misc, "reward": reward},
            batch,
            device=device,
        )
        chain = nn.Sequential(br, RewardPlus())
        reward = chain(td)
        assert ((reward - 1) == td["reward"]).all()
        assert ((reward - 1 == 0) | (reward - 1 == 1)).all()

    def test_transform_rb(self):
        device = "cpu"
        batch = [20]
        torch.manual_seed(0)
        br = BinarizeReward()
        rb = ReplayBuffer(storage=LazyTensorStorage(20))
        rb.append_transform(br)
        reward = torch.randn(*batch, 1, device=device)
        misc = torch.randn(*batch, 1, device=device)
        td = TensorDict(
            {"misc": misc, "reward": reward},
            batch,
            device=device,
        )
        rb.extend(td)
        sample = rb.sample(20)
        assert ((sample["reward"] == 0) | (sample["reward"] == 1)).all()

    def test_transform_inverse(self):
        raise pytest.skip("No inverse for BinerizedReward")


class TestCatFrames(TransformBase):
    @pytest.mark.parametrize("out_keys", [None, ["obs2"]])
    def test_single_trans_env_check(self, out_keys):
        env = TransformedEnv(
            ContinuousActionVecMockEnv(),
            CatFrames(dim=-1, N=3, in_keys=["observation"], out_keys=out_keys),
        )
        check_env_specs(env)

    def test_serial_trans_env_check(self):
        env = SerialEnv(
            2,
            lambda: TransformedEnv(
                ContinuousActionVecMockEnv(),
                CatFrames(dim=-1, N=3, in_keys=["observation"]),
            ),
        )
        check_env_specs(env)

    def test_parallel_trans_env_check(self):
        env = ParallelEnv(
            2,
            lambda: TransformedEnv(
                ContinuousActionVecMockEnv(),
                CatFrames(dim=-1, N=3, in_keys=["observation"]),
            ),
        )
        check_env_specs(env)

    def test_trans_serial_env_check(self):
        env = TransformedEnv(
            SerialEnv(2, lambda: ContinuousActionVecMockEnv()),
            CatFrames(dim=-1, N=3, in_keys=["observation"]),
        )
        check_env_specs(env)

    def test_trans_parallel_env_check(self):
        env = TransformedEnv(
            ParallelEnv(2, lambda: ContinuousActionVecMockEnv()),
            CatFrames(dim=-1, N=3, in_keys=["observation"]),
        )
        check_env_specs(env)

    @pytest.mark.skipif(not _has_gym, reason="Gym not available")
    def test_transform_env(self):
        env = TransformedEnv(
            GymEnv(PENDULUM_VERSIONED, frame_skip=4),
            CatFrames(dim=-1, N=3, in_keys=["observation"]),
        )
        td = env.reset()
        assert td["observation"].shape[-1] == 9
        assert (td["observation"][..., :3] == td["observation"][..., 3:6]).all()
        assert (td["observation"][..., 3:6] == td["observation"][..., 6:9]).all()
        old = td["observation"][..., 3:6].clone()
        td = env.rand_step(td)
        assert (td["next", "observation"][..., :3] == old).all()
        assert (
            td["next", "observation"][..., :3] == td["next", "observation"][..., 3:6]
        ).all()
        assert (
            td["next", "observation"][..., 3:6] != td["next", "observation"][..., 6:9]
        ).any()

    @pytest.mark.skipif(not _has_gym, reason="Gym not available")
    def test_transform_env_clone(self):
        env = TransformedEnv(
            GymEnv(PENDULUM_VERSIONED, frame_skip=4),
            CatFrames(dim=-1, N=3, in_keys=["observation"]),
        )
        td = env.reset()
        td = env.rand_step(td)
        cloned = env.transform.clone()
        value_at_clone = td["next", "observation"].clone()
        for _ in range(10):
            td = env.rand_step(td)
        assert (td["next", "observation"] != value_at_clone).any()
        assert (
            td["next", "observation"] == env.transform._cat_buffers_observation
        ).all()
        assert (
            cloned._cat_buffers_observation == env.transform._cat_buffers_observation
        ).all()
        assert cloned is not env.transform

    @pytest.mark.parametrize("dim", [-2, -1])
    @pytest.mark.parametrize("N", [3, 4])
    @pytest.mark.parametrize("padding", ["same", "zeros"])
    def test_transform_model(self, dim, N, padding):
        # test equivalence between transforms within an env and within a rb
        key1 = "observation"
        keys = [key1]
        out_keys = ["out_" + key1]
        cat_frames = CatFrames(
            N=N, in_keys=out_keys, out_keys=out_keys, dim=dim, padding=padding
        )
        cat_frames2 = CatFrames(
            N=N,
            in_keys=keys + [("next", keys[0])],
            out_keys=out_keys + [("next", out_keys[0])],
            dim=dim,
            padding=padding,
        )
        envbase = ContinuousActionVecMockEnv()
        env = TransformedEnv(
            envbase,
            Compose(
                UnsqueezeTransform(dim, in_keys=keys, out_keys=out_keys), cat_frames
            ),
        )
        torch.manual_seed(10)
        env.set_seed(10)
        td = env.rollout(10)
        torch.manual_seed(10)
        envbase.set_seed(10)
        tdbase = envbase.rollout(10)

        model = nn.Sequential(cat_frames2, nn.Identity())
        model(tdbase)
        assert (td == tdbase).all()

    @pytest.mark.parametrize("dim", [-2, -1])
    @pytest.mark.parametrize("N", [3, 4])
    @pytest.mark.parametrize("padding", ["same", "zeros"])
    def test_transform_rb(self, dim, N, padding):
        # test equivalence between transforms within an env and within a rb
        key1 = "observation"
        keys = [key1]
        out_keys = ["out_" + key1]
        cat_frames = CatFrames(
            N=N, in_keys=out_keys, out_keys=out_keys, dim=dim, padding=padding
        )
        cat_frames2 = CatFrames(
            N=N,
            in_keys=keys + [("next", keys[0])],
            out_keys=out_keys + [("next", out_keys[0])],
            dim=dim,
            padding=padding,
        )

        env = TransformedEnv(
            ContinuousActionVecMockEnv(),
            Compose(
                UnsqueezeTransform(dim, in_keys=keys, out_keys=out_keys), cat_frames
            ),
        )
        td = env.rollout(10)

<<<<<<< HEAD
    @pytest.mark.parametrize("dim", [-2, -1])
    @pytest.mark.parametrize("N", [3, 4])
    def test_transform_rb(self, dim, N):
        # test equivalence between transforms within an env and within a rb
        key1 = "observation"
        keys = [key1]
        out_keys = ["out_" + key1]
        cat_frames = CatFrames(N=N, in_keys=out_keys, out_keys=out_keys, dim=dim)
        cat_frames2 = CatFrames(
            N=N,
            in_keys=keys + [("next", keys[0])],
            out_keys=out_keys + [("next", out_keys[0])],
            dim=dim,
        )

        env = TransformedEnv(
            ContinuousActionVecMockEnv(),
            Compose(
                UnsqueezeTransform(dim, in_keys=keys, out_keys=out_keys), cat_frames
            ),
        )
        td = env.rollout(10)

=======
>>>>>>> 8cdfc4cf
        rb = ReplayBuffer(storage=LazyTensorStorage(20))
        rb.append_transform(cat_frames2)
        rb.add(td.exclude(*out_keys, ("next", out_keys[0])))
        tdsample = rb.sample(1).squeeze(0).exclude("index")
        for key in td.keys(True, True):
            assert (tdsample[key] == td[key]).all(), key
        assert (tdsample["out_" + key1] == td["out_" + key1]).all()
        assert (tdsample["next", "out_" + key1] == td["next", "out_" + key1]).all()

    def test_catframes_transform_observation_spec(self):
        N = 4
        key1 = "first key"
        key2 = "second key"
        keys = [key1, key2]
        cat_frames = CatFrames(
            N=N,
            in_keys=keys,
            dim=-3,
        )
        mins = [0, 0.5]
        maxes = [0.5, 1]
        observation_spec = CompositeSpec(
            {
                key: BoundedTensorSpec(
                    space_min, space_max, (1, 3, 3), dtype=torch.double
                )
                for key, space_min, space_max in zip(keys, mins, maxes)
            }
        )

        result = cat_frames.transform_observation_spec(observation_spec)
        observation_spec = CompositeSpec(
            {
                key: BoundedTensorSpec(
                    space_min, space_max, (1, 3, 3), dtype=torch.double
                )
                for key, space_min, space_max in zip(keys, mins, maxes)
            }
        )

        final_spec = result[key2]
        assert final_spec.shape[0] == N
        for key in keys:
            for i in range(N):
                assert torch.equal(
                    result[key].space.maximum[i], observation_spec[key].space.maximum[0]
                )
                assert torch.equal(
                    result[key].space.minimum[i], observation_spec[key].space.minimum[0]
                )

    @pytest.mark.parametrize("device", get_available_devices())
    @pytest.mark.parametrize("batch_size", [(), (1,), (1, 2)])
    @pytest.mark.parametrize("d", range(1, 4))
    @pytest.mark.parametrize("dim", [-3, -2, 1])
    @pytest.mark.parametrize("N", [2, 4])
    def test_transform_no_env(self, device, d, batch_size, dim, N):
        key1 = "first key"
        key2 = "second key"
        keys = [key1, key2]
        extra_d = (3,) * (-dim - 1)
        key1_tensor = torch.ones(*batch_size, d, *extra_d, device=device) * 2
        key2_tensor = torch.ones(*batch_size, d, *extra_d, device=device)
        key_tensors = [key1_tensor, key2_tensor]
        td = TensorDict(dict(zip(keys, key_tensors)), batch_size, device=device)
        if dim > 0:
            with pytest.raises(
                ValueError, match="dim must be > 0 to accomodate for tensordict"
            ):
                cat_frames = CatFrames(N=N, in_keys=keys, dim=dim)
            return
        cat_frames = CatFrames(N=N, in_keys=keys, dim=dim)

        tdclone = cat_frames._call(td.clone())
        latest_frame = tdclone.get(key2)

        assert latest_frame.shape[dim] == N * d
        slices = (slice(None),) * (-dim - 1)
        index1 = (Ellipsis, slice(None, -d), *slices)
        index2 = (Ellipsis, slice(-d, None), *slices)
        assert (latest_frame[index1] == 0).all()
        assert (latest_frame[index2] == 1).all()
        v1 = latest_frame[index1]

        tdclone = cat_frames._call(td.clone())
        latest_frame = tdclone.get(key2)

        assert latest_frame.shape[dim] == N * d
        index1 = (Ellipsis, slice(None, -2 * d), *slices)
        index2 = (Ellipsis, slice(-2 * d, None), *slices)
        assert (latest_frame[index1] == 0).all()
        assert (latest_frame[index2] == 1).all()
        v2 = latest_frame[index1]

        # we don't want the same tensor to be returned twice, but they're all copies of the same buffer
        assert v1 is not v2

    @pytest.mark.parametrize("device", get_available_devices())
    @pytest.mark.parametrize("batch_size", [(), (1,), (1, 2)])
    @pytest.mark.parametrize("d", range(2, 3))
    @pytest.mark.parametrize(
        "dim",
        [
            -3,
        ],
    )
    @pytest.mark.parametrize("N", [2, 4])
    def test_transform_compose(self, device, d, batch_size, dim, N):
        key1 = "first key"
        key2 = "second key"
        keys = [key1, key2]
        extra_d = (3,) * (-dim - 1)
        key1_tensor = torch.ones(*batch_size, d, *extra_d, device=device) * 2
        key2_tensor = torch.ones(*batch_size, d, *extra_d, device=device)
        key_tensors = [key1_tensor, key2_tensor]
        td = TensorDict(dict(zip(keys, key_tensors)), batch_size, device=device)
        cat_frames = Compose(CatFrames(N=N, in_keys=keys, dim=dim))

        tdclone = cat_frames._call(td.clone())
        latest_frame = tdclone.get(key2)

        assert latest_frame.shape[dim] == N * d
        slices = (slice(None),) * (-dim - 1)
        index1 = (Ellipsis, slice(None, -d), *slices)
        index2 = (Ellipsis, slice(-d, None), *slices)
        assert (latest_frame[index1] == 0).all()
        assert (latest_frame[index2] == 1).all()
        v1 = latest_frame[index1]

        tdclone = cat_frames._call(td.clone())
        latest_frame = tdclone.get(key2)

        assert latest_frame.shape[dim] == N * d
        index1 = (Ellipsis, slice(None, -2 * d), *slices)
        index2 = (Ellipsis, slice(-2 * d, None), *slices)
        assert (latest_frame[index1] == 0).all()
        assert (latest_frame[index2] == 1).all()
        v2 = latest_frame[index1]

        # we don't want the same tensor to be returned twice, but they're all copies of the same buffer
        assert v1 is not v2

    @pytest.mark.parametrize("device", get_available_devices())
    def test_catframes_reset(self, device):
        key1 = "first key"
        key2 = "second key"
        N = 4
        keys = [key1, key2]
        key1_tensor = torch.randn(1, 1, 3, 3, device=device)
        key2_tensor = torch.randn(1, 1, 3, 3, device=device)
        key_tensors = [key1_tensor, key2_tensor]
        td = TensorDict(dict(zip(keys, key_tensors)), [1], device=device)
        cat_frames = CatFrames(N=N, in_keys=keys, dim=-3)

        cat_frames._call(td.clone())
        buffer = getattr(cat_frames, f"_cat_buffers_{key1}")

        tdc = td.clone()
        passed_back_td = cat_frames.reset(tdc)

        assert tdc is passed_back_td
        assert (buffer == 0).all()

        _ = cat_frames._call(tdc)
        assert (buffer != 0).all()

    def test_transform_inverse(self):
        raise pytest.skip("No inverse for CatFrames")


@pytest.mark.skipif(not _has_tv, reason="torchvision not installed")
@pytest.mark.parametrize("device", get_available_devices())
@pytest.mark.parametrize("model", ["resnet18", "resnet34", "resnet50"])
class TestR3M(TransformBase):
    def test_transform_inverse(self, model, device):
        raise pytest.skip("no inverse for R3MTransform")

    def test_transform_compose(self, model, device):
        if model != "resnet18":
            # we don't test other resnets for the sake of speed and we don't use skip
            # to avoid polluting the log with it
            return
        in_keys = ["pixels"]
        tensor_pixels_key = None
        out_keys = ["vec"]
        r3m = Compose(
            R3MTransform(
                model,
                in_keys=in_keys,
                out_keys=out_keys,
                tensor_pixels_keys=tensor_pixels_key,
            )
        )
        td = TensorDict({"pixels": torch.randint(255, (244, 244, 3))}, [])
        r3m(td)
        assert "vec" in td.keys()
        assert "pixels" not in td.keys()
        assert td["vec"].shape[-1] == 512

    def test_transform_no_env(self, model, device):
        if model != "resnet18":
            # we don't test other resnets for the sake of speed and we don't use skip
            # to avoid polluting the log with it
            return
        in_keys = ["pixels"]
        tensor_pixels_key = None
        out_keys = ["vec"]
        r3m = R3MTransform(
            model,
            in_keys=in_keys,
            out_keys=out_keys,
            tensor_pixels_keys=tensor_pixels_key,
        )
        td = TensorDict({"pixels": torch.randint(255, (244, 244, 3))}, [])
        r3m(td)
        assert "vec" in td.keys()
        assert "pixels" not in td.keys()
        assert td["vec"].shape[-1] == 512

    def test_transform_rb(self, model, device):
        if model != "resnet18":
            # we don't test other resnets for the sake of speed and we don't use skip
            # to avoid polluting the log with it
            return
        in_keys = ["pixels"]
        tensor_pixels_key = None
        out_keys = ["vec"]
        r3m = R3MTransform(
            model,
            in_keys=in_keys,
            out_keys=out_keys,
            tensor_pixels_keys=tensor_pixels_key,
        )
        rb = ReplayBuffer(storage=LazyTensorStorage(20))
        rb.append_transform(r3m)
        td = TensorDict({"pixels": torch.randint(255, (10, 244, 244, 3))}, [10])
        rb.extend(td)
        sample = rb.sample(10)
        assert "vec" in sample.keys()
        assert "pixels" not in sample.keys()
        assert sample["vec"].shape[-1] == 512

    def test_transform_model(self, model, device):
        if model != "resnet18":
            # we don't test other resnets for the sake of speed and we don't use skip
            # to avoid polluting the log with it
            return
        in_keys = ["pixels"]
        tensor_pixels_key = None
        out_keys = ["vec"]
        r3m = R3MTransform(
            model,
            in_keys=in_keys,
            out_keys=out_keys,
            tensor_pixels_keys=tensor_pixels_key,
        )
        td = TensorDict({"pixels": torch.randint(255, (10, 244, 244, 3))}, [10])
        module = nn.Sequential(r3m, nn.Identity())
        sample = module(td)
        assert "vec" in sample.keys()
        assert "pixels" not in sample.keys()
        assert sample["vec"].shape[-1] == 512

    def test_parallel_trans_env_check(self, model, device):
        if model != "resnet18":
            # we don't test other resnets for the sake of speed and we don't use skip
            # to avoid polluting the log with it
            return
        in_keys = ["pixels"]
        tensor_pixels_key = None
        out_keys = ["vec"]

        def make_env():
            return TransformedEnv(
                DiscreteActionConvMockEnvNumpy().to(device),
                R3MTransform(
                    model,
                    in_keys=in_keys,
                    out_keys=out_keys,
                    tensor_pixels_keys=tensor_pixels_key,
                ),
            )

        transformed_env = ParallelEnv(2, make_env)
        check_env_specs(transformed_env)

    def test_serial_trans_env_check(self, model, device):
        if model != "resnet18":
            # we don't test other resnets for the sake of speed and we don't use skip
            # to avoid polluting the log with it
            return
        in_keys = ["pixels"]
        tensor_pixels_key = None
        out_keys = ["vec"]

        def make_env():
            return TransformedEnv(
                DiscreteActionConvMockEnvNumpy().to(device),
                R3MTransform(
                    model,
                    in_keys=in_keys,
                    out_keys=out_keys,
                    tensor_pixels_keys=tensor_pixels_key,
                ),
            )

        transformed_env = SerialEnv(2, make_env)
        check_env_specs(transformed_env)

    def test_trans_parallel_env_check(self, model, device):
        if model != "resnet18":
            # we don't test other resnets for the sake of speed and we don't use skip
            # to avoid polluting the log with it
            return
        in_keys = ["pixels"]
        tensor_pixels_key = None
        out_keys = ["vec"]
        r3m = R3MTransform(
            model,
            in_keys=in_keys,
            out_keys=out_keys,
            tensor_pixels_keys=tensor_pixels_key,
        )
        transformed_env = TransformedEnv(
            ParallelEnv(2, lambda: DiscreteActionConvMockEnvNumpy().to(device)), r3m
        )
        check_env_specs(transformed_env)

    def test_trans_serial_env_check(self, model, device):
        if model != "resnet18":
            # we don't test other resnets for the sake of speed and we don't use skip
            # to avoid polluting the log with it
            return
        in_keys = ["pixels"]
        tensor_pixels_key = None
        out_keys = ["vec"]
        r3m = R3MTransform(
            model,
            in_keys=in_keys,
            out_keys=out_keys,
            tensor_pixels_keys=tensor_pixels_key,
        )
        transformed_env = TransformedEnv(
            SerialEnv(2, lambda: DiscreteActionConvMockEnvNumpy().to(device)), r3m
        )
        check_env_specs(transformed_env)

    def test_single_trans_env_check(self, model, device):
        if model != "resnet18":
            # we don't test other resnets for the sake of speed and we don't use skip
            # to avoid polluting the log with it
            return
        tensor_pixels_key = None
        in_keys = ["pixels"]
        out_keys = ["vec"]
        r3m = R3MTransform(
            model,
            in_keys=in_keys,
            out_keys=out_keys,
            tensor_pixels_keys=tensor_pixels_key,
        )
        transformed_env = TransformedEnv(
            DiscreteActionConvMockEnvNumpy().to(device), r3m
        )
        check_env_specs(transformed_env)

    @pytest.mark.parametrize("tensor_pixels_key", [None, ["funny_key"]])
    def test_transform_env(self, model, tensor_pixels_key, device):
        in_keys = ["pixels"]
        out_keys = ["vec"]
        r3m = R3MTransform(
            model,
            in_keys=in_keys,
            out_keys=out_keys,
            tensor_pixels_keys=tensor_pixels_key,
        )
        base_env = DiscreteActionConvMockEnvNumpy().to(device)
        transformed_env = TransformedEnv(base_env, r3m)
        td = transformed_env.reset()
        assert td.device == device
        exp_keys = {"vec", "done", "pixels_orig"}
        if tensor_pixels_key:
            exp_keys.add(tensor_pixels_key[0])
        assert set(td.keys()) == exp_keys, set(td.keys()) - exp_keys

        td = transformed_env.rand_step(td)
        exp_keys = exp_keys.union(
            {
                ("next", "vec"),
                ("next", "pixels_orig"),
                "action",
                ("next", "reward"),
                ("next", "done"),
                "next",
            }
        )
        if tensor_pixels_key:
            exp_keys.add(("next", tensor_pixels_key[0]))
        assert set(td.keys(True)) == exp_keys, set(td.keys(True)) - exp_keys
        transformed_env.close()

    @pytest.mark.parametrize("stack_images", [True, False])
    @pytest.mark.parametrize(
        "parallel",
        [
            True,
            False,
        ],
    )
    def test_r3m_mult_images(self, model, device, stack_images, parallel):
        in_keys = ["pixels", "pixels2"]
        out_keys = ["vec"] if stack_images else ["vec", "vec2"]
        r3m = R3MTransform(
            model,
            in_keys=in_keys,
            out_keys=out_keys,
            stack_images=stack_images,
        )

        def base_env_constructor():
            return TransformedEnv(
                DiscreteActionConvMockEnvNumpy().to(device),
                CatTensors(["pixels"], "pixels2", del_keys=False),
            )

        assert base_env_constructor().device == device
        if parallel:
            base_env = ParallelEnv(2, base_env_constructor)
        else:
            base_env = base_env_constructor()
        assert base_env.device == device

        transformed_env = TransformedEnv(base_env, r3m)
        assert transformed_env.device == device
        assert r3m.device == device

        td = transformed_env.reset()
        assert td.device == device
        if stack_images:
            exp_keys = {"pixels_orig", "done", "vec"}
            # assert td["vec"].shape[0] == 2
            assert td["vec"].ndimension() == 1 + parallel
            assert set(td.keys()) == exp_keys
        else:
            exp_keys = {"pixels_orig", "done", "vec", "vec2"}
            assert td["vec"].shape[0 + parallel] != 2
            assert td["vec"].ndimension() == 1 + parallel
            assert td["vec2"].shape[0 + parallel] != 2
            assert td["vec2"].ndimension() == 1 + parallel
            assert set(td.keys()) == exp_keys

        td = transformed_env.rand_step(td)
        exp_keys = exp_keys.union(
            {
                ("next", "vec"),
                ("next", "pixels_orig"),
                "action",
                ("next", "reward"),
                ("next", "done"),
                "next",
            }
        )
        if not stack_images:
            exp_keys.add(("next", "vec2"))
        assert set(td.keys(True)) == exp_keys, set(td.keys()) - exp_keys
        transformed_env.close()

    def test_r3m_parallel(self, model, device):
        in_keys = ["pixels"]
        out_keys = ["vec"]
        tensor_pixels_key = None
        r3m = R3MTransform(
            model,
            in_keys=in_keys,
            out_keys=out_keys,
            tensor_pixels_keys=tensor_pixels_key,
        )
        base_env = ParallelEnv(4, lambda: DiscreteActionConvMockEnvNumpy().to(device))
        transformed_env = TransformedEnv(base_env, r3m)
        td = transformed_env.reset()
        assert td.device == device
        assert td.batch_size == torch.Size([4])
        exp_keys = {"vec", "done", "pixels_orig"}
        if tensor_pixels_key:
            exp_keys.add(tensor_pixels_key)
        assert set(td.keys(True)) == exp_keys

        td = transformed_env.rand_step(td)
        exp_keys = exp_keys.union(
            {
                ("next", "vec"),
                ("next", "pixels_orig"),
                "action",
                ("next", "reward"),
                ("next", "done"),
                "next",
            }
        )
        assert set(td.keys(True)) == exp_keys, set(td.keys()) - exp_keys
        transformed_env.close()
        del transformed_env

    @pytest.mark.parametrize("del_keys", [True, False])
    @pytest.mark.parametrize(
        "in_keys",
        [["pixels"], ["pixels_1", "pixels_2", "pixels_3"]],
    )
    @pytest.mark.parametrize(
        "out_keys",
        [["r3m_vec"], ["r3m_vec_1", "r3m_vec_2", "r3m_vec_3"]],
    )
    def test_r3mnet_transform_observation_spec(
        self, in_keys, out_keys, del_keys, device, model
    ):
        r3m_net = _R3MNet(in_keys, out_keys, model, del_keys)

        observation_spec = CompositeSpec(
            {key: BoundedTensorSpec(-1, 1, (3, 16, 16), device) for key in in_keys}
        )
        if del_keys:
            exp_ts = CompositeSpec(
                {
                    key: UnboundedContinuousTensorSpec(r3m_net.outdim, device)
                    for key in out_keys
                }
            )

            observation_spec_out = r3m_net.transform_observation_spec(observation_spec)

            for key in in_keys:
                assert key not in observation_spec_out
            for key in out_keys:
                assert observation_spec_out[key].shape == exp_ts[key].shape
                assert observation_spec_out[key].device == exp_ts[key].device
                assert observation_spec_out[key].dtype == exp_ts[key].dtype
        else:
            ts_dict = {}
            for key in in_keys:
                ts_dict[key] = observation_spec[key]
            for key in out_keys:
                ts_dict[key] = UnboundedContinuousTensorSpec(r3m_net.outdim, device)
            exp_ts = CompositeSpec(ts_dict)

            observation_spec_out = r3m_net.transform_observation_spec(observation_spec)

            for key in in_keys + out_keys:
                assert observation_spec_out[key].shape == exp_ts[key].shape
                assert observation_spec_out[key].dtype == exp_ts[key].dtype
                assert observation_spec_out[key].device == exp_ts[key].device

    @pytest.mark.parametrize("tensor_pixels_key", [None, ["funny_key"]])
    def test_r3m_spec_against_real(self, model, tensor_pixels_key, device):
        in_keys = ["pixels"]
        out_keys = ["vec"]
        r3m = R3MTransform(
            model,
            in_keys=in_keys,
            out_keys=out_keys,
            tensor_pixels_keys=tensor_pixels_key,
        )
        base_env = DiscreteActionConvMockEnvNumpy().to(device)
        transformed_env = TransformedEnv(base_env, r3m)
        expected_keys = (
            list(transformed_env.input_spec.keys())
            + list(transformed_env.observation_spec.keys())
            + [("next", key) for key in transformed_env.observation_spec.keys()]
            + [("next", "reward"), ("next", "done"), "done", "next"]
        )
        assert set(expected_keys) == set(transformed_env.rollout(3).keys(True))


class TestStepCounter(TransformBase):
    def test_parallel_trans_env_check(self):
        def make_env():
            return TransformedEnv(ContinuousActionVecMockEnv(), StepCounter(10))

        env = ParallelEnv(2, make_env)
        check_env_specs(env)

    def test_serial_trans_env_check(self):
        def make_env():
            return TransformedEnv(ContinuousActionVecMockEnv(), StepCounter(10))

        env = SerialEnv(2, make_env)
        check_env_specs(env)

    def test_trans_parallel_env_check(self):
        env = TransformedEnv(
            ParallelEnv(2, ContinuousActionVecMockEnv), StepCounter(10)
        )
        check_env_specs(env)

    def test_trans_serial_env_check(self):
        env = TransformedEnv(SerialEnv(2, ContinuousActionVecMockEnv), StepCounter(10))
        check_env_specs(env)

    def test_single_trans_env_check(self):
        env = TransformedEnv(ContinuousActionVecMockEnv(), StepCounter(10))
        check_env_specs(env)

    @pytest.mark.skipif(not _has_gym, reason="Gym not found")
    def test_transform_env(self):
        env = TransformedEnv(GymEnv(PENDULUM_VERSIONED), StepCounter(10))
        td = env.rollout(100, break_when_any_done=False)
        assert td["step_count"].max() == 9
        assert td.shape[-1] == 100

    def test_transform_rb(self):
        transform = StepCounter(10)
        rb = ReplayBuffer(storage=LazyTensorStorage(20))
        td = TensorDict({"a": torch.randn(10)}, [10])
        rb.extend(td)
        rb.append_transform(transform)
        with pytest.raises(
            NotImplementedError, match="StepCounter cannot be called independently"
        ):
            rb.sample(5)

    @pytest.mark.parametrize("device", get_available_devices())
    @pytest.mark.parametrize("batch", [[], [4], [6, 4]])
    @pytest.mark.parametrize("max_steps", [None, 1, 5, 50])
    @pytest.mark.parametrize("reset_workers", [True, False])
    def test_transform_compose(self, max_steps, device, batch, reset_workers):
        torch.manual_seed(0)
        step_counter = Compose(StepCounter(max_steps))
        done = torch.zeros(*batch, 1, dtype=torch.bool)
        td = TensorDict({"done": done, ("next", "done"): done}, batch, device=device)
        _reset = torch.zeros((), dtype=torch.bool, device=device)
        while not _reset.any() and reset_workers:
            _reset = torch.randn(done.shape, device=device) < 0
            td.set("_reset", _reset)
            td.set("done", _reset)
            td.set(("next", "done"), done)

        td = step_counter.reset(td)
        assert not torch.all(td.get("step_count"))
        i = 0
        while max_steps is None or i < max_steps:
            td = step_counter._step(td)
            i += 1
            assert torch.all(td.get(("next", "step_count")) == i), (
                td.get(("next", "step_count")),
                i,
            )
            td = step_mdp(td)
            td["next", "done"] = done
            if max_steps is None:
                break

        if max_steps is not None:
            assert torch.all(td.get("step_count") == max_steps)
            assert torch.all(td.get("truncated"))
        td = step_counter.reset(td)
        if reset_workers:
            assert torch.all(torch.masked_select(td.get("step_count"), _reset) == 0)
            assert torch.all(torch.masked_select(td.get("step_count"), ~_reset) == i)
        else:
            assert torch.all(td.get("step_count") == 0)

    def test_transform_inverse(self):
        raise pytest.skip("No inverse for StepCounter")

    def test_transform_model(self):
        transform = StepCounter(10)
        _ = TensorDict({"a": torch.randn(10)}, [10])
        model = nn.Sequential(transform, nn.Identity())
        with pytest.raises(
            NotImplementedError, match="StepCounter cannot be called independently"
        ):
            model(5)

    @pytest.mark.parametrize("device", get_available_devices())
    @pytest.mark.parametrize("batch", [[], [4], [6, 4]])
    @pytest.mark.parametrize("max_steps", [None, 1, 5, 50])
    @pytest.mark.parametrize("reset_workers", [True, False])
    def test_transform_no_env(self, max_steps, device, batch, reset_workers):
        torch.manual_seed(0)
        step_counter = StepCounter(max_steps)
        done = torch.zeros(*batch, 1, dtype=torch.bool)
        td = TensorDict({"done": done, ("next", "done"): done}, batch, device=device)
        _reset = torch.zeros((), dtype=torch.bool, device=device)
        while not _reset.any() and reset_workers:
            _reset = torch.randn(batch, device=device) < 0
            td.set("_reset", _reset)
            td.set("done", _reset)
            td.set(("next", "done"), done)

        td = step_counter.reset(td)
        assert not torch.all(td.get("step_count"))
        i = 0
        while max_steps is None or i < max_steps:
            td = step_counter._step(td)
            i += 1
            assert torch.all(td.get(("next", "step_count")) == i), (
                td.get(("next", "step_count")),
                i,
            )
            td = step_mdp(td)
            td["next", "done"] = done
            if max_steps is None:
                break

        if max_steps is not None:
            assert torch.all(td.get("step_count") == max_steps)
            assert torch.all(td.get("truncated"))
        td = step_counter.reset(td)
        if reset_workers:
            assert torch.all(torch.masked_select(td.get("step_count"), _reset) == 0)
            assert torch.all(torch.masked_select(td.get("step_count"), ~_reset) == i)
        else:
            assert torch.all(td.get("step_count") == 0)

    def test_step_counter_observation_spec(self):
        transformed_env = TransformedEnv(ContinuousActionVecMockEnv(), StepCounter(50))
        check_env_specs(transformed_env)
        transformed_env.close()


class TestCatTensors(TransformBase):
    @pytest.mark.parametrize("append", [True, False])
    def test_cattensors_empty(self, append):
        ct = CatTensors(out_key="observation_out", dim=-1, del_keys=False)
        if append:
            mock_env = TransformedEnv(ContinuousActionVecMockEnv())
            mock_env.append_transform(ct)
        else:
            mock_env = TransformedEnv(ContinuousActionVecMockEnv(), ct)
        tensordict = mock_env.rollout(3)
        assert all(key in tensordict.keys() for key in ["observation_out"])
        # assert not any(key in tensordict.keys() for key in mock_env.base_env.observation_spec)

    def test_single_trans_env_check(self):
        ct = CatTensors(
            in_keys=["observation", "observation_orig"],
            out_key="observation_out",
            dim=-1,
            del_keys=False,
        )
        env = TransformedEnv(ContinuousActionVecMockEnv(), ct)
        check_env_specs(env)

    def test_serial_trans_env_check(self):
        def make_env():
            ct = CatTensors(
                in_keys=["observation", "observation_orig"],
                out_key="observation_out",
                dim=-1,
                del_keys=False,
            )
            return TransformedEnv(ContinuousActionVecMockEnv(), ct)

        env = SerialEnv(2, make_env)
        check_env_specs(env)

    def test_parallel_trans_env_check(self):
        def make_env():
            ct = CatTensors(
                in_keys=["observation", "observation_orig"],
                out_key="observation_out",
                dim=-1,
                del_keys=False,
            )
            return TransformedEnv(ContinuousActionVecMockEnv(), ct)

        env = ParallelEnv(2, make_env)
        check_env_specs(env)

    def test_trans_serial_env_check(self):
        ct = CatTensors(
            in_keys=["observation", "observation_orig"],
            out_key="observation_out",
            dim=-1,
            del_keys=False,
        )

        env = TransformedEnv(SerialEnv(2, ContinuousActionVecMockEnv), ct)
        check_env_specs(env)

    def test_trans_parallel_env_check(self):
        ct = CatTensors(
            in_keys=["observation", "observation_orig"],
            out_key="observation_out",
            dim=-1,
            del_keys=False,
        )

        env = TransformedEnv(ParallelEnv(2, ContinuousActionVecMockEnv), ct)
        check_env_specs(env)

    @pytest.mark.parametrize("device", get_available_devices())
    @pytest.mark.parametrize(
        "keys",
        [
            ["observation", "observation_other"],
            ["observation_pixels"],
        ],
    )
    def test_transform_no_env(self, keys, device):
        cattensors = CatTensors(in_keys=keys, out_key="observation_out", dim=-2)

        dont_touch = torch.randn(1, 3, 3, dtype=torch.double, device=device)
        td = TensorDict(
            {
                key: torch.full(
                    (
                        1,
                        4,
                        32,
                    ),
                    value,
                    dtype=torch.float,
                    device=device,
                )
                for value, key in enumerate(keys)
            },
            [1],
            device=device,
        )
        td.set("dont touch", dont_touch.clone())

        tdc = cattensors(td.clone())
        assert tdc.get("observation_out").shape[-2] == len(keys) * 4
        assert tdc.get("dont touch").shape == dont_touch.shape

        tdc = cattensors._call(td.clone())
        assert tdc.get("observation_out").shape[-2] == len(keys) * 4
        assert tdc.get("dont touch").shape == dont_touch.shape

        if len(keys) == 1:
            observation_spec = BoundedTensorSpec(0, 1, (1, 4, 32))
            observation_spec = cattensors.transform_observation_spec(observation_spec)
            assert observation_spec.shape == torch.Size([1, len(keys) * 4, 32])
        else:
            observation_spec = CompositeSpec(
                {key: BoundedTensorSpec(0, 1, (1, 4, 32)) for key in keys}
            )
            observation_spec = cattensors.transform_observation_spec(observation_spec)
            assert observation_spec["observation_out"].shape == torch.Size(
                [1, len(keys) * 4, 32]
            )

    @pytest.mark.parametrize("device", get_available_devices())
    @pytest.mark.parametrize(
        "keys",
        [
            ["observation", "observation_other"],
            ["observation_pixels"],
        ],
    )
    def test_transform_compose(self, keys, device):
        cattensors = Compose(
            CatTensors(in_keys=keys, out_key="observation_out", dim=-2)
        )

        dont_touch = torch.randn(1, 3, 3, dtype=torch.double, device=device)
        td = TensorDict(
            {
                key: torch.full(
                    (
                        1,
                        4,
                        32,
                    ),
                    value,
                    dtype=torch.float,
                    device=device,
                )
                for value, key in enumerate(keys)
            },
            [1],
            device=device,
        )
        td.set("dont touch", dont_touch.clone())

        tdc = cattensors(td.clone())
        assert tdc.get("observation_out").shape[-2] == len(keys) * 4
        assert tdc.get("dont touch").shape == dont_touch.shape

        tdc = cattensors._call(td.clone())
        assert tdc.get("observation_out").shape[-2] == len(keys) * 4
        assert tdc.get("dont touch").shape == dont_touch.shape

    @pytest.mark.parametrize("del_keys", [True, False])
    @pytest.mark.skipif(not _has_gym, reason="Gym not found")
    def test_transform_env(self, del_keys):
        ct = CatTensors(
            in_keys=[
                "observation",
            ],
            out_key="observation_out",
            dim=-1,
            del_keys=del_keys,
        )
        env = TransformedEnv(GymEnv(PENDULUM_VERSIONED), ct)
        assert env.observation_spec["observation_out"]
        if del_keys:
            assert "observation" not in env.observation_spec
        else:
            assert "observation" in env.observation_spec

        assert "observation" in env.base_env.observation_spec
        check_env_specs(env)

    def test_transform_model(self):
        ct = CatTensors(
            in_keys=[("next", "observation"), "action"],
            out_key="observation_out",
            dim=-1,
            del_keys=True,
        )
        model = nn.Sequential(ct, nn.Identity())
        td = TensorDict(
            {("next", "observation"): torch.randn(3), "action": torch.randn(2)}, []
        )
        td = model(td)
        assert "observation_out" in td.keys()
        assert "action" not in td.keys()
        assert ("next", "observation") not in td.keys(True)

    def test_transform_rb(self):
        ct = CatTensors(
            in_keys=[("next", "observation"), "action"],
            out_key="observation_out",
            dim=-1,
            del_keys=True,
        )
        rb = ReplayBuffer(storage=LazyTensorStorage(20))
        rb.append_transform(ct)
        td = (
            TensorDict(
                {("next", "observation"): torch.randn(3), "action": torch.randn(2)}, []
            )
            .expand(10)
            .contiguous()
        )
        rb.extend(td)
        td = rb.sample(10)
        assert "observation_out" in td.keys()
        assert "action" not in td.keys()
        assert ("next", "observation") not in td.keys(True)

    def test_transform_inverse(self):
        raise pytest.skip("No inverse for CatTensors")


@pytest.mark.skipif(not _has_tv, reason="no torchvision")
class TestCenterCrop(TransformBase):
    @pytest.mark.parametrize("nchannels", [1, 3])
    @pytest.mark.parametrize("batch", [[], [2], [2, 4]])
    @pytest.mark.parametrize("h", [None, 21])
    @pytest.mark.parametrize(
        "keys", [["observation", "some_other_key"], ["observation_pixels"]]
    )
    @pytest.mark.parametrize("device", get_available_devices())
    def test_transform_no_env(self, keys, h, nchannels, batch, device):
        torch.manual_seed(0)
        dont_touch = torch.randn(*batch, nchannels, 16, 16, device=device)
        cc = CenterCrop(w=20, h=h, in_keys=keys)
        if h is None:
            h = 20
        td = TensorDict(
            {
                key: torch.randn(*batch, nchannels, 16, 16, device=device)
                for key in keys
            },
            batch,
            device=device,
        )
        td.set("dont touch", dont_touch.clone())
        cc(td)
        for key in keys:
            assert td.get(key).shape[-2:] == torch.Size([20, h])
        assert (td.get("dont touch") == dont_touch).all()

        if len(keys) == 1:
            observation_spec = BoundedTensorSpec(-1, 1, (nchannels, 16, 16))
            observation_spec = cc.transform_observation_spec(observation_spec)
            assert observation_spec.shape == torch.Size([nchannels, 20, h])
        else:
            observation_spec = CompositeSpec(
                {key: BoundedTensorSpec(-1, 1, (nchannels, 16, 16)) for key in keys}
            )
            observation_spec = cc.transform_observation_spec(observation_spec)
            for key in keys:
                assert observation_spec[key].shape == torch.Size([nchannels, 20, h])

    @pytest.mark.parametrize("nchannels", [3])
    @pytest.mark.parametrize(
        "batch",
        [
            [2],
        ],
    )
    @pytest.mark.parametrize(
        "h",
        [
            None,
        ],
    )
    @pytest.mark.parametrize("keys", [["observation_pixels"]])
    @pytest.mark.parametrize("device", get_available_devices())
    def test_transform_model(self, keys, h, nchannels, batch, device):
        torch.manual_seed(0)
        dont_touch = torch.randn(*batch, nchannels, 16, 16, device=device)
        cc = CenterCrop(w=20, h=h, in_keys=keys)
        if h is None:
            h = 20
        td = TensorDict(
            {
                key: torch.randn(*batch, nchannels, 16, 16, device=device)
                for key in keys
            },
            batch,
            device=device,
        )
        td.set("dont touch", dont_touch.clone())
        model = nn.Sequential(cc, nn.Identity())
        model(td)
        for key in keys:
            assert td.get(key).shape[-2:] == torch.Size([20, h])
        assert (td.get("dont touch") == dont_touch).all()

    @pytest.mark.parametrize("nchannels", [3])
    @pytest.mark.parametrize(
        "batch",
        [
            [2],
        ],
    )
    @pytest.mark.parametrize(
        "h",
        [
            None,
        ],
    )
    @pytest.mark.parametrize("keys", [["observation_pixels"]])
    @pytest.mark.parametrize("device", get_available_devices())
    def test_transform_compose(self, keys, h, nchannels, batch, device):
        torch.manual_seed(0)
        dont_touch = torch.randn(*batch, nchannels, 16, 16, device=device)
        cc = CenterCrop(w=20, h=h, in_keys=keys)
        if h is None:
            h = 20
        td = TensorDict(
            {
                key: torch.randn(*batch, nchannels, 16, 16, device=device)
                for key in keys
            },
            batch,
            device=device,
        )
        td.set("dont touch", dont_touch.clone())
        model = Compose(cc)
        tdc = model(td.clone())
        for key in keys:
            assert tdc.get(key).shape[-2:] == torch.Size([20, h])
        assert (tdc.get("dont touch") == dont_touch).all()
        tdc = model._call(td.clone())
        for key in keys:
            assert tdc.get(key).shape[-2:] == torch.Size([20, h])
        assert (tdc.get("dont touch") == dont_touch).all()

    @pytest.mark.parametrize("nchannels", [3])
    @pytest.mark.parametrize(
        "batch",
        [
            [2],
        ],
    )
    @pytest.mark.parametrize(
        "h",
        [
            None,
        ],
    )
    @pytest.mark.parametrize("keys", [["observation_pixels"]])
    def test_transform_rb(
        self,
        keys,
        h,
        nchannels,
        batch,
    ):
        torch.manual_seed(0)
        dont_touch = torch.randn(
            *batch,
            nchannels,
            16,
            16,
        )
        cc = CenterCrop(w=20, h=h, in_keys=keys)
        if h is None:
            h = 20
        td = TensorDict(
            {
                key: torch.randn(
                    *batch,
                    nchannels,
                    16,
                    16,
                )
                for key in keys
            },
            batch,
        )
        td.set("dont touch", dont_touch.clone())
        rb = ReplayBuffer(storage=LazyTensorStorage(10))
        rb.append_transform(cc)
        rb.extend(td)
        td = rb.sample(10)
        for key in keys:
            assert td.get(key).shape[-2:] == torch.Size([20, h])

    def test_single_trans_env_check(self):
        keys = ["pixels"]
        ct = Compose(ToTensorImage(), CenterCrop(w=20, h=20, in_keys=keys))
        env = TransformedEnv(DiscreteActionConvMockEnvNumpy(), ct)
        check_env_specs(env)

    def test_serial_trans_env_check(self):
        keys = ["pixels"]

        def make_env():
            ct = Compose(ToTensorImage(), CenterCrop(w=20, h=20, in_keys=keys))
            return TransformedEnv(DiscreteActionConvMockEnvNumpy(), ct)

        env = SerialEnv(2, make_env)
        check_env_specs(env)

    def test_parallel_trans_env_check(self):
        keys = ["pixels"]

        def make_env():
            ct = Compose(ToTensorImage(), CenterCrop(w=20, h=20, in_keys=keys))
            return TransformedEnv(DiscreteActionConvMockEnvNumpy(), ct)

        env = ParallelEnv(2, make_env)
        check_env_specs(env)

    def test_trans_serial_env_check(self):
        keys = ["pixels"]
        ct = Compose(ToTensorImage(), CenterCrop(w=20, h=20, in_keys=keys))
        env = TransformedEnv(SerialEnv(2, DiscreteActionConvMockEnvNumpy), ct)
        check_env_specs(env)

    def test_trans_parallel_env_check(self):
        keys = ["pixels"]
        ct = Compose(ToTensorImage(), CenterCrop(w=20, h=20, in_keys=keys))
        env = TransformedEnv(ParallelEnv(2, DiscreteActionConvMockEnvNumpy), ct)
        check_env_specs(env)

    @pytest.mark.skipif(not _has_gym, reason="No Gym detected")
    @pytest.mark.parametrize("out_key", [None, ["outkey"]])
    def test_transform_env(self, out_key):
        keys = ["pixels"]
        ct = Compose(
            ToTensorImage(), CenterCrop(out_keys=out_key, w=20, h=20, in_keys=keys)
        )
        env = TransformedEnv(GymEnv(PONG_VERSIONED), ct)
        td = env.reset()
        if out_key is None:
            assert td["pixels"].shape == torch.Size([3, 20, 20])
        else:
            assert td[out_key[0]].shape == torch.Size([3, 20, 20])
        check_env_specs(env)

    def test_transform_inverse(self):
        raise pytest.skip("CenterCrop does not have an inverse method.")


class TestDiscreteActionProjection(TransformBase):
    def test_single_trans_env_check(self):
        env = TransformedEnv(
            DiscreteActionConvMockEnvNumpy(), DiscreteActionProjection(7, 10)
        )
        check_env_specs(env)

    def test_serial_trans_env_check(self):
        def make_env():
            return TransformedEnv(
                DiscreteActionConvMockEnvNumpy(), DiscreteActionProjection(7, 10)
            )

        env = SerialEnv(2, make_env)
        check_env_specs(env)

    def test_parallel_trans_env_check(self):
        def make_env():
            return TransformedEnv(
                DiscreteActionConvMockEnvNumpy(), DiscreteActionProjection(7, 10)
            )

        env = ParallelEnv(2, make_env)
        check_env_specs(env)

    def test_trans_serial_env_check(self):
        env = TransformedEnv(
            SerialEnv(2, DiscreteActionConvMockEnvNumpy),
            DiscreteActionProjection(7, 10),
        )
        check_env_specs(env)

    def test_trans_parallel_env_check(self):
        env = TransformedEnv(
            ParallelEnv(2, DiscreteActionConvMockEnvNumpy),
            DiscreteActionProjection(7, 10),
        )
        check_env_specs(env)

    def test_transform_no_env(self):
        t = DiscreteActionProjection(7, 10)
        td = TensorDict(
            {"action": nn.functional.one_hot(torch.randint(10, (10, 4, 1)), 10)},
            [10, 4],
        )
        assert td["action"].shape[-1] == 10
        assert (td["action"].sum(-1) == 1).all()
        out = t.inv(td)
        assert out["action"].shape[-1] == 7
        assert (out["action"].sum(-1) == 1).all()

    def test_transform_compose(self):
        t = Compose(DiscreteActionProjection(7, 10))
        td = TensorDict(
            {"action": nn.functional.one_hot(torch.randint(10, (10, 4, 1)), 10)},
            [10, 4],
        )
        assert td["action"].shape[-1] == 10
        assert (td["action"].sum(-1) == 1).all()
        out = t.inv(td)
        assert out["action"].shape[-1] == 7
        assert (out["action"].sum(-1) == 1).all()

    def test_transform_env(self):
        raise pytest.skip("Tested in test_transform_inverse")

    @pytest.mark.parametrize("include_forward", [True, False])
    def test_transform_model(self, include_forward):
        t = DiscreteActionProjection(7, 10, include_forward=include_forward)
        model = nn.Sequential(t, nn.Identity())
        td = TensorDict(
            {"action": nn.functional.one_hot(torch.randint(7, (10, 4, 1)), 7)},
            [10, 4],
        )
        td = model(td)
        assert td["action"].shape[-1] == 10 if include_forward else 7

    @pytest.mark.parametrize("include_forward", [True, False])
    def test_transform_rb(self, include_forward):
        rb = ReplayBuffer(storage=LazyTensorStorage(10))
        t = DiscreteActionProjection(7, 10, include_forward=include_forward)
        rb.append_transform(t)
        td = TensorDict(
            {"action": nn.functional.one_hot(torch.randint(10, (10, 4, 1)), 10)},
            [10, 4],
        )
        rb.extend(td)
        assert rb._storage._storage["action"].shape[-1] == 7
        td = rb.sample(10)
        assert td["action"].shape[-1] == 10 if include_forward else 7

    def test_transform_inverse(self):
        env = TransformedEnv(
            DiscreteActionConvMockEnvNumpy(), DiscreteActionProjection(7, 10)
        )
        assert env.action_spec.space.n == 10
        assert env.action_spec.rand().shape == torch.Size([10])
        # check that transforming the action does not affect the outer td
        td = env.reset()
        td_out = env.rand_step(td)
        assert td_out["action"].shape == torch.Size([10])
        assert td is td_out


class TestDoubleToFloat(TransformBase):
    @pytest.mark.parametrize("device", get_available_devices())
    @pytest.mark.parametrize(
        "keys",
        [
            ["observation", "some_other_key"],
            ["observation_pixels"],
            ["action"],
        ],
    )
    @pytest.mark.parametrize(
        "keys_inv",
        [
            ["action", "some_other_key"],
            ["action"],
            [],
        ],
    )
    def test_double2float(self, keys, keys_inv, device):
        torch.manual_seed(0)
        keys_total = set(keys + keys_inv)
        double2float = DoubleToFloat(in_keys=keys, in_keys_inv=keys_inv)
        dont_touch = torch.randn(1, 3, 3, dtype=torch.double, device=device)
        td = TensorDict(
            {
                key: torch.zeros(1, 3, 3, dtype=torch.double, device=device)
                for key in keys_total
            },
            [1],
            device=device,
        )
        td.set("dont touch", dont_touch.clone())
        # check that the transform does change the dtype in forward
        double2float(td)
        for key in keys:
            assert td.get(key).dtype == torch.float
        assert td.get("dont touch").dtype == torch.double

        # check that inv does not affect the tensordict in-place
        td = td.apply(lambda x: x.float())
        td_modif = double2float.inv(td)
        for key in keys_inv:
            assert td.get(key).dtype != torch.double
            assert td_modif.get(key).dtype == torch.double
        assert td.get("dont touch").dtype != torch.double

        if len(keys_total) == 1 and len(keys_inv) and keys[0] == "action":
            action_spec = BoundedTensorSpec(0, 1, (1, 3, 3), dtype=torch.double)
            input_spec = CompositeSpec(action=action_spec)
            action_spec = double2float.transform_input_spec(input_spec)
            assert action_spec.dtype == torch.float

        elif len(keys) == 1:
            observation_spec = BoundedTensorSpec(0, 1, (1, 3, 3), dtype=torch.double)
            observation_spec = double2float.transform_observation_spec(observation_spec)
            assert observation_spec.dtype == torch.float

        else:
            observation_spec = CompositeSpec(
                {
                    key: BoundedTensorSpec(0, 1, (1, 3, 3), dtype=torch.double)
                    for key in keys
                }
            )
            observation_spec = double2float.transform_observation_spec(observation_spec)
            for key in keys:
                assert observation_spec[key].dtype == torch.float

    def test_single_trans_env_check(self, dtype_fixture):  # noqa: F811
        env = TransformedEnv(
            ContinuousActionVecMockEnv(),
            DoubleToFloat(in_keys=["observation"], in_keys_inv=["action"]),
        )
        check_env_specs(env)

    def test_serial_trans_env_check(self, dtype_fixture):  # noqa: F811
        def make_env():
            return TransformedEnv(
                ContinuousActionVecMockEnv(),
                DoubleToFloat(in_keys=["observation"], in_keys_inv=["action"]),
            )

        env = SerialEnv(2, make_env)
        check_env_specs(env)

    def test_parallel_trans_env_check(self, dtype_fixture):  # noqa: F811
        def make_env():
            return TransformedEnv(
                ContinuousActionVecMockEnv(),
                DoubleToFloat(in_keys=["observation"], in_keys_inv=["action"]),
            )

        env = ParallelEnv(2, make_env)
        check_env_specs(env)

    def test_trans_serial_env_check(self, dtype_fixture):  # noqa: F811
        env = TransformedEnv(
            SerialEnv(2, ContinuousActionVecMockEnv),
            DoubleToFloat(in_keys=["observation"], in_keys_inv=["action"]),
        )
        check_env_specs(env)

    def test_trans_parallel_env_check(self, dtype_fixture):  # noqa: F811
        env = TransformedEnv(
            ParallelEnv(2, ContinuousActionVecMockEnv),
            DoubleToFloat(in_keys=["observation"], in_keys_inv=["action"]),
        )
        check_env_specs(env)

    def test_transform_no_env(self, dtype_fixture):  # noqa: F811
        t = DoubleToFloat(in_keys=["observation"], in_keys_inv=["action"])
        td = TensorDict(
            {"observation": torch.randn(10, 4, 5)},
            [10, 4],
        )
        assert td["observation"].dtype is torch.double
        out = t._call(td)
        assert out["observation"].dtype is torch.float

    def test_transform_inverse(
        self,
    ):
        t = DoubleToFloat(in_keys=["observation"], in_keys_inv=["action"])
        td = TensorDict(
            {"action": torch.randn(10, 4, 5)},
            [10, 4],
        )
        assert td["action"].dtype is torch.float
        out = t.inv(td)
        assert out["action"].dtype is torch.double

    def test_transform_compose(self, dtype_fixture):  # noqa: F811
        t = Compose(DoubleToFloat(in_keys=["observation"], in_keys_inv=["action"]))
        td = TensorDict(
            {"observation": torch.randn(10, 4, 5)},
            [10, 4],
        )
        assert td["observation"].dtype is torch.double
        out = t._call(td)
        assert out["observation"].dtype is torch.float

    def test_transform_compose_invserse(
        self,
    ):
        t = Compose(DoubleToFloat(in_keys=["observation"], in_keys_inv=["action"]))
        td = TensorDict(
            {"action": torch.randn(10, 4, 5)},
            [10, 4],
        )
        assert td["action"].dtype is torch.float
        out = t.inv(td)
        assert out["action"].dtype is torch.double

    def test_transform_env(self, dtype_fixture):  # noqa: F811
        raise pytest.skip("Tested in test_transform_inverse")

    def test_transform_model(self, dtype_fixture):  # noqa: F811
        t = DoubleToFloat(in_keys=["observation"], in_keys_inv=["action"])
        model = nn.Sequential(t, nn.Identity())
        td = TensorDict(
            {"observation": torch.randn(10, 4, 5)},
            [10, 4],
        )
        assert td["observation"].dtype is torch.double
        td = model(td)
        assert td["observation"].dtype is torch.float

    def test_transform_rb(
        self,
    ):
        rb = ReplayBuffer(storage=LazyTensorStorage(10))
        t = DoubleToFloat(in_keys=["observation"], in_keys_inv=["action"])
        rb.append_transform(t)
        td = TensorDict(
            {
                "observation": torch.randn(10, 4, 5, dtype=torch.double),
                "action": torch.randn(10, 4, 5),
            },
            [10, 4],
        )
        assert td["observation"].dtype is torch.double
        assert td["action"].dtype is torch.float
        rb.extend(td)
        # observation is not part of in_keys_inv
        assert rb._storage._storage["observation"].dtype is torch.double
        # action is part of in_keys_inv
        assert rb._storage._storage["action"].dtype is torch.double
        td = rb.sample(10)
        assert td["observation"].dtype is torch.float
        assert td["action"].dtype is torch.double


class TestExcludeTransform(TransformBase):
    class EnvWithManyKeys(EnvBase):
        def __init__(self):
            super().__init__()
            self.observation_spec = CompositeSpec(
                a=UnboundedContinuousTensorSpec(3),
                b=UnboundedContinuousTensorSpec(3),
                c=UnboundedContinuousTensorSpec(3),
            )
            self.reward_spec = UnboundedContinuousTensorSpec(1)
            self.input_spec = CompositeSpec(action=UnboundedContinuousTensorSpec(2))

        def _step(
            self,
            tensordict: TensorDictBase,
        ) -> TensorDictBase:
            return self.observation_spec.rand().update(
                {
                    "reward": self.reward_spec.rand(),
                    "done": torch.zeros(1, dtype=torch.bool),
                }
            )

        def _reset(self, tensordict: TensorDictBase) -> TensorDictBase:
            return self.observation_spec.rand().update(
                {"done": torch.zeros(1, dtype=torch.bool)}
            )

        def _set_seed(self, seed):
            return seed + 1

    def test_single_trans_env_check(self):
        t = Compose(
            CatTensors(
                in_keys=["observation"], out_key="observation_copy", del_keys=False
            ),
            ExcludeTransform("observation_copy"),
        )
        env = TransformedEnv(ContinuousActionVecMockEnv(), t)
        check_env_specs(env)

    def test_serial_trans_env_check(self):
        def make_env():
            t = Compose(
                CatTensors(
                    in_keys=["observation"], out_key="observation_copy", del_keys=False
                ),
                ExcludeTransform("observation_copy"),
            )
            env = TransformedEnv(ContinuousActionVecMockEnv(), t)
            return env

        env = SerialEnv(2, make_env)
        check_env_specs(env)

    def test_parallel_trans_env_check(self):
        def make_env():
            t = Compose(
                CatTensors(
                    in_keys=["observation"], out_key="observation_copy", del_keys=False
                ),
                ExcludeTransform("observation_copy"),
            )
            env = TransformedEnv(ContinuousActionVecMockEnv(), t)
            return env

        env = ParallelEnv(2, make_env)
        check_env_specs(env)

    def test_trans_serial_env_check(self):
        t = Compose(
            CatTensors(
                in_keys=["observation"], out_key="observation_copy", del_keys=False
            ),
            ExcludeTransform("observation_copy"),
        )
        env = TransformedEnv(SerialEnv(2, ContinuousActionVecMockEnv), t)
        check_env_specs(env)

    def test_trans_parallel_env_check(self):
        t = Compose(
            CatTensors(
                in_keys=["observation"], out_key="observation_copy", del_keys=False
            ),
            ExcludeTransform("observation_copy"),
        )
        env = TransformedEnv(ParallelEnv(2, ContinuousActionVecMockEnv), t)
        check_env_specs(env)

    def test_transform_env(self):
        base_env = TestExcludeTransform.EnvWithManyKeys()
        env = TransformedEnv(base_env, ExcludeTransform("a"))
        assert "a" not in env.reset().keys()
        assert "b" in env.reset().keys()
        assert "c" in env.reset().keys()

    def test_transform_no_env(self):
        t = ExcludeTransform("a")
        td = TensorDict(
            {
                "a": torch.randn(1),
                "b": torch.randn(1),
                "c": torch.randn(1),
            },
            [],
        )
        td = t._call(td)
        assert "a" not in td.keys()
        assert "b" in td.keys()
        assert "c" in td.keys()

    def test_transform_compose(self):
        t = Compose(ExcludeTransform("a"))
        td = TensorDict(
            {
                "a": torch.randn(1),
                "b": torch.randn(1),
                "c": torch.randn(1),
            },
            [],
        )
        td = t._call(td)
        assert "a" not in td.keys()
        assert "b" in td.keys()
        assert "c" in td.keys()

    def test_transform_model(self):
        t = ExcludeTransform("a")
        t = nn.Sequential(t, nn.Identity())
        td = TensorDict(
            {
                "a": torch.randn(1),
                "b": torch.randn(1),
                "c": torch.randn(1),
            },
            [],
        )
        td = t(td)
        assert "a" not in td.keys()
        assert "b" in td.keys()
        assert "c" in td.keys()

    def test_transform_rb(self):
        t = ExcludeTransform("a")
        rb = ReplayBuffer(storage=LazyTensorStorage(10))
        rb.append_transform(t)
        td = TensorDict(
            {
                "a": torch.randn(1),
                "b": torch.randn(1),
                "c": torch.randn(1),
            },
            [],
        ).expand(3)
        rb.extend(td)
        td = rb.sample(4)
        assert "a" not in td.keys()
        assert "b" in td.keys()
        assert "c" in td.keys()

    def test_transform_inverse(self):
        raise pytest.skip("no inverse for ExcludeTransform")


class TestSelectTransform(TransformBase):
    class EnvWithManyKeys(EnvBase):
        def __init__(self):
            super().__init__()
            self.observation_spec = CompositeSpec(
                a=UnboundedContinuousTensorSpec(3),
                b=UnboundedContinuousTensorSpec(3),
                c=UnboundedContinuousTensorSpec(3),
            )
            self.reward_spec = UnboundedContinuousTensorSpec(1)
            self.input_spec = CompositeSpec(action=UnboundedContinuousTensorSpec(2))

        def _step(
            self,
            tensordict: TensorDictBase,
        ) -> TensorDictBase:
            return self.observation_spec.rand().update(
                {
                    "reward": self.reward_spec.rand(),
                    "done": torch.zeros(1, dtype=torch.bool),
                }
            )

        def _reset(self, tensordict: TensorDictBase) -> TensorDictBase:
            return self.observation_spec.rand().update(
                {"done": torch.zeros(1, dtype=torch.bool)}
            )

        def _set_seed(self, seed):
            return seed + 1

    def test_single_trans_env_check(self):
        t = Compose(
            CatTensors(
                in_keys=["observation"], out_key="observation_copy", del_keys=False
            ),
            SelectTransform("observation", "observation_orig"),
        )
        env = TransformedEnv(ContinuousActionVecMockEnv(), t)
        check_env_specs(env)

    def test_serial_trans_env_check(self):
        def make_env():
            t = Compose(
                CatTensors(
                    in_keys=["observation"], out_key="observation_copy", del_keys=False
                ),
                SelectTransform("observation", "observation_orig"),
            )
            env = TransformedEnv(ContinuousActionVecMockEnv(), t)
            return env

        env = SerialEnv(2, make_env)
        check_env_specs(env)

    def test_parallel_trans_env_check(self):
        def make_env():
            t = Compose(
                CatTensors(
                    in_keys=["observation"], out_key="observation_copy", del_keys=False
                ),
                SelectTransform("observation", "observation_orig"),
            )
            env = TransformedEnv(ContinuousActionVecMockEnv(), t)
            return env

        env = ParallelEnv(2, make_env)
        check_env_specs(env)

    def test_trans_serial_env_check(self):
        t = Compose(
            CatTensors(
                in_keys=["observation"], out_key="observation_copy", del_keys=False
            ),
            SelectTransform("observation", "observation_orig"),
        )
        env = TransformedEnv(SerialEnv(2, ContinuousActionVecMockEnv), t)
        check_env_specs(env)

    def test_trans_parallel_env_check(self):
        t = Compose(
            CatTensors(
                in_keys=["observation"], out_key="observation_copy", del_keys=False
            ),
            SelectTransform("observation", "observation_orig"),
        )
        env = TransformedEnv(ParallelEnv(2, ContinuousActionVecMockEnv), t)
        check_env_specs(env)

    def test_transform_env(self):
        base_env = TestExcludeTransform.EnvWithManyKeys()
        env = TransformedEnv(base_env, SelectTransform("b", "c"))
        assert "a" not in env.reset().keys()
        assert "b" in env.reset().keys()
        assert "c" in env.reset().keys()

    def test_transform_no_env(self):
        t = SelectTransform("b", "c")
        td = TensorDict(
            {
                "a": torch.randn(1),
                "b": torch.randn(1),
                "c": torch.randn(1),
            },
            [],
        )
        td = t._call(td)
        assert "a" not in td.keys()
        assert "b" in td.keys()
        assert "c" in td.keys()

    def test_transform_compose(self):
        t = Compose(SelectTransform("b", "c"))
        td = TensorDict(
            {
                "a": torch.randn(1),
                "b": torch.randn(1),
                "c": torch.randn(1),
            },
            [],
        )
        td = t._call(td)
        assert "a" not in td.keys()
        assert "b" in td.keys()
        assert "c" in td.keys()

    def test_transform_model(self):
        t = SelectTransform("b", "c")
        t = nn.Sequential(t, nn.Identity())
        td = TensorDict(
            {
                "a": torch.randn(1),
                "b": torch.randn(1),
                "c": torch.randn(1),
            },
            [],
        )
        td = t(td)
        assert "a" not in td.keys()
        assert "b" in td.keys()
        assert "c" in td.keys()

    def test_transform_rb(self):
        t = SelectTransform("b", "c")
        rb = ReplayBuffer(storage=LazyTensorStorage(10))
        rb.append_transform(t)
        td = TensorDict(
            {
                "a": torch.randn(1),
                "b": torch.randn(1),
                "c": torch.randn(1),
            },
            [],
        ).expand(3)
        rb.extend(td)
        td = rb.sample(4)
        assert "a" not in td.keys()
        assert "b" in td.keys()
        assert "c" in td.keys()

    def test_transform_inverse(self):
        raise pytest.skip("no inverse for SelectTransform")


class TestFlattenObservation(TransformBase):
    @pytest.mark.parametrize("out_keys", [None, ["stuff"]])
    def test_single_trans_env_check(self, out_keys):
        env = TransformedEnv(
            DiscreteActionConvMockEnvNumpy(),
            FlattenObservation(-3, -1, out_keys=out_keys),
        )
        check_env_specs(env)
        if out_keys:
            assert out_keys[0] in env.reset().keys()

    def test_serial_trans_env_check(self):
        def make_env():
            env = TransformedEnv(
                DiscreteActionConvMockEnvNumpy(), FlattenObservation(-3, -1)
            )
            return env

        env = SerialEnv(2, make_env)

    def test_parallel_trans_env_check(self):
        def make_env():
            env = TransformedEnv(
                DiscreteActionConvMockEnvNumpy(), FlattenObservation(-3, -1)
            )
            return env

        env = ParallelEnv(2, make_env)

    def test_trans_serial_env_check(self):
        env = TransformedEnv(
            SerialEnv(2, DiscreteActionConvMockEnvNumpy),
            FlattenObservation(
                -3,
                -1,
            ),
        )
        check_env_specs(env)

    def test_trans_parallel_env_check(self):
        env = TransformedEnv(
            ParallelEnv(2, DiscreteActionConvMockEnvNumpy),
            FlattenObservation(
                -3,
                -1,
            ),
        )
        check_env_specs(env)

    @pytest.mark.skipif(not _has_tv, reason="no torchvision")
    @pytest.mark.parametrize("nchannels", [1, 3])
    @pytest.mark.parametrize("batch", [[], [2], [2, 4]])
    @pytest.mark.parametrize("size", [[], [4]])
    @pytest.mark.parametrize(
        "keys", [["observation", "some_other_key"], ["observation_pixels"]]
    )
    @pytest.mark.parametrize("device", get_available_devices())
    def test_transform_no_env(self, keys, size, nchannels, batch, device):
        torch.manual_seed(0)
        dont_touch = torch.randn(*batch, *size, nchannels, 16, 16, device=device)
        start_dim = -3 - len(size)
        flatten = FlattenObservation(start_dim, -3, in_keys=keys)
        td = TensorDict(
            {
                key: torch.randn(*batch, *size, nchannels, 16, 16, device=device)
                for key in keys
            },
            batch,
            device=device,
        )
        td.set("dont touch", dont_touch.clone())
        flatten(td)
        expected_size = prod(size + [nchannels])
        for key in keys:
            assert td.get(key).shape[-3] == expected_size
        assert (td.get("dont touch") == dont_touch).all()

        if len(keys) == 1:
            observation_spec = BoundedTensorSpec(-1, 1, (*size, nchannels, 16, 16))
            observation_spec = flatten.transform_observation_spec(observation_spec)
            assert observation_spec.shape[-3] == expected_size
        else:
            observation_spec = CompositeSpec(
                {
                    key: BoundedTensorSpec(-1, 1, (*size, nchannels, 16, 16))
                    for key in keys
                }
            )
            observation_spec = flatten.transform_observation_spec(observation_spec)
            for key in keys:
                assert observation_spec[key].shape[-3] == expected_size

    @pytest.mark.skipif(not _has_tv, reason="no torchvision")
    @pytest.mark.parametrize("nchannels", [1, 3])
    @pytest.mark.parametrize("batch", [[], [2], [2, 4]])
    @pytest.mark.parametrize("size", [[], [4]])
    @pytest.mark.parametrize(
        "keys", [["observation", "some_other_key"], ["observation_pixels"]]
    )
    @pytest.mark.parametrize("device", get_available_devices())
    def test_transform_compose(self, keys, size, nchannels, batch, device):
        torch.manual_seed(0)
        dont_touch = torch.randn(*batch, *size, nchannels, 16, 16, device=device)
        start_dim = -3 - len(size)
        flatten = Compose(FlattenObservation(start_dim, -3, in_keys=keys))
        td = TensorDict(
            {
                key: torch.randn(*batch, *size, nchannels, 16, 16, device=device)
                for key in keys
            },
            batch,
            device=device,
        )
        td.set("dont touch", dont_touch.clone())
        flatten(td)
        expected_size = prod(size + [nchannels])
        for key in keys:
            assert td.get(key).shape[-3] == expected_size
        assert (td.get("dont touch") == dont_touch).all()

        if len(keys) == 1:
            observation_spec = BoundedTensorSpec(-1, 1, (*size, nchannels, 16, 16))
            observation_spec = flatten.transform_observation_spec(observation_spec)
            assert observation_spec.shape[-3] == expected_size
        else:
            observation_spec = CompositeSpec(
                {
                    key: BoundedTensorSpec(-1, 1, (*size, nchannels, 16, 16))
                    for key in keys
                }
            )
            observation_spec = flatten.transform_observation_spec(observation_spec)
            for key in keys:
                assert observation_spec[key].shape[-3] == expected_size

    @pytest.mark.skipif(not _has_gym, reason="No gym")
    @pytest.mark.parametrize("out_keys", [None, ["stuff"]])
    def test_transform_env(self, out_keys):
        env = TransformedEnv(
            GymEnv(PONG_VERSIONED), FlattenObservation(-3, -1, out_keys=out_keys)
        )
        check_env_specs(env)
        if out_keys:
            assert out_keys[0] in env.reset().keys()
            assert env.rollout(3)[out_keys[0]].ndimension() == 2
        else:
            assert env.rollout(3)["pixels"].ndimension() == 2

    @pytest.mark.skipif(not _has_gym, reason="No gym")
    @pytest.mark.parametrize("out_keys", [None, ["stuff"]])
    def test_transform_model(self, out_keys):
        t = FlattenObservation(-3, -1, out_keys=out_keys)
        td = TensorDict({"pixels": torch.randint(255, (10, 10, 3))}, [])
        module = nn.Sequential(t, nn.Identity())
        if out_keys:
            assert module(td)[out_keys[0]].ndimension() == 1
        else:
            assert module(td)["pixels"].ndimension() == 1

    @pytest.mark.skipif(not _has_gym, reason="No gym")
    @pytest.mark.parametrize("out_keys", [None, ["stuff"]])
    def test_transform_rb(self, out_keys):
        t = FlattenObservation(-3, -1, out_keys=out_keys)
        td = TensorDict({"pixels": torch.randint(255, (10, 10, 3))}, []).expand(10)
        rb = ReplayBuffer(storage=LazyTensorStorage(10))
        rb.append_transform(t)
        rb.extend(td)
        td = rb.sample(2)
        if out_keys:
            assert td[out_keys[0]].ndimension() == 2
        else:
            assert td["pixels"].ndimension() == 2

    def test_transform_inverse(self):
        raise pytest.skip("No inverse method for FlattenObservation (yet).")


class TestFrameSkipTransform(TransformBase):
    def test_single_trans_env_check(self):
        env = TransformedEnv(ContinuousActionVecMockEnv(), FrameSkipTransform(2))
        check_env_specs(env)

    def test_serial_trans_env_check(self):
        def make_env():
            env = TransformedEnv(ContinuousActionVecMockEnv(), FrameSkipTransform(2))
            return env

        env = SerialEnv(2, make_env)
        check_env_specs(env)

    def test_parallel_trans_env_check(self):
        def make_env():
            env = TransformedEnv(ContinuousActionVecMockEnv(), FrameSkipTransform(2))
            return env

        env = ParallelEnv(2, make_env)
        check_env_specs(env)

    def test_trans_serial_env_check(self):
        env = TransformedEnv(
            SerialEnv(2, ContinuousActionVecMockEnv), FrameSkipTransform(2)
        )
        check_env_specs(env)

    def test_trans_parallel_env_check(self):
        env = TransformedEnv(
            ParallelEnv(2, ContinuousActionVecMockEnv), FrameSkipTransform(2)
        )
        check_env_specs(env)

    def test_transform_no_env(self):
        t = FrameSkipTransform(2)
        tensordict = TensorDict({"next": {}}, [])
        with pytest.raises(
            RuntimeError, match="parent not found for FrameSkipTransform"
        ):
            t._step(tensordict)

    def test_transform_compose(self):
        t = Compose(FrameSkipTransform(2))
        tensordict = TensorDict({"next": {}}, [])
        with pytest.raises(
            RuntimeError, match="parent not found for FrameSkipTransform"
        ):
            t._step(tensordict)

    @pytest.mark.skipif(not _has_gym, reason="gym not installed")
    @pytest.mark.parametrize("skip", [-1, 1, 2, 3])
    def test_transform_env(self, skip):
        """Tests that the built-in frame_skip and the transform lead to the same results."""
        torch.manual_seed(0)
        if skip < 0:
            with pytest.raises(
                ValueError,
                match="frame_skip should have a value greater or equal to one",
            ):
                FrameSkipTransform(skip)
            return
        else:
            fs = FrameSkipTransform(skip)
        base_env = GymEnv(PENDULUM_VERSIONED, frame_skip=skip)
        tensordicts = TensorDict({"action": base_env.action_spec.rand((10,))}, [10])
        env = TransformedEnv(GymEnv(PENDULUM_VERSIONED), fs)
        base_env.set_seed(0)
        env.base_env.set_seed(0)
        td1 = base_env.reset()
        td2 = env.reset()
        for key in td1.keys():
            torch.testing.assert_close(td1[key], td2[key])
        for i in range(10):
            td1 = base_env.step(tensordicts[i].clone()).flatten_keys()
            td2 = env.step(tensordicts[i].clone()).flatten_keys()
            for key in td1.keys():
                torch.testing.assert_close(td1[key], td2[key])

    def test_transform_model(self):
        t = FrameSkipTransform(2)
        t = nn.Sequential(t, nn.Identity())
        tensordict = TensorDict({}, [])
        with pytest.raises(
            RuntimeError,
            match="FrameSkipTransform can only be used when appended to a transformed env",
        ):
            t(tensordict)

    def test_transform_rb(self):
        t = FrameSkipTransform(2)
        rb = ReplayBuffer(storage=LazyTensorStorage(10))
        rb.append_transform(t)
        tensordict = TensorDict({"a": torch.zeros(10)}, [10])
        rb.extend(tensordict)
        with pytest.raises(
            RuntimeError,
            match="FrameSkipTransform can only be used when appended to a transformed env",
        ):
            rb.sample(10)

    @pytest.mark.skipif(not _has_gym, reason="gym not installed")
    @pytest.mark.parametrize("skip", [-1, 1, 2, 3])
    def test_frame_skip_transform_unroll(self, skip):
        torch.manual_seed(0)
        if skip < 0:
            with pytest.raises(
                ValueError,
                match="frame_skip should have a value greater or equal to one",
            ):
                FrameSkipTransform(skip)
            return
        else:
            fs = FrameSkipTransform(skip)
        base_env = GymEnv(PENDULUM_VERSIONED)
        tensordicts = TensorDict({"action": base_env.action_spec.rand((10,))}, [10])
        env = TransformedEnv(GymEnv(PENDULUM_VERSIONED), fs)
        base_env.set_seed(0)
        env.base_env.set_seed(0)
        td1 = base_env.reset()
        td2 = env.reset()
        for key in td1.keys():
            torch.testing.assert_close(td1[key], td2[key])
        for i in range(10):
            r = 0.0
            for _ in range(skip):
                td1 = base_env.step(tensordicts[i].clone()).flatten_keys(".")
                r = td1.get("next.reward") + r
            td1.set("next.reward", r)
            td2 = env.step(tensordicts[i].clone()).flatten_keys(".")
            for key in td1.keys():
                torch.testing.assert_close(td1[key], td2[key])

    def test_transform_inverse(self):
        raise pytest.skip("No inverse for FrameSkipTransform")


class TestGrayScale(TransformBase):
    @pytest.mark.skipif(not _has_tv, reason="no torchvision")
    @pytest.mark.parametrize(
        "keys",
        [[("next", "observation"), "some_other_key"], [("next", "observation_pixels")]],
    )
    @pytest.mark.parametrize("device", get_available_devices())
    def test_transform_no_env(self, keys, device):
        torch.manual_seed(0)
        nchannels = 3
        gs = GrayScale(in_keys=keys)
        dont_touch = torch.randn(1, nchannels, 16, 16, device=device)
        td = TensorDict(
            {key: torch.randn(1, nchannels, 16, 16, device=device) for key in keys},
            [1],
            device=device,
        )
        td.set("dont touch", dont_touch.clone())
        gs(td)
        for key in keys:
            assert td.get(key).shape[-3] == 1
        assert (td.get("dont touch") == dont_touch).all()

        if len(keys) == 1:
            observation_spec = BoundedTensorSpec(-1, 1, (nchannels, 16, 16))
            observation_spec = gs.transform_observation_spec(observation_spec)
            assert observation_spec.shape == torch.Size([1, 16, 16])
        else:
            observation_spec = CompositeSpec(
                {key: BoundedTensorSpec(-1, 1, (nchannels, 16, 16)) for key in keys}
            )
            observation_spec = gs.transform_observation_spec(observation_spec)
            for key in keys:
                assert observation_spec[key].shape == torch.Size([1, 16, 16])

    @pytest.mark.skipif(not _has_tv, reason="no torchvision")
    @pytest.mark.parametrize(
        "keys",
        [[("next", "observation"), "some_other_key"], [("next", "observation_pixels")]],
    )
    @pytest.mark.parametrize("device", get_available_devices())
    def test_transform_compose(self, keys, device):
        torch.manual_seed(0)
        nchannels = 3
        gs = Compose(GrayScale(in_keys=keys))
        dont_touch = torch.randn(1, nchannels, 16, 16, device=device)
        td = TensorDict(
            {key: torch.randn(1, nchannels, 16, 16, device=device) for key in keys},
            [1],
            device=device,
        )
        td.set("dont touch", dont_touch.clone())
        gs(td)
        for key in keys:
            assert td.get(key).shape[-3] == 1
        assert (td.get("dont touch") == dont_touch).all()

        if len(keys) == 1:
            observation_spec = BoundedTensorSpec(-1, 1, (nchannels, 16, 16))
            observation_spec = gs.transform_observation_spec(observation_spec)
            assert observation_spec.shape == torch.Size([1, 16, 16])
        else:
            observation_spec = CompositeSpec(
                {key: BoundedTensorSpec(-1, 1, (nchannels, 16, 16)) for key in keys}
            )
            observation_spec = gs.transform_observation_spec(observation_spec)
            for key in keys:
                assert observation_spec[key].shape == torch.Size([1, 16, 16])

    @pytest.mark.parametrize("out_keys", [None, ["stuff"]])
    def test_single_trans_env_check(self, out_keys):
        env = TransformedEnv(
            DiscreteActionConvMockEnvNumpy(),
            Compose(ToTensorImage(), GrayScale(out_keys=out_keys)),
        )
        check_env_specs(env)

    def test_serial_trans_env_check(self):
        out_keys = None

        def make_env():
            return TransformedEnv(
                DiscreteActionConvMockEnvNumpy(),
                Compose(ToTensorImage(), GrayScale(out_keys=out_keys)),
            )

        env = SerialEnv(2, make_env)
        check_env_specs(env)

    def test_parallel_trans_env_check(self):
        out_keys = None

        def make_env():
            return TransformedEnv(
                DiscreteActionConvMockEnvNumpy(),
                Compose(ToTensorImage(), GrayScale(out_keys=out_keys)),
            )

        env = ParallelEnv(2, make_env)
        check_env_specs(env)

    def test_trans_serial_env_check(self):
        out_keys = None
        env = TransformedEnv(
            SerialEnv(2, DiscreteActionConvMockEnvNumpy),
            Compose(ToTensorImage(), GrayScale(out_keys=out_keys)),
        )
        check_env_specs(env)

    def test_trans_parallel_env_check(self):
        out_keys = None
        env = TransformedEnv(
            ParallelEnv(2, DiscreteActionConvMockEnvNumpy),
            Compose(ToTensorImage(), GrayScale(out_keys=out_keys)),
        )
        check_env_specs(env)

    @pytest.mark.parametrize("out_keys", [None, ["stuff"]])
    def test_transform_env(self, out_keys):
        env = TransformedEnv(
            DiscreteActionConvMockEnvNumpy(),
            Compose(ToTensorImage(), GrayScale(out_keys=out_keys)),
        )
        r = env.rollout(3)
        if out_keys:
            assert "pixels" in r.keys()
            assert "stuff" in r.keys()
            assert r["pixels"].shape[-3] == 3
            assert r["stuff"].shape[-3] == 1
        else:
            assert "pixels" in r.keys()
            assert "stuff" not in r.keys()
            assert r["pixels"].shape[-3] == 1

    @pytest.mark.parametrize("out_keys", [None, ["stuff"]])
    def test_transform_model(self, out_keys):
        td = TensorDict({"pixels": torch.rand(3, 12, 12)}, []).expand(3)
        model = nn.Sequential(GrayScale(out_keys=out_keys), nn.Identity())
        r = model(td)
        if out_keys:
            assert "pixels" in r.keys()
            assert "stuff" in r.keys()
            assert r["pixels"].shape[-3] == 3
            assert r["stuff"].shape[-3] == 1
        else:
            assert "pixels" in r.keys()
            assert "stuff" not in r.keys()
            assert r["pixels"].shape[-3] == 1

    @pytest.mark.parametrize("out_keys", [None, ["stuff"]])
    def test_transform_rb(self, out_keys):
        td = TensorDict({"pixels": torch.rand(3, 12, 12)}, []).expand(3)
        rb = ReplayBuffer(storage=LazyTensorStorage(10))
        rb.append_transform(GrayScale(out_keys=out_keys))
        rb.extend(td)
        r = rb.sample(3)
        if out_keys:
            assert "pixels" in r.keys()
            assert "stuff" in r.keys()
            assert r["pixels"].shape[-3] == 3
            assert r["stuff"].shape[-3] == 1
        else:
            assert "pixels" in r.keys()
            assert "stuff" not in r.keys()
            assert r["pixels"].shape[-3] == 1

    def test_transform_inverse(self):
        raise pytest.skip("No inversee for grayscale")


class TestNoop(TransformBase):
    def test_single_trans_env_check(self):
        env = TransformedEnv(ContinuousActionVecMockEnv(), NoopResetEnv())
        check_env_specs(env)

    def test_serial_trans_env_check(self):
        def make_env():
            return TransformedEnv(ContinuousActionVecMockEnv(), NoopResetEnv())

        env = SerialEnv(2, make_env)
        check_env_specs(env)

    def test_parallel_trans_env_check(self):
        def make_env():
            return TransformedEnv(ContinuousActionVecMockEnv(), NoopResetEnv())

        env = ParallelEnv(2, make_env)
        check_env_specs(env)

    def test_trans_serial_env_check(self):
        env = TransformedEnv(SerialEnv(2, ContinuousActionVecMockEnv), NoopResetEnv())
        with pytest.raises(
            ValueError,
            match="there is more than one done state in the parent environment",
        ):
            check_env_specs(env)

    def test_trans_parallel_env_check(self):
        raise pytest.skip("Skipped as error tested by test_trans_serial_env_check.")

    def test_transform_no_env(self):
        t = NoopResetEnv()
        with pytest.raises(
            RuntimeError,
            match="NoopResetEnv.parent not found. Make sure that the parent is set.",
        ):
            t.reset(TensorDict({"next": {}}, []))
        t._step(TensorDict({"next": {}}, []))

    def test_transform_compose(self):
        t = Compose(NoopResetEnv())
        with pytest.raises(
            RuntimeError,
            match="NoopResetEnv.parent not found. Make sure that the parent is set.",
        ):
            t.reset(TensorDict({"next": {}}, []))
        t._step(TensorDict({"next": {}}, []))

    def test_transform_model(self):
        t = nn.Sequential(NoopResetEnv(), nn.Identity())
        td = TensorDict({}, [])
        t(td)

    def test_transform_rb(self):
        t = NoopResetEnv()
        rb = ReplayBuffer(storage=LazyTensorStorage(10))
        rb.append_transform(t)
        td = TensorDict({}, [10])
        rb.extend(td)
        rb.sample(1)

    def test_transform_inverse(self):
        raise pytest.skip("No inverse for NoopResetEnv")

    @pytest.mark.parametrize("random", [True, False])
    @pytest.mark.parametrize("compose", [True, False])
    @pytest.mark.parametrize("device", get_available_devices())
    def test_transform_env(self, random, device, compose):
        torch.manual_seed(0)
        env = ContinuousActionVecMockEnv()
        env.set_seed(100)
        noop_reset_env = NoopResetEnv(random=random)
        if compose:
            transformed_env = TransformedEnv(env)
            transformed_env.append_transform(noop_reset_env)
        else:
            transformed_env = TransformedEnv(env, noop_reset_env)
        transformed_env = transformed_env.to(device)
        transformed_env.reset()
        if random:
            assert transformed_env.step_count > 0
        else:
            assert transformed_env.step_count == 30

    @pytest.mark.parametrize("random", [True, False])
    @pytest.mark.parametrize("compose", [True, False])
    @pytest.mark.parametrize("device", get_available_devices())
    def test_noop_reset_env_error(self, random, device, compose):
        torch.manual_seed(0)
        env = SerialEnv(2, lambda: ContinuousActionVecMockEnv())
        env.set_seed(100)
        noop_reset_env = NoopResetEnv(random=random)
        transformed_env = TransformedEnv(env)
        transformed_env.append_transform(noop_reset_env)
        with pytest.raises(
            ValueError,
            match="there is more than one done state in the parent environment",
        ):
            transformed_env.reset()


class TestObservationNorm(TransformBase):
    @pytest.mark.parametrize("out_keys", [None, ["stuff"]])
    def test_single_trans_env_check(
        self,
        out_keys,
    ):
        env = TransformedEnv(
            ContinuousActionVecMockEnv(),
            ObservationNorm(
                loc=torch.zeros(7),
                scale=1.0,
                in_keys=["observation"],
                out_keys=out_keys,
            ),
        )
        check_env_specs(env)

    def test_serial_trans_env_check(
        self,
    ):
        def make_env():
            return TransformedEnv(
                ContinuousActionVecMockEnv(),
                ObservationNorm(
                    loc=torch.zeros(7),
                    scale=1.0,
                ),
            )

        env = SerialEnv(2, make_env)
        check_env_specs(env)

    def test_parallel_trans_env_check(
        self,
    ):
        def make_env():
            return TransformedEnv(
                ContinuousActionVecMockEnv(),
                ObservationNorm(
                    loc=torch.zeros(7),
                    scale=1.0,
                ),
            )

        env = ParallelEnv(2, make_env)
        check_env_specs(env)

    def test_trans_serial_env_check(
        self,
    ):
        env = TransformedEnv(
            SerialEnv(2, ContinuousActionVecMockEnv),
            ObservationNorm(
                loc=torch.zeros(7),
                scale=1.0,
            ),
        )
        check_env_specs(env)

    def test_trans_parallel_env_check(
        self,
    ):
        env = TransformedEnv(
            ParallelEnv(2, ContinuousActionVecMockEnv),
            ObservationNorm(
                loc=torch.zeros(7),
                scale=1.0,
            ),
        )
        check_env_specs(env)

    @pytest.mark.parametrize("standard_normal", [True, False])
    @pytest.mark.parametrize("out_keys", [None, ["stuff"]])
    def test_transform_no_env(self, out_keys, standard_normal):
        t = ObservationNorm(in_keys=["observation"], out_keys=out_keys)
        # test that init fails
        with pytest.raises(
            RuntimeError,
            match="Cannot initialize the transform if parent env is not defined",
        ):
            t.init_stats(num_iter=5)
        t = ObservationNorm(
            loc=torch.ones(7),
            scale=0.5,
            in_keys=["observation"],
            out_keys=out_keys,
            standard_normal=standard_normal,
        )
        obs = torch.randn(7)
        td = TensorDict({"observation": obs}, [])
        t(td)
        if out_keys:
            assert out_keys[0] in td.keys()
            obs_tr = td[out_keys[0]]
        else:
            obs_tr = td["observation"]
        if standard_normal:
            assert torch.allclose((obs - 1) / 0.5, obs_tr)
        else:
            assert torch.allclose(0.5 * obs + 1, obs_tr)

    @pytest.mark.parametrize("standard_normal", [True, False])
    @pytest.mark.parametrize("out_keys", [None, ["stuff"]])
    def test_transform_compose(self, out_keys, standard_normal):
        t = Compose(ObservationNorm(in_keys=["observation"], out_keys=out_keys))
        # test that init fails
        with pytest.raises(
            RuntimeError,
            match="Cannot initialize the transform if parent env is not defined",
        ):
            t[0].init_stats(num_iter=5)
        t = Compose(
            ObservationNorm(
                loc=torch.ones(7),
                scale=0.5,
                in_keys=["observation"],
                out_keys=out_keys,
                standard_normal=standard_normal,
            )
        )
        obs = torch.randn(7)
        td = TensorDict({"observation": obs}, [])
        t(td)
        if out_keys:
            assert out_keys[0] in td.keys()
            obs_tr = td[out_keys[0]]
        else:
            obs_tr = td["observation"]
        if standard_normal:
            assert torch.allclose((obs - 1) / 0.5, obs_tr)
        else:
            assert torch.allclose(0.5 * obs + 1, obs_tr)

    @pytest.mark.parametrize("standard_normal", [True, False])
    @pytest.mark.parametrize("out_keys", [None, ["stuff"]])
    def test_transform_env(self, out_keys, standard_normal):
        if standard_normal:
            scale = 1_000_000
        else:
            scale = 0.0
        env = TransformedEnv(
            ContinuousActionVecMockEnv(),
            ObservationNorm(
                loc=0.0,
                scale=scale,
                in_keys=["observation"],
                out_keys=out_keys,
                standard_normal=standard_normal,
            ),
        )
        if out_keys:
            assert out_keys[0] in env.reset().keys()
            obs = env.rollout(3)[out_keys[0]]
        else:
            obs = env.rollout(3)["observation"]

        assert (abs(obs) < 1e-2).all()

    @pytest.mark.parametrize("standard_normal", [True, False])
    def test_transform_env_clone(self, standard_normal):
        out_keys = ["stuff"]
        if standard_normal:
            scale = 1_000_000
        else:
            scale = 0.0
        env = TransformedEnv(
            ContinuousActionVecMockEnv(),
            ObservationNorm(
                loc=0.0,
                scale=scale,
                in_keys=["observation"],
                out_keys=out_keys,
                standard_normal=standard_normal,
            ),
        )
        cloned = env.transform.clone()
        env.transform.loc += 1
        env.transform.scale += 1
        torch.testing.assert_close(
            env.transform.loc, torch.ones_like(env.transform.loc)
        )
        torch.testing.assert_close(
            env.transform.scale, scale + torch.ones_like(env.transform.scale)
        )
        assert env.transform.loc == cloned.loc
        assert env.transform.scale == cloned.scale

    def test_transform_model(self):
        standard_normal = True
        out_keys = ["stuff"]

        t = Compose(
            ObservationNorm(
                loc=torch.ones(7),
                scale=0.5,
                in_keys=["observation"],
                out_keys=out_keys,
                standard_normal=standard_normal,
            )
        )
        model = nn.Sequential(t, nn.Identity())
        obs = torch.randn(7)
        td = TensorDict({"observation": obs}, [])
        model(td)

        if out_keys:
            assert out_keys[0] in td.keys()
            obs_tr = td[out_keys[0]]
        else:
            obs_tr = td["observation"]
        if standard_normal:
            assert torch.allclose((obs - 1) / 0.5, obs_tr)
        else:
            assert torch.allclose(0.5 * obs + 1, obs_tr)

    def test_transform_rb(self):
        standard_normal = True
        out_keys = ["stuff"]

        t = Compose(
            ObservationNorm(
                loc=torch.ones(7),
                scale=0.5,
                in_keys=["observation"],
                out_keys=out_keys,
                standard_normal=standard_normal,
            )
        )
        rb = ReplayBuffer(storage=LazyTensorStorage(10))
        rb.append_transform(t)

        obs = torch.randn(7)
        td = TensorDict({"observation": obs}, []).expand(3)
        rb.extend(td)
        td = rb.sample(5)

        if out_keys:
            assert out_keys[0] in td.keys()
            obs_tr = td[out_keys[0]]
        else:
            obs_tr = td["observation"]
        if standard_normal:
            assert torch.allclose((obs - 1) / 0.5, obs_tr)
        else:
            assert torch.allclose(0.5 * obs + 1, obs_tr)

    @pytest.mark.skipif(not _has_gym, reason="No gym")
    def test_transform_inverse(self):
        standard_normal = True
        out_keys = ["observation_out"]
        in_keys_inv = ["action"]
        out_keys_inv = ["action_inv"]
        t = Compose(
            ObservationNorm(
                loc=torch.ones(()),
                scale=0.5,
                in_keys=["observation"],
                out_keys=out_keys,
                in_keys_inv=in_keys_inv,
                out_keys_inv=out_keys_inv,
                standard_normal=standard_normal,
            )
        )
        base_env = GymEnv(PENDULUM_VERSIONED)
        env = TransformedEnv(base_env, t)
        td = env.rollout(3)
        check_env_specs(env)
        env.set_seed(0)
        # assert "observation_inv" in env.input_spec.keys()
        # "observation_inv" should not appear in the tensordict
        assert torch.allclose(td["action"] * 0.5 + 1, t.inv(td)["action_inv"])
        assert torch.allclose((td["observation"] - 1) / 0.5, td["observation_out"])

    @pytest.mark.parametrize("batch", [[], [1], [3, 2]])
    @pytest.mark.parametrize(
        "keys",
        [["next_observation", "some_other_key"], [("next", "observation_pixels")]],
    )
    @pytest.mark.parametrize("device", get_available_devices())
    @pytest.mark.parametrize("nchannels", [1, 3])
    @pytest.mark.parametrize("standard_normal", [True, False])
    @pytest.mark.parametrize(
        ["loc", "scale"],
        [
            (0, 1),
            (1, 2),
            (torch.ones(16, 16), torch.ones(1)),
            (torch.ones(1), torch.ones(16, 16)),
        ],
    )
    def test_observationnorm(
        self, batch, keys, device, nchannels, loc, scale, standard_normal
    ):
        torch.manual_seed(0)
        nchannels = 3
        if isinstance(loc, Tensor):
            loc = loc.to(device)
        if isinstance(scale, Tensor):
            scale = scale.to(device)
        on = ObservationNorm(loc, scale, in_keys=keys, standard_normal=standard_normal)
        dont_touch = torch.randn(1, nchannels, 16, 16, device=device)
        td = TensorDict(
            {key: torch.zeros(1, nchannels, 16, 16, device=device) for key in keys}, [1]
        )
        td.set("dont touch", dont_touch.clone())
        on(td)
        for key in keys:
            if standard_normal:
                assert (td.get(key) == -loc / scale).all()
            else:
                assert (td.get(key) == loc).all()
        assert (td.get("dont touch") == dont_touch).all()

        if len(keys) == 1:
            observation_spec = BoundedTensorSpec(
                0, 1, (nchannels, 16, 16), device=device
            )
            observation_spec = on.transform_observation_spec(observation_spec)
            if standard_normal:
                assert (observation_spec.space.minimum == -loc / scale).all()
                assert (observation_spec.space.maximum == (1 - loc) / scale).all()
            else:
                assert (observation_spec.space.minimum == loc).all()
                assert (observation_spec.space.maximum == scale + loc).all()

        else:
            observation_spec = CompositeSpec(
                {
                    key: BoundedTensorSpec(0, 1, (nchannels, 16, 16), device=device)
                    for key in keys
                }
            )
            observation_spec = on.transform_observation_spec(observation_spec)
            for key in keys:
                if standard_normal:
                    assert (observation_spec[key].space.minimum == -loc / scale).all()
                    assert (
                        observation_spec[key].space.maximum == (1 - loc) / scale
                    ).all()
                else:
                    assert (observation_spec[key].space.minimum == loc).all()
                    assert (observation_spec[key].space.maximum == scale + loc).all()

    @pytest.mark.parametrize("keys", [["observation"], ["observation", "next_pixel"]])
    @pytest.mark.parametrize("size", [1, 3])
    @pytest.mark.parametrize("device", get_available_devices())
    @pytest.mark.parametrize("standard_normal", [True, False])
    @pytest.mark.parametrize("parallel", [True, False])
    def test_observationnorm_init_stats(
        self, keys, size, device, standard_normal, parallel
    ):
        def make_env():
            base_env = ContinuousActionVecMockEnv(
                observation_spec=CompositeSpec(
                    observation=BoundedTensorSpec(
                        minimum=1, maximum=1, shape=torch.Size([size])
                    ),
                    observation_orig=BoundedTensorSpec(
                        minimum=1, maximum=1, shape=torch.Size([size])
                    ),
                ),
                action_spec=BoundedTensorSpec(
                    minimum=1, maximum=1, shape=torch.Size((size,))
                ),
                seed=0,
            )
            base_env.out_key = "observation"
            return base_env

        if parallel:
            base_env = SerialEnv(2, make_env)
            reduce_dim = (0, 1)
            cat_dim = 1
        else:
            base_env = make_env()
            reduce_dim = 0
            cat_dim = 0

        t_env = TransformedEnv(
            base_env,
            transform=ObservationNorm(in_keys=keys, standard_normal=standard_normal),
        )
        if len(keys) > 1:
            t_env.transform.init_stats(
                num_iter=11, key="observation", cat_dim=cat_dim, reduce_dim=reduce_dim
            )
        else:
            t_env.transform.init_stats(
                num_iter=11, reduce_dim=reduce_dim, cat_dim=cat_dim
            )
        batch_dims = len(t_env.batch_size)
        assert (
            t_env.transform.loc.shape
            == t_env.observation_spec["observation"].shape[batch_dims:]
        )
        assert (
            t_env.transform.scale.shape
            == t_env.observation_spec["observation"].shape[batch_dims:]
        )
        assert t_env.transform.loc.dtype == t_env.observation_spec["observation"].dtype
        assert (
            t_env.transform.loc.device == t_env.observation_spec["observation"].device
        )

    @pytest.mark.parametrize("keys", [["pixels"], ["pixels", "stuff"]])
    @pytest.mark.parametrize("size", [1, 3])
    @pytest.mark.parametrize("device", get_available_devices())
    @pytest.mark.parametrize("standard_normal", [True, False])
    @pytest.mark.parametrize("parallel", [True, False])
    def test_observationnorm_init_stats_pixels(
        self, keys, size, device, standard_normal, parallel
    ):
        def make_env():
            base_env = DiscreteActionConvMockEnvNumpy(
                seed=0,
            )
            base_env.out_key = "pixels"
            return base_env

        if parallel:
            base_env = SerialEnv(2, make_env)
            reduce_dim = (0, 1, 3, 4)
            keep_dim = (3, 4)
            cat_dim = 1
        else:
            base_env = make_env()
            reduce_dim = (0, 2, 3)
            keep_dim = (2, 3)
            cat_dim = 0

        t_env = TransformedEnv(
            base_env,
            transform=ObservationNorm(in_keys=keys, standard_normal=standard_normal),
        )
        if len(keys) > 1:
            t_env.transform.init_stats(
                num_iter=11,
                key="pixels",
                cat_dim=cat_dim,
                reduce_dim=reduce_dim,
                keep_dims=keep_dim,
            )
        else:
            t_env.transform.init_stats(
                num_iter=11,
                reduce_dim=reduce_dim,
                cat_dim=cat_dim,
                keep_dims=keep_dim,
            )

        assert t_env.transform.loc.shape == torch.Size(
            [t_env.observation_spec["pixels"].shape[-3], 1, 1]
        )
        assert t_env.transform.scale.shape == torch.Size(
            [t_env.observation_spec["pixels"].shape[-3], 1, 1]
        )

    def test_observationnorm_stats_already_initialized_error(self):
        transform = ObservationNorm(in_keys="next_observation", loc=0, scale=1)

        with pytest.raises(RuntimeError, match="Loc/Scale are already initialized"):
            transform.init_stats(num_iter=11)

    def test_observationnorm_wrong_catdim(self):
        transform = ObservationNorm(in_keys="next_observation", loc=0, scale=1)

        with pytest.raises(
            ValueError, match="cat_dim must be part of or equal to reduce_dim"
        ):
            transform.init_stats(num_iter=11, cat_dim=1)

        with pytest.raises(
            ValueError, match="cat_dim must be part of or equal to reduce_dim"
        ):
            transform.init_stats(num_iter=11, cat_dim=2, reduce_dim=(0, 1))

        with pytest.raises(
            ValueError,
            match="cat_dim must be specified if reduce_dim is not an integer",
        ):
            transform.init_stats(num_iter=11, reduce_dim=(0, 1))

    def test_observationnorm_init_stats_multiple_keys_error(self):
        transform = ObservationNorm(in_keys=["next_observation", "next_pixels"])

        err_msg = "Transform has multiple in_keys but no specific key was passed as an argument"
        with pytest.raises(RuntimeError, match=err_msg):
            transform.init_stats(num_iter=11)

    def test_observationnorm_initialization_order_error(self):
        base_env = ContinuousActionVecMockEnv()
        t_env = TransformedEnv(base_env)

        transform1 = ObservationNorm(in_keys=["next_observation"])
        transform2 = ObservationNorm(in_keys=["next_observation"])
        t_env.append_transform(transform1)
        t_env.append_transform(transform2)

        err_msg = (
            "ObservationNorms need to be initialized in the right order."
            "Trying to initialize an ObservationNorm while a parent ObservationNorm transform is still uninitialized"
        )
        with pytest.raises(RuntimeError, match=err_msg):
            transform2.init_stats(num_iter=10, key="observation")

    def test_observationnorm_uninitialized_stats_error(self):
        transform = ObservationNorm(in_keys=["next_observation", "next_pixels"])

        err_msg = (
            "Loc/Scale have not been initialized. Either pass in values in the constructor "
            "or call the init_stats method"
        )
        with pytest.raises(RuntimeError, match=err_msg):
            transform._apply_transform(torch.Tensor([1]))


@pytest.mark.skipif(not _has_tv, reason="no torchvision")
class TestResize(TransformBase):
    @pytest.mark.parametrize("interpolation", ["bilinear", "bicubic"])
    @pytest.mark.parametrize("nchannels", [1, 3])
    @pytest.mark.parametrize("batch", [[], [2], [2, 4]])
    @pytest.mark.parametrize(
        "keys", [["observation", "some_other_key"], ["observation_pixels"]]
    )
    @pytest.mark.parametrize("device", get_available_devices())
    def test_transform_no_env(self, interpolation, keys, nchannels, batch, device):
        torch.manual_seed(0)
        dont_touch = torch.randn(*batch, nchannels, 16, 16, device=device)
        resize = Resize(w=20, h=21, interpolation=interpolation, in_keys=keys)
        td = TensorDict(
            {
                key: torch.randn(*batch, nchannels, 16, 16, device=device)
                for key in keys
            },
            batch,
            device=device,
        )
        td.set("dont touch", dont_touch.clone())
        resize(td)
        for key in keys:
            assert td.get(key).shape[-2:] == torch.Size([20, 21])
        assert (td.get("dont touch") == dont_touch).all()

        if len(keys) == 1:
            observation_spec = BoundedTensorSpec(-1, 1, (nchannels, 16, 16))
            observation_spec = resize.transform_observation_spec(observation_spec)
            assert observation_spec.shape == torch.Size([nchannels, 20, 21])
        else:
            observation_spec = CompositeSpec(
                {key: BoundedTensorSpec(-1, 1, (nchannels, 16, 16)) for key in keys}
            )
            observation_spec = resize.transform_observation_spec(observation_spec)
            for key in keys:
                assert observation_spec[key].shape == torch.Size([nchannels, 20, 21])

    @pytest.mark.parametrize("interpolation", ["bilinear", "bicubic"])
    @pytest.mark.parametrize("nchannels", [1, 3])
    @pytest.mark.parametrize("batch", [[], [2], [2, 4]])
    @pytest.mark.parametrize(
        "keys", [["observation", "some_other_key"], ["observation_pixels"]]
    )
    @pytest.mark.parametrize("device", get_available_devices())
    def test_transform_compose(self, interpolation, keys, nchannels, batch, device):
        torch.manual_seed(0)
        dont_touch = torch.randn(*batch, nchannels, 16, 16, device=device)
        resize = Compose(Resize(w=20, h=21, interpolation=interpolation, in_keys=keys))
        td = TensorDict(
            {
                key: torch.randn(*batch, nchannels, 16, 16, device=device)
                for key in keys
            },
            batch,
            device=device,
        )
        td.set("dont touch", dont_touch.clone())
        resize(td)
        for key in keys:
            assert td.get(key).shape[-2:] == torch.Size([20, 21])
        assert (td.get("dont touch") == dont_touch).all()

        if len(keys) == 1:
            observation_spec = BoundedTensorSpec(-1, 1, (nchannels, 16, 16))
            observation_spec = resize.transform_observation_spec(observation_spec)
            assert observation_spec.shape == torch.Size([nchannels, 20, 21])
        else:
            observation_spec = CompositeSpec(
                {key: BoundedTensorSpec(-1, 1, (nchannels, 16, 16)) for key in keys}
            )
            observation_spec = resize.transform_observation_spec(observation_spec)
            for key in keys:
                assert observation_spec[key].shape == torch.Size([nchannels, 20, 21])

    def test_single_trans_env_check(self):
        env = TransformedEnv(
            DiscreteActionConvMockEnvNumpy(),
            Compose(ToTensorImage(), Resize(20, 21, in_keys=["pixels"])),
        )
        check_env_specs(env)
        assert "pixels" in env.observation_spec.keys()

    def test_serial_trans_env_check(self):
        def make_env():
            return TransformedEnv(
                DiscreteActionConvMockEnvNumpy(),
                Compose(ToTensorImage(), Resize(20, 21, in_keys=["pixels"])),
            )

        env = SerialEnv(2, make_env)
        check_env_specs(env)

    def test_parallel_trans_env_check(self):
        def make_env():
            return TransformedEnv(
                DiscreteActionConvMockEnvNumpy(),
                Compose(ToTensorImage(), Resize(20, 21, in_keys=["pixels"])),
            )

        env = ParallelEnv(2, make_env)
        check_env_specs(env)

    def test_trans_serial_env_check(self):
        env = TransformedEnv(
            SerialEnv(2, DiscreteActionConvMockEnvNumpy),
            Compose(ToTensorImage(), Resize(20, 21, in_keys=["pixels"])),
        )
        check_env_specs(env)

    def test_trans_parallel_env_check(self):
        env = TransformedEnv(
            ParallelEnv(2, DiscreteActionConvMockEnvNumpy),
            Compose(ToTensorImage(), Resize(20, 21, in_keys=["pixels"])),
        )
        check_env_specs(env)

    @pytest.mark.skipif(not _has_gym, reason="No gym")
    def test_transform_env(self):
        env = TransformedEnv(
            GymEnv(PONG_VERSIONED),
            Compose(ToTensorImage(), Resize(20, 21, in_keys=["pixels"])),
        )
        check_env_specs(env)
        td = env.rollout(3)
        assert td["pixels"].shape[-3:] == torch.Size([3, 20, 21])

    def test_transform_model(self):
        module = nn.Sequential(Resize(20, 21, in_keys=["pixels"]), nn.Identity())
        td = TensorDict({"pixels": torch.randn(3, 32, 32)}, [])
        module(td)
        assert td["pixels"].shape == torch.Size([3, 20, 21])

    def test_transform_rb(self):
        t = Resize(20, 21, in_keys=["pixels"])
        rb = ReplayBuffer(storage=LazyTensorStorage(10))
        rb.append_transform(t)
        td = TensorDict({"pixels": torch.randn(3, 32, 32)}, []).expand(10)
        rb.extend(td)
        td = rb.sample(2)
        assert td["pixels"].shape[-3:] == torch.Size([3, 20, 21])

    def test_transform_inverse(self):
        raise pytest.skip("No inverse for Resize")


class TestRewardClipping(TransformBase):
    def test_single_trans_env_check(self):
        env = TransformedEnv(ContinuousActionVecMockEnv(), RewardClipping(-0.1, 0.1))
        check_env_specs(env)

    def test_serial_trans_env_check(self):
        def make_env():
            return TransformedEnv(
                ContinuousActionVecMockEnv(), RewardClipping(-0.1, 0.1)
            )

        env = SerialEnv(2, make_env)
        check_env_specs(env)

    def test_parallel_trans_env_check(self):
        def make_env():
            return TransformedEnv(
                ContinuousActionVecMockEnv(), RewardClipping(-0.1, 0.1)
            )

        env = ParallelEnv(2, make_env)
        check_env_specs(env)

    def test_trans_serial_env_check(self):
        env = TransformedEnv(
            SerialEnv(2, ContinuousActionVecMockEnv), RewardClipping(-0.1, 0.1)
        )
        check_env_specs(env)

    def test_trans_parallel_env_check(self):
        env = TransformedEnv(
            ParallelEnv(2, ContinuousActionVecMockEnv), RewardClipping(-0.1, 0.1)
        )
        check_env_specs(env)

    def test_transform_no_env(self):
        t = RewardClipping(-0.1, 0.1)
        td = TensorDict({"reward": torch.randn(10)}, [])
        t._call(td)
        assert (td["reward"] <= 0.1).all()
        assert (td["reward"] >= -0.1).all()

    def test_transform_compose(self):
        t = Compose(RewardClipping(-0.1, 0.1))
        td = TensorDict({"reward": torch.randn(10)}, [])
        t._call(td)
        assert (td["reward"] <= 0.1).all()
        assert (td["reward"] >= -0.1).all()

    @pytest.mark.skipif(not _has_gym, reason="No Gym")
    def test_transform_env(self):
        t = Compose(RewardClipping(-0.1, 0.1))
        env = TransformedEnv(GymEnv(PENDULUM_VERSIONED), t)
        td = env.rollout(3)
        assert (td["next", "reward"] <= 0.1).all()
        assert (td["next", "reward"] >= -0.1).all()

    def test_transform_model(self):
        t = RewardClipping(-0.1, 0.1)
        model = nn.Sequential(t, nn.Identity())
        td = TensorDict({"reward": torch.randn(10)}, [])
        model(td)
        assert (td["reward"] <= 0.1).all()
        assert (td["reward"] >= -0.1).all()

    def test_transform_rb(self):
        t = RewardClipping(-0.1, 0.1)
        rb = ReplayBuffer(storage=LazyTensorStorage(10))
        td = TensorDict({"reward": torch.randn(10)}, []).expand(10)
        rb.append_transform(t)
        rb.extend(td)
        td = rb.sample(2)
        assert (td["reward"] <= 0.1).all()
        assert (td["reward"] >= -0.1).all()

    def test_transform_inverse(self):
        raise pytest.skip("No inverse for RewardClipping")


class TestRewardScaling(TransformBase):
    @pytest.mark.parametrize("batch", [[], [2], [2, 4]])
    @pytest.mark.parametrize("scale", [0.1, 10])
    @pytest.mark.parametrize("loc", [1, 5])
    @pytest.mark.parametrize("keys", [None, ["reward_1"]])
    @pytest.mark.parametrize("device", get_available_devices())
    @pytest.mark.parametrize("standard_normal", [True, False])
    def test_reward_scaling(self, batch, scale, loc, keys, device, standard_normal):
        torch.manual_seed(0)
        if keys is None:
            keys_total = set()
        else:
            keys_total = set(keys)
        reward_scaling = RewardScaling(
            in_keys=keys, scale=scale, loc=loc, standard_normal=standard_normal
        )
        td = TensorDict(
            {
                **{key: torch.randn(*batch, 1, device=device) for key in keys_total},
                "reward": torch.randn(*batch, 1, device=device),
            },
            batch,
            device=device,
        )
        td.set("dont touch", torch.randn(*batch, 1, device=device))
        td_copy = td.clone()
        reward_scaling(td)
        for key in keys_total:
            if standard_normal:
                original_key = td.get(key)
                scaled_key = (td_copy.get(key) - loc) / scale
                torch.testing.assert_close(original_key, scaled_key)
            else:
                original_key = td.get(key)
                scaled_key = td_copy.get(key) * scale + loc
                torch.testing.assert_close(original_key, scaled_key)
        assert (td.get("dont touch") == td_copy.get("dont touch")).all()

        if len(keys_total) == 1:
            reward_spec = UnboundedContinuousTensorSpec(device=device)
            reward_spec = reward_scaling.transform_reward_spec(reward_spec)
            assert reward_spec.shape == torch.Size([1])

    def test_single_trans_env_check(self):
        env = TransformedEnv(ContinuousActionVecMockEnv(), RewardScaling(0.5, 1.5))
        check_env_specs(env)

    def test_serial_trans_env_check(self):
        def make_env():
            return TransformedEnv(ContinuousActionVecMockEnv(), RewardScaling(0.5, 1.5))

        env = SerialEnv(2, make_env)
        check_env_specs(env)

    def test_parallel_trans_env_check(self):
        def make_env():
            return TransformedEnv(ContinuousActionVecMockEnv(), RewardScaling(0.5, 1.5))

        env = ParallelEnv(2, make_env)
        check_env_specs(env)

    def test_trans_serial_env_check(self):
        env = TransformedEnv(
            SerialEnv(2, ContinuousActionVecMockEnv), RewardScaling(0.5, 1.5)
        )
        check_env_specs(env)

    def test_trans_parallel_env_check(self):
        env = TransformedEnv(
            ParallelEnv(2, ContinuousActionVecMockEnv), RewardScaling(0.5, 1.5)
        )
        check_env_specs(env)

    @pytest.mark.parametrize("standard_normal", [True, False])
    def test_transform_no_env(self, standard_normal):
        loc = 0.5
        scale = 1.5
        t = RewardScaling(0.5, 1.5, standard_normal=standard_normal)
        reward = torch.randn(10)
        td = TensorDict({"reward": reward}, [])
        t._call(td)
        if standard_normal:
            assert torch.allclose((reward - loc) / scale, td["reward"])
        else:
            assert torch.allclose((td["reward"] - loc) / scale, reward)

    @pytest.mark.parametrize("standard_normal", [True, False])
    def test_transform_compose(self, standard_normal):
        loc = 0.5
        scale = 1.5
        t = RewardScaling(0.5, 1.5, standard_normal=standard_normal)
        t = Compose(t)
        reward = torch.randn(10)
        td = TensorDict({"reward": reward}, [])
        t._call(td)
        if standard_normal:
            assert torch.allclose((reward - loc) / scale, td["reward"])
        else:
            assert torch.allclose((td["reward"] - loc) / scale, reward)

    @pytest.mark.skipif(not _has_gym, reason="No Gym")
    @pytest.mark.parametrize("standard_normal", [True, False])
    def test_transform_env(self, standard_normal):
        loc = 0.5
        scale = 1.5
        t = Compose(RewardScaling(0.5, 1.5, standard_normal=standard_normal))
        env = TransformedEnv(GymEnv(PENDULUM_VERSIONED), t)
        torch.manual_seed(0)
        env.set_seed(0)
        td = env.rollout(3)
        torch.manual_seed(0)
        env.set_seed(0)
        td_base = env.base_env.rollout(3)
        reward = td_base["next", "reward"]
        if standard_normal:
            assert torch.allclose((reward - loc) / scale, td["next", "reward"])
        else:
            assert torch.allclose((td["next", "reward"] - loc) / scale, reward)

    @pytest.mark.parametrize("standard_normal", [True, False])
    def test_transform_model(self, standard_normal):
        loc = 0.5
        scale = 1.5
        t = RewardScaling(0.5, 1.5, standard_normal=standard_normal)
        model = nn.Sequential(t, nn.Identity())
        reward = torch.randn(10)
        td = TensorDict({"reward": reward}, [])
        model(td)
        if standard_normal:
            assert torch.allclose((reward - loc) / scale, td["reward"])
        else:
            assert torch.allclose((td["reward"] - loc) / scale, reward)

    @pytest.mark.parametrize("standard_normal", [True, False])
    def test_transform_rb(self, standard_normal):
        loc = 0.5
        scale = 1.5
        t = RewardScaling(0.5, 1.5, standard_normal=standard_normal)
        rb = ReplayBuffer(storage=LazyTensorStorage(10))
        reward = torch.randn(10)
        td = TensorDict({"reward": reward}, []).expand(10)
        rb.append_transform(t)
        rb.extend(td)
        td = rb.sample(2)
        if standard_normal:
            assert torch.allclose((reward - loc) / scale, td["reward"])
        else:
            assert torch.allclose((td["reward"] - loc) / scale, reward)

    def test_transform_inverse(self):
        raise pytest.skip("No inverse for RewardScaling")


class TestRewardSum(TransformBase):
    def test_single_trans_env_check(self):
        env = TransformedEnv(ContinuousActionVecMockEnv(), RewardSum())
        check_env_specs(env)

    def test_serial_trans_env_check(self):
        def make_env():
            return TransformedEnv(ContinuousActionVecMockEnv(), RewardSum())

        env = SerialEnv(2, make_env)
        check_env_specs(env)

    def test_parallel_trans_env_check(self):
        def make_env():
            return TransformedEnv(ContinuousActionVecMockEnv(), RewardSum())

        env = ParallelEnv(2, make_env)
        check_env_specs(env)

    def test_trans_serial_env_check(self):
        env = TransformedEnv(SerialEnv(2, ContinuousActionVecMockEnv), RewardSum())
        check_env_specs(env)

    def test_trans_parallel_env_check(self):
        env = TransformedEnv(ParallelEnv(2, ContinuousActionVecMockEnv), RewardSum())
        check_env_specs(env)

    def test_transform_no_env(
        self,
    ):
        t = RewardSum()
        reward = torch.randn(10)
        td = TensorDict({("next", "reward"): reward}, [])
        with pytest.raises(NotImplementedError):
            t(td)

    def test_transform_compose(
        self,
    ):
        t = Compose(RewardSum())
        reward = torch.randn(10)
        td = TensorDict({("next", "reward"): reward}, [])
        with pytest.raises(NotImplementedError):
            t(td)

    @pytest.mark.skipif(not _has_gym, reason="No Gym")
    def test_transform_env(
        self,
    ):
        t = Compose(RewardSum())
        env = TransformedEnv(GymEnv(PENDULUM_VERSIONED), t)
        env.set_seed(0)
        torch.manual_seed(0)
        td = env.rollout(3)
        env.set_seed(0)
        torch.manual_seed(0)
        td_base = env.base_env.rollout(3)
        reward = td_base["next", "reward"]
        final_reward = td_base["next", "reward"].sum(-2)
        assert torch.allclose(td["next", "reward"], reward)
        assert torch.allclose(td["next", "episode_reward"][..., -1, :], final_reward)

    def test_transform_model(
        self,
    ):
        t = RewardSum()
        model = nn.Sequential(t, nn.Identity())
        reward = torch.randn(10)
        td = TensorDict({("next", "reward"): reward}, [])
        with pytest.raises(NotImplementedError):
            model(td)

    def test_transform_rb(
        self,
    ):
        t = RewardSum()
        rb = ReplayBuffer(storage=LazyTensorStorage(10))
        reward = torch.randn(10)
        td = TensorDict({("next", "reward"): reward}, []).expand(10)
        rb.append_transform(t)
        rb.extend(td)
        with pytest.raises(NotImplementedError):
            _ = rb.sample(2)

    @pytest.mark.parametrize(
        "keys",
        [["done", "reward"]],
    )
    @pytest.mark.parametrize("device", get_available_devices())
    def test_sum_reward(self, keys, device):
        torch.manual_seed(0)
        batch = 4
        rs = RewardSum()
        td = TensorDict(
            {
                "next": {
                    "done": torch.zeros((batch, 1), dtype=torch.bool),
                    "reward": torch.rand((batch, 1)),
                },
                "episode_reward": torch.zeros((batch, 1), dtype=torch.bool),
            },
            device=device,
            batch_size=[batch],
        )

        # apply one time, episode_reward should be equal to reward again
        td = rs._step(td)
        td_next = td["next"]
        assert "episode_reward" in td.keys()
        assert (td_next.get("episode_reward") == td_next.get("reward")).all()

        # apply a second time, episode_reward should twice the reward
        td["episode_reward"] = td["next", "episode_reward"]
        td = rs._step(td)
        td_next = td["next"]
        assert (td_next.get("episode_reward") == 2 * td_next.get("reward")).all()

        # reset environments
        td.set("_reset", torch.ones(batch, dtype=torch.bool, device=device))
        rs.reset(td)

        # apply a third time, episode_reward should be equal to reward again
        td = rs._step(td)
        td_next = td["next"]
        assert (td_next.get("episode_reward") == td_next.get("reward")).all()

        # test transform_observation_spec
        base_env = ContinuousActionVecMockEnv(
            reward_spec=UnboundedContinuousTensorSpec(shape=(3, 16, 16)),
        )
        transfomed_env = TransformedEnv(base_env, RewardSum())
        transformed_observation_spec1 = transfomed_env.observation_spec
        assert isinstance(transformed_observation_spec1, CompositeSpec)
        assert "episode_reward" in transformed_observation_spec1.keys()
        assert "observation" in transformed_observation_spec1.keys()

        base_env = ContinuousActionVecMockEnv(
            reward_spec=UnboundedContinuousTensorSpec(),
            observation_spec=CompositeSpec(
                observation=UnboundedContinuousTensorSpec(),
                some_extra_observation=UnboundedContinuousTensorSpec(),
            ),
        )
        transfomed_env = TransformedEnv(base_env, RewardSum())
        transformed_observation_spec2 = transfomed_env.observation_spec
        assert isinstance(transformed_observation_spec2, CompositeSpec)
        assert "some_extra_observation" in transformed_observation_spec2.keys()
        assert "episode_reward" in transformed_observation_spec2.keys()

    def test_transform_inverse(self):
        raise pytest.skip("No inverse for RewardSum")


class TestReward2Go(TransformBase):
    @pytest.mark.parametrize("device", get_available_devices())
    @pytest.mark.parametrize("gamma", [0.99, 1.0])
    @pytest.mark.parametrize("done_flags", [1, 5])
    @pytest.mark.parametrize("t", [3, 20])
    def test_transform_rb(self, done_flags, gamma, t, device):
        batch = 10
        batch_size = [batch, t]
        torch.manual_seed(0)
        out_key = "reward2go"
        r2g = Reward2GoTransform(gamma=gamma, out_keys=[out_key])
        rb = ReplayBuffer(storage=LazyTensorStorage(batch), transform=r2g)
        done = torch.zeros(*batch_size, 1, dtype=torch.bool, device=device)
        for i in range(batch):
            while not done[i].any():
                done[i] = done[i].bernoulli_(0.1)
        reward = torch.randn(*batch_size, 1, device=device)
        misc = torch.randn(*batch_size, 1, device=device)

        td = TensorDict(
            {"misc": misc, "next": {"done": done, "reward": reward}},
            batch_size,
            device=device,
        )
        rb.extend(td)
        sample = rb.sample(13)
        assert sample[out_key].shape == (13, t, 1)
        assert (sample[out_key] != 0).all()

    @pytest.mark.parametrize("gamma", [0.99, 1.0])
    @pytest.mark.parametrize("done_flags", [1, 5])
    def test_transform_err(self, gamma, done_flags):
        device = "cpu"
        batch = [20]
        torch.manual_seed(0)
        done = torch.zeros(*batch, 1, dtype=torch.bool, device=device)
        done_flags = torch.randint(0, *batch, size=(done_flags,))
        done[done_flags] = True
        reward = torch.randn(*batch, 1, device=device)
        misc = torch.randn(*batch, 1, device=device)
        r2g = Reward2GoTransform(gamma=gamma)
        td = TensorDict(
            {"misc": misc, "reward": reward, "next": {"done": done}},
            batch,
            device=device,
        )
        with pytest.raises(KeyError, match="Could not find"):
            _ = r2g.inv(td)

    @pytest.mark.parametrize("device", get_available_devices())
    @pytest.mark.parametrize("gamma", [0.99, 1.0])
    @pytest.mark.parametrize("done_flags", [1, 5])
    def test_transform_inverse(self, gamma, done_flags, device):
        batch = 10
        t = 20
        batch_size = [batch, t]
        torch.manual_seed(0)
        out_key = "reward2go"
        r2g = Reward2GoTransform(gamma=gamma, out_keys=[out_key])
        done = torch.zeros(*batch_size, 1, dtype=torch.bool, device=device)
        for i in range(batch):
            while not done[i].any():
                done[i] = done[i].bernoulli_(0.1)
        reward = torch.randn(*batch_size, 1, device=device)
        misc = torch.randn(*batch_size, 1, device=device)

        td = TensorDict(
            {"misc": misc, "next": {"done": done, "reward": reward}},
            batch_size,
            device=device,
        )
        td = r2g.inv(td)
        assert td[out_key].shape == (batch, t, 1)
        assert (td[out_key] != 0).all()

    @pytest.mark.parametrize("gamma", [0.99, 1.0])
    @pytest.mark.parametrize("done_flags", [1, 5])
    def test_transform(self, gamma, done_flags):
        device = "cpu"
        batch = 10
        t = 20
        batch_size = [batch, t]
        torch.manual_seed(0)
        r2g = Reward2GoTransform(gamma=gamma)
        done = torch.zeros(*batch_size, 1, dtype=torch.bool, device=device)
        for i in range(batch):
            while not done[i].any():
                done[i] = done[i].bernoulli_(0.1)
        reward = torch.randn(*batch_size, 1, device=device)
        misc = torch.randn(*batch_size, 1, device=device)

        td = TensorDict(
            {"misc": misc, "next": {"done": done, "reward": reward}},
            batch_size,
            device=device,
        )
        td_out = r2g(td.clone())
        # assert that no transforms are done in the forward pass
        assert (td_out == td).all()

    @pytest.mark.parametrize("gamma", [0.99, 1.0])
    def test_transform_env(self, gamma):
        t = Reward2GoTransform(gamma=gamma)
        with pytest.raises(ValueError, match=Reward2GoTransform.ENV_ERR):
            _ = TransformedEnv(CountingBatchedEnv(), t)
        t = Compose(t)
        env = TransformedEnv(CountingBatchedEnv())
        env.append_transform(t)

        env.set_seed(0)
        torch.manual_seed(0)
        with pytest.raises(ValueError, match=Reward2GoTransform.ENV_ERR):
            env.rollout(3)

    @pytest.mark.parametrize("gamma", [0.99, 1.0])
    def test_parallel_trans_env_check(self, gamma):
        def make_env():
            return TransformedEnv(
                ContinuousActionVecMockEnv(),
                Reward2GoTransform(gamma=gamma),
            )

        with pytest.raises(ValueError, match=Reward2GoTransform.ENV_ERR):
            _ = ParallelEnv(2, make_env)

    @pytest.mark.parametrize("gamma", [0.99, 1.0])
    def test_single_trans_env_check(self, gamma):
        with pytest.raises(ValueError, match=Reward2GoTransform.ENV_ERR):
            _ = TransformedEnv(
                ContinuousActionVecMockEnv(),
                Reward2GoTransform(gamma=gamma),
            )

    @pytest.mark.parametrize("gamma", [0.99, 1.0])
    def test_serial_trans_env_check(self, gamma):
        def make_env():
            return TransformedEnv(
                ContinuousActionVecMockEnv(),
                Reward2GoTransform(gamma=gamma),
            )

        with pytest.raises(ValueError, match=Reward2GoTransform.ENV_ERR):
            _ = SerialEnv(2, make_env)

    @pytest.mark.parametrize("gamma", [0.99, 1.0])
    def test_trans_serial_env_check(self, gamma):
        with pytest.raises(ValueError, match=Reward2GoTransform.ENV_ERR):
            _ = TransformedEnv(
                SerialEnv(2, ContinuousActionVecMockEnv),
                Reward2GoTransform(gamma=gamma),
            )

    @pytest.mark.parametrize("gamma", [0.99, 1.0])
    def test_trans_parallel_env_check(self, gamma):
        with pytest.raises(ValueError, match=Reward2GoTransform.ENV_ERR):
            _ = TransformedEnv(
                ParallelEnv(2, ContinuousActionVecMockEnv),
                Reward2GoTransform(gamma=gamma),
            )

    @pytest.mark.parametrize("gamma", [0.99, 1.0])
    @pytest.mark.parametrize("done_flags", [1, 5])
    def test_transform_no_env(self, gamma, done_flags):
        device = "cpu"
        torch.manual_seed(0)
        batch = 10
        t = 20
        out_key = "reward2go"
        batch_size = [batch, t]
        torch.manual_seed(0)
        r2g = Reward2GoTransform(gamma=gamma, out_keys=[out_key])
        done = torch.zeros(*batch_size, 1, dtype=torch.bool)
        for i in range(batch):
            while not done[i].any():
                done[i] = done[i].bernoulli_(0.1)
        reward = torch.randn(*batch_size, 1, device=device)
        misc = torch.randn(*batch_size, 1, device=device)
        td = TensorDict(
            {"misc": misc, "next": {"reward": reward, "done": done}},
            batch,
            device=device,
        )
        td = r2g.inv(td)
        assert td[out_key].shape == (batch, t, 1)
        assert td[out_key].all() != 0

    @pytest.mark.parametrize("gamma", [0.99, 1.0])
    @pytest.mark.parametrize("done_flags", [1, 5])
    def test_transform_compose(self, gamma, done_flags):
        device = "cpu"
        torch.manual_seed(0)
        batch = 10
        t = 20
        out_key = "reward2go"
        compose = Compose(Reward2GoTransform(gamma=gamma, out_keys=[out_key]))
        batch_size = [batch, t]
        torch.manual_seed(0)
        done = torch.zeros(*batch_size, 1, dtype=torch.bool)
        for i in range(batch):
            while not done[i].any():
                done[i] = done[i].bernoulli_(0.1)
        reward = torch.randn(*batch_size, 1, device=device)
        misc = torch.randn(*batch_size, 1, device=device)
        td = TensorDict(
            {"misc": misc, "next": {"reward": reward, "done": done}},
            batch,
            device=device,
        )
        td_out = compose(td.clone())
        assert (td_out == td).all()
        td_out = compose.inv(td.clone())
        assert out_key in td_out.keys()

    def test_transform_model(self):
        raise pytest.skip("No model transform for Reward2Go")


class TestUnsqueezeTransform(TransformBase):
    @pytest.mark.parametrize("unsqueeze_dim", [1, -2])
    @pytest.mark.parametrize("nchannels", [1, 3])
    @pytest.mark.parametrize("batch", [[], [2], [2, 4]])
    @pytest.mark.parametrize("size", [[], [4]])
    @pytest.mark.parametrize(
        "keys", [["observation", "some_other_key"], ["observation_pixels"]]
    )
    @pytest.mark.parametrize("device", get_available_devices())
    def test_transform_no_env(
        self, keys, size, nchannels, batch, device, unsqueeze_dim
    ):
        torch.manual_seed(0)
        dont_touch = torch.randn(*batch, *size, nchannels, 16, 16, device=device)
        unsqueeze = UnsqueezeTransform(
            unsqueeze_dim, in_keys=keys, allow_positive_dim=True
        )
        td = TensorDict(
            {
                key: torch.randn(*batch, *size, nchannels, 16, 16, device=device)
                for key in keys
            },
            batch,
            device=device,
        )
        td.set("dont touch", dont_touch.clone())
        if unsqueeze_dim >= 0 and unsqueeze_dim < len(batch):
            with pytest.raises(RuntimeError, match="batch dimension mismatch"):
                unsqueeze(td)
            return
        unsqueeze(td)
        expected_size = [*batch, *size, nchannels, 16, 16]
        if unsqueeze_dim < 0:
            expected_size.insert(len(expected_size) + unsqueeze_dim + 1, 1)
        else:
            expected_size.insert(unsqueeze_dim, 1)
        expected_size = torch.Size(expected_size)

        for key in keys:
            assert td.get(key).shape == expected_size, (
                batch,
                size,
                nchannels,
                unsqueeze_dim,
            )
        assert (td.get("dont touch") == dont_touch).all()

        if len(keys) == 1:
            observation_spec = BoundedTensorSpec(
                -1, 1, (*batch, *size, nchannels, 16, 16)
            )
            observation_spec = unsqueeze.transform_observation_spec(observation_spec)
            assert observation_spec.shape == expected_size
        else:
            observation_spec = CompositeSpec(
                {
                    key: BoundedTensorSpec(-1, 1, (*batch, *size, nchannels, 16, 16))
                    for key in keys
                }
            )
            observation_spec = unsqueeze.transform_observation_spec(observation_spec)
            for key in keys:
                assert observation_spec[key].shape == expected_size

    @pytest.mark.parametrize("unsqueeze_dim", [1, -2])
    @pytest.mark.parametrize("nchannels", [1, 3])
    @pytest.mark.parametrize("batch", [[], [2], [2, 4]])
    @pytest.mark.parametrize("size", [[], [4]])
    @pytest.mark.parametrize(
        "keys", [["observation", "some_other_key"], ["observation_pixels"]]
    )
    @pytest.mark.parametrize("device", get_available_devices())
    @pytest.mark.parametrize(
        "keys_inv", [[], ["action", "some_other_key"], ["observation_pixels"]]
    )
    def test_unsqueeze_inv(
        self, keys, keys_inv, size, nchannels, batch, device, unsqueeze_dim
    ):
        torch.manual_seed(0)
        keys_total = set(keys + keys_inv)
        unsqueeze = UnsqueezeTransform(
            unsqueeze_dim, in_keys=keys, in_keys_inv=keys_inv, allow_positive_dim=True
        )
        td = TensorDict(
            {
                key: torch.randn(*batch, *size, nchannels, 16, 16, device=device)
                for key in keys_total
            },
            batch,
        )

        td_modif = unsqueeze.inv(td)

        expected_size = [*batch, *size, nchannels, 16, 16]
        for key in keys_total.difference(keys_inv):
            assert td.get(key).shape == torch.Size(expected_size)

        if expected_size[unsqueeze_dim] == 1:
            del expected_size[unsqueeze_dim]
        for key in keys_inv:
            assert td_modif.get(key).shape == torch.Size(expected_size)
        # for key in keys_inv:
        #     assert td.get(key).shape != torch.Size(expected_size)

    def test_single_trans_env_check(self):
        env = TransformedEnv(
            ContinuousActionVecMockEnv(),
            UnsqueezeTransform(-1, in_keys=["observation"]),
        )
        check_env_specs(env)
        assert "observation" in env.observation_spec.keys()

    def test_serial_trans_env_check(self):
        def make_env():
            return TransformedEnv(
                ContinuousActionVecMockEnv(),
                UnsqueezeTransform(-1, in_keys=["observation"]),
            )

        env = SerialEnv(2, make_env)
        check_env_specs(env)

    def test_parallel_trans_env_check(self):
        def make_env():
            return TransformedEnv(
                ContinuousActionVecMockEnv(),
                UnsqueezeTransform(-1, in_keys=["observation"]),
            )

        env = ParallelEnv(2, make_env)
        check_env_specs(env)

    def test_trans_serial_env_check(self):
        env = TransformedEnv(
            SerialEnv(2, ContinuousActionVecMockEnv),
            UnsqueezeTransform(-1, in_keys=["observation"]),
        )
        check_env_specs(env)

    def test_trans_parallel_env_check(self):
        env = TransformedEnv(
            ParallelEnv(2, ContinuousActionVecMockEnv),
            UnsqueezeTransform(-1, in_keys=["observation"]),
        )
        check_env_specs(env)

    @pytest.mark.parametrize("unsqueeze_dim", [1, -2])
    @pytest.mark.parametrize("nchannels", [1, 3])
    @pytest.mark.parametrize("batch", [[], [2], [2, 4]])
    @pytest.mark.parametrize("size", [[], [4]])
    @pytest.mark.parametrize(
        "keys", [["observation", "some_other_key"], ["observation_pixels"]]
    )
    @pytest.mark.parametrize("device", get_available_devices())
    def test_transform_compose(
        self, keys, size, nchannels, batch, device, unsqueeze_dim
    ):
        torch.manual_seed(0)
        dont_touch = torch.randn(*batch, *size, nchannels, 16, 16, device=device)
        unsqueeze = Compose(
            UnsqueezeTransform(unsqueeze_dim, in_keys=keys, allow_positive_dim=True)
        )
        td = TensorDict(
            {
                key: torch.randn(*batch, *size, nchannels, 16, 16, device=device)
                for key in keys
            },
            batch,
            device=device,
        )
        td.set("dont touch", dont_touch.clone())
        if unsqueeze_dim >= 0 and unsqueeze_dim < len(batch):
            with pytest.raises(RuntimeError, match="batch dimension mismatch"):
                unsqueeze(td)
            return
        unsqueeze(td)
        expected_size = [*batch, *size, nchannels, 16, 16]
        if unsqueeze_dim < 0:
            expected_size.insert(len(expected_size) + unsqueeze_dim + 1, 1)
        else:
            expected_size.insert(unsqueeze_dim, 1)
        expected_size = torch.Size(expected_size)

        for key in keys:
            assert td.get(key).shape == expected_size, (
                batch,
                size,
                nchannels,
                unsqueeze_dim,
            )
        assert (td.get("dont touch") == dont_touch).all()

        if len(keys) == 1:
            observation_spec = BoundedTensorSpec(
                -1, 1, (*batch, *size, nchannels, 16, 16)
            )
            observation_spec = unsqueeze.transform_observation_spec(observation_spec)
            assert observation_spec.shape == expected_size
        else:
            observation_spec = CompositeSpec(
                {
                    key: BoundedTensorSpec(-1, 1, (*batch, *size, nchannels, 16, 16))
                    for key in keys
                }
            )
            observation_spec = unsqueeze.transform_observation_spec(observation_spec)
            for key in keys:
                assert observation_spec[key].shape == expected_size

    @pytest.mark.parametrize("out_keys", [None, ["stuff"]])
    def test_transform_env(self, out_keys):
        env = TransformedEnv(
            ContinuousActionVecMockEnv(),
            UnsqueezeTransform(-1, in_keys=["observation"], out_keys=out_keys),
        )
        assert "observation" in env.observation_spec.keys()
        if out_keys:
            assert out_keys[0] in env.observation_spec.keys()
            obsshape = list(env.observation_spec["observation"].shape)
            obsshape.insert(len(obsshape), 1)
            assert (
                torch.Size(obsshape) == env.observation_spec[out_keys[0]].rand().shape
            )
        check_env_specs(env)

    @pytest.mark.parametrize("out_keys", [None, ["stuff"]])
    @pytest.mark.parametrize("unsqueeze_dim", [-1, 1])
    def test_transform_model(self, out_keys, unsqueeze_dim):
        t = UnsqueezeTransform(
            unsqueeze_dim,
            in_keys=["observation"],
            out_keys=out_keys,
            allow_positive_dim=True,
        )
        td = TensorDict(
            {"observation": TensorDict({"stuff": torch.randn(3, 4)}, [3, 4])}, []
        )
        t(td)
        expected_shape = [3, 4]
        if unsqueeze_dim >= 0:
            expected_shape.insert(unsqueeze_dim, 1)
        else:
            expected_shape.insert(len(expected_shape) + unsqueeze_dim + 1, 1)
        if out_keys is None:
            assert td["observation"].shape == torch.Size(expected_shape)
        else:
            assert td[out_keys[0]].shape == torch.Size(expected_shape)

    @pytest.mark.parametrize("out_keys", [None, ["stuff"]])
    @pytest.mark.parametrize("unsqueeze_dim", [-1, 1])
    def test_transform_rb(self, out_keys, unsqueeze_dim):
        t = UnsqueezeTransform(
            unsqueeze_dim,
            in_keys=["observation"],
            out_keys=out_keys,
            allow_positive_dim=True,
        )
        rb = ReplayBuffer(storage=LazyTensorStorage(10))
        rb.append_transform(t)
        td = TensorDict(
            {"observation": TensorDict({"stuff": torch.randn(3, 4)}, [3, 4])}, []
        ).expand(10)
        rb.extend(td)
        td = rb.sample(2)
        expected_shape = [2, 3, 4]
        if unsqueeze_dim >= 0:
            expected_shape.insert(unsqueeze_dim, 1)
        else:
            expected_shape.insert(len(expected_shape) + unsqueeze_dim + 1, 1)
        if out_keys is None:
            assert td["observation"].shape == torch.Size(expected_shape)
        else:
            assert td[out_keys[0]].shape == torch.Size(expected_shape)

    @pytest.mark.skipif(not _has_gym, reason="No gym")
    def test_transform_inverse(self):
        env = TransformedEnv(
            GymEnv(HALFCHEETAH_VERSIONED),
            Compose(
                SqueezeTransform(-1, in_keys_inv=["action"], out_keys_inv=["action_t"]),
                UnsqueezeTransform(
                    -1, in_keys_inv=["action_t"], out_keys_inv=["action"]
                ),
            ),
        )
        td = env.rollout(3)
        assert env.action_spec.shape[-1] == 6
        assert td["action"].shape[-1] == 6
        # inverse transforms are now hidden from outer scope
        # assert env.input_spec["action_t"].shape[-1] == 1
        # assert td["action_t"].shape[-1] == 1


class TestSqueezeTransform(TransformBase):
    @pytest.mark.parametrize("squeeze_dim", [1, -2])
    @pytest.mark.parametrize("nchannels", [1, 3])
    @pytest.mark.parametrize("batch", [[], [2], [2, 4]])
    @pytest.mark.parametrize("size", [[], [4]])
    @pytest.mark.parametrize(
        "keys",
        [[("next", "observation"), "some_other_key"], [("next", "observation_pixels")]],
    )
    @pytest.mark.parametrize("device", get_available_devices())
    @pytest.mark.parametrize(
        "keys_inv", [[], ["action", "some_other_key"], [("next", "observation_pixels")]]
    )
    def test_transform_no_env(
        self, keys, keys_inv, size, nchannels, batch, device, squeeze_dim
    ):
        torch.manual_seed(0)
        keys_total = set(keys + keys_inv)
        squeeze = SqueezeTransform(
            squeeze_dim, in_keys=keys, in_keys_inv=keys_inv, allow_positive_dim=True
        )
        td = TensorDict(
            {
                key: torch.randn(*batch, *size, nchannels, 16, 16, device=device)
                for key in keys_total
            },
            batch,
        )
        squeeze(td)

        expected_size = [*batch, *size, nchannels, 16, 16]
        for key in keys_total.difference(keys):
            assert td.get(key).shape == torch.Size(expected_size)

        if expected_size[squeeze_dim] == 1:
            del expected_size[squeeze_dim]
        for key in keys:
            assert td.get(key).shape == torch.Size(expected_size)

    @pytest.mark.parametrize("squeeze_dim", [1, -2])
    @pytest.mark.parametrize("nchannels", [1, 3])
    @pytest.mark.parametrize("batch", [[], [2], [2, 4]])
    @pytest.mark.parametrize("size", [[], [4]])
    @pytest.mark.parametrize(
        "keys", [["observation", "some_other_key"], ["observation_pixels"]]
    )
    @pytest.mark.parametrize("device", get_available_devices())
    @pytest.mark.parametrize(
        "keys_inv", [[], ["action", "some_other_key"], ["observation_pixels"]]
    )
    def test_squeeze_inv(
        self, keys, keys_inv, size, nchannels, batch, device, squeeze_dim
    ):
        torch.manual_seed(0)
        if squeeze_dim >= 0:
            squeeze_dim = squeeze_dim + len(batch)
        keys_total = set(keys + keys_inv)
        squeeze = SqueezeTransform(
            squeeze_dim, in_keys=keys, in_keys_inv=keys_inv, allow_positive_dim=True
        )
        td = TensorDict(
            {
                key: torch.randn(*batch, *size, nchannels, 16, 16, device=device)
                for key in keys_total
            },
            batch,
        )
        td = squeeze.inv(td)

        expected_size = [*batch, *size, nchannels, 16, 16]
        for key in keys_total.difference(keys_inv):
            assert td.get(key).shape == torch.Size(expected_size)

        if squeeze_dim < 0:
            expected_size.insert(len(expected_size) + squeeze_dim + 1, 1)
        else:
            expected_size.insert(squeeze_dim, 1)
        expected_size = torch.Size(expected_size)

        for key in keys_inv:
            assert td.get(key).shape == torch.Size(expected_size), squeeze_dim

    @property
    def _circular_transform(self):
        return Compose(
            UnsqueezeTransform(
                -1, in_keys=["observation"], out_keys=["observation_un"]
            ),
            SqueezeTransform(
                -1, in_keys=["observation_un"], out_keys=["observation_sq"]
            ),
        )

    @property
    def _inv_circular_transform(self):
        return Compose(
            SqueezeTransform(-1, in_keys_inv=["action"], out_keys_inv=["action_un"]),
            UnsqueezeTransform(-1, in_keys_inv=["action_un"], out_keys_inv=["action"]),
        )

    def test_single_trans_env_check(self):
        env = TransformedEnv(ContinuousActionVecMockEnv(), self._circular_transform)
        check_env_specs(env)

    def test_serial_trans_env_check(self):
        def make_env():
            return TransformedEnv(
                ContinuousActionVecMockEnv(), self._circular_transform
            )

        env = SerialEnv(2, make_env)
        check_env_specs(env)

    def test_parallel_trans_env_check(self):
        def make_env():
            return TransformedEnv(
                ContinuousActionVecMockEnv(), self._circular_transform
            )

        env = ParallelEnv(2, make_env)
        check_env_specs(env)

    def test_trans_serial_env_check(self):
        env = TransformedEnv(
            SerialEnv(2, ContinuousActionVecMockEnv), self._circular_transform
        )
        check_env_specs(env)

    def test_trans_parallel_env_check(self):
        env = TransformedEnv(
            ParallelEnv(2, ContinuousActionVecMockEnv), self._circular_transform
        )
        check_env_specs(env)

    @pytest.mark.parametrize("squeeze_dim", [1, -2])
    @pytest.mark.parametrize("nchannels", [1, 3])
    @pytest.mark.parametrize("batch", [[], [2], [2, 4]])
    @pytest.mark.parametrize("size", [[], [4]])
    @pytest.mark.parametrize(
        "keys",
        [[("next", "observation"), "some_other_key"], [("next", "observation_pixels")]],
    )
    @pytest.mark.parametrize("device", get_available_devices())
    @pytest.mark.parametrize(
        "keys_inv", [[], ["action", "some_other_key"], [("next", "observation_pixels")]]
    )
    def test_transform_compose(
        self, keys, keys_inv, size, nchannels, batch, device, squeeze_dim
    ):
        torch.manual_seed(0)
        keys_total = set(keys + keys_inv)
        squeeze = Compose(
            SqueezeTransform(
                squeeze_dim, in_keys=keys, in_keys_inv=keys_inv, allow_positive_dim=True
            )
        )
        td = TensorDict(
            {
                key: torch.randn(*batch, *size, nchannels, 16, 16, device=device)
                for key in keys_total
            },
            batch,
        )
        squeeze(td)

        expected_size = [*batch, *size, nchannels, 16, 16]
        for key in keys_total.difference(keys):
            assert td.get(key).shape == torch.Size(expected_size)

        if expected_size[squeeze_dim] == 1:
            del expected_size[squeeze_dim]
        for key in keys:
            assert td.get(key).shape == torch.Size(expected_size)

    def test_transform_env(self):
        env = TransformedEnv(ContinuousActionVecMockEnv(), self._circular_transform)
        r = env.rollout(3)
        assert "observation" in r.keys()
        assert "observation_un" in r.keys()
        assert "observation_sq" in r.keys()
        assert (r["observation_sq"] == r["observation"]).all()

    @pytest.mark.parametrize("out_keys", [None, ["obs_sq"]])
    def test_transform_model(self, out_keys):
        squeeze_dim = 1
        t = SqueezeTransform(
            squeeze_dim,
            in_keys=["observation"],
            out_keys=out_keys,
            allow_positive_dim=True,
        )
        model = nn.Sequential(t, nn.Identity())
        td = TensorDict(
            {"observation": TensorDict({"stuff": torch.randn(3, 1, 4)}, [3, 1, 4])}, []
        )
        model(td)
        expected_shape = [3, 4]
        if out_keys is None:
            assert td["observation"].shape == torch.Size(expected_shape)
        else:
            assert td[out_keys[0]].shape == torch.Size(expected_shape)

    @pytest.mark.parametrize("out_keys", [None, ["obs_sq"]])
    def test_transform_rb(self, out_keys):
        squeeze_dim = -2
        t = SqueezeTransform(
            squeeze_dim,
            in_keys=["observation"],
            out_keys=out_keys,
            allow_positive_dim=True,
        )
        rb = ReplayBuffer(storage=LazyTensorStorage(10))
        rb.append_transform(t)
        td = TensorDict(
            {"observation": TensorDict({"stuff": torch.randn(3, 1, 4)}, [3, 1, 4])}, []
        ).expand(10)
        rb.extend(td)
        td = rb.sample(2)
        expected_shape = [2, 3, 4]
        if out_keys is None:
            assert td["observation"].shape == torch.Size(expected_shape)
        else:
            assert td[out_keys[0]].shape == torch.Size(expected_shape)

    @pytest.mark.skipif(not _has_gym, reason="No Gym")
    def test_transform_inverse(self):
        env = TransformedEnv(
            GymEnv(HALFCHEETAH_VERSIONED), self._inv_circular_transform
        )
        check_env_specs(env)
        r = env.rollout(3)
        r2 = GymEnv(HALFCHEETAH_VERSIONED).rollout(3)
        assert (r.zero_() == r2.zero_()).all()


class TestTargetReturn(TransformBase):
    @pytest.mark.parametrize("batch", [[], [1], [3, 2]])
    @pytest.mark.parametrize("mode", ["reduce", "constant"])
    @pytest.mark.parametrize("device", get_available_devices())
    def test_transform_env(self, batch, mode, device):
        torch.manual_seed(0)
        t = TargetReturn(target_return=10.0, mode=mode)
        env = TransformedEnv(ContinuousActionVecMockEnv(), t)
        td = env.rollout(2)
        if mode == "reduce":
            assert (td["next", "target_return"] + td["next", "reward"] == 10.0).all()
        else:
            assert (td["next", "target_return"] == 10.0).all()

    @pytest.mark.parametrize("batch", [[], [1], [3, 2]])
    @pytest.mark.parametrize("mode", ["reduce", "constant"])
    @pytest.mark.parametrize("device", get_available_devices())
    def test_transform_compose(self, batch, mode, device):
        torch.manual_seed(0)
        t = Compose(TargetReturn(target_return=10.0, mode=mode))
        next_reward = torch.rand((*batch, 1))
        td = TensorDict(
            {
                "next": {
                    "reward": next_reward,
                },
            },
            device=device,
            batch_size=batch,
        )
        td = t.reset(td)
        td = t._step(td)

        if mode == "reduce":
            assert (td["next", "target_return"] + td["next", "reward"] == 10.0).all()

        else:
            assert (td["next", "target_return"] == 10.0).all()

    @pytest.mark.parametrize("mode", ["reduce", "constant"])
    @pytest.mark.parametrize("device", get_available_devices())
    def test_single_trans_env_check(self, mode, device):
        env = TransformedEnv(
            ContinuousActionVecMockEnv(),
            TargetReturn(target_return=10.0, mode=mode).to(device),
            device=device,
        )
        check_env_specs(env)

    @pytest.mark.parametrize("mode", ["reduce", "constant"])
    @pytest.mark.parametrize("device", get_available_devices())
    def test_serial_trans_env_check(self, mode, device):
        def make_env():
            return TransformedEnv(
                ContinuousActionVecMockEnv(),
                TargetReturn(target_return=10.0, mode=mode).to(device),
                device=device,
            )

        env = SerialEnv(2, make_env)
        check_env_specs(env)

    @pytest.mark.parametrize("mode", ["reduce", "constant"])
    @pytest.mark.parametrize("device", get_available_devices())
    def test_parallel_trans_env_check(self, mode, device):
        def make_env():
            return TransformedEnv(
                ContinuousActionVecMockEnv(),
                TargetReturn(target_return=10.0, mode=mode).to(device),
                device=device,
            )

        env = ParallelEnv(2, make_env)
        check_env_specs(env)

    @pytest.mark.parametrize("mode", ["reduce", "constant"])
    @pytest.mark.parametrize("device", get_available_devices())
    def test_trans_serial_env_check(self, mode, device):
        env = TransformedEnv(
            SerialEnv(2, DiscreteActionConvMockEnvNumpy).to(device),
            TargetReturn(target_return=10.0, mode=mode).to(device),
            device=device,
        )
        check_env_specs(env)

    @pytest.mark.parametrize("mode", ["reduce", "constant"])
    @pytest.mark.parametrize("device", get_available_devices())
    def test_trans_parallel_env_check(self, mode, device):
        env = TransformedEnv(
            ParallelEnv(2, DiscreteActionConvMockEnvNumpy).to(device),
            TargetReturn(target_return=10.0, mode=mode),
            device=device,
        )
        check_env_specs(env)

    def test_transform_inverse(self):
        raise pytest.skip("No inverse method for TargetReturn")

    @pytest.mark.parametrize("mode", ["reduce", "constant"])
    def test_transform_no_env(self, mode):
        t = TargetReturn(target_return=10.0, mode=mode)
        reward = torch.randn(10)
        td = TensorDict({("next", "reward"): reward}, [])
        td = t.reset(td)
        td = t._step(td)
        if mode == "reduce":
            assert (td["next", "target_return"] + td["next", "reward"] == 10.0).all()
        else:
            assert (td["next", "target_return"] == 10.0).all()

    def test_transform_model(
        self,
    ):
        t = TargetReturn(target_return=10.0)
        model = nn.Sequential(t, nn.Identity())
        reward = torch.randn(10)
        td = TensorDict({("next", "reward"): reward}, [])
        with pytest.raises(
            NotImplementedError, match="cannot be executed without a parent"
        ):
            model(td)

    def test_transform_rb(
        self,
    ):
        t = TargetReturn(target_return=10.0)
        rb = ReplayBuffer(storage=LazyTensorStorage(10))
        reward = torch.randn(10)
        td = TensorDict({("next", "reward"): reward}, []).expand(10)
        rb.append_transform(t)
        rb.extend(td)
        with pytest.raises(
            NotImplementedError, match="cannot be executed without a parent"
        ):
            _ = rb.sample(2)


class TestToTensorImage(TransformBase):
    @pytest.mark.parametrize("batch", [[], [1], [3, 2]])
    @pytest.mark.parametrize(
        "keys",
        [[("next", "observation"), "some_other_key"], [("next", "observation_pixels")]],
    )
    @pytest.mark.parametrize("device", get_available_devices())
    def test_transform_no_env(self, keys, batch, device):
        torch.manual_seed(0)
        nchannels = 3
        totensorimage = ToTensorImage(in_keys=keys)
        dont_touch = torch.randn(*batch, nchannels, 16, 16, device=device)
        td = TensorDict(
            {
                key: torch.randint(255, (*batch, 16, 16, 3), device=device)
                for key in keys
            },
            batch,
            device=device,
        )
        td.set("dont touch", dont_touch.clone())
        totensorimage(td)
        for key in keys:
            assert td.get(key).shape[-3:] == torch.Size([3, 16, 16])
            assert td.get(key).device == device
        assert (td.get("dont touch") == dont_touch).all()

        if len(keys) == 1:
            observation_spec = BoundedTensorSpec(0, 255, (16, 16, 3))
            observation_spec = totensorimage.transform_observation_spec(
                observation_spec
            )
            assert observation_spec.shape == torch.Size([3, 16, 16])
            assert (observation_spec.space.minimum == 0).all()
            assert (observation_spec.space.maximum == 1).all()
        else:
            observation_spec = CompositeSpec(
                {key: BoundedTensorSpec(0, 255, (16, 16, 3)) for key in keys}
            )
            observation_spec = totensorimage.transform_observation_spec(
                observation_spec
            )
            for key in keys:
                assert observation_spec[key].shape == torch.Size([3, 16, 16])
                assert (observation_spec[key].space.minimum == 0).all()
                assert (observation_spec[key].space.maximum == 1).all()

    @pytest.mark.parametrize("batch", [[], [1], [3, 2]])
    @pytest.mark.parametrize(
        "keys",
        [[("next", "observation"), "some_other_key"], [("next", "observation_pixels")]],
    )
    @pytest.mark.parametrize("device", get_available_devices())
    def test_transform_compose(self, keys, batch, device):
        torch.manual_seed(0)
        nchannels = 3
        totensorimage = Compose(ToTensorImage(in_keys=keys))
        dont_touch = torch.randn(*batch, nchannels, 16, 16, device=device)
        td = TensorDict(
            {
                key: torch.randint(255, (*batch, 16, 16, 3), device=device)
                for key in keys
            },
            batch,
            device=device,
        )
        td.set("dont touch", dont_touch.clone())
        totensorimage(td)
        for key in keys:
            assert td.get(key).shape[-3:] == torch.Size([3, 16, 16])
            assert td.get(key).device == device
        assert (td.get("dont touch") == dont_touch).all()

        if len(keys) == 1:
            observation_spec = BoundedTensorSpec(0, 255, (16, 16, 3))
            observation_spec = totensorimage.transform_observation_spec(
                observation_spec
            )
            assert observation_spec.shape == torch.Size([3, 16, 16])
            assert (observation_spec.space.minimum == 0).all()
            assert (observation_spec.space.maximum == 1).all()
        else:
            observation_spec = CompositeSpec(
                {key: BoundedTensorSpec(0, 255, (16, 16, 3)) for key in keys}
            )
            observation_spec = totensorimage.transform_observation_spec(
                observation_spec
            )
            for key in keys:
                assert observation_spec[key].shape == torch.Size([3, 16, 16])
                assert (observation_spec[key].space.minimum == 0).all()
                assert (observation_spec[key].space.maximum == 1).all()

    @pytest.mark.parametrize("out_keys", [None, ["stuff"]])
    def test_single_trans_env_check(self, out_keys):
        env = TransformedEnv(
            DiscreteActionConvMockEnvNumpy(),
            ToTensorImage(in_keys=["pixels"], out_keys=out_keys),
        )
        check_env_specs(env)

    def test_serial_trans_env_check(self):
        def make_env():
            return TransformedEnv(
                DiscreteActionConvMockEnvNumpy(),
                ToTensorImage(in_keys=["pixels"], out_keys=None),
            )

        env = SerialEnv(2, make_env)
        check_env_specs(env)

    def test_parallel_trans_env_check(self):
        def make_env():
            return TransformedEnv(
                DiscreteActionConvMockEnvNumpy(),
                ToTensorImage(in_keys=["pixels"], out_keys=None),
            )

        env = ParallelEnv(2, make_env)
        check_env_specs(env)

    def test_trans_serial_env_check(self):
        env = TransformedEnv(
            SerialEnv(2, DiscreteActionConvMockEnvNumpy),
            ToTensorImage(in_keys=["pixels"], out_keys=None),
        )
        check_env_specs(env)

    def test_trans_parallel_env_check(self):
        env = TransformedEnv(
            ParallelEnv(2, DiscreteActionConvMockEnvNumpy),
            ToTensorImage(in_keys=["pixels"], out_keys=None),
        )
        check_env_specs(env)

    @pytest.mark.parametrize("out_keys", [None, ["stuff"]])
    @pytest.mark.parametrize("default_dtype", [torch.float32, torch.float64])
    def test_transform_env(self, out_keys, default_dtype):
        prev_dtype = torch.get_default_dtype()
        torch.set_default_dtype(default_dtype)
        env = TransformedEnv(
            DiscreteActionConvMockEnvNumpy(),
            ToTensorImage(in_keys=["pixels"], out_keys=out_keys),
        )
        r = env.rollout(3)
        if out_keys is not None:
            assert out_keys[0] in r.keys()
            obs = r[out_keys[0]]
        else:
            obs = r["pixels"]
        assert obs.shape[-3] == 3
        assert obs.dtype is default_dtype
        torch.set_default_dtype(prev_dtype)

    @pytest.mark.parametrize("out_keys", [None, ["stuff"]])
    def test_transform_model(self, out_keys):
        t = ToTensorImage(in_keys=["pixels"], out_keys=out_keys)
        model = nn.Sequential(t, nn.Identity())
        td = TensorDict({"pixels": torch.randint(255, (21, 22, 3))}, [])
        model(td)
        if out_keys is not None:
            assert out_keys[0] in td.keys()
            obs = td[out_keys[0]]
        else:
            obs = td["pixels"]
        assert obs.shape[-3] == 3
        assert obs.dtype is torch.float32

    @pytest.mark.parametrize("out_keys", [None, ["stuff"]])
    def test_transform_rb(self, out_keys):
        t = ToTensorImage(in_keys=["pixels"], out_keys=out_keys)
        rb = ReplayBuffer(storage=LazyTensorStorage(10))
        rb.append_transform(t)
        td = TensorDict({"pixels": torch.randint(255, (21, 22, 3))}, [])
        rb.extend(td.expand(10))
        td = rb.sample(2)
        if out_keys is not None:
            assert out_keys[0] in td.keys()
            obs = td[out_keys[0]]
        else:
            obs = td["pixels"]
        assert obs.shape[-3] == 3
        assert obs.dtype is torch.float32

    def test_transform_inverse(self):
        raise pytest.skip("No inverse for ToTensorImage")


class TestTensorDictPrimer(TransformBase):
    def test_single_trans_env_check(self):
        env = TransformedEnv(
            ContinuousActionVecMockEnv(),
            TensorDictPrimer(mykey=UnboundedContinuousTensorSpec([3])),
        )
        check_env_specs(env)
        assert "mykey" in env.reset().keys()
        assert ("next", "mykey") in env.rollout(3).keys(True)

    def test_transform_no_env(self):
        t = TensorDictPrimer(mykey=UnboundedContinuousTensorSpec([3]))
        td = TensorDict({"a": torch.zeros(())}, [])
        t(td)
        assert "mykey" in td.keys()

    def test_transform_model(self):
        t = TensorDictPrimer(mykey=UnboundedContinuousTensorSpec([3]))
        model = nn.Sequential(t, nn.Identity())
        td = TensorDict({}, [])
        model(td)
        assert "mykey" in td.keys()

    def test_transform_rb(self):
        batch_size = (2,)
        t = TensorDictPrimer(mykey=UnboundedContinuousTensorSpec([*batch_size, 3]))
        rb = ReplayBuffer(storage=LazyTensorStorage(10))
        rb.append_transform(t)
        td = TensorDict({"a": torch.zeros(())}, [])
        rb.extend(td.expand(10))
        td = rb.sample(*batch_size)
        assert "mykey" in td.keys()

    def test_transform_inverse(self):
        raise pytest.skip("No inverse method for TensorDictPrimer")

    def test_transform_compose(self):
        t = Compose(TensorDictPrimer(mykey=UnboundedContinuousTensorSpec([3])))
        td = TensorDict({"a": torch.zeros(())}, [])
        t(td)
        assert "mykey" in td.keys()

    def test_parallel_trans_env_check(self):
        def make_env():
            return TransformedEnv(
                ContinuousActionVecMockEnv(),
                TensorDictPrimer(mykey=UnboundedContinuousTensorSpec([3])),
            )

        env = ParallelEnv(2, make_env)
        check_env_specs(env)
        assert "mykey" in env.reset().keys()
        assert ("next", "mykey") in env.rollout(3).keys(True)

    def test_serial_trans_env_check(self):
        def make_env():
            return TransformedEnv(
                ContinuousActionVecMockEnv(),
                TensorDictPrimer(mykey=UnboundedContinuousTensorSpec([3])),
            )

        env = SerialEnv(2, make_env)
        check_env_specs(env)
        assert "mykey" in env.reset().keys()
        assert ("next", "mykey") in env.rollout(3).keys(True)

    def test_trans_parallel_env_check(self):
        env = TransformedEnv(
            ParallelEnv(2, ContinuousActionVecMockEnv),
            TensorDictPrimer(mykey=UnboundedContinuousTensorSpec([2, 4])),
        )
        check_env_specs(env)
        assert "mykey" in env.reset().keys()
        r = env.rollout(3)
        assert ("next", "mykey") in r.keys(True)
        assert r["next", "mykey"].shape == torch.Size([2, 3, 4])

    def test_trans_serial_env_check(self):
        with pytest.raises(RuntimeError, match="The leading shape of the primer specs"):
            env = TransformedEnv(
                SerialEnv(2, ContinuousActionVecMockEnv),
                TensorDictPrimer(mykey=UnboundedContinuousTensorSpec([4])),
            )
            _ = env.observation_spec

        env = TransformedEnv(
            SerialEnv(2, ContinuousActionVecMockEnv),
            TensorDictPrimer(mykey=UnboundedContinuousTensorSpec([2, 4])),
        )
        check_env_specs(env)
        assert "mykey" in env.reset().keys()
        r = env.rollout(3)
        assert ("next", "mykey") in r.keys(True)
        assert r["next", "mykey"].shape == torch.Size([2, 3, 4])

    @pytest.mark.parametrize(
        "default_keys", [["action"], ["action", "monkeys jumping on the bed"]]
    )
    @pytest.mark.parametrize(
        "spec",
        [
            CompositeSpec(b=BoundedTensorSpec(-3, 3, [4])),
            BoundedTensorSpec(-3, 3, [4]),
        ],
    )
    @pytest.mark.parametrize("random", [True, False])
    @pytest.mark.parametrize("value", [0.0, 1.0])
    @pytest.mark.parametrize("serial", [True, False])
    @pytest.mark.parametrize("device", get_available_devices())
    def test_transform_env(
        self,
        default_keys,
        spec,
        random,
        value,
        serial,
        device,
    ):
        if random and value != 0.0:
            return pytest.skip("no need to check random=True with more than one value")
        torch.manual_seed(0)
        num_defaults = len(default_keys)

        def make_env():
            env = ContinuousActionVecMockEnv()
            env.set_seed(100)
            kwargs = {
                key: deepcopy(spec) if key != "action" else deepcopy(env.action_spec)
                # copy to avoid having the same spec for all keys
                for key in default_keys
            }
            reset_transform = TensorDictPrimer(
                random=random, default_value=value, **kwargs
            )
            transformed_env = TransformedEnv(env, reset_transform).to(device)
            return transformed_env

        if serial:
            env = SerialEnv(2, make_env)
        else:
            env = make_env()

        tensordict = env.reset()
        tensordict_select = tensordict.select(
            *[key for key in tensordict.keys() if key in default_keys]
        )
        assert len(list(tensordict_select.keys())) == num_defaults
        if random:
            assert (tensordict_select != value).any()
        else:
            assert (tensordict_select == value).all()

        if isinstance(spec, CompositeSpec) and any(
            key != "action" for key in default_keys
        ):
            for key in default_keys:
                if key in ("action",):
                    continue
                assert key in tensordict.keys()
                assert tensordict[key, "b"] is not None


class TestTimeMaxPool(TransformBase):
    @pytest.mark.parametrize("T", [2, 4])
    @pytest.mark.parametrize("seq_len", [8])
    @pytest.mark.parametrize("device", get_available_devices())
    def test_transform_no_env(self, T, seq_len, device):
        batch = 1
        nodes = 4
        keys = ["observation"]
        time_max_pool = TimeMaxPool(keys, T=T)

        tensor_list = []
        for _ in range(seq_len):
            tensor_list.append(torch.rand(batch, nodes).to(device))
        max_vals, _ = torch.max(torch.stack(tensor_list[-T:]), dim=0)

        for i in range(seq_len):
            env_td = TensorDict(
                {
                    "observation": tensor_list[i],
                },
                device=device,
                batch_size=[batch],
            )
            transformed_td = time_max_pool._call(env_td)

        assert (max_vals == transformed_td["observation"]).all()

    @pytest.mark.parametrize("T", [2, 4])
    @pytest.mark.parametrize("seq_len", [8])
    @pytest.mark.parametrize("device", get_available_devices())
    def test_transform_compose(self, T, seq_len, device):
        batch = 1
        nodes = 4
        keys = ["observation"]
        time_max_pool = Compose(TimeMaxPool(keys, T=T))

        tensor_list = []
        for _ in range(seq_len):
            tensor_list.append(torch.rand(batch, nodes).to(device))
        max_vals, _ = torch.max(torch.stack(tensor_list[-T:]), dim=0)

        for i in range(seq_len):
            env_td = TensorDict(
                {
                    "observation": tensor_list[i],
                },
                device=device,
                batch_size=[batch],
            )
            transformed_td = time_max_pool._call(env_td)

        assert (max_vals == transformed_td["observation"]).all()

    @pytest.mark.parametrize("out_keys", [None, ["obs2"]])
    def test_single_trans_env_check(self, out_keys):
        env = TransformedEnv(
            ContinuousActionVecMockEnv(),
            TimeMaxPool(in_keys=["observation"], T=3, out_keys=out_keys),
        )
        check_env_specs(env)

    def test_serial_trans_env_check(self):
        env = SerialEnv(
            2,
            lambda: TransformedEnv(
                ContinuousActionVecMockEnv(),
                TimeMaxPool(
                    in_keys=["observation"],
                    T=3,
                ),
            ),
        )
        check_env_specs(env)

    def test_parallel_trans_env_check(self):
        env = ParallelEnv(
            2,
            lambda: TransformedEnv(
                ContinuousActionVecMockEnv(),
                TimeMaxPool(
                    in_keys=["observation"],
                    T=3,
                ),
            ),
        )
        check_env_specs(env)

    def test_trans_serial_env_check(self):
        env = TransformedEnv(
            SerialEnv(2, lambda: ContinuousActionVecMockEnv()),
            TimeMaxPool(
                in_keys=["observation"],
                T=3,
            ),
        )
        check_env_specs(env)

    def test_trans_parallel_env_check(self):
        env = TransformedEnv(
            ParallelEnv(2, lambda: ContinuousActionVecMockEnv()),
            CatFrames(dim=-1, N=3, in_keys=["observation"]),
        )
        check_env_specs(env)

    @pytest.mark.skipif(not _has_gym, reason="Gym not available")
    def test_transform_env(self):
        env = TransformedEnv(
            GymEnv(PENDULUM_VERSIONED, frame_skip=4),
            TimeMaxPool(
                in_keys=["observation"],
                T=3,
            ),
        )
        td = env.reset()
        assert td["observation"].shape[-1] == 3

    def test_transform_model(self):
        key1 = "first key"
        key2 = "second key"
        keys = [key1, key2]
        dim = -2
        d = 4
        N = 3
        batch_size = (5,)
        extra_d = (3,) * (-dim - 1)
        device = "cpu"
        key1_tensor = torch.ones(*batch_size, d, *extra_d, device=device) * 2
        key2_tensor = torch.ones(*batch_size, d, *extra_d, device=device)
        key_tensors = [key1_tensor, key2_tensor]
        td = TensorDict(dict(zip(keys, key_tensors)), batch_size, device=device)
        t = TimeMaxPool(
            in_keys=["observation"],
            T=3,
        )

        model = nn.Sequential(t, nn.Identity())
        with pytest.raises(
            NotImplementedError, match="TimeMaxPool cannot be called independently"
        ):
            model(td)

    def test_transform_rb(self):
        key1 = "first key"
        key2 = "second key"
        keys = [key1, key2]
        dim = -2
        d = 4
        N = 3
        batch_size = (5,)
        extra_d = (3,) * (-dim - 1)
        device = "cpu"
        key1_tensor = torch.ones(*batch_size, d, *extra_d, device=device) * 2
        key2_tensor = torch.ones(*batch_size, d, *extra_d, device=device)
        key_tensors = [key1_tensor, key2_tensor]
        td = TensorDict(dict(zip(keys, key_tensors)), batch_size, device=device)
        t = TimeMaxPool(
            in_keys=["observation"],
            T=3,
        )
        rb = ReplayBuffer(storage=LazyTensorStorage(20))
        rb.append_transform(t)
        rb.extend(td)
        with pytest.raises(
            NotImplementedError, match="TimeMaxPool cannot be called independently"
        ):
            _ = rb.sample(10)

    @pytest.mark.parametrize("device", get_available_devices())
    def test_tmp_reset(self, device):
        key1 = "first key"
        key2 = "second key"
        N = 4
        keys = [key1, key2]
        key1_tensor = torch.randn(1, 1, 3, 3, device=device)
        key2_tensor = torch.randn(1, 1, 3, 3, device=device)
        key_tensors = [key1_tensor, key2_tensor]
        td = TensorDict(dict(zip(keys, key_tensors)), [1], device=device)
        t = TimeMaxPool(
            in_keys=key1,
            T=3,
        )

        t._call(td.clone())
        buffer = getattr(t, f"_maxpool_buffer_{key1}")

        tdc = td.clone()
        passed_back_td = t.reset(tdc)

        assert tdc is passed_back_td
        assert (buffer == 0).all()

        _ = t._call(tdc)
        assert (buffer != 0).any()

    def test_transform_inverse(self):
        raise pytest.skip("No inverse for TimeMaxPool")


class TestgSDE(TransformBase):
    @pytest.mark.parametrize("action_dim,state_dim", [(None, None), (7, 7)])
    def test_single_trans_env_check(self, action_dim, state_dim):
        env = TransformedEnv(
            ContinuousActionVecMockEnv(),
            gSDENoise(state_dim=state_dim, action_dim=action_dim),
        )
        check_env_specs(env)

    def test_serial_trans_env_check(self):
        def make_env():
            state_dim = 7
            action_dim = 7
            return TransformedEnv(
                ContinuousActionVecMockEnv(),
                gSDENoise(state_dim=state_dim, action_dim=action_dim),
            )

        env = SerialEnv(2, make_env)
        check_env_specs(env)

    def test_parallel_trans_env_check(self):
        def make_env():
            state_dim = 7
            action_dim = 7
            return TransformedEnv(
                ContinuousActionVecMockEnv(),
                gSDENoise(state_dim=state_dim, action_dim=action_dim),
            )

        env = ParallelEnv(2, make_env)
        check_env_specs(env)

    def test_trans_serial_env_check(self):
        state_dim = 7
        action_dim = 7
        with pytest.raises(RuntimeError, match="The leading shape of the primer"):
            env = TransformedEnv(
                SerialEnv(2, ContinuousActionVecMockEnv),
                gSDENoise(state_dim=state_dim, action_dim=action_dim, shape=()),
            )
            check_env_specs(env)
        env = TransformedEnv(
            SerialEnv(2, ContinuousActionVecMockEnv),
            gSDENoise(state_dim=state_dim, action_dim=action_dim, shape=(2,)),
        )
        check_env_specs(env)

    def test_trans_parallel_env_check(self):
        state_dim = 7
        action_dim = 7
        env = TransformedEnv(
            ParallelEnv(2, ContinuousActionVecMockEnv),
            gSDENoise(state_dim=state_dim, action_dim=action_dim, shape=(2,)),
        )
        check_env_specs(env)

    def test_transform_no_env(self):
        state_dim = 7
        action_dim = 5
        t = gSDENoise(state_dim=state_dim, action_dim=action_dim, shape=(2,))
        td = TensorDict({"a": torch.zeros(())}, [])
        t(td)
        assert "_eps_gSDE" in td.keys()
        assert (td["_eps_gSDE"] != 0.0).all()
        assert td["_eps_gSDE"].shape == torch.Size(
            [
                2,
                action_dim,
                state_dim,
            ]
        )

    def test_transform_model(self):
        state_dim = 7
        action_dim = 5
        t = gSDENoise(state_dim=state_dim, action_dim=action_dim, shape=(2,))
        model = nn.Sequential(t, nn.Identity())
        td = TensorDict({}, [])
        model(td)
        assert "_eps_gSDE" in td.keys()
        assert (td["_eps_gSDE"] != 0.0).all()
        assert td["_eps_gSDE"].shape == torch.Size([2, action_dim, state_dim])

    def test_transform_rb(self):
        state_dim = 7
        action_dim = 5
        batch_size = (2,)
        t = gSDENoise(state_dim=state_dim, action_dim=action_dim, shape=batch_size)
        rb = ReplayBuffer(storage=LazyTensorStorage(10))
        rb.append_transform(t)
        td = TensorDict({"a": torch.zeros(())}, [])
        rb.extend(td.expand(10))
        td = rb.sample(*batch_size)
        assert "_eps_gSDE" in td.keys()
        assert (td["_eps_gSDE"] != 0.0).all()
        assert td["_eps_gSDE"].shape == torch.Size([2, action_dim, state_dim])

    def test_transform_inverse(self):
        raise pytest.skip("No inverse method for TensorDictPrimer")

    def test_transform_compose(self):
        state_dim = 7
        action_dim = 5
        t = Compose(gSDENoise(state_dim=state_dim, action_dim=action_dim, shape=(2,)))
        td = TensorDict({"a": torch.zeros(())}, [])
        t(td)
        assert "_eps_gSDE" in td.keys()
        assert (td["_eps_gSDE"] != 0.0).all()
        assert td["_eps_gSDE"].shape == torch.Size([2, action_dim, state_dim])

    @pytest.mark.skipif(not _has_gym, reason="no gym")
    def test_transform_env(self):
        env = TransformedEnv(
            GymEnv(PENDULUM_VERSIONED), gSDENoise(state_dim=3, action_dim=1)
        )
        check_env_specs(env)
        assert (env.reset()["_eps_gSDE"] != 0.0).all()


@pytest.mark.skipif(not _has_tv, reason="torchvision not installed")
@pytest.mark.parametrize("device", get_available_devices())
@pytest.mark.parametrize("model", ["resnet50"])
class TestVIP(TransformBase):
    def test_transform_inverse(self, model, device):
        raise pytest.skip("no inverse for VIPTransform")

    def test_single_trans_env_check(self, model, device):
        tensor_pixels_key = None
        in_keys = ["pixels"]
        out_keys = ["vec"]
        vip = VIPTransform(
            model,
            in_keys=in_keys,
            out_keys=out_keys,
            tensor_pixels_keys=tensor_pixels_key,
        )
        transformed_env = TransformedEnv(
            DiscreteActionConvMockEnvNumpy().to(device), vip
        )
        check_env_specs(transformed_env)

    def test_trans_serial_env_check(self, model, device):
        in_keys = ["pixels"]
        tensor_pixels_key = None
        out_keys = ["vec"]
        vip = VIPTransform(
            model,
            in_keys=in_keys,
            out_keys=out_keys,
            tensor_pixels_keys=tensor_pixels_key,
        )
        transformed_env = TransformedEnv(
            SerialEnv(2, lambda: DiscreteActionConvMockEnvNumpy().to(device)), vip
        )
        check_env_specs(transformed_env)

    def test_trans_parallel_env_check(self, model, device):
        in_keys = ["pixels"]
        tensor_pixels_key = None
        out_keys = ["vec"]
        r3m = VIPTransform(
            model,
            in_keys=in_keys,
            out_keys=out_keys,
            tensor_pixels_keys=tensor_pixels_key,
        )
        transformed_env = TransformedEnv(
            ParallelEnv(2, lambda: DiscreteActionConvMockEnvNumpy().to(device)), r3m
        )
        check_env_specs(transformed_env)

    def test_serial_trans_env_check(self, model, device):
        in_keys = ["pixels"]
        tensor_pixels_key = None
        out_keys = ["vec"]

        def make_env():
            return TransformedEnv(
                DiscreteActionConvMockEnvNumpy().to(device),
                VIPTransform(
                    model,
                    in_keys=in_keys,
                    out_keys=out_keys,
                    tensor_pixels_keys=tensor_pixels_key,
                ),
            )

        transformed_env = SerialEnv(2, make_env)
        check_env_specs(transformed_env)

    def test_parallel_trans_env_check(self, model, device):
        in_keys = ["pixels"]
        tensor_pixels_key = None
        out_keys = ["vec"]

        def make_env():
            return TransformedEnv(
                DiscreteActionConvMockEnvNumpy().to(device),
                VIPTransform(
                    model,
                    in_keys=in_keys,
                    out_keys=out_keys,
                    tensor_pixels_keys=tensor_pixels_key,
                ),
            )

        transformed_env = ParallelEnv(2, make_env)
        check_env_specs(transformed_env)

    def test_transform_model(self, model, device):
        in_keys = ["pixels"]
        tensor_pixels_key = None
        out_keys = ["vec"]
        vip = VIPTransform(
            model,
            in_keys=in_keys,
            out_keys=out_keys,
            tensor_pixels_keys=tensor_pixels_key,
        )
        td = TensorDict({"pixels": torch.randint(255, (10, 244, 244, 3))}, [10])
        module = nn.Sequential(vip, nn.Identity())
        sample = module(td)
        assert "vec" in sample.keys()
        assert "pixels" not in sample.keys()
        assert sample["vec"].shape[-1] == 1024

    def test_transform_rb(self, model, device):
        in_keys = ["pixels"]
        tensor_pixels_key = None
        out_keys = ["vec"]
        vip = VIPTransform(
            model,
            in_keys=in_keys,
            out_keys=out_keys,
            tensor_pixels_keys=tensor_pixels_key,
        )
        rb = ReplayBuffer(storage=LazyTensorStorage(20))
        rb.append_transform(vip)
        td = TensorDict({"pixels": torch.randint(255, (10, 244, 244, 3))}, [10])
        rb.extend(td)
        sample = rb.sample(10)
        assert "vec" in sample.keys()
        assert "pixels" not in sample.keys()
        assert sample["vec"].shape[-1] == 1024

    def test_transform_no_env(self, model, device):
        in_keys = ["pixels"]
        tensor_pixels_key = None
        out_keys = ["vec"]
        vip = VIPTransform(
            model,
            in_keys=in_keys,
            out_keys=out_keys,
            tensor_pixels_keys=tensor_pixels_key,
        )
        td = TensorDict({"pixels": torch.randint(255, (244, 244, 3))}, [])
        vip(td)
        assert "vec" in td.keys()
        assert "pixels" not in td.keys()
        assert td["vec"].shape[-1] == 1024

    def test_transform_compose(self, model, device):
        in_keys = ["pixels"]
        tensor_pixels_key = None
        out_keys = ["vec"]
        vip = Compose(
            VIPTransform(
                model,
                in_keys=in_keys,
                out_keys=out_keys,
                tensor_pixels_keys=tensor_pixels_key,
            )
        )
        td = TensorDict({"pixels": torch.randint(255, (244, 244, 3))}, [])
        vip(td)
        assert "vec" in td.keys()
        assert "pixels" not in td.keys()
        assert td["vec"].shape[-1] == 1024

    @pytest.mark.parametrize("tensor_pixels_key", [None, ["funny_key"]])
    def test_vip_instantiation(self, model, tensor_pixels_key, device):
        in_keys = ["pixels"]
        out_keys = ["vec"]
        vip = VIPTransform(
            model,
            in_keys=in_keys,
            out_keys=out_keys,
            tensor_pixels_keys=tensor_pixels_key,
        )
        base_env = DiscreteActionConvMockEnvNumpy().to(device)
        transformed_env = TransformedEnv(base_env, vip)
        td = transformed_env.reset()
        assert td.device == device
        exp_keys = {"vec", "done", "pixels_orig"}
        if tensor_pixels_key:
            exp_keys.add(tensor_pixels_key[0])
        assert set(td.keys()) == exp_keys, set(td.keys()) - exp_keys

        td = transformed_env.rand_step(td)
        exp_keys = exp_keys.union(
            {
                ("next", "vec"),
                ("next", "pixels_orig"),
                "next",
                "action",
                ("next", "reward"),
                ("next", "done"),
            }
        )
        if tensor_pixels_key:
            exp_keys.add(("next", tensor_pixels_key[0]))
        assert set(td.keys(True)) == exp_keys, set(td.keys(True)) - exp_keys
        transformed_env.close()

    @pytest.mark.parametrize("stack_images", [True, False])
    @pytest.mark.parametrize("parallel", [True, False])
    def test_vip_mult_images(self, model, device, stack_images, parallel):
        in_keys = ["pixels", "pixels2"]
        out_keys = ["vec"] if stack_images else ["vec", "vec2"]
        vip = VIPTransform(
            model,
            in_keys=in_keys,
            out_keys=out_keys,
            stack_images=stack_images,
        )

        def base_env_constructor():
            return TransformedEnv(
                DiscreteActionConvMockEnvNumpy().to(device),
                CatTensors(["pixels"], "pixels2", del_keys=False),
            )

        assert base_env_constructor().device == device
        if parallel:
            base_env = ParallelEnv(2, base_env_constructor)
        else:
            base_env = base_env_constructor()
        assert base_env.device == device

        transformed_env = TransformedEnv(base_env, vip)
        assert transformed_env.device == device
        assert vip.device == device

        td = transformed_env.reset()
        assert td.device == device
        if stack_images:
            exp_keys = {"pixels_orig", "done", "vec"}
            # assert td["vec"].shape[0] == 2
            assert td["vec"].ndimension() == 1 + parallel
            assert set(td.keys()) == exp_keys
        else:
            exp_keys = {"pixels_orig", "done", "vec", "vec2"}
            assert td["vec"].shape[0 + parallel] != 2
            assert td["vec"].ndimension() == 1 + parallel
            assert td["vec2"].shape[0 + parallel] != 2
            assert td["vec2"].ndimension() == 1 + parallel
            assert set(td.keys()) == exp_keys

        td = transformed_env.rand_step(td)
        exp_keys = exp_keys.union(
            {
                ("next", "vec"),
                ("next", "pixels_orig"),
                "next",
                "action",
                ("next", "reward"),
                ("next", "done"),
            }
        )
        if not stack_images:
            exp_keys.add(("next", "vec2"))
        assert set(td.keys(True)) == exp_keys, set(td.keys(True)) - exp_keys
        transformed_env.close()

    def test_transform_env(self, model, device):
        in_keys = ["pixels"]
        out_keys = ["vec"]
        tensor_pixels_key = None
        vip = VIPTransform(
            model,
            in_keys=in_keys,
            out_keys=out_keys,
            tensor_pixels_keys=tensor_pixels_key,
        )
        base_env = ParallelEnv(4, lambda: DiscreteActionConvMockEnvNumpy().to(device))
        transformed_env = TransformedEnv(base_env, vip)
        td = transformed_env.reset()
        assert td.device == device
        assert td.batch_size == torch.Size([4])
        exp_keys = {"vec", "done", "pixels_orig"}
        if tensor_pixels_key:
            exp_keys.add(tensor_pixels_key)
        assert set(td.keys()) == exp_keys

        td = transformed_env.rand_step(td)
        exp_keys = exp_keys.union(
            {
                ("next", "vec"),
                ("next", "pixels_orig"),
                "next",
                "action",
                ("next", "reward"),
                ("next", "done"),
            }
        )
        assert set(td.keys(True)) == exp_keys, set(td.keys(True)) - exp_keys
        transformed_env.close()
        del transformed_env

    def test_vip_parallel_reward(self, model, device, dtype_fixture):  # noqa
        torch.manual_seed(1)
        in_keys = ["pixels"]
        out_keys = ["vec"]
        tensor_pixels_key = None
        vip = VIPRewardTransform(
            model,
            in_keys=in_keys,
            out_keys=out_keys,
            tensor_pixels_keys=tensor_pixels_key,
        )
        base_env = ParallelEnv(4, lambda: DiscreteActionConvMockEnvNumpy().to(device))
        transformed_env = TransformedEnv(base_env, vip)
        tensordict_reset = TensorDict(
            {"goal_image": torch.randint(0, 255, (4, 7, 7, 3), dtype=torch.uint8)},
            [4],
            device=device,
        )
        with pytest.raises(
            KeyError,
            match=r"VIPRewardTransform.* requires .* key to be present in the input tensordict",
        ):
            _ = transformed_env.reset()
        with pytest.raises(
            KeyError,
            match=r"VIPRewardTransform.* requires .* key to be present in the input tensordict",
        ):
            _ = transformed_env.reset(tensordict_reset.select())

        td = transformed_env.reset(tensordict_reset)
        assert td.device == device
        assert td.batch_size == torch.Size([4])
        exp_keys = {
            "vec",
            "done",
            "pixels_orig",
            "goal_embedding",
            "goal_image",
        }
        if tensor_pixels_key:
            exp_keys.add(tensor_pixels_key)
        assert set(td.keys()) == exp_keys

        td = transformed_env.rand_step(td)
        exp_keys = exp_keys.union(
            {
                ("next", "vec"),
                ("next", "pixels_orig"),
                "next",
                "action",
                ("next", "reward"),
                ("next", "done"),
            }
        )
        assert set(td.keys(True)) == exp_keys, td

        torch.manual_seed(1)
        tensordict_reset = TensorDict(
            {"goal_image": torch.randint(0, 255, (4, 7, 7, 3), dtype=torch.uint8)},
            [4],
            device=device,
        )
        td = transformed_env.rollout(
            5, auto_reset=False, tensordict=transformed_env.reset(tensordict_reset)
        )
        assert set(td.keys(True)) == exp_keys, td
        # test that we do compute the reward we want
        cur_embedding = td["next", "vec"]
        goal_embedding = td["goal_embedding"]
        last_embedding = td["vec"]

        # test that there is only one goal embedding
        goal = td["goal_embedding"]
        goal_expand = td["goal_embedding"][:, :1].expand_as(td["goal_embedding"])
        torch.testing.assert_close(goal, goal_expand)

        torch.testing.assert_close(cur_embedding[:, :-1], last_embedding[:, 1:])
        with pytest.raises(AssertionError):
            torch.testing.assert_close(cur_embedding[:, 1:], last_embedding[:, :-1])

        explicit_reward = -torch.norm(cur_embedding - goal_embedding, dim=-1) - (
            -torch.norm(last_embedding - goal_embedding, dim=-1)
        )
        torch.testing.assert_close(explicit_reward, td["next", "reward"].squeeze())

        transformed_env.close()
        del transformed_env

    @pytest.mark.parametrize("del_keys", [True, False])
    @pytest.mark.parametrize(
        "in_keys",
        [["pixels"], ["pixels_1", "pixels_2", "pixels_3"]],
    )
    @pytest.mark.parametrize(
        "out_keys",
        [["vip_vec"], ["vip_vec_1", "vip_vec_2", "vip_vec_3"]],
    )
    def test_vipnet_transform_observation_spec(
        self, in_keys, out_keys, del_keys, device, model
    ):
        vip_net = _VIPNet(in_keys, out_keys, model, del_keys)

        observation_spec = CompositeSpec(
            {key: BoundedTensorSpec(-1, 1, (3, 16, 16), device) for key in in_keys}
        )
        if del_keys:
            exp_ts = CompositeSpec(
                {key: UnboundedContinuousTensorSpec(1024, device) for key in out_keys}
            )

            observation_spec_out = vip_net.transform_observation_spec(observation_spec)

            for key in in_keys:
                assert key not in observation_spec_out
            for key in out_keys:
                assert observation_spec_out[key].shape == exp_ts[key].shape
                assert observation_spec_out[key].device == exp_ts[key].device
                assert observation_spec_out[key].dtype == exp_ts[key].dtype
        else:
            ts_dict = {}
            for key in in_keys:
                ts_dict[key] = observation_spec[key]
            for key in out_keys:
                ts_dict[key] = UnboundedContinuousTensorSpec(1024, device)
            exp_ts = CompositeSpec(ts_dict)

            observation_spec_out = vip_net.transform_observation_spec(observation_spec)

            for key in in_keys + out_keys:
                assert observation_spec_out[key].shape == exp_ts[key].shape
                assert observation_spec_out[key].dtype == exp_ts[key].dtype
                assert observation_spec_out[key].device == exp_ts[key].device

    @pytest.mark.parametrize("tensor_pixels_key", [None, ["funny_key"]])
    def test_vip_spec_against_real(self, model, tensor_pixels_key, device):
        in_keys = ["pixels"]
        out_keys = ["vec"]
        vip = VIPTransform(
            model,
            in_keys=in_keys,
            out_keys=out_keys,
            tensor_pixels_keys=tensor_pixels_key,
        )
        base_env = DiscreteActionConvMockEnvNumpy().to(device)
        transformed_env = TransformedEnv(base_env, vip)
        expected_keys = (
            list(transformed_env.input_spec.keys())
            + list(transformed_env.observation_spec.keys())
            + [("next", key) for key in transformed_env.observation_spec.keys()]
            + [("next", "reward"), ("next", "done"), "done", "next"]
        )
        assert set(expected_keys) == set(transformed_env.rollout(3).keys(True))


class TestVecNorm:
    SEED = -1

    @staticmethod
    def _test_vecnorm_subproc_auto(
        idx, make_env, queue_out: mp.Queue, queue_in: mp.Queue
    ):
        env = make_env()
        env.set_seed(1000 + idx)
        tensordict = env.reset()
        for _ in range(10):
            tensordict = env.rand_step(tensordict)
        queue_out.put(True)
        msg = queue_in.get(timeout=TIMEOUT)
        assert msg == "all_done"
        t = env.transform
        obs_sum = t._td.get("observation_sum").clone()
        obs_ssq = t._td.get("observation_ssq").clone()
        obs_count = t._td.get("observation_count").clone()
        reward_sum = t._td.get("reward_sum").clone()
        reward_ssq = t._td.get("reward_ssq").clone()
        reward_count = t._td.get("reward_count").clone()

        queue_out.put(
            (obs_sum, obs_ssq, obs_count, reward_sum, reward_ssq, reward_count)
        )
        msg = queue_in.get(timeout=TIMEOUT)
        assert msg == "all_done"
        env.close()
        queue_out.close()
        queue_in.close()
        del queue_in, queue_out

    @pytest.mark.parametrize("nprc", [2, 5])
    def test_vecnorm_parallel_auto(self, nprc):
        queues = []
        prcs = []
        if _has_gym:
            make_env = EnvCreator(
                lambda: TransformedEnv(GymEnv(PENDULUM_VERSIONED), VecNorm(decay=1.0))
            )
        else:
            make_env = EnvCreator(
                lambda: TransformedEnv(ContinuousActionVecMockEnv(), VecNorm(decay=1.0))
            )

        for idx in range(nprc):
            prc_queue_in = mp.Queue(1)
            prc_queue_out = mp.Queue(1)
            p = mp.Process(
                target=self._test_vecnorm_subproc_auto,
                args=(
                    idx,
                    make_env,
                    prc_queue_in,
                    prc_queue_out,
                ),
            )
            p.start()
            prcs.append(p)
            queues.append((prc_queue_in, prc_queue_out))

        dones = [queue[0].get() for queue in queues]
        assert all(dones)
        msg = "all_done"
        for idx in range(nprc):
            queues[idx][1].put(msg)

        td = make_env.state_dict()["_extra_state"]["td"]

        obs_sum = td.get("observation_sum").clone()
        obs_ssq = td.get("observation_ssq").clone()
        obs_count = td.get("observation_count").clone()
        reward_sum = td.get("reward_sum").clone()
        reward_ssq = td.get("reward_ssq").clone()
        reward_count = td.get("reward_count").clone()

        assert obs_count == nprc * 11 + 2  # 10 steps + reset + init

        for idx in range(nprc):
            tup = queues[idx][0].get(timeout=TIMEOUT)
            (
                _obs_sum,
                _obs_ssq,
                _obs_count,
                _reward_sum,
                _reward_ssq,
                _reward_count,
            ) = tup
            assert (obs_sum == _obs_sum).all(), "sum"
            assert (obs_ssq == _obs_ssq).all(), "ssq"
            assert (obs_count == _obs_count).all(), "count"
            assert (reward_sum == _reward_sum).all(), "sum"
            assert (reward_ssq == _reward_ssq).all(), "ssq"
            assert (reward_count == _reward_count).all(), "count"

            obs_sum, obs_ssq, obs_count, reward_sum, reward_ssq, reward_count = (
                _obs_sum,
                _obs_ssq,
                _obs_count,
                _reward_sum,
                _reward_ssq,
                _reward_count,
            )
        msg = "all_done"
        for idx in range(nprc):
            queues[idx][1].put(msg)

        del queues
        for p in prcs:
            p.join()

    @staticmethod
    def _run_parallelenv(parallel_env, queue_in, queue_out):
        tensordict = parallel_env.reset()
        msg = queue_in.get(timeout=TIMEOUT)
        assert msg == "start"
        for _ in range(10):
            tensordict = parallel_env.rand_step(tensordict)
        queue_out.put("first round")
        msg = queue_in.get(timeout=TIMEOUT)
        assert msg == "start"
        for _ in range(10):
            tensordict = parallel_env.rand_step(tensordict)
        queue_out.put("second round")
        parallel_env.close()
        queue_out.close()
        queue_in.close()
        del parallel_env, queue_out, queue_in

    def test_parallelenv_vecnorm(self):
        if _has_gym:
            make_env = EnvCreator(
                lambda: TransformedEnv(GymEnv(PENDULUM_VERSIONED), VecNorm())
            )
        else:
            make_env = EnvCreator(
                lambda: TransformedEnv(ContinuousActionVecMockEnv(), VecNorm())
            )
        parallel_env = ParallelEnv(
            2,
            make_env,
        )
        queue_out = mp.Queue(1)
        queue_in = mp.Queue(1)
        proc = mp.Process(
            target=self._run_parallelenv, args=(parallel_env, queue_out, queue_in)
        )
        proc.start()
        parallel_sd = parallel_env.state_dict()
        assert "worker0" in parallel_sd
        worker_sd = parallel_sd["worker0"]
        td = worker_sd["_extra_state"]["td"]
        queue_out.put("start")
        msg = queue_in.get(timeout=TIMEOUT)
        assert msg == "first round"
        values = td.clone()
        queue_out.put("start")
        msg = queue_in.get(timeout=TIMEOUT)
        assert msg == "second round"
        new_values = td.clone()
        for k, item in values.items():
            if k in ["reward_sum", "reward_ssq"] and not _has_gym:
                # mocking env rewards are sparse
                continue
            assert (item != new_values.get(k)).any(), k
        proc.join()
        if not parallel_env.is_closed:
            parallel_env.close()

    @retry(AssertionError, tries=10, delay=0)
    @pytest.mark.skipif(not _has_gym, reason="no gym library found")
    @pytest.mark.parametrize(
        "parallel",
        [
            None,
            False,
            True,
        ],
    )
    def test_vecnorm_rollout(self, parallel, thr=0.2, N=200):
        self.SEED += 1
        torch.manual_seed(self.SEED)

        if parallel is None:
            env = GymEnv(PENDULUM_VERSIONED)
        elif parallel:
            env = ParallelEnv(
                num_workers=5, create_env_fn=lambda: GymEnv(PENDULUM_VERSIONED)
            )
        else:
            env = SerialEnv(
                num_workers=5, create_env_fn=lambda: GymEnv(PENDULUM_VERSIONED)
            )

        env.set_seed(self.SEED)
        t = VecNorm(decay=1.0)
        env_t = TransformedEnv(env, t)
        td = env_t.reset()
        tds = []
        for _ in range(N):
            td = env_t.rand_step(td)
            tds.append(td.clone())
            if td.get("done").any():
                td = env_t.reset()
        tds = torch.stack(tds, 0)
        obs = tds.get(("next", "observation"))
        obs = obs.view(-1, obs.shape[-1])
        mean = obs.mean(0)
        assert (abs(mean) < thr).all()
        std = obs.std(0)
        assert (abs(std - 1) < thr).all()
        if not env_t.is_closed:
            env_t.close()
        self.SEED = 0


def test_added_transforms_are_in_eval_mode_trivial():
    base_env = ContinuousActionVecMockEnv()
    t = TransformedEnv(base_env)
    assert not t.transform.training

    t.train()
    assert t.transform.training


def test_added_transforms_are_in_eval_mode():
    base_env = ContinuousActionVecMockEnv()
    r = RewardScaling(0, 1)
    t = TransformedEnv(base_env, r)
    assert not t.transform.training
    t.append_transform(RewardScaling(0, 1))
    assert not t.transform[1].training

    t.train()
    assert t.transform.training
    assert t.transform[0].training
    assert t.transform[1].training


class TestTransformedEnv:
    def test_independent_obs_specs_from_shared_env(self):
        obs_spec = CompositeSpec(
            observation=BoundedTensorSpec(minimum=0, maximum=10, shape=torch.Size((1,)))
        )
        base_env = ContinuousActionVecMockEnv(observation_spec=obs_spec)
        t1 = TransformedEnv(base_env, transform=ObservationNorm(loc=3, scale=2))
        t2 = TransformedEnv(base_env, transform=ObservationNorm(loc=1, scale=6))

        t1_obs_spec = t1.observation_spec
        t2_obs_spec = t2.observation_spec

        assert t1_obs_spec["observation"].space.minimum == 3
        assert t1_obs_spec["observation"].space.maximum == 23

        assert t2_obs_spec["observation"].space.minimum == 1
        assert t2_obs_spec["observation"].space.maximum == 61

        assert base_env.observation_spec["observation"].space.minimum == 0
        assert base_env.observation_spec["observation"].space.maximum == 10

    def test_independent_reward_specs_from_shared_env(self):
        reward_spec = UnboundedContinuousTensorSpec()
        base_env = ContinuousActionVecMockEnv(reward_spec=reward_spec)
        t1 = TransformedEnv(
            base_env, transform=RewardClipping(clamp_min=0, clamp_max=4)
        )
        t2 = TransformedEnv(
            base_env, transform=RewardClipping(clamp_min=-2, clamp_max=2)
        )

        t1_reward_spec = t1.reward_spec
        t2_reward_spec = t2.reward_spec

        assert t1_reward_spec.space.minimum == 0
        assert t1_reward_spec.space.maximum == 4

        assert t2_reward_spec.space.minimum == -2
        assert t2_reward_spec.space.maximum == 2

        assert base_env.reward_spec.space.minimum == -np.inf
        assert base_env.reward_spec.space.maximum == np.inf


def test_nested_transformed_env():
    base_env = ContinuousActionVecMockEnv()
    t1 = RewardScaling(0, 1)
    t2 = RewardScaling(0, 2)
    env = TransformedEnv(TransformedEnv(base_env, t1), t2)

    assert env.base_env is base_env
    assert isinstance(env.transform, Compose)
    children = list(env.transform.transforms.children())
    assert len(children) == 2
    assert children[0].scale == 1
    assert children[1].scale == 2


def test_transform_parent():
    base_env = ContinuousActionVecMockEnv()
    t1 = RewardScaling(0, 1)
    t2 = RewardScaling(0, 2)
    env = TransformedEnv(TransformedEnv(base_env, t1), t2)
    t3 = RewardClipping(0.1, 0.5)
    env.append_transform(t3)

    t1_parent_gt = t1._container
    t2_parent_gt = t2._container
    t3_parent_gt = t3._container

    _ = t1.parent
    _ = t2.parent
    _ = t3.parent

    assert t1_parent_gt == t1._container
    assert t2_parent_gt == t2._container
    assert t3_parent_gt == t3._container


def test_transform_parent_cache():
    """Tests the caching and uncaching of the transformed envs."""
    env = TransformedEnv(
        ContinuousActionVecMockEnv(),
        FrameSkipTransform(3),
    )

    # print the parent
    assert (
        type(env.transform.parent.transform) is Compose
        and len(env.transform.parent.transform) == 0
    )
    transform = env.transform
    parent1 = env.transform.parent
    parent2 = env.transform.parent
    assert parent1 is parent2

    # change the env, re-print the parent
    env.insert_transform(0, NoopResetEnv(3))
    parent3 = env.transform[-1].parent
    assert parent1 is not parent3
    assert type(parent3.transform[0]) is NoopResetEnv

    # change the env, re-print the parent
    env.insert_transform(0, CatTensors(["observation"]))
    parent4 = env.transform[-1].parent
    assert parent1 is not parent4
    assert parent3 is not parent4
    assert type(parent4.transform[0]) is CatTensors
    assert type(parent4.transform[1]) is NoopResetEnv

    # check that we don't keep track of the wrong parent
    env.transform = NoopResetEnv(3)
    assert transform.parent is None


class TestTransforms:
    @pytest.mark.parametrize("batch", [[], [1], [3, 2]])
    @pytest.mark.parametrize(
        "keys",
        [["next_observation", "some_other_key"], [("next", "observation_pixels")]],
    )
    @pytest.mark.parametrize("device", get_available_devices())
    def test_compose(self, keys, batch, device, nchannels=1, N=4):
        torch.manual_seed(0)
        t1 = CatFrames(
            in_keys=keys,
            N=4,
            dim=-3,
        )
        t2 = FiniteTensorDictCheck()
        compose = Compose(t1, t2)
        dont_touch = torch.randn(*batch, nchannels, 16, 16, device=device)
        td = TensorDict(
            {
                key: torch.randint(255, (*batch, nchannels, 16, 16), device=device)
                for key in keys
            },
            batch,
            device=device,
        )
        td.set("dont touch", dont_touch.clone())
        with pytest.raises(
            NotImplementedError, match="CatFrames cannot be called independently"
        ):
            compose(td.clone(False))
        compose._call(td)
        for key in keys:
            assert td.get(key).shape[-3] == nchannels * N
        assert (td.get("dont touch") == dont_touch).all()

        if len(keys) == 1:
            observation_spec = BoundedTensorSpec(0, 255, (nchannels, 16, 16))
            observation_spec = compose.transform_observation_spec(observation_spec)
            assert observation_spec.shape == torch.Size([nchannels * N, 16, 16])
        else:
            observation_spec = CompositeSpec(
                {key: BoundedTensorSpec(0, 255, (nchannels, 16, 16)) for key in keys}
            )
            observation_spec = compose.transform_observation_spec(observation_spec)
            for key in keys:
                assert observation_spec[key].shape == torch.Size(
                    [nchannels * N, 16, 16]
                )

    @pytest.mark.parametrize("device", get_available_devices())
    @pytest.mark.parametrize(
        "keys_inv_1",
        [
            ["action_1"],
            [],
        ],
    )
    @pytest.mark.parametrize(
        "keys_inv_2",
        [
            ["action_2"],
            [],
        ],
    )
    def test_compose_inv(self, keys_inv_1, keys_inv_2, device):
        torch.manual_seed(0)
        keys_to_transform = set(keys_inv_1 + keys_inv_2)
        keys_total = {"action_1", "action_2", "dont_touch"}
        double2float_1 = DoubleToFloat(in_keys_inv=keys_inv_1)
        double2float_2 = DoubleToFloat(in_keys_inv=keys_inv_2)
        compose = Compose(double2float_1, double2float_2)
        td = TensorDict(
            {
                key: torch.zeros(1, 3, 3, dtype=torch.float32, device=device)
                for key in keys_total
            },
            [1],
            device=device,
        )

        td = compose.inv(td)
        for key in keys_to_transform:
            assert td.get(key).dtype == torch.double
        for key in keys_total - keys_to_transform:
            assert td.get(key).dtype == torch.float32

    def test_compose_indexing(self):
        c = Compose(
            ObservationNorm(loc=1.0, scale=1.0, in_keys=["observation"]),
            RewardScaling(loc=0, scale=1),
            ObservationNorm(loc=2.0, scale=2.0, in_keys=["observation"]),
        )
        base_env = ContinuousActionVecMockEnv()
        env = TransformedEnv(base_env, c)
        last_t = env.transform[-1]
        assert last_t.scale == 2
        env.transform[-1].scale += 1
        assert last_t.scale == 3
        # indexing a sequence of transforms involves re-creating a Compose, which requires a clone
        # because we need to deparent the transforms
        sub_compose = env.transform[1:]
        assert isinstance(sub_compose, Compose)
        last_t2 = sub_compose[-1]
        assert last_t2.scale == 3
        # this involves clone, but the value of the registered buffer should still match
        env.transform[1:][-1].scale += 1
        assert last_t.scale == 4
        assert last_t2.scale == 4

    @pytest.mark.parametrize("device", get_available_devices())
    def test_finitetensordictcheck(self, device):
        ftd = FiniteTensorDictCheck()
        td = TensorDict(
            {key: torch.randn(1, 3, 3, device=device) for key in ["a", "b", "c"]}, [1]
        )
        ftd._call(td)
        td.set("inf", torch.zeros(1, 3).fill_(float("inf")))
        with pytest.raises(ValueError, match="Encountered a non-finite tensor"):
            ftd._call(td)
        with pytest.raises(ValueError, match="Encountered a non-finite tensor"):
            ftd(td)

    @pytest.mark.skipif(not torch.cuda.device_count(), reason="no cuda device found")
    @pytest.mark.parametrize("device", get_available_devices())
    def test_pin_mem(self, device):
        pin_mem = PinMemoryTransform()
        td = TensorDict(
            {key: torch.randn(3) for key in ["a", "b", "c"]}, [], device=device
        )
        if device.type == "cuda":
            with pytest.raises(RuntimeError, match="cannot pin"):
                pin_mem(td)
            with pytest.raises(RuntimeError, match="cannot pin"):
                pin_mem._call(td)
            return
        pin_mem(td)
        for item in td.values():
            assert item.is_pinned

    def test_append(self):
        env = ContinuousActionVecMockEnv()
        obs_spec = env.observation_spec
        (key,) = itertools.islice(obs_spec.keys(), 1)

        env = TransformedEnv(env)
        env.append_transform(CatFrames(N=4, dim=-1, in_keys=[key]))
        assert isinstance(env.transform, Compose)
        assert len(env.transform) == 1
        obs_spec = env.observation_spec
        obs_spec = obs_spec[key]
        assert obs_spec.shape[-1] == 4 * env.base_env.observation_spec[key].shape[-1]

    def test_insert(self):
        env = ContinuousActionVecMockEnv()
        obs_spec = env.observation_spec
        (key,) = itertools.islice(obs_spec.keys(), 1)
        env = TransformedEnv(env)

        # we start by asking the spec. That will create the private attributes
        _ = env.action_spec
        _ = env.observation_spec
        _ = env.reward_spec

        assert env._input_spec is not None
        assert "action" in env._input_spec
        assert env._input_spec["action"] is not None
        assert env._output_spec["observation"] is not None
        assert env._output_spec["reward"] is not None

        env.insert_transform(0, CatFrames(N=4, dim=-1, in_keys=[key]))

        # transformed envs do not have spec after insert -- they need to be computed
        assert env._input_spec is None
        assert env._output_spec is None

        assert isinstance(env.transform, Compose)
        assert len(env.transform) == 1
        obs_spec = env.observation_spec
        obs_spec = obs_spec[key]
        assert obs_spec.shape[-1] == 4 * env.base_env.observation_spec[key].shape[-1]

        env.insert_transform(1, FiniteTensorDictCheck())
        assert isinstance(env.transform, Compose)
        assert len(env.transform) == 2
        assert isinstance(env.transform[-1], FiniteTensorDictCheck)
        assert isinstance(env.transform[0], CatFrames)

        env.insert_transform(0, NoopResetEnv())
        assert isinstance(env.transform, Compose)
        assert len(env.transform) == 3
        assert isinstance(env.transform[0], NoopResetEnv)
        assert isinstance(env.transform[1], CatFrames)
        assert isinstance(env.transform[2], FiniteTensorDictCheck)

        env.insert_transform(2, NoopResetEnv())
        assert isinstance(env.transform, Compose)
        assert len(env.transform) == 4
        assert isinstance(env.transform[0], NoopResetEnv)
        assert isinstance(env.transform[1], CatFrames)
        assert isinstance(env.transform[2], NoopResetEnv)
        assert isinstance(env.transform[3], FiniteTensorDictCheck)

        env.insert_transform(-3, PinMemoryTransform())
        assert isinstance(env.transform, Compose)
        assert len(env.transform) == 5
        assert isinstance(env.transform[0], NoopResetEnv)
        assert isinstance(env.transform[1], PinMemoryTransform)
        assert isinstance(env.transform[2], CatFrames)
        assert isinstance(env.transform[3], NoopResetEnv)
        assert isinstance(env.transform[4], FiniteTensorDictCheck)

        assert env._input_spec is None
        assert env._output_spec is None

        env.insert_transform(-5, CatFrames(N=4, dim=-1, in_keys=[key]))
        assert isinstance(env.transform, Compose)
        assert len(env.transform) == 6

        assert isinstance(env.transform[0], CatFrames)
        assert isinstance(env.transform[1], NoopResetEnv)
        assert isinstance(env.transform[2], PinMemoryTransform)
        assert isinstance(env.transform[3], CatFrames)
        assert isinstance(env.transform[4], NoopResetEnv)
        assert isinstance(env.transform[5], FiniteTensorDictCheck)

        assert env._input_spec is None
        assert env._output_spec is None

        _ = copy(env.action_spec)
        _ = copy(env.observation_spec)
        _ = copy(env.reward_spec)

        try:
            env.insert_transform(-7, FiniteTensorDictCheck())
            assert 1 == 6
        except ValueError:
            assert len(env.transform) == 6
            assert env._input_spec is not None
            assert "action" in env._input_spec
            assert env._input_spec["action"] is not None
            assert env._output_spec["observation"] is not None
            assert env._output_spec["reward"] is not None

        try:
            env.insert_transform(7, FiniteTensorDictCheck())
            assert 1 == 6
        except ValueError:
            assert len(env.transform) == 6
            assert env._input_spec is not None
            assert "action" in env._input_spec
            assert env._input_spec["action"] is not None
            assert env._output_spec["observation"] is not None
            assert env._output_spec["reward"] is not None

        try:
            env.insert_transform(4, "ffff")
            assert 1 == 6
        except ValueError:
            assert len(env.transform) == 6
            assert env._input_spec is not None
            assert "action" in env._input_spec
            assert env._input_spec["action"] is not None
            assert env._output_spec["observation"] is not None
            assert env._output_spec["reward"] is not None


@pytest.mark.parametrize("device", get_available_devices())
def test_batch_locked_transformed(device):
    env = TransformedEnv(
        MockBatchedLockedEnv(device),
        Compose(
            ObservationNorm(in_keys=[("next", "observation")], loc=0.5, scale=1.1),
            RewardClipping(0, 0.1),
        ),
    )
    assert env.batch_locked

    with pytest.raises(RuntimeError, match="batch_locked is a read-only property"):
        env.batch_locked = False
    td = env.reset()
    td["action"] = env.action_spec.rand()
    td_expanded = td.expand(2).clone()
    env.step(td)

    with pytest.raises(
        RuntimeError, match="Expected a tensordict with shape==env.shape, "
    ):
        env.step(td_expanded)


@pytest.mark.parametrize("device", get_available_devices())
def test_batch_unlocked_transformed(device):
    env = TransformedEnv(
        MockBatchedUnLockedEnv(device),
        Compose(
            ObservationNorm(in_keys=[("next", "observation")], loc=0.5, scale=1.1),
            RewardClipping(0, 0.1),
        ),
    )
    assert not env.batch_locked

    with pytest.raises(RuntimeError, match="batch_locked is a read-only property"):
        env.batch_locked = False
    td = env.reset()
    td["action"] = env.action_spec.rand()
    td_expanded = td.expand(2).clone()
    env.step(td)
    env.step(td_expanded)


@pytest.mark.parametrize("device", get_available_devices())
def test_batch_unlocked_with_batch_size_transformed(device):
    env = TransformedEnv(
        MockBatchedUnLockedEnv(device, batch_size=torch.Size([2])),
        Compose(
            ObservationNorm(in_keys=[("next", "observation")], loc=0.5, scale=1.1),
            RewardClipping(0, 0.1),
        ),
    )
    assert not env.batch_locked

    with pytest.raises(RuntimeError, match="batch_locked is a read-only property"):
        env.batch_locked = False
    td = env.reset()
    td["action"] = env.action_spec.rand()
    env.step(td)
    td_expanded = td.expand(2, 2).reshape(-1).to_tensordict()

    with pytest.raises(
        RuntimeError, match="Expected a tensordict with shape==env.shape, "
    ):
        env.step(td_expanded)


transforms = [
    ToTensorImage,
    pytest.param(
        partial(RewardClipping, clamp_min=0.1, clamp_max=0.9), id="RewardClipping"
    ),
    BinarizeReward,
    pytest.param(
        partial(Resize, w=2, h=2),
        id="Resize",
        marks=pytest.mark.skipif(not _has_tv, reason="needs torchvision dependency"),
    ),
    pytest.param(
        partial(CenterCrop, w=1),
        id="CenterCrop",
        marks=pytest.mark.skipif(not _has_tv, reason="needs torchvision dependency"),
    ),
    pytest.param(
        partial(FlattenObservation, first_dim=-3, last_dim=-3), id="FlattenObservation"
    ),
    pytest.param(
        partial(UnsqueezeTransform, unsqueeze_dim=-1), id="UnsqueezeTransform"
    ),
    pytest.param(partial(SqueezeTransform, squeeze_dim=-1), id="SqueezeTransform"),
    GrayScale,
    ObservationNorm,
    pytest.param(partial(CatFrames, dim=-3, N=4), id="CatFrames"),
    pytest.param(partial(RewardScaling, loc=1, scale=2), id="RewardScaling"),
    FiniteTensorDictCheck,
    DoubleToFloat,
    CatTensors,
    pytest.param(
        partial(DiscreteActionProjection, max_actions=1, num_actions_effective=1),
        id="DiscreteActionProjection",
    ),
    NoopResetEnv,
    TensorDictPrimer,
    PinMemoryTransform,
    gSDENoise,
    VecNorm,
]


@pytest.mark.parametrize("transform", transforms)
def test_smoke_compose_transform(transform):
    Compose(transform())


@pytest.mark.parametrize("transform", transforms)
def test_clone_parent(transform):
    base_env1 = ContinuousActionVecMockEnv()
    base_env2 = ContinuousActionVecMockEnv()
    env = TransformedEnv(base_env1, transform())
    env_clone = TransformedEnv(base_env2, env.transform.clone())

    assert env_clone.transform.parent.base_env is not base_env1
    assert env_clone.transform.parent.base_env is base_env2
    assert env.transform.parent.base_env is not base_env2
    assert env.transform.parent.base_env is base_env1


@pytest.mark.parametrize("transform", transforms)
def test_clone_parent_compose(transform):
    base_env1 = ContinuousActionVecMockEnv()
    base_env2 = ContinuousActionVecMockEnv()
    env = TransformedEnv(base_env1, Compose(ToTensorImage(), transform()))
    t = env.transform.clone()

    assert t.parent is None
    assert t[0].parent is None
    assert t[1].parent is None

    env_clone = TransformedEnv(base_env2, Compose(ToTensorImage(), *t))

    assert env_clone.transform[0].parent.base_env is not base_env1
    assert env_clone.transform[0].parent.base_env is base_env2
    assert env.transform[0].parent.base_env is not base_env2
    assert env.transform[0].parent.base_env is base_env1
    assert env_clone.transform[1].parent.base_env is not base_env1
    assert env_clone.transform[1].parent.base_env is base_env2
    assert env.transform[1].parent.base_env is not base_env2
    assert env.transform[1].parent.base_env is base_env1


class TestCroSeq:
    def test_crop_dim1(self):
        tensordict = TensorDict(
            {
                "a": torch.arange(20).view(1, 1, 1, 20).expand(3, 4, 2, 20),
                "b": TensorDict(
                    {"c": torch.arange(20).view(1, 1, 1, 20, 1).expand(3, 4, 2, 20, 1)},
                    [3, 4, 2, 20, 1],
                ),
            },
            [3, 4, 2, 20],
        )
        t = RandomCropTensorDict(11, -1)
        tensordict_crop = t(tensordict)
        assert tensordict_crop.shape == torch.Size([3, 4, 2, 11])
        assert tensordict_crop["b"].shape == torch.Size([3, 4, 2, 11, 1])
        assert (
            tensordict_crop["a"][:, :, :, :-1] + 1 == tensordict_crop["a"][:, :, :, 1:]
        ).all()

    def test_crop_dim2(self):
        tensordict = TensorDict(
            {"a": torch.arange(20).view(1, 1, 20, 1).expand(3, 4, 20, 2)},
            [3, 4, 20, 2],
        )
        t = RandomCropTensorDict(11, -2)
        tensordict_crop = t(tensordict)
        assert tensordict_crop.shape == torch.Size([3, 4, 11, 2])
        assert (
            tensordict_crop["a"][:, :, :-1] + 1 == tensordict_crop["a"][:, :, 1:]
        ).all()

    def test_crop_error(self):
        tensordict = TensorDict(
            {"a": torch.arange(20).view(1, 1, 20, 1).expand(3, 4, 20, 2)},
            [3, 4, 20, 2],
        )
        t = RandomCropTensorDict(21, -2)
        with pytest.raises(RuntimeError, match="Cannot sample trajectories of length"):
            _ = t(tensordict)

    @pytest.mark.parametrize("mask_key", ("mask", ("collector", "mask")))
    def test_crop_mask(self, mask_key):
        a = torch.arange(20).view(1, 1, 20, 1).expand(3, 4, 20, 2).clone()
        mask = a < 21
        mask[0] = a[0] < 15
        mask[1] = a[1] < 16
        mask[1] = a[2] < 14
        tensordict = TensorDict(
            {"a": a, mask_key: mask},
            [3, 4, 20, 2],
        )
        t = RandomCropTensorDict(15, -2, mask_key=mask_key)
        with pytest.raises(RuntimeError, match="Cannot sample trajectories of length"):
            _ = t(tensordict)
        t = RandomCropTensorDict(13, -2, mask_key=mask_key)
        tensordict_crop = t(tensordict)
        assert tensordict_crop.shape == torch.Size([3, 4, 13, 2])
        assert tensordict_crop[mask_key].all()


@pytest.mark.parametrize("create_copy", [True, False])
class TestRenameTransform(TransformBase):
    @pytest.mark.parametrize("compose", [True, False])
    def test_single_trans_env_check(self, create_copy, compose):
        t = RenameTransform(
            ["observation"],
            ["stuff"],
            create_copy=create_copy,
        )
        if compose:
            t = Compose(t)
        env = TransformedEnv(ContinuousActionVecMockEnv(), t)
        check_env_specs(env)
        t = RenameTransform(
            ["observation_orig"],
            ["stuff"],
            ["observation_orig"],
            [
                "stuff",
            ],
            create_copy=create_copy,
        )
        if compose:
            t = Compose(t)
        env = TransformedEnv(ContinuousActionVecMockEnv(), t)
        check_env_specs(env)

    def test_serial_trans_env_check(self, create_copy):
        def make_env():
            return TransformedEnv(
                ContinuousActionVecMockEnv(),
                RenameTransform(
                    [
                        "observation",
                    ],
                    [
                        "stuff",
                    ],
                    create_copy=create_copy,
                ),
            )

        env = SerialEnv(2, make_env)
        check_env_specs(env)

        def make_env():
            return TransformedEnv(
                ContinuousActionVecMockEnv(),
                RenameTransform(
                    ["observation_orig"],
                    ["stuff"],
                    ["observation_orig"],
                    [
                        "stuff",
                    ],
                    create_copy=create_copy,
                ),
            )

        env = SerialEnv(2, make_env)
        check_env_specs(env)

    def test_parallel_trans_env_check(self, create_copy):
        def make_env():
            return TransformedEnv(
                ContinuousActionVecMockEnv(),
                RenameTransform(
                    [
                        "observation",
                    ],
                    [
                        "stuff",
                    ],
                    create_copy=create_copy,
                ),
            )

        env = ParallelEnv(2, make_env)
        check_env_specs(env)

        def make_env():
            return TransformedEnv(
                ContinuousActionVecMockEnv(),
                RenameTransform(
                    ["observation_orig"],
                    ["stuff"],
                    ["observation_orig"],
                    [
                        "stuff",
                    ],
                    create_copy=create_copy,
                ),
            )

        env = ParallelEnv(2, make_env)
        check_env_specs(env)

    def test_trans_serial_env_check(self, create_copy):
        def make_env():
            return ContinuousActionVecMockEnv()

        env = TransformedEnv(
            SerialEnv(2, make_env),
            RenameTransform(
                [
                    "observation",
                ],
                [
                    "stuff",
                ],
                create_copy=create_copy,
            ),
        )
        check_env_specs(env)
        env = TransformedEnv(
            SerialEnv(2, make_env),
            RenameTransform(
                ["observation_orig"],
                ["stuff"],
                ["observation_orig"],
                [
                    "stuff",
                ],
                create_copy=create_copy,
            ),
        )
        check_env_specs(env)

    def test_trans_parallel_env_check(self, create_copy):
        def make_env():
            return ContinuousActionVecMockEnv()

        env = TransformedEnv(
            ParallelEnv(2, make_env),
            RenameTransform(
                [
                    "observation",
                ],
                [
                    "stuff",
                ],
                create_copy=create_copy,
            ),
        )
        check_env_specs(env)
        env = TransformedEnv(
            ParallelEnv(2, make_env),
            RenameTransform(
                ["observation_orig"],
                ["stuff"],
                ["observation_orig"],
                [
                    "stuff",
                ],
                create_copy=create_copy,
            ),
        )
        check_env_specs(env)

    @pytest.mark.parametrize("mode", ["forward", "_call"])
    def test_transform_no_env(self, create_copy, mode):
        t = RenameTransform(["a"], ["b"], create_copy=create_copy)
        tensordict = TensorDict({"a": torch.randn(())}, [])
        if mode == "forward":
            t(tensordict)
        elif mode == "_call":
            t._call(tensordict)
        else:
            raise NotImplementedError
        assert "b" in tensordict.keys()
        if create_copy:
            assert "a" in tensordict.keys()
        else:
            assert "a" not in tensordict.keys()

    @pytest.mark.parametrize("mode", ["forward", "_call"])
    def test_transform_compose(self, create_copy, mode):
        t = Compose(RenameTransform(["a"], ["b"], create_copy=create_copy))
        tensordict = TensorDict({"a": torch.randn(())}, [])
        if mode == "forward":
            t(tensordict)
        elif mode == "_call":
            t._call(tensordict)
        else:
            raise NotImplementedError
        assert "b" in tensordict.keys()
        if create_copy:
            assert "a" in tensordict.keys()
        else:
            assert "a" not in tensordict.keys()

    def test_transform_env(self, create_copy):
        env = TransformedEnv(
            ContinuousActionVecMockEnv(),
            RenameTransform(
                [
                    "observation",
                ],
                [
                    "stuff",
                ],
                create_copy=create_copy,
            ),
        )
        r = env.rollout(3)
        if create_copy:
            assert "observation" in r.keys()
            assert ("next", "observation") in r.keys(True)
        else:
            assert "observation" not in r.keys()
            assert ("next", "observation") not in r.keys(True)
        assert "stuff" in r.keys()
        assert ("next", "stuff") in r.keys(True)

        env = TransformedEnv(
            ContinuousActionVecMockEnv(),
            RenameTransform(
                ["observation_orig"],
                ["stuff"],
                ["observation_orig"],
                [
                    "stuff",
                ],
                create_copy=create_copy,
            ),
        )
        r = env.rollout(3)
        if create_copy:
            assert "observation_orig" in r.keys()
            assert ("next", "observation_orig") in r.keys(True)
        else:
            assert "observation_orig" not in r.keys()
            assert ("next", "observation_orig") not in r.keys(True)
        assert "stuff" in r.keys()
        assert ("next", "stuff") in r.keys(True)

    def test_transform_model(self, create_copy):
        t = RenameTransform(["a"], ["b"], create_copy=create_copy)
        tensordict = TensorDict({"a": torch.randn(())}, [])
        model = nn.Sequential(t)
        model(tensordict)
        assert "b" in tensordict.keys()
        if create_copy:
            assert "a" in tensordict.keys()
        else:
            assert "a" not in tensordict.keys()

    @pytest.mark.parametrize(
        "inverse",
        [
            False,
            True,
        ],
    )
    def test_transform_rb(self, create_copy, inverse):
        if not inverse:
            t = RenameTransform(["a"], ["b"], create_copy=create_copy)
            tensordict = TensorDict({"a": torch.randn(())}, []).expand(10)
        else:
            t = RenameTransform(["a"], ["b"], ["a"], ["b"], create_copy=create_copy)
            tensordict = TensorDict({"b": torch.randn(())}, []).expand(10)
        rb = ReplayBuffer(storage=LazyTensorStorage(20))
        rb.append_transform(t)
        rb.extend(tensordict)
        assert "a" in rb._storage._storage.keys()
        sample = rb.sample(2)
        if create_copy:
            assert "a" in sample.keys()
        else:
            assert "a" not in sample.keys()
        assert "b" in sample.keys()

    def test_transform_inverse(self, create_copy):
        t = RenameTransform(["a"], ["b"], ["a"], ["b"], create_copy=create_copy)
        tensordict = TensorDict({"b": torch.randn(())}, []).expand(10)
        tensordict = t.inv(tensordict)
        assert "a" in tensordict.keys()
        if create_copy:
            assert "b" in tensordict.keys()
        else:
            assert "b" not in tensordict.keys()


class TestInitTracker(TransformBase):
    def test_single_trans_env_check(self):
        env = CountingBatchedEnv(max_steps=torch.tensor([4, 5]), batch_size=[2])
        env = TransformedEnv(env, InitTracker())
        check_env_specs(env)

    def test_serial_trans_env_check(self):
        def make_env():
            env = CountingBatchedEnv(max_steps=torch.tensor([4, 5]), batch_size=[2])
            env = TransformedEnv(env, InitTracker())
            return env

        env = SerialEnv(2, make_env)
        check_env_specs(env)

    def test_parallel_trans_env_check(self):
        def make_env():
            env = CountingBatchedEnv(max_steps=torch.tensor([4, 5]), batch_size=[2])
            env = TransformedEnv(env, InitTracker())
            return env

        env = ParallelEnv(2, make_env)
        check_env_specs(env)

    def test_trans_serial_env_check(self):
        def make_env():
            env = CountingBatchedEnv(max_steps=torch.tensor([4, 5]), batch_size=[2])
            return env

        env = SerialEnv(2, make_env)
        env = TransformedEnv(env, InitTracker())
        check_env_specs(env)

    def test_trans_parallel_env_check(self):
        def make_env():
            env = CountingBatchedEnv(max_steps=torch.tensor([4, 5]), batch_size=[2])
            return env

        env = ParallelEnv(2, make_env)
        env = TransformedEnv(env, InitTracker())
        check_env_specs(env)

    def test_transform_no_env(self):
        with pytest.raises(
            NotImplementedError, match="InitTracker cannot be executed without a parent"
        ):
            InitTracker()(None)

    def test_transform_compose(self):
        with pytest.raises(
            NotImplementedError, match="InitTracker cannot be executed without a parent"
        ):
            Compose(InitTracker())(None)

    def test_transform_env(self):
        policy = lambda tensordict: tensordict.set(
            "action", torch.ones(tensordict.shape, dtype=torch.int32)
        )
        env = CountingBatchedEnv(max_steps=torch.tensor([3, 4]), batch_size=[2])
        env = TransformedEnv(env, InitTracker())
        r = env.rollout(100, policy, break_when_any_done=False)
        assert (r["is_init"].view(r.batch_size).sum(-1) == torch.tensor([25, 20])).all()

    def test_transform_model(self):
        with pytest.raises(
            NotImplementedError, match="InitTracker cannot be executed without a parent"
        ):
            td = TensorDict({}, [])
            chain = nn.Sequential(InitTracker())
            chain(td)

    def test_transform_rb(self):
        batch = [1]
        device = "cpu"
        rb = ReplayBuffer(storage=LazyTensorStorage(20))
        rb.append_transform(InitTracker())
        reward = torch.randn(*batch, 1, device=device)
        misc = torch.randn(*batch, 1, device=device)
        td = TensorDict(
            {"misc": misc, "reward": reward},
            batch,
            device=device,
        )
        rb.extend(td)
        with pytest.raises(
            NotImplementedError, match="InitTracker cannot be executed without a parent"
        ):
            _ = rb.sample(20)

    def test_transform_inverse(self):
        raise pytest.skip("No inverse for InitTracker")


if __name__ == "__main__":
    args, unknown = argparse.ArgumentParser().parse_known_args()
    pytest.main([__file__, "--capture", "no", "--exitfirst"] + unknown)<|MERGE_RESOLUTION|>--- conflicted
+++ resolved
@@ -447,32 +447,6 @@
         )
         td = env.rollout(10)
 
-<<<<<<< HEAD
-    @pytest.mark.parametrize("dim", [-2, -1])
-    @pytest.mark.parametrize("N", [3, 4])
-    def test_transform_rb(self, dim, N):
-        # test equivalence between transforms within an env and within a rb
-        key1 = "observation"
-        keys = [key1]
-        out_keys = ["out_" + key1]
-        cat_frames = CatFrames(N=N, in_keys=out_keys, out_keys=out_keys, dim=dim)
-        cat_frames2 = CatFrames(
-            N=N,
-            in_keys=keys + [("next", keys[0])],
-            out_keys=out_keys + [("next", out_keys[0])],
-            dim=dim,
-        )
-
-        env = TransformedEnv(
-            ContinuousActionVecMockEnv(),
-            Compose(
-                UnsqueezeTransform(dim, in_keys=keys, out_keys=out_keys), cat_frames
-            ),
-        )
-        td = env.rollout(10)
-
-=======
->>>>>>> 8cdfc4cf
         rb = ReplayBuffer(storage=LazyTensorStorage(20))
         rb.append_transform(cat_frames2)
         rb.add(td.exclude(*out_keys, ("next", out_keys[0])))

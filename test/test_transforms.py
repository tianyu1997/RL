--- conflicted
+++ resolved
@@ -6,10 +6,11 @@
 
 import pytest
 import torch
-<<<<<<< HEAD
 from _utils_internal import get_available_devices
 from mocking_classes import ContinuousActionVecMockEnv
 from torch import multiprocessing as mp, Tensor
+from mocking_classes import ContinuousActionVecMockEnv
+from torch import multiprocessing as mp
 from torchrl.agents.env_creator import EnvCreator
 from torchrl.data import TensorDict, NdBoundedTensorSpec, CompositeSpec
 from torchrl.envs import (
@@ -25,14 +26,10 @@
     DoubleToFloat,
     CatTensors,
 )
-=======
-from mocking_classes import ContinuousActionVecMockEnv
-from torch import multiprocessing as mp
-from torchrl.agents.env_creator import EnvCreator
+from torchrl.envs.libs.gym import _has_gym
 from torchrl.data import TensorDict
 from torchrl.envs import GymEnv, ParallelEnv
 from torchrl.envs.libs.gym import _has_gym
->>>>>>> 2e390a10
 from torchrl.envs.transforms import VecNorm, TransformedEnv
 from torchrl.envs.transforms.transforms import (
     _has_tv,

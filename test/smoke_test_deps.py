--- conflicted
+++ resolved
@@ -8,7 +8,6 @@
 
 import pytest
 from _utils_internal import PONG_VERSIONED
-<<<<<<< HEAD
 from torchrl.envs.libs.dm_control import _has_dmc, DMControlEnv
 from torchrl.envs.libs.gym import _has_gym, GymEnv
 
@@ -20,8 +19,6 @@
 except ImportError as err:
     _has_tb = False
     TB_ERR = err
-=======
->>>>>>> 697a2780
 
 
 def test_dm_control():
@@ -64,17 +61,9 @@
 
 
 def test_tb():
-<<<<<<< HEAD
     if not _has_tb:
         # raise the proper error
         raise TB_ERR
-=======
-    from torch.utils.tensorboard import SummaryWriter
-
-    _has_tb = True
-
-    assert _has_tb
->>>>>>> 697a2780
     test_rounds = 100
     while test_rounds > 0:
         try:

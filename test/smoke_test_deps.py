--- conflicted
+++ resolved
@@ -7,10 +7,11 @@
 import tempfile
 
 import pytest
-<<<<<<< HEAD
 from _utils_internal import PONG_VERSIONED
 from torchrl.envs.libs.dm_control import _has_dmc, DMControlEnv
 from torchrl.envs.libs.gym import _has_gym, GymEnv
+
+from torchrl.envs.libs.gym import gym_backend
 
 TB_ERR = None
 try:
@@ -20,10 +21,6 @@
 except ImportError as err:
     _has_tb = False
     TB_ERR = err
-=======
-
-from torchrl.envs.libs.gym import gym_backend
->>>>>>> 86c69dff
 
 
 def test_dm_control():

--- conflicted
+++ resolved
@@ -1671,11 +1671,7 @@
             self.count_nested_2, reset_td["nested_2", "observation"].shape
         )
 
-<<<<<<< HEAD
-        reset_td.update(self.output_spec["_done_spec"].zero())
-=======
         reset_td.update(self.output_spec["full_done_spec"].zero())
->>>>>>> f8777a66
 
         assert reset_td.batch_size == self.batch_size
 
@@ -1687,13 +1683,8 @@
     ) -> TensorDictBase:
 
         # Each action has a corresponding reward, done, and observation
-<<<<<<< HEAD
-        reward = self.output_spec["_reward_spec"].zero()
-        done = self.output_spec["_done_spec"].zero()
-=======
         reward = self.output_spec["full_reward_spec"].zero()
         done = self.output_spec["full_done_spec"].zero()
->>>>>>> f8777a66
         td = self.observation_spec.zero()
 
         one_hot_action = tensordict["action"].argmax(-1).unsqueeze(-1)

--- conflicted
+++ resolved
@@ -439,21 +439,12 @@
                 shape=batch_size,
             )
         if action_spec is None:
-<<<<<<< HEAD
-            action_spec_cls = (
-                DiscreteTensorSpec
-                if categorical_action_encoding
-                else OneHotDiscreteTensorSpec
-            )
-            action_spec = action_spec_cls(n=7, shape=batch_size)
-=======
             if categorical_action_encoding:
                 action_spec_cls = DiscreteTensorSpec
                 action_spec = action_spec_cls(n=7, shape=batch_size)
             else:
                 action_spec_cls = OneHotDiscreteTensorSpec
-                action_spec = action_spec_cls(n=7, shape=(*batch_size, 7))
->>>>>>> 802f0e4a
+                action_spec = action_spec_cls(n=7, shape=batch_size)
         if reward_spec is None:
             reward_spec = CompositeSpec(
                 reward=UnboundedContinuousTensorSpec(shape=(1,))

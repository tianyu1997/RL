--- conflicted
+++ resolved
@@ -36,7 +36,6 @@
     return seeds
 
 
-<<<<<<< HEAD
 def _test_fake_tensordict(env: EnvBase):
     fake_tensordict = env.fake_tensordict().flatten_keys(".")
     real_tensordict = env.rollout(3).flatten_keys(".")
@@ -50,7 +49,8 @@
     assert (fake_tensordict == real_tensordict).all()
     for key in keys2:
         assert fake_tensordict[key].shape == real_tensordict[key].shape
-=======
+
+
 # Decorator to retry upon certain Exceptions.
 def retry(ExceptionToCheck, tries=3, delay=3, skip_after_retries=False):
     def deco_retry(f):
@@ -77,5 +77,4 @@
 
         return f_retry  # true decorator
 
-    return deco_retry
->>>>>>> af104c38
+    return deco_retry
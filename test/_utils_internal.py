--- conflicted
+++ resolved
@@ -120,7 +120,6 @@
     torch.set_default_dtype(dtype)
 
 
-<<<<<<< HEAD
 def _make_envs(
     env_name,
     frame_skip,
@@ -264,7 +263,7 @@
             )
 
     return t_out
-=======
+
 @contextlib.contextmanager
 def set_global_var(module, var_name, value):
     old_value = getattr(module, var_name)
@@ -272,5 +271,4 @@
     try:
         yield
     finally:
-        setattr(module, var_name, old_value)
->>>>>>> 336dc981
+        setattr(module, var_name, old_value)
--- conflicted
+++ resolved
@@ -7,7 +7,7 @@
 
 import time
 from sys import platform
-from typing import List, Optional, Union
+from typing import Optional, Union
 
 import numpy as np
 import pytest
@@ -28,7 +28,6 @@
 from torch import nn
 from torchrl._utils import implement_for
 from torchrl.collectors.collectors import RandomPolicy, SyncDataCollector
-from torchrl.data import DEVICE_TYPING
 from torchrl.data.datasets.d4rl import D4RLExperienceReplay
 from torchrl.data.datasets.openml import OpenMLExperienceReplay
 from torchrl.data.replay_buffers import SamplerWithoutReplacement
@@ -1031,45 +1030,6 @@
 
 @pytest.mark.skipif(not _has_vmas, reason="vmas not installed")
 class TestVmas:
-    from tensordict.nn import TensorDictModule
-
-    class HeteroPolicyVmas(TensorDictModule):
-        def __init__(
-            self,
-            n_agents: int,
-            n_agent_inputs: Union[List[int], int],
-            n_agent_outputs: Union[List[int], int],
-            device: Optional[DEVICE_TYPING] = (None,),
-            **kwargs,
-        ):
-            super().__init__(nn.Linear(1, 1), in_keys=["agents"], out_keys=["agents"])
-            self.n_agents = n_agents
-            self.n_agent_inputs = n_agent_inputs
-            self.n_agent_outputs = n_agent_outputs
-
-            self.agent_networks = nn.ModuleList(
-                [
-                    MLP(
-                        in_features=self.n_agent_inputs
-                        if isinstance(self.n_agent_inputs, int)
-                        else self.n_agent_inputs[i],
-                        out_features=self.n_agent_outputs
-                        if isinstance(self.n_agent_outputs, int)
-                        else self.n_agent_outputs[i],
-                        device=device,
-                        **kwargs,
-                    )
-                    for i in range(self.n_agents)
-                ]
-            )
-
-        def forward(self, td: TensorDict):
-            for i, net in enumerate(self.agent_networks):
-                out = net(td["agents"][..., i]["observation"])
-                out[:] = 0
-                td["agents"][..., i].set("action", out)
-            return td
-
     @pytest.mark.parametrize("scenario_name", torchrl.envs.libs.vmas._get_envs())
     @pytest.mark.parametrize("continuous_actions", [True, False])
     def test_all_vmas_scenarios(self, scenario_name, continuous_actions):
@@ -1413,32 +1373,9 @@
         )
         torch.manual_seed(1)
 
-<<<<<<< HEAD
-        n_obs_per_agent = []
-        n_actions_per_agent = []
-        for i in range(env.n_agents):
-            n_obs_per_agent.append(
-                env.observation_spec["agents"][..., i]["observation"].shape[-1]
-            )
-            n_actions_per_agent.append(
-                env.input_spec["_action_spec"]["agents"][..., i]["action"].shape[-1]
-            )
-
-        policy = TestVmas.HeteroPolicyVmas(
-            n_agents=env.n_agents,
-            n_agent_inputs=n_obs_per_agent,
-            n_agent_outputs=n_actions_per_agent,
-            device="cpu",
-        )
-
-        ccollector = SyncDataCollector(
-            create_env_fn=env,
-            policy=policy,
-=======
         ccollector = SyncDataCollector(
             create_env_fn=env,
             policy=None,
->>>>>>> 7b21e526
             frames_per_batch=frames_per_batch,
             total_frames=1000,
             device="cpu",

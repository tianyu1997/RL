# Copyright (c) Meta Platforms, Inc. and affiliates.
#
# This source code is licensed under the MIT license found in the
# LICENSE file in the root directory of this source tree.
import importlib
from contextlib import nullcontext

from torchrl.envs.transforms import ActionMask, TransformedEnv
from torchrl.modules import MaskedCategorical

_has_isaac = importlib.util.find_spec("isaacgym") is not None

if _has_isaac:
    # isaac gym asks to be imported before torch...
    import isaacgym  # noqa
    import isaacgymenvs  # noqa
    from torchrl.envs.libs.isaacgym import IsaacGymEnv

import argparse
import importlib

import time
from sys import platform
from typing import Optional, Union

import numpy as np
import pytest
import torch

from _utils_internal import (
    _make_multithreaded_env,
    CARTPOLE_VERSIONED,
    get_available_devices,
    get_default_devices,
    HALFCHEETAH_VERSIONED,
    PENDULUM_VERSIONED,
    PONG_VERSIONED,
    rand_reset,
    rollout_consistency_assertion,
)
from packaging import version
from tensordict import LazyStackedTensorDict
from tensordict.nn import (
    ProbabilisticTensorDictModule,
    TensorDictModule,
    TensorDictSequential,
)
from tensordict.tensordict import assert_allclose_td, TensorDict
from torch import nn
from torchrl._utils import implement_for
from torchrl.collectors.collectors import RandomPolicy, SyncDataCollector
from torchrl.data.datasets.d4rl import D4RLExperienceReplay
from torchrl.data.datasets.minari_data import MinariExperienceReplay
from torchrl.data.datasets.openml import OpenMLExperienceReplay
from torchrl.data.datasets.openx import OpenXExperienceReplay
from torchrl.data.datasets.roboset import RobosetExperienceReplay
from torchrl.data.datasets.vd4rl import VD4RLExperienceReplay
from torchrl.data.replay_buffers import SamplerWithoutReplacement
from torchrl.envs import (
    Compose,
    DoubleToFloat,
    EnvCreator,
    ParallelEnv,
    RenameTransform,
)
from torchrl.envs.batched_envs import SerialEnv
from torchrl.envs.libs.brax import _has_brax, BraxEnv
from torchrl.envs.libs.dm_control import _has_dmc, DMControlEnv, DMControlWrapper
from torchrl.envs.libs.envpool import _has_envpool, MultiThreadedEnvWrapper
from torchrl.envs.libs.gym import (
    _has_gym,
    _is_from_pixels,
    GymEnv,
    GymWrapper,
    MOGymEnv,
    MOGymWrapper,
    set_gym_backend,
)
from torchrl.envs.libs.habitat import _has_habitat, HabitatEnv
from torchrl.envs.libs.jumanji import _has_jumanji, JumanjiEnv
from torchrl.envs.libs.openml import OpenMLEnv
from torchrl.envs.libs.pettingzoo import _has_pettingzoo, PettingZooEnv
from torchrl.envs.libs.robohive import _has_robohive, RoboHiveEnv
from torchrl.envs.libs.smacv2 import _has_smacv2, SMACv2Env
from torchrl.envs.libs.vmas import _has_vmas, VmasEnv, VmasWrapper
from torchrl.envs.utils import check_env_specs, ExplorationType, MarlGroupMapType
from torchrl.modules import ActorCriticOperator, MLP, SafeModule, ValueOperator

_has_d4rl = importlib.util.find_spec("d4rl") is not None

_has_mo = importlib.util.find_spec("mo_gymnasium") is not None

_has_sklearn = importlib.util.find_spec("sklearn") is not None

_has_gym_robotics = importlib.util.find_spec("gymnasium_robotics") is not None

_has_minari = importlib.util.find_spec("minari") is not None

if _has_gym:
    try:
        import gymnasium as gym
        from gymnasium import __version__ as gym_version

        gym_version = version.parse(gym_version)
        from gymnasium.wrappers.pixel_observation import PixelObservationWrapper
    except ModuleNotFoundError:
        import gym

        gym_version = version.parse(gym.__version__)
        if gym_version > version.parse("0.19"):
            from gym.wrappers.pixel_observation import PixelObservationWrapper
        else:
            from torchrl.envs.libs.utils import (
                GymPixelObservationWrapper as PixelObservationWrapper,
            )


if _has_dmc:
    from dm_control import suite
    from dm_control.suite.wrappers import pixels

if _has_vmas:
    import vmas


if _has_envpool:
    import envpool

IS_OSX = platform == "darwin"
RTOL = 1e-1
ATOL = 1e-1


@pytest.mark.skipif(not _has_gym, reason="no gym library found")
class TestGym:
    @pytest.mark.parametrize(
        "env_name",
        [
            HALFCHEETAH_VERSIONED,
            PONG_VERSIONED,
            # PENDULUM_VERSIONED,
        ],
    )
    @pytest.mark.parametrize("frame_skip", [1, 3])
    @pytest.mark.parametrize(
        "from_pixels,pixels_only",
        [
            [True, True],
            [True, False],
            [False, False],
        ],
    )
    def test_gym(self, env_name, frame_skip, from_pixels, pixels_only):
        if env_name == PONG_VERSIONED and not from_pixels:
            # raise pytest.skip("already pixel")
            # we don't skip because that would raise an exception
            return
        elif (
            env_name != PONG_VERSIONED and from_pixels and torch.cuda.device_count() < 1
        ):
            raise pytest.skip("no cuda device")

        def non_null_obs(batched_td):
            if from_pixels:
                pix_norm = batched_td.get("pixels").flatten(-3, -1).float().norm(dim=-1)
                pix_norm_next = (
                    batched_td.get(("next", "pixels"))
                    .flatten(-3, -1)
                    .float()
                    .norm(dim=-1)
                )
                idx = (pix_norm > 1) & (pix_norm_next > 1)
                # eliminate batch size: all idx must be True (otherwise one could be filled with 0s)
                while idx.ndim > 1:
                    idx = idx.all(0)
                idx = idx.nonzero().squeeze(-1)
                assert idx.numel(), "Did not find pixels with norm > 1"
                return idx
            return slice(None)

        tdreset = []
        tdrollout = []
        final_seed = []
        for _ in range(2):
            env0 = GymEnv(
                env_name,
                frame_skip=frame_skip,
                from_pixels=from_pixels,
                pixels_only=pixels_only,
            )
            torch.manual_seed(0)
            np.random.seed(0)
            final_seed.append(env0.set_seed(0))
            tdreset.append(env0.reset())
            rollout = env0.rollout(max_steps=50)
            tdrollout.append(rollout)
            assert env0.from_pixels is from_pixels
            env0.close()
            env_type = type(env0._env)

        assert_allclose_td(*tdreset, rtol=RTOL, atol=ATOL)
        tdrollout = torch.stack(tdrollout, 0).contiguous()

        # custom filtering of non-null obs: mujoco rendering sometimes fails
        # and renders black images. To counter this in the tests, we select
        # tensordicts with all non-null observations
        idx = non_null_obs(tdrollout)
        assert_allclose_td(
            tdrollout[0][..., idx], tdrollout[1][..., idx], rtol=RTOL, atol=ATOL
        )
        final_seed0, final_seed1 = final_seed
        assert final_seed0 == final_seed1

        if env_name == PONG_VERSIONED:
            base_env = gym.make(env_name, frameskip=frame_skip)
            frame_skip = 1
        else:
            base_env = _make_gym_environment(env_name)

        if from_pixels and not _is_from_pixels(base_env):
            base_env = PixelObservationWrapper(base_env, pixels_only=pixels_only)
        assert type(base_env) is env_type

        # Compare GymEnv output with GymWrapper output
        env1 = GymWrapper(base_env, frame_skip=frame_skip)
        assert env0.get_library_name(env0._env) == env1.get_library_name(env1._env)
        # check that we didn't do more wrapping
        assert type(env0._env) == type(env1._env)  # noqa: E721
        assert env0.output_spec == env1.output_spec
        assert env0.input_spec == env1.input_spec
        del env0
        torch.manual_seed(0)
        np.random.seed(0)
        final_seed2 = env1.set_seed(0)
        tdreset2 = env1.reset()
        rollout2 = env1.rollout(max_steps=50)
        assert env1.from_pixels is from_pixels
        env1.close()
        del env1, base_env

        assert_allclose_td(tdreset[0], tdreset2, rtol=RTOL, atol=ATOL)
        assert final_seed0 == final_seed2
        # same magic trick for mujoco as above
        tdrollout = torch.stack([tdrollout[0], rollout2], 0).contiguous()
        idx = non_null_obs(tdrollout)
        assert_allclose_td(
            tdrollout[0][..., idx], tdrollout[1][..., idx], rtol=RTOL, atol=ATOL
        )

    @pytest.mark.parametrize(
        "env_name",
        [
            PONG_VERSIONED,
            # PENDULUM_VERSIONED,
            HALFCHEETAH_VERSIONED,
        ],
    )
    @pytest.mark.parametrize("frame_skip", [1, 3])
    @pytest.mark.parametrize(
        "from_pixels,pixels_only",
        [
            [False, False],
            [True, True],
            [True, False],
        ],
    )
    def test_gym_fake_td(self, env_name, frame_skip, from_pixels, pixels_only):
        if env_name == PONG_VERSIONED and not from_pixels:
            # raise pytest.skip("already pixel")
            return
        elif (
            env_name != PONG_VERSIONED
            and from_pixels
            and (not torch.has_cuda or not torch.cuda.device_count())
        ):
            raise pytest.skip("no cuda device")

        env = GymEnv(
            env_name,
            frame_skip=frame_skip,
            from_pixels=from_pixels,
            pixels_only=pixels_only,
        )
        check_env_specs(env)

    @pytest.mark.parametrize("frame_skip", [1, 3])
    @pytest.mark.parametrize(
        "from_pixels,pixels_only",
        [
            [False, False],
            [True, True],
            [True, False],
        ],
    )
    @pytest.mark.parametrize("wrapper", [True, False])
    def test_mo(self, frame_skip, from_pixels, pixels_only, wrapper):
        if importlib.util.find_spec("gymnasium") is not None and not _has_mo:
            raise pytest.skip("mo-gym not found")
        else:
            # avoid skipping, which we consider as errors in the gym CI
            return

        def make_env():
            import mo_gymnasium

            if wrapper:
                return MOGymWrapper(
                    mo_gymnasium.make("minecart-v0"),
                    frame_skip=frame_skip,
                    from_pixels=from_pixels,
                    pixels_only=pixels_only,
                )
            else:
                return MOGymEnv(
                    "minecart-v0",
                    frame_skip=frame_skip,
                    from_pixels=from_pixels,
                    pixels_only=pixels_only,
                )

        env = make_env()
        check_env_specs(env)
        env = SerialEnv(2, make_env)
        check_env_specs(env)

    def test_info_reader(self):
        try:
            import gym_super_mario_bros as mario_gym
        except ImportError as err:
            try:
                import gym

                # with 0.26 we must have installed gym_super_mario_bros
                # Since we capture the skips as errors, we raise a skip in this case
                # Otherwise, we just return
                if (
                    version.parse("0.26.0")
                    <= version.parse(gym.__version__)
                    < version.parse("0.27.0")
                ):
                    raise pytest.skip(f"no super mario bros: error=\n{err}")
            except ImportError:
                pass
            return

        env = mario_gym.make("SuperMarioBros-v0", apply_api_compatibility=True)
        env = GymWrapper(env)

        def info_reader(info, tensordict):
            assert isinstance(info, dict)  # failed before bugfix

        env.info_dict_reader = info_reader
        env.reset()
        env.rand_step()
        env.rollout(3)

    @implement_for("gymnasium", "0.27.0", None)
    def test_one_hot_and_categorical(self):
        # tests that one-hot and categorical work ok when an integer is expected as action
        cliff_walking = GymEnv("CliffWalking-v0", categorical_action_encoding=True)
        cliff_walking.rollout(10)
        check_env_specs(cliff_walking)

        cliff_walking = GymEnv("CliffWalking-v0", categorical_action_encoding=False)
        cliff_walking.rollout(10)
        check_env_specs(cliff_walking)

    @implement_for("gym", None, "0.27.0")
    def test_one_hot_and_categorical(self):  # noqa: F811
        # we do not skip (bc we may want to make sure nothing is skipped)
        # but CliffWalking-v0 in earlier Gym versions uses np.bool, which
        # was deprecated after np 1.20, and we don't want to install multiple np
        # versions.
        return

    @implement_for("gymnasium", "0.27.0", None)
    @pytest.mark.parametrize(
        "envname",
        ["HalfCheetah-v4", "CartPole-v1", "ALE/Pong-v5"]
        + (["FetchReach-v2"] if _has_gym_robotics else []),
    )
    @pytest.mark.flaky(reruns=3, reruns_delay=1)
    def test_vecenvs_wrapper(self, envname):
        import gymnasium

        # we can't use parametrize with implement_for
        env = GymWrapper(
            gymnasium.vector.SyncVectorEnv(
                2 * [lambda envname=envname: gymnasium.make(envname)]
            )
        )
        assert env.batch_size == torch.Size([2])
        check_env_specs(env)
        env = GymWrapper(
            gymnasium.vector.AsyncVectorEnv(
                2 * [lambda envname=envname: gymnasium.make(envname)]
            )
        )
        assert env.batch_size == torch.Size([2])
        check_env_specs(env)

    @implement_for("gymnasium", "0.27.0", None)
    # this env has Dict-based observation which is a nice thing to test
    @pytest.mark.parametrize(
        "envname",
        ["HalfCheetah-v4", "CartPole-v1", "ALE/Pong-v5"]
        + (["FetchReach-v2"] if _has_gym_robotics else []),
    )
    def test_vecenvs_env(self, envname):
        with set_gym_backend("gymnasium"):
            env = GymEnv(envname, num_envs=2, from_pixels=False)
            env.set_seed(0)
            assert env.get_library_name(env._env) == "gymnasium"
        # rollouts can be executed without decorator
        check_env_specs(env)
        rollout = env.rollout(100, break_when_any_done=False)
        for obs_key in env.observation_spec.keys(True, True):
            rollout_consistency_assertion(
                rollout,
                done_key="done",
                observation_key=obs_key,
                done_strict="CartPole" in envname,
            )
        env.close()
        del env

    @implement_for("gym", "0.18", "0.27.0")
    @pytest.mark.parametrize(
        "envname",
        ["CartPole-v1", "HalfCheetah-v4"],
    )
    @pytest.mark.flaky(reruns=3, reruns_delay=1)
    def test_vecenvs_wrapper(self, envname):  # noqa: F811
        import gym

        # we can't use parametrize with implement_for
        for envname in ["CartPole-v1", "HalfCheetah-v4"]:
            env = GymWrapper(
                gym.vector.SyncVectorEnv(
                    2 * [lambda envname=envname: gym.make(envname)]
                )
            )
            assert env.batch_size == torch.Size([2])
            check_env_specs(env)
            env = GymWrapper(
                gym.vector.AsyncVectorEnv(
                    2 * [lambda envname=envname: gym.make(envname)]
                )
            )
            assert env.batch_size == torch.Size([2])
            check_env_specs(env)
            env.close()
            del env

    @implement_for("gym", "0.18", "0.27.0")
    @pytest.mark.parametrize(
        "envname",
        ["CartPole-v1", "HalfCheetah-v4"],
    )
    def test_vecenvs_env(self, envname):  # noqa: F811
        with set_gym_backend("gym"):
            env = GymEnv(envname, num_envs=2, from_pixels=False)
            env.set_seed(0)
            assert env.get_library_name(env._env) == "gym"
        # rollouts can be executed without decorator
        check_env_specs(env)
        rollout = env.rollout(100, break_when_any_done=False)
        for obs_key in env.observation_spec.keys(True, True):
            rollout_consistency_assertion(
                rollout,
                done_key="done",
                observation_key=obs_key,
                done_strict="CartPole" in envname,
            )
        env.close()
        del env
        if envname != "CartPole-v1":
            with set_gym_backend("gym"):
                env = GymEnv(envname, num_envs=2, from_pixels=True)
                env.set_seed(0)
            # rollouts can be executed without decorator
            check_env_specs(env)
            env.close()
            del env

    @implement_for("gym", None, "0.18")
    @pytest.mark.parametrize(
        "envname",
        ["CartPole-v1", "HalfCheetah-v4"],
    )
    def test_vecenvs_wrapper(self, envname):  # noqa: F811
        # skipping tests for older versions of gym
        ...

    @implement_for("gym", None, "0.18")
    @pytest.mark.parametrize(
        "envname",
        ["CartPole-v1", "HalfCheetah-v4"],
    )
    def test_vecenvs_env(self, envname):  # noqa: F811
        # skipping tests for older versions of gym
        ...

    @implement_for("gym", None, "0.26")
    @pytest.mark.parametrize("wrapper", [True, False])
    def test_gym_output_num(self, wrapper):
        # gym has 4 outputs, no truncation
        import gym

        if wrapper:
            env = GymWrapper(gym.make(PENDULUM_VERSIONED))
        else:
            with set_gym_backend("gym"):
                env = GymEnv(PENDULUM_VERSIONED)
        # truncated is read from the info
        assert "truncated" in env.done_keys
        assert "terminated" in env.done_keys
        assert "done" in env.done_keys
        check_env_specs(env)

    @implement_for("gym", "0.26", None)
    @pytest.mark.parametrize("wrapper", [True, False])
    def test_gym_output_num(self, wrapper):  # noqa: F811
        # gym has 5 outputs, with truncation
        import gym

        if wrapper:
            env = GymWrapper(gym.make(PENDULUM_VERSIONED))
        else:
            with set_gym_backend("gym"):
                env = GymEnv(PENDULUM_VERSIONED)
        assert "truncated" in env.done_keys
        assert "terminated" in env.done_keys
        assert "done" in env.done_keys
        check_env_specs(env)

        if wrapper:
            # let's further test with a wrapper that exposes the env with old API
            from gym.wrappers.compatibility import EnvCompatibility

            with pytest.raises(
                ValueError,
                match="GymWrapper does not support the gym.wrapper.compatibility.EnvCompatibility",
            ):
                GymWrapper(EnvCompatibility(gym.make("CartPole-v1")))

    @implement_for("gymnasium", "0.27", None)
    @pytest.mark.parametrize("wrapper", [True, False])
    def test_gym_output_num(self, wrapper):  # noqa: F811
        # gym has 5 outputs, with truncation
        import gymnasium as gym

        if wrapper:
            env = GymWrapper(gym.make(PENDULUM_VERSIONED))
        else:
            with set_gym_backend("gymnasium"):
                env = GymEnv(PENDULUM_VERSIONED)
        assert "truncated" in env.done_keys
        assert "terminated" in env.done_keys
        assert "done" in env.done_keys
        check_env_specs(env)

    def test_gym_gymnasium_parallel(self):
        # tests that both gym and gymnasium work with wrappers without
        # decorating with set_gym_backend during execution
        if importlib.util.find_spec("gym") is not None:
            import gym

            old_api = version.parse(gym.__version__) < version.parse("0.26")
            make_fun = EnvCreator(lambda: GymWrapper(gym.make(PENDULUM_VERSIONED)))
        elif importlib.util.find_spec("gymnasium") is not None:
            import gymnasium

            old_api = False
            make_fun = EnvCreator(
                lambda: GymWrapper(gymnasium.make(PENDULUM_VERSIONED))
            )
        else:
            raise ImportError  # unreachable under pytest.skipif
        penv = ParallelEnv(2, make_fun)
        rollout = penv.rollout(2)
        if old_api:
            assert "terminated" in rollout.keys()
            # truncated is read from info
            assert "truncated" in rollout.keys()
        else:
            assert "terminated" in rollout.keys()
            assert "truncated" in rollout.keys()
        check_env_specs(penv)

    @implement_for("gym", None, "0.22.0")
    def test_vecenvs_nan(self):  # noqa: F811
        # old versions of gym must return nan for next values when there is a done state
        torch.manual_seed(0)
        env = GymEnv("CartPole-v0", num_envs=2)
        env.set_seed(0)
        rollout = env.rollout(200)
        assert torch.isfinite(rollout.get("observation")).all()
        assert not torch.isfinite(rollout.get(("next", "observation"))).all()
        env.close()
        del env

        # same with collector
        env = GymEnv("CartPole-v0", num_envs=2)
        env.set_seed(0)
        c = SyncDataCollector(
            env, RandomPolicy(env.action_spec), total_frames=2000, frames_per_batch=200
        )
        for rollout in c:
            assert torch.isfinite(rollout.get("observation")).all()
            assert not torch.isfinite(rollout.get(("next", "observation"))).all()
            break
        del c
        return

    @implement_for("gym", "0.22.0", None)
    def test_vecenvs_nan(self):  # noqa: F811
        # new versions of gym must never return nan for next values when there is a done state
        torch.manual_seed(0)
        env = GymEnv("CartPole-v0", num_envs=2)
        env.set_seed(0)
        rollout = env.rollout(200)
        assert torch.isfinite(rollout.get("observation")).all()
        assert torch.isfinite(rollout.get(("next", "observation"))).all()
        env.close()
        del env

        # same with collector
        env = GymEnv("CartPole-v0", num_envs=2)
        env.set_seed(0)
        c = SyncDataCollector(
            env, RandomPolicy(env.action_spec), total_frames=2000, frames_per_batch=200
        )
        for rollout in c:
            assert torch.isfinite(rollout.get("observation")).all()
            assert torch.isfinite(rollout.get(("next", "observation"))).all()
            break
        del c
        return

    @implement_for("gymnasium", "0.27.0", None)
    def test_vecenvs_nan(self):  # noqa: F811
        # new versions of gym must never return nan for next values when there is a done state
        torch.manual_seed(0)
        env = GymEnv("CartPole-v0", num_envs=2)
        env.set_seed(0)
        rollout = env.rollout(200)
        assert torch.isfinite(rollout.get("observation")).all()
        assert torch.isfinite(rollout.get(("next", "observation"))).all()
        env.close()
        del env

        # same with collector
        env = GymEnv("CartPole-v0", num_envs=2)
        env.set_seed(0)
        c = SyncDataCollector(
            env, RandomPolicy(env.action_spec), total_frames=2000, frames_per_batch=200
        )
        for rollout in c:
            assert torch.isfinite(rollout.get("observation")).all()
            assert torch.isfinite(rollout.get(("next", "observation"))).all()
            break
        del c
        return


@implement_for("gym", None, "0.26")
def _make_gym_environment(env_name):  # noqa: F811
    return gym.make(env_name)


@implement_for("gym", "0.26", None)
def _make_gym_environment(env_name):  # noqa: F811
    return gym.make(env_name, render_mode="rgb_array")


@implement_for("gymnasium", "0.27", None)
def _make_gym_environment(env_name):  # noqa: F811
    return gym.make(env_name, render_mode="rgb_array")


@pytest.mark.skipif(not _has_dmc, reason="no dm_control library found")
@pytest.mark.parametrize("env_name,task", [["cheetah", "run"]])
@pytest.mark.parametrize("frame_skip", [1, 3])
@pytest.mark.parametrize(
    "from_pixels,pixels_only", [[True, True], [True, False], [False, False]]
)
class TestDMControl:
    def test_dmcontrol(self, env_name, task, frame_skip, from_pixels, pixels_only):
        if from_pixels and (not torch.has_cuda or not torch.cuda.device_count()):
            raise pytest.skip("no cuda device")

        tds = []
        tds_reset = []
        final_seed = []
        for _ in range(2):
            env0 = DMControlEnv(
                env_name,
                task,
                frame_skip=frame_skip,
                from_pixels=from_pixels,
                pixels_only=pixels_only,
            )
            torch.manual_seed(0)
            np.random.seed(0)
            final_seed0 = env0.set_seed(0)
            tdreset0 = env0.reset()
            rollout0 = env0.rollout(max_steps=50)
            env0.close()
            del env0
            tds_reset.append(tdreset0)
            tds.append(rollout0)
            final_seed.append(final_seed0)

        tdreset1, tdreset0 = tds_reset
        rollout0, rollout1 = tds
        final_seed0, final_seed1 = final_seed

        assert_allclose_td(tdreset1, tdreset0)
        assert final_seed0 == final_seed1
        assert_allclose_td(rollout0, rollout1)

        env1 = DMControlEnv(
            env_name,
            task,
            frame_skip=frame_skip,
            from_pixels=from_pixels,
            pixels_only=pixels_only,
        )
        torch.manual_seed(1)
        np.random.seed(1)
        final_seed1 = env1.set_seed(1)
        tdreset1 = env1.reset()
        rollout1 = env1.rollout(max_steps=50)
        env1.close()
        del env1

        with pytest.raises(AssertionError):
            assert_allclose_td(tdreset1, tdreset0)
            assert final_seed0 == final_seed1
            assert_allclose_td(rollout0, rollout1)

        base_env = suite.load(env_name, task)
        if from_pixels:
            render_kwargs = {"camera_id": 0}
            base_env = pixels.Wrapper(
                base_env, pixels_only=pixels_only, render_kwargs=render_kwargs
            )
        env2 = DMControlWrapper(base_env, frame_skip=frame_skip)
        torch.manual_seed(0)
        np.random.seed(0)
        final_seed2 = env2.set_seed(0)
        tdreset2 = env2.reset()
        rollout2 = env2.rollout(max_steps=50)

        assert_allclose_td(tdreset0, tdreset2)
        assert final_seed0 == final_seed2
        assert_allclose_td(rollout0, rollout2)

    def test_faketd(self, env_name, task, frame_skip, from_pixels, pixels_only):
        if from_pixels and not torch.cuda.device_count():
            raise pytest.skip("no cuda device")

        env = DMControlEnv(
            env_name,
            task,
            frame_skip=frame_skip,
            from_pixels=from_pixels,
            pixels_only=pixels_only,
        )
        check_env_specs(env)


params = []
if _has_dmc:
    params = [
        # [DMControlEnv, ("cheetah", "run"), {"from_pixels": True}],
        [DMControlEnv, ("cheetah", "run"), {"from_pixels": False}],
    ]
if _has_gym:
    params += [
        # [GymEnv, (HALFCHEETAH_VERSIONED,), {"from_pixels": True}],
        [GymEnv, (HALFCHEETAH_VERSIONED,), {"from_pixels": False}],
        [GymEnv, (PONG_VERSIONED,), {}],
    ]


@pytest.mark.skipif(
    IS_OSX,
    reason="rendering unstable on osx, skipping (mujoco.FatalError: gladLoadGL error)",
)
@pytest.mark.parametrize("env_lib,env_args,env_kwargs", params)
def test_td_creation_from_spec(env_lib, env_args, env_kwargs):
    if (
        gym_version < version.parse("0.26.0")
        and env_kwargs.get("from_pixels", False)
        and torch.cuda.device_count() == 0
    ):
        raise pytest.skip(
            "Skipping test as rendering is not supported in tests before gym 0.26."
        )
    env = env_lib(*env_args, **env_kwargs)
    td = env.rollout(max_steps=5)
    td0 = td[0]
    fake_td = env.fake_tensordict()

    assert set(fake_td.keys(include_nested=True, leaves_only=True)) == set(
        td.keys(include_nested=True, leaves_only=True)
    )
    for key in fake_td.keys(include_nested=True, leaves_only=True):
        assert fake_td.get(key).shape == td.get(key)[0].shape
    for key in fake_td.keys(include_nested=True, leaves_only=True):
        assert fake_td.get(key).shape == td0.get(key).shape
        assert fake_td.get(key).dtype == td0.get(key).dtype
        assert fake_td.get(key).device == td0.get(key).device


params = []
if _has_dmc:
    params += [
        # [DMControlEnv, ("cheetah", "run"), {"from_pixels": True}],
        [DMControlEnv, ("cheetah", "run"), {"from_pixels": False}],
    ]
if _has_gym:
    params += [
        # [GymEnv, (HALFCHEETAH_VERSIONED,), {"from_pixels": True}],
        [GymEnv, (HALFCHEETAH_VERSIONED,), {"from_pixels": False}],
        # [GymEnv, (PONG_VERSIONED,), {}],  # 1226: skipping
    ]


# @pytest.mark.skipif(IS_OSX, reason="rendering unstable on osx, skipping")
@pytest.mark.parametrize("env_lib,env_args,env_kwargs", params)
@pytest.mark.parametrize(
    "device",
    [torch.device("cuda:0") if torch.cuda.device_count() else torch.device("cpu")],
)
class TestCollectorLib:
    def test_collector_run(self, env_lib, env_args, env_kwargs, device):
        if not _has_dmc and env_lib is DMControlEnv:
            raise pytest.skip("no dmc")
        if not _has_gym and env_lib is GymEnv:
            raise pytest.skip("no gym")

        from_pixels = env_kwargs.get("from_pixels", False)
        if from_pixels and (not torch.has_cuda or not torch.cuda.device_count()):
            raise pytest.skip("no cuda device")

        env_fn = EnvCreator(lambda: env_lib(*env_args, **env_kwargs, device=device))
        env = SerialEnv(3, env_fn)
        # env = ParallelEnv(3, env_fn)  # 1226: Serial for efficiency reasons
        # check_env_specs(env)

        # env = ParallelEnv(3, env_fn)
        frames_per_batch = 21
        collector = SyncDataCollector(  # 1226: not using MultiaSync for perf reasons
            create_env_fn=env,
            policy=RandomPolicy(action_spec=env.action_spec),
            total_frames=-1,
            max_frames_per_traj=100,
            frames_per_batch=frames_per_batch,
            init_random_frames=-1,
            reset_at_each_iter=False,
            split_trajs=True,
            device=device,
            storing_device=device,
            exploration_type=ExplorationType.RANDOM,
        )
        for i, _data in enumerate(collector):
            if i == 3:
                break
        collector.shutdown()
        assert _data.shape[1] == -(frames_per_batch // -env.num_workers)
        assert _data.shape[0] == frames_per_batch // _data.shape[1]
        del env


@pytest.mark.skipif(not _has_habitat, reason="habitat not installed")
@pytest.mark.parametrize("envname", ["HabitatRenderPick-v0", "HabitatPick-v0"])
class TestHabitat:
    def test_habitat(self, envname):
        env = HabitatEnv(envname)
        _ = env.rollout(3)
        check_env_specs(env)

    @pytest.mark.parametrize("from_pixels", [True, False])
    def test_habitat_render(self, envname, from_pixels):
        env = HabitatEnv(envname, from_pixels=from_pixels)
        rollout = env.rollout(3)
        check_env_specs(env)
        if from_pixels:
            assert "pixels" in rollout.keys()


@pytest.mark.skipif(not _has_jumanji, reason="jumanji not installed")
@pytest.mark.parametrize(
    "envname",
    [
        "TSP-v1",
        "Snake-v1",
    ],
)
class TestJumanji:
    def test_jumanji_seeding(self, envname):
        final_seed = []
        tdreset = []
        tdrollout = []
        for _ in range(2):
            env = JumanjiEnv(envname)
            torch.manual_seed(0)
            np.random.seed(0)
            final_seed.append(env.set_seed(0))
            tdreset.append(env.reset())
            rollout = env.rollout(max_steps=50)
            tdrollout.append(rollout)
            env.close()
            del env
        assert final_seed[0] == final_seed[1]
        assert_allclose_td(*tdreset)
        assert_allclose_td(*tdrollout)

    @pytest.mark.parametrize("batch_size", [(), (5,), (5, 4)])
    def test_jumanji_batch_size(self, envname, batch_size):
        env = JumanjiEnv(envname, batch_size=batch_size)
        env.set_seed(0)
        tdreset = env.reset()
        tdrollout = env.rollout(max_steps=50)
        env.close()
        del env
        assert tdreset.batch_size == batch_size
        assert tdrollout.batch_size[:-1] == batch_size

    @pytest.mark.parametrize("batch_size", [(), (5,), (5, 4)])
    def test_jumanji_spec_rollout(self, envname, batch_size):
        env = JumanjiEnv(envname, batch_size=batch_size)
        env.set_seed(0)
        check_env_specs(env)

    @pytest.mark.parametrize("batch_size", [(), (5,), (5, 4)])
    def test_jumanji_consistency(self, envname, batch_size):
        import jax
        import jax.numpy as jnp
        import numpy as onp
        from torchrl.envs.libs.jax_utils import _tree_flatten

        env = JumanjiEnv(envname, batch_size=batch_size)
        obs_keys = list(env.observation_spec.keys(True))
        env.set_seed(1)
        rollout = env.rollout(10)

        env.set_seed(1)
        key = env.key
        base_env = env._env
        key, *keys = jax.random.split(key, int(np.prod(batch_size) + 1))
        state, timestep = jax.vmap(base_env.reset)(jnp.stack(keys))
        # state = env._reshape(state)
        # timesteps.append(timestep)
        for i in range(rollout.shape[-1]):
            action = rollout[..., i]["action"]
            # state = env._flatten(state)
            action = _tree_flatten(env.read_action(action), env.batch_size)
            state, timestep = jax.vmap(base_env.step)(state, action)
            # state = env._reshape(state)
            # timesteps.append(timestep)
            for _key in obs_keys:
                if isinstance(_key, str):
                    _key = (_key,)
                try:
                    t2 = getattr(timestep, _key[0])
                except AttributeError:
                    try:
                        t2 = getattr(timestep.observation, _key[0])
                    except AttributeError:
                        continue
                t1 = rollout[..., i][("next", *_key)]
                for __key in _key[1:]:
                    t2 = getattr(t2, _key)
                t2 = torch.tensor(onp.asarray(t2)).view_as(t1)
                torch.testing.assert_close(t1, t2)


ENVPOOL_CLASSIC_CONTROL_ENVS = [
    PENDULUM_VERSIONED,
    "MountainCar-v0",
    "MountainCarContinuous-v0",
    "Acrobot-v1",
    CARTPOLE_VERSIONED,
]
ENVPOOL_ATARI_ENVS = []  # PONG_VERSIONED]
ENVPOOL_GYM_ENVS = ENVPOOL_CLASSIC_CONTROL_ENVS + ENVPOOL_ATARI_ENVS
ENVPOOL_DM_ENVS = ["CheetahRun-v1"]
ENVPOOL_ALL_ENVS = ENVPOOL_GYM_ENVS + ENVPOOL_DM_ENVS


@pytest.mark.skipif(not _has_envpool, reason="No envpool library found")
class TestEnvPool:
    def test_lib(self):
        import envpool

        assert MultiThreadedEnvWrapper.lib is envpool

    @pytest.mark.parametrize("env_name", ENVPOOL_ALL_ENVS)
    def test_env_wrapper_creation(self, env_name):
        env_name = env_name.replace("ALE/", "")  # EnvPool naming convention
        envpool_env = envpool.make(
            task_id=env_name, env_type="gym", num_envs=4, gym_reset_return_info=True
        )
        env = MultiThreadedEnvWrapper(envpool_env)
        env.reset()
        env.rand_step()

    @pytest.mark.skipif(not _has_gym, reason="no gym")
    @pytest.mark.parametrize(
        "env_name", ENVPOOL_GYM_ENVS
    )  # Not working for CheetahRun-v1 yet
    @pytest.mark.parametrize("frame_skip", [4, 1])
    @pytest.mark.parametrize("transformed_out", [False, True])
    def test_specs(self, env_name, frame_skip, transformed_out, T=10, N=3):
        env_multithreaded = _make_multithreaded_env(
            env_name,
            frame_skip,
            transformed_out=transformed_out,
            N=N,
        )
        check_env_specs(env_multithreaded)

    @pytest.mark.skipif(not _has_gym, reason="no gym")
    @pytest.mark.parametrize("env_name", ENVPOOL_ALL_ENVS)
    @pytest.mark.parametrize("frame_skip", [4, 1])
    @pytest.mark.parametrize("transformed_out", [False, True])
    def test_env_basic_operation(
        self, env_name, frame_skip, transformed_out, T=10, N=3
    ):
        torch.manual_seed(0)
        env_multithreaded = _make_multithreaded_env(
            env_name,
            frame_skip,
            transformed_out=transformed_out,
            N=N,
        )
        td = TensorDict(
            source={"action": env_multithreaded.action_spec.rand()},
            batch_size=[
                N,
            ],
        )
        td1 = env_multithreaded.step(td)
        assert not td1.is_shared()
        assert ("next", "done") in td1.keys(True)
        assert ("next", "reward") in td1.keys(True)

        with pytest.raises(RuntimeError):
            # number of actions does not match number of workers
            td = TensorDict(
                source={"action": env_multithreaded.action_spec.rand()},
                batch_size=[N - 1],
            )
            _ = env_multithreaded.step(td)

        _reset = torch.zeros(N, dtype=torch.bool).bernoulli_()
        td_reset = TensorDict(
            source={"_reset": _reset},
            batch_size=[N],
        )
        env_multithreaded.reset(tensordict=td_reset)

        td = env_multithreaded.rollout(
            policy=None, max_steps=T, break_when_any_done=False
        )
        assert (
            td.shape == torch.Size([N, T]) or td.get("done").sum(1).all()
        ), f"{td.shape}, {td.get('done').sum(1)}"

        env_multithreaded.close()

    # Don't run on Atari envs because output is uint8
    @pytest.mark.skipif(not _has_gym, reason="no gym")
    @pytest.mark.parametrize("env_name", ENVPOOL_CLASSIC_CONTROL_ENVS + ENVPOOL_DM_ENVS)
    @pytest.mark.parametrize("frame_skip", [4, 1])
    @pytest.mark.parametrize("transformed_out", [True, False])
    def test_env_with_policy(
        self,
        env_name,
        frame_skip,
        transformed_out,
        T=10,
        N=3,
    ):
        class DiscreteChoice(torch.nn.Module):
            """Dummy module producing discrete output. Necessary when the action space is discrete."""

            def __init__(self, out_dim: int, dtype: Optional[Union[torch.dtype, str]]):
                super().__init__()
                self.lin = torch.nn.LazyLinear(out_dim, dtype=dtype)

            def forward(self, x):
                res = torch.argmax(self.lin(x), axis=-1, keepdim=True)
                return res

        env_multithreaded = _make_multithreaded_env(
            env_name,
            frame_skip,
            transformed_out=transformed_out,
            N=N,
        )
        if env_name == "CheetahRun-v1":
            in_keys = [("velocity")]
            dtype = torch.float64
        else:
            in_keys = ["observation"]
            dtype = torch.float32

        if env_multithreaded.action_spec.shape:
            module = torch.nn.LazyLinear(
                env_multithreaded.action_spec.shape[-1], dtype=dtype
            )
        else:
            # Action space is discrete
            module = DiscreteChoice(env_multithreaded.action_spec.space.n, dtype=dtype)

        policy = ActorCriticOperator(
            SafeModule(
                spec=None,
                module=torch.nn.LazyLinear(12, dtype=dtype),
                in_keys=in_keys,
                out_keys=["hidden"],
            ),
            SafeModule(
                spec=None,
                module=module,
                in_keys=["hidden"],
                out_keys=["action"],
            ),
            ValueOperator(
                module=MLP(out_features=1, num_cells=[], layer_kwargs={"dtype": dtype}),
                in_keys=["hidden", "action"],
            ),
        )

        td = TensorDict(
            source={"action": env_multithreaded.action_spec.rand()},
            batch_size=[
                N,
            ],
        )

        td1 = env_multithreaded.step(td)
        assert not td1.is_shared()
        assert ("next", "done") in td1.keys(True)
        assert ("next", "reward") in td1.keys(True)

        with pytest.raises(RuntimeError):
            # number of actions does not match number of workers
            td = TensorDict(
                source={"action": env_multithreaded.action_spec.rand()},
                batch_size=[N - 1],
            )
            _ = env_multithreaded.step(td)

        reset = torch.zeros(N, dtype=torch.bool).bernoulli_()
        td_reset = TensorDict(
            source={"_reset": reset},
            batch_size=[N],
        )
        env_multithreaded.reset(tensordict=td_reset)
        td = env_multithreaded.rollout(
            policy=policy, max_steps=T, break_when_any_done=False
        )
        assert (
            td.shape == torch.Size([N, T]) or td.get("done").sum(1).all()
        ), f"{td.shape}, {td.get('done').sum(1)}"

        env_multithreaded.close()

    @pytest.mark.skipif(not _has_gym, reason="no gym")
    @pytest.mark.parametrize("env_name", ENVPOOL_ALL_ENVS)
    @pytest.mark.parametrize("frame_skip", [4, 1])
    @pytest.mark.parametrize("transformed_out", [True, False])
    def test_multithreaded_env_seed(
        self, env_name, frame_skip, transformed_out, seed=100, N=4
    ):
        # Create the first env, set the seed, and perform a sequence of operations
        env = _make_multithreaded_env(
            env_name,
            frame_skip,
            transformed_out=True,
            N=N,
        )
        action = env.action_spec.rand()
        env.set_seed(seed)
        td0a = env.reset()
        td1a = env.step(td0a.clone().set("action", action))
        td2a = env.rollout(max_steps=10)

        # Create a new env, set the seed, and repeat same operations
        env = _make_multithreaded_env(
            env_name,
            frame_skip,
            transformed_out=True,
            N=N,
        )
        env.set_seed(seed)
        td0b = env.reset()
        td1b = env.step(td0b.clone().set("action", action))
        td2b = env.rollout(max_steps=10)

        # Check that results on two envs are identical
        assert_allclose_td(td0a, td0b.select(*td0a.keys()))
        assert_allclose_td(td1a, td1b)
        assert_allclose_td(td2a, td2b)

        # Check that results are different if seed is different
        # Skip Pong, since there different actions can lead to the same result
        if env_name != PONG_VERSIONED:
            env.set_seed(
                seed=seed + 10,
            )
            td0c = env.reset()
            td1c = env.step(td0c.clone().set("action", action))
            with pytest.raises(AssertionError):
                assert_allclose_td(td0a, td0c.select(*td0a.keys()))
            with pytest.raises(AssertionError):
                assert_allclose_td(td1a, td1c)
        env.close()

    @pytest.mark.skipif(not _has_gym, reason="no gym")
    def test_multithread_env_shutdown(self):
        env = _make_multithreaded_env(
            PENDULUM_VERSIONED,
            1,
            transformed_out=False,
            N=3,
        )
        env.reset()
        assert not env.is_closed
        env.rand_step()
        assert not env.is_closed
        env.close()
        assert env.is_closed
        env.reset()
        assert not env.is_closed
        env.close()

    @pytest.mark.skipif(not torch.cuda.device_count(), reason="no cuda to test on")
    @pytest.mark.skipif(not _has_gym, reason="no gym")
    @pytest.mark.parametrize("frame_skip", [4])
    @pytest.mark.parametrize("device", [0])
    @pytest.mark.parametrize("env_name", ENVPOOL_ALL_ENVS)
    @pytest.mark.parametrize("transformed_out", [False, True])
    @pytest.mark.parametrize("open_before", [False, True])
    def test_multithreaded_env_cast(
        self,
        env_name,
        frame_skip,
        transformed_out,
        device,
        open_before,
        T=10,
        N=3,
    ):
        # tests casting to device
        env_multithread = _make_multithreaded_env(
            env_name,
            frame_skip,
            transformed_out=transformed_out,
            N=N,
        )
        if open_before:
            td_cpu = env_multithread.rollout(max_steps=10)
            assert td_cpu.device == torch.device("cpu")
        env_multithread = env_multithread.to(device)
        assert env_multithread.observation_spec.device == torch.device(device)
        assert env_multithread.action_spec.device == torch.device(device)
        assert env_multithread.reward_spec.device == torch.device(device)
        assert env_multithread.device == torch.device(device)
        td_device = env_multithread.reset()
        assert td_device.device == torch.device(device), env_multithread
        td_device = env_multithread.rand_step()
        assert td_device.device == torch.device(device), env_multithread
        td_device = env_multithread.rollout(max_steps=10)
        assert td_device.device == torch.device(device), env_multithread
        env_multithread.close()

    @pytest.mark.skipif(not _has_gym, reason="no gym")
    @pytest.mark.skipif(not torch.cuda.device_count(), reason="no cuda device detected")
    @pytest.mark.parametrize("frame_skip", [4])
    @pytest.mark.parametrize("device", [0])
    @pytest.mark.parametrize("env_name", ENVPOOL_ALL_ENVS)
    @pytest.mark.parametrize("transformed_out", [True, False])
    def test_env_device(self, env_name, frame_skip, transformed_out, device):
        # tests creation on device
        torch.manual_seed(0)
        N = 3

        env_multithreaded = _make_multithreaded_env(
            env_name,
            frame_skip,
            transformed_out=transformed_out,
            device=device,
            N=N,
        )

        assert env_multithreaded.device == torch.device(device)
        out = env_multithreaded.rollout(max_steps=20)
        assert out.device == torch.device(device)

        env_multithreaded.close()


@pytest.mark.skipif(not _has_brax, reason="brax not installed")
@pytest.mark.parametrize("envname", ["fast"])
class TestBrax:
    def test_brax_seeding(self, envname):
        final_seed = []
        tdreset = []
        tdrollout = []
        for _ in range(2):
            env = BraxEnv(envname)
            torch.manual_seed(0)
            np.random.seed(0)
            final_seed.append(env.set_seed(0))
            tdreset.append(env.reset())
            tdrollout.append(env.rollout(max_steps=50))
            env.close()
            del env
        assert final_seed[0] == final_seed[1]
        assert_allclose_td(*tdreset)
        assert_allclose_td(*tdrollout)

    @pytest.mark.parametrize("batch_size", [(), (5,), (5, 4)])
    def test_brax_batch_size(self, envname, batch_size):
        env = BraxEnv(envname, batch_size=batch_size)
        env.set_seed(0)
        tdreset = env.reset()
        tdrollout = env.rollout(max_steps=50)
        env.close()
        del env
        assert tdreset.batch_size == batch_size
        assert tdrollout.batch_size[:-1] == batch_size

    @pytest.mark.parametrize("batch_size", [(), (5,), (5, 4)])
    def test_brax_spec_rollout(self, envname, batch_size):
        env = BraxEnv(envname, batch_size=batch_size)
        env.set_seed(0)
        check_env_specs(env)

    @pytest.mark.parametrize("batch_size", [(), (5,), (5, 4)])
    @pytest.mark.parametrize(
        "requires_grad",
        [
            True,
            False,
        ],
    )
    def test_brax_consistency(self, envname, batch_size, requires_grad):
        import jax
        import jax.numpy as jnp
        from torchrl.envs.libs.jax_utils import (
            _ndarray_to_tensor,
            _tensor_to_ndarray,
            _tree_flatten,
        )

        env = BraxEnv(envname, batch_size=batch_size, requires_grad=requires_grad)
        env.set_seed(1)
        rollout = env.rollout(10)

        env.set_seed(1)
        key = env._key
        base_env = env._env
        key, *keys = jax.random.split(key, int(np.prod(batch_size) + 1))
        state = jax.vmap(base_env.reset)(jnp.stack(keys))
        for i in range(rollout.shape[-1]):
            action = rollout[..., i]["action"]
            action = _tensor_to_ndarray(action.clone())
            action = _tree_flatten(action, env.batch_size)
            state = jax.vmap(base_env.step)(state, action)
            t1 = rollout[..., i][("next", "observation")]
            t2 = _ndarray_to_tensor(state.obs).view_as(t1)
            torch.testing.assert_close(t1, t2)

    @pytest.mark.parametrize("batch_size", [(), (5,), (5, 4)])
    def test_brax_grad(self, envname, batch_size):
        batch_size = (1,)
        env = BraxEnv(envname, batch_size=batch_size, requires_grad=True)
        env.set_seed(0)
        td1 = env.reset()
        action = torch.randn(env.action_spec.shape)
        action.requires_grad_(True)
        td1["action"] = action
        td2 = env.step(td1)
        td2[("next", "reward")].mean().backward()
        env.close()
        del env

    @pytest.mark.parametrize("batch_size", [(), (5,), (5, 4)])
    @pytest.mark.parametrize("parallel", [False, True])
    def test_brax_parallel(self, envname, batch_size, parallel, n=1):
        def make_brax():
            env = BraxEnv(envname, batch_size=batch_size, requires_grad=False)
            env.set_seed(1)
            return env

        if parallel:
            env = ParallelEnv(n, make_brax)
        else:
            env = SerialEnv(n, make_brax)
        check_env_specs(env)
        tensordict = env.rollout(3)
        assert tensordict.shape == torch.Size([n, *batch_size, 3])


@pytest.mark.skipif(not _has_vmas, reason="vmas not installed")
class TestVmas:
    @pytest.mark.parametrize("scenario_name", VmasWrapper.available_envs)
    @pytest.mark.parametrize("continuous_actions", [True, False])
    def test_all_vmas_scenarios(self, scenario_name, continuous_actions):
        env = VmasEnv(
            scenario=scenario_name,
            continuous_actions=continuous_actions,
            num_envs=4,
        )
        env.set_seed(0)
        env.reset()
        env.rollout(10)
        env.close()

    @pytest.mark.parametrize(
        "scenario_name", ["simple_reference", "waterfall", "flocking", "discovery"]
    )
    def test_vmas_seeding(self, scenario_name):
        final_seed = []
        tdreset = []
        tdrollout = []
        for _ in range(2):
            env = VmasEnv(
                scenario=scenario_name,
                num_envs=4,
            )
            final_seed.append(env.set_seed(0))
            tdreset.append(env.reset())
            tdrollout.append(env.rollout(max_steps=10))
            env.close()
            del env
        assert final_seed[0] == final_seed[1]
        assert_allclose_td(*tdreset)
        assert_allclose_td(*tdrollout)

    @pytest.mark.parametrize(
        "batch_size", [(), (12,), (12, 2), (12, 3), (12, 3, 1), (12, 3, 4)]
    )
    @pytest.mark.parametrize("scenario_name", VmasWrapper.available_envs)
    def test_vmas_batch_size_error(self, scenario_name, batch_size):
        num_envs = 12
        n_agents = 2
        if len(batch_size) > 1:
            with pytest.raises(
                TypeError,
                match="Batch size used in constructor is not compatible with vmas.",
            ):
                _ = VmasEnv(
                    scenario=scenario_name,
                    num_envs=num_envs,
                    n_agents=n_agents,
                    batch_size=batch_size,
                )
        elif len(batch_size) == 1 and batch_size != (num_envs,):
            with pytest.raises(
                TypeError,
                match="Batch size used in constructor does not match vmas batch size.",
            ):
                _ = VmasEnv(
                    scenario=scenario_name,
                    num_envs=num_envs,
                    n_agents=n_agents,
                    batch_size=batch_size,
                )
        else:
            env = VmasEnv(
                scenario=scenario_name,
                num_envs=num_envs,
                n_agents=n_agents,
                batch_size=batch_size,
            )
            env.close()

    @pytest.mark.parametrize("num_envs", [1, 20])
    @pytest.mark.parametrize("n_agents", [1, 5])
    @pytest.mark.parametrize(
        "scenario_name",
        ["simple_reference", "simple_tag", "waterfall", "flocking", "discovery"],
    )
    def test_vmas_batch_size(self, scenario_name, num_envs, n_agents):
        torch.manual_seed(0)
        n_rollout_samples = 5
        env = VmasEnv(
            scenario=scenario_name,
            num_envs=num_envs,
            n_agents=n_agents,
            group_map=MarlGroupMapType.ALL_IN_ONE_GROUP,
        )
        env.set_seed(0)
        tdreset = env.reset()
        tdrollout = env.rollout(
            max_steps=n_rollout_samples,
            return_contiguous=False if env.het_specs else True,
        )
        env.close()

        if env.het_specs:
            assert isinstance(tdreset["agents"], LazyStackedTensorDict)
        else:
            assert isinstance(tdreset["agents"], TensorDict)

        assert tdreset.batch_size == (num_envs,)
        assert tdreset["agents"].batch_size == (num_envs, env.n_agents)
        if not env.het_specs:
            assert tdreset["agents", "observation"].shape[1] == env.n_agents
        assert tdreset["done"].shape[1] == 1

        assert tdrollout.batch_size == (num_envs, n_rollout_samples)
        assert tdrollout["agents"].batch_size == (
            num_envs,
            n_rollout_samples,
            env.n_agents,
        )
        if not env.het_specs:
            assert tdrollout["agents", "observation"].shape[2] == env.n_agents
        assert tdrollout["next", "agents", "reward"].shape[2] == env.n_agents
        assert tdrollout["agents", "action"].shape[2] == env.n_agents
        assert tdrollout["done"].shape[2] == 1
        del env

    @pytest.mark.parametrize("num_envs", [1, 20])
    @pytest.mark.parametrize("n_agents", [1, 5])
    @pytest.mark.parametrize("continuous_actions", [True, False])
    @pytest.mark.parametrize(
        "scenario_name",
        ["simple_reference", "simple_tag", "waterfall", "flocking", "discovery"],
    )
    def test_vmas_spec_rollout(
        self, scenario_name, num_envs, n_agents, continuous_actions
    ):
        vmas_env = VmasEnv(
            scenario=scenario_name,
            num_envs=num_envs,
            n_agents=n_agents,
            continuous_actions=continuous_actions,
        )
        vmas_wrapped_env = VmasWrapper(
            vmas.make_env(
                scenario=scenario_name,
                num_envs=num_envs,
                n_agents=n_agents,
                continuous_actions=continuous_actions,
            )
        )
        for env in [vmas_env, vmas_wrapped_env]:
            env.set_seed(0)
            check_env_specs(env, return_contiguous=False if env.het_specs else True)
            env.close()

    @pytest.mark.parametrize("num_envs", [1, 20])
    @pytest.mark.parametrize("n_agents", [1, 5])
    @pytest.mark.parametrize("scenario_name", VmasWrapper.available_envs)
    def test_vmas_repr(self, scenario_name, num_envs, n_agents):
        if (
            n_agents == 1
            and scenario_name == "balance"
            or scenario_name == "simple_adversary"
        ):
            return
        env = VmasEnv(
            scenario=scenario_name,
            num_envs=num_envs,
            n_agents=n_agents,
        )
        assert str(env) == (
            f"{VmasEnv.__name__}(num_envs={num_envs}, n_agents={env.n_agents},"
            f" batch_size={torch.Size((num_envs,))}, device={env.device}) (scenario={scenario_name})"
        )
        env.close()

    @pytest.mark.parametrize("num_envs", [1, 10])
    @pytest.mark.parametrize("n_workers", [1, 3])
    @pytest.mark.parametrize("continuous_actions", [True, False])
    @pytest.mark.parametrize(
        "scenario_name", ["simple_reference", "waterfall", "flocking", "discovery"]
    )
    def test_vmas_parallel(
        self,
        scenario_name,
        num_envs,
        n_workers,
        continuous_actions,
        n_agents=5,
        n_rollout_samples=3,
    ):
        torch.manual_seed(0)

        def make_vmas():
            env = VmasEnv(
                scenario=scenario_name,
                num_envs=num_envs,
                n_agents=n_agents,
                continuous_actions=continuous_actions,
            )
            env.set_seed(0)
            return env

        env = ParallelEnv(n_workers, make_vmas)
        tensordict = env.rollout(max_steps=n_rollout_samples)

        assert tensordict.shape == torch.Size(
            [n_workers, list(env.num_envs)[0], n_rollout_samples]
        )
        env.close()

    @pytest.mark.parametrize("num_envs", [1, 2])
    @pytest.mark.parametrize("n_workers", [1, 3])
    @pytest.mark.parametrize(
        "scenario_name", ["simple_reference", "waterfall", "flocking", "discovery"]
    )
    def test_vmas_reset(
        self,
        scenario_name,
        num_envs,
        n_workers,
        n_agents=5,
        n_rollout_samples=3,
        max_steps=3,
    ):
        torch.manual_seed(0)

        def make_vmas():
            env = VmasEnv(
                scenario=scenario_name,
                num_envs=num_envs,
                n_agents=n_agents,
                max_steps=max_steps,
            )
            env.set_seed(0)
            return env

        env = ParallelEnv(n_workers, make_vmas)
        tensordict = env.rollout(max_steps=n_rollout_samples)

        assert (
            tensordict["next", "done"]
            .sum(
                tuple(range(tensordict.batch_dims, tensordict["next", "done"].ndim)),
                dtype=torch.bool,
            )[..., -1]
            .all()
        )

        td_reset = TensorDict(
            rand_reset(env), batch_size=env.batch_size, device=env.device
        )
        # it is good practice to have a "complete" input tensordict for reset
        for done_key in env.done_keys:
            td_reset.set(done_key, tensordict[..., -1].get(("next", done_key)))
        reset = td_reset["_reset"]
        tensordict = env.reset(td_reset)

        assert not tensordict.get("done")[reset].any()
        assert tensordict.get("done")[~reset].all()
        env.close()

    @pytest.mark.skipif(len(get_available_devices()) < 2, reason="not enough devices")
    @pytest.mark.parametrize("first", [0, 1])
    @pytest.mark.parametrize(
        "scenario_name", ["simple_reference", "waterfall", "flocking", "discovery"]
    )
    def test_to_device(self, scenario_name: str, first: int):
        torch.manual_seed(0)
        devices = get_available_devices()

        def make_vmas():
            env = VmasEnv(
                scenario=scenario_name,
                num_envs=7,
                n_agents=3,
                seed=0,
                device=devices[first],
            )
            return env

        env = make_vmas()

        assert env.rollout(max_steps=3).device == devices[first]

        env.to(devices[1 - first])

        assert env.rollout(max_steps=3).device == devices[1 - first]
        env.close()

    @pytest.mark.parametrize("n_envs", [1, 4])
    @pytest.mark.parametrize("n_workers", [1, 2])
    @pytest.mark.parametrize("n_agents", [1, 3])
    def test_collector(self, n_envs, n_workers, n_agents, frames_per_batch=80):
        torch.manual_seed(1)
        env_fun = lambda: VmasEnv(
            scenario="flocking", num_envs=n_envs, n_agents=n_agents, max_steps=7
        )

        env = ParallelEnv(n_workers, env_fun)

        n_actions_per_agent = env.action_spec.shape[-1]
        n_observations_per_agent = env.observation_spec["agents", "observation"].shape[
            -1
        ]

        policy = SafeModule(
            nn.Linear(
                n_observations_per_agent,
                n_actions_per_agent,
            ),
            in_keys=[("agents", "observation")],
            out_keys=[env.action_key],
            spec=env.action_spec,
            safe=True,
        )
        ccollector = SyncDataCollector(
            create_env_fn=env,
            policy=policy,
            frames_per_batch=frames_per_batch,
            total_frames=1000,
            device="cpu",
        )

        for i, _td in enumerate(ccollector):
            if i == 1:
                break
        ccollector.shutdown()

        td_batch = (n_workers, n_envs, frames_per_batch // (n_workers * n_envs))
        agents_td_batch = td_batch + (n_agents,)

        assert _td.shape == td_batch
        assert _td["next"].shape == td_batch
        assert _td["agents"].shape == agents_td_batch
        assert _td["agents", "info"].shape == agents_td_batch
        assert _td["next", "agents"].shape == agents_td_batch
        assert _td["next", "agents", "info"].shape == agents_td_batch
        assert _td["collector"].shape == td_batch

        assert _td[env.action_key].shape == agents_td_batch + (n_actions_per_agent,)
        assert _td["agents", "observation"].shape == agents_td_batch + (
            n_observations_per_agent,
        )
        assert _td["next", "agents", "observation"].shape == agents_td_batch + (
            n_observations_per_agent,
        )
        assert _td["next", env.reward_key].shape == agents_td_batch + (1,)
        for done_key in env.done_keys:
            assert _td[done_key].shape == td_batch + (1,)
            assert _td["next", done_key].shape == td_batch + (1,)

        assert env.reward_key not in _td.keys(True, True)
        assert env.action_key not in _td["next"].keys(True, True)

    def test_collector_heterogeneous(self, n_envs=10, frames_per_batch=20):
        env = VmasEnv(
            scenario="simple_tag",
            num_envs=n_envs,
            group_map=MarlGroupMapType.ALL_IN_ONE_GROUP,
        )
        torch.manual_seed(1)

        ccollector = SyncDataCollector(
            create_env_fn=env,
            policy=None,
            frames_per_batch=frames_per_batch,
            total_frames=1000,
            device="cpu",
        )

        for i, _td in enumerate(ccollector):
            if i == 1:
                break
        ccollector.shutdown()

        td_batch = (n_envs, frames_per_batch // n_envs)
        agents_td_batch = td_batch + (env.n_agents,)

        assert _td.shape == td_batch
        assert _td["next"].shape == td_batch
        assert _td["agents"].shape == agents_td_batch
        assert _td["next", "agents"].shape == agents_td_batch
        assert _td["collector"].shape == td_batch
        assert _td["next", env.reward_key].shape == agents_td_batch + (1,)
        for done_key in env.done_keys:
            assert _td[done_key].shape == td_batch + (1,)
            assert _td["next", done_key].shape == td_batch + (1,)

        assert env.reward_key not in _td.keys(True, True)
        assert env.action_key not in _td["next"].keys(True, True)

    @pytest.mark.parametrize("n_agents", [1, 5])
    def test_grouping(self, n_agents, scenario_name="dispersion", n_envs=2):
        env = VmasEnv(
            scenario=scenario_name,
            num_envs=n_envs,
            n_agents=n_agents,
        )
        env = VmasEnv(
            scenario=scenario_name,
            num_envs=n_envs,
            n_agents=n_agents,
            # Put each agent in a group with its name
            group_map={
                agent_name: [agent_name] for agent_name in reversed(env.agent_names)
            },
        )

        # Check that when setting the action for a specific group, it is reflected to the right agent in the backend
        for group in env.group_map.keys():
            env.reset()
            action = env.full_action_spec.zero()
            action.set((group, "action"), action.get((group, "action")) + 1.0)
            prev_pos = {agent.name: agent.state.pos.clone() for agent in env.agents}
            env.step(action)
            pos = {agent.name: agent.state.pos.clone() for agent in env.agents}
            for agent_name in env.agent_names:
                if agent_name == group:
                    assert (pos[agent_name] > prev_pos[agent_name]).all()
                else:
                    assert (pos[agent_name] == prev_pos[agent_name]).all()


@pytest.mark.skipif(not _has_d4rl, reason="D4RL not found")
@pytest.mark.slow
class TestD4RL:
    @pytest.mark.parametrize("task", ["walker2d-medium-replay-v2"])
    @pytest.mark.parametrize("use_truncated_as_done", [True, False])
    @pytest.mark.parametrize("split_trajs", [True, False])
    def test_terminate_on_end(self, task, use_truncated_as_done, split_trajs, tmpdir):
        root1 = tmpdir / "1"
        root2 = tmpdir / "2"
        root3 = tmpdir / "3"

        with pytest.warns(
            UserWarning, match="Using use_truncated_as_done=True"
        ) if use_truncated_as_done else nullcontext():
            data_true = D4RLExperienceReplay(
                task,
                split_trajs=split_trajs,
                from_env=False,
                terminate_on_end=True,
                batch_size=2,
                use_truncated_as_done=use_truncated_as_done,
                download="force",
                root=root1,
            )
        _ = D4RLExperienceReplay(
            task,
            split_trajs=split_trajs,
            from_env=False,
            terminate_on_end=False,
            batch_size=2,
            use_truncated_as_done=use_truncated_as_done,
            download="force",
            root=root2,
        )
        data_from_env = D4RLExperienceReplay(
            task,
            split_trajs=split_trajs,
            from_env=True,
            batch_size=2,
            use_truncated_as_done=use_truncated_as_done,
            download="force",
            root=root3,
        )
        if not use_truncated_as_done:
            keys = set(data_from_env._storage._storage.keys(True, True))
            keys = keys.intersection(data_true._storage._storage.keys(True, True))
            assert (
                data_true._storage._storage.shape
                == data_from_env._storage._storage.shape
            )
            # for some reason, qlearning_dataset overwrites the next obs that is contained in the buffer,
            # resulting in tiny changes in the value contained for that key. Over 99.99% of the values
            # match, but the test still fails because of this.
            # We exclude that entry from the comparison.
            keys.discard(("_data", "next", "observation"))
            assert_allclose_td(
                data_true._storage._storage.select(*keys),
                data_from_env._storage._storage.select(*keys),
            )
        else:
            leaf_names = data_from_env._storage._storage.keys(True)
            leaf_names = [
                name[-1] if isinstance(name, tuple) else name for name in leaf_names
            ]
            assert "truncated" in leaf_names
            leaf_names = data_true._storage._storage.keys(True)
            leaf_names = [
                name[-1] if isinstance(name, tuple) else name for name in leaf_names
            ]
            assert "truncated" not in leaf_names

    @pytest.mark.parametrize("task", ["walker2d-medium-replay-v2"])
    def test_direct_download(self, task, tmpdir):
        root1 = tmpdir / "1"
        root2 = tmpdir / "2"
        data_direct = D4RLExperienceReplay(
            task,
            split_trajs=False,
            from_env=False,
            batch_size=2,
            use_truncated_as_done=True,
            direct_download=True,
            download="force",
            root=root1,
        )
        data_d4rl = D4RLExperienceReplay(
            task,
            split_trajs=False,
            from_env=True,
            batch_size=2,
            use_truncated_as_done=True,
            direct_download=False,
            terminate_on_end=True,  # keep the last time step
            download="force",
            root=root2,
        )
        keys = set(data_direct._storage._storage.keys(True, True))
        keys = keys.intersection(data_d4rl._storage._storage.keys(True, True))
        assert len(keys)
        assert_allclose_td(
            data_direct._storage._storage.select(*keys).apply(lambda t: t.float()),
            data_d4rl._storage._storage.select(*keys).apply(lambda t: t.float()),
        )

    @pytest.mark.parametrize(
        "task",
        [
            # "antmaze-medium-play-v0",
            # "hammer-cloned-v1",
            # "maze2d-open-v0",
            # "maze2d-open-dense-v0",
            # "relocate-human-v1",
            "walker2d-medium-replay-v2",
            # "ant-medium-v2",
            # # "flow-merge-random-v0",
            # "kitchen-partial-v0",
            # # "carla-town-v0",
        ],
    )
    def test_d4rl_dummy(self, task):
        t0 = time.time()
        _ = D4RLExperienceReplay(task, split_trajs=True, from_env=True, batch_size=2)
        print(f"terminated test after {time.time()-t0}s")

    @pytest.mark.parametrize("task", ["walker2d-medium-replay-v2"])
    @pytest.mark.parametrize("split_trajs", [True, False])
    @pytest.mark.parametrize("from_env", [True, False])
    def test_dataset_build(self, task, split_trajs, from_env):
        t0 = time.time()
        data = D4RLExperienceReplay(
            task, split_trajs=split_trajs, from_env=from_env, batch_size=2
        )
        sample = data.sample()
        env = GymWrapper(gym.make(task))
        rollout = env.rollout(2)
        for key in rollout.keys(True, True):
            if "truncated" in key:
                # truncated is missing from static datasets
                continue
            sim = rollout.get(key)
            offline = sample.get(key)
            # assert sim.dtype == offline.dtype, key
            assert sim.shape[-1] == offline.shape[-1], key
        print(f"terminated test after {time.time()-t0}s")

    @pytest.mark.parametrize("task", ["walker2d-medium-replay-v2"])
    @pytest.mark.parametrize("split_trajs", [True, False])
    def test_d4rl_iteration(self, task, split_trajs):
        t0 = time.time()
        batch_size = 3
        data = D4RLExperienceReplay(
            task,
            split_trajs=split_trajs,
            from_env=False,
            terminate_on_end=True,
            batch_size=batch_size,
            sampler=SamplerWithoutReplacement(drop_last=True),
        )
        i = 0
        for sample in data:  # noqa: B007
            i += 1
        assert len(data) // i == batch_size
        print(f"terminated test after {time.time()-t0}s")


_MINARI_DATASETS = []


def _minari_selected_datasets():
    if not _has_minari:
        return
    global _MINARI_DATASETS
    import minari

    torch.manual_seed(0)

    keys = list(minari.list_remote_datasets())
    indices = torch.randperm(len(keys))[:10]
    keys = [keys[idx] for idx in indices]
    keys = [
        key
        for key in keys
        if "=0.4" in minari.list_remote_datasets()[key]["minari_version"]
    ]
    assert len(keys) > 5
    _MINARI_DATASETS += keys
    print("_MINARI_DATASETS", _MINARI_DATASETS)


_minari_selected_datasets()


@pytest.mark.skipif(not _has_minari, reason="Minari not found")
@pytest.mark.parametrize("split", [False, True])
@pytest.mark.parametrize("selected_dataset", _MINARI_DATASETS)
@pytest.mark.slow
class TestMinari:
    def test_load(self, selected_dataset, split):
        print("dataset", selected_dataset)
        data = MinariExperienceReplay(
            selected_dataset, batch_size=32, split_trajs=split
        )
        t0 = time.time()
        for i, sample in enumerate(data):
            t1 = time.time()
            print(f"sampling time {1000 * (t1-t0): 4.4f}ms")
            assert data.metadata["action_space"].is_in(sample["action"])
            assert data.metadata["observation_space"].is_in(sample["observation"])
            t0 = time.time()
            if i == 10:
                break


@pytest.mark.slow
class TestRoboset:
    def test_load(self):
        selected_dataset = RobosetExperienceReplay.available_datasets[0]
        data = RobosetExperienceReplay(
            selected_dataset,
            batch_size=32,
        )
        t0 = time.time()
        for i, _ in enumerate(data):
            t1 = time.time()
            print(f"sampling time {1000 * (t1-t0): 4.4f}ms")
            t0 = time.time()
            if i == 10:
                break


@pytest.mark.slow
<<<<<<< HEAD
class TestOpenX:
    @pytest.mark.parametrize("padding", [None, 0, True, False])
    @pytest.mark.parametrize("download", [True, False])
    @pytest.mark.parametrize("shuffle", [True, False])
    @pytest.mark.parametrize(
        "batch_size,num_slices,slice_len",
        [
            [32, 32, None],
            [32, None, 1],
            [3000, 2, None],
            [3000, None, 1500],
            [None, None, 32],
            [None, None, 1500],
        ],
    )
    def test_openx(self, download, shuffle, padding, batch_size, num_slices, slice_len):
        torch.manual_seed(0)
        np.random.seed(0)

        streaming = not download
        dataset = OpenXExperienceReplay(
            "cmu_stretch",
            download=download,
            streaming=streaming,
            batch_size=batch_size,
            shuffle=shuffle,
            num_slices=num_slices,
            slice_len=slice_len,
            pad=padding,
        )
        # iterating
        if padding is None and (
            (batch_size is not None and batch_size > 1000)
            or (slice_len is not None and slice_len > 1000)
        ):
            with pytest.raises(
                RuntimeError,
                match="The trajectory length (.*) is shorter than the slice length",
            ):
                for data in dataset:  # noqa: B007
                    break
        else:
            for data in dataset:  # noqa: B007
                break
            # check data shape
            if batch_size is not None:
                assert data.shape[0] == batch_size
            elif slice_len is not None:
                assert data.shape[0] == slice_len
            if batch_size is not None:
                if num_slices is not None:
                    assert data.get(("next", "done")).sum(-2) == num_slices
                elif streaming:
                    assert (
                        data.get(("next", "done")).sum(-2)
                        == data.get("episode").unique().numel()
                    )

        # sampling
        if batch_size is None:
            if slice_len is not None:
                batch_size = 2 * slice_len
            elif num_slices is not None:
                batch_size = num_slices * 32
            sample = dataset.sample(batch_size)
        else:
            if padding is None and (batch_size > 1000):
                with pytest.raises(
                    RuntimeError,
                    match="The trajectory length (.*) is shorter than the slice length",
                ):
                    sample = dataset.sample()
                return
            else:
                sample = dataset.sample()
                assert sample.shape == (batch_size,)
        print(sample)
        if slice_len is not None:
            assert sample.get(("next", "done")).sum() == int(batch_size // slice_len)
        elif num_slices is not None:
            assert sample.get(("next", "done")).sum() == num_slices
=======
class TestVD4RL:
    @pytest.mark.parametrize("image_size", [None, (37, 33)])
    def test_load(self, image_size):
        torch.manual_seed(0)
        datasets = VD4RLExperienceReplay.available_datasets
        for idx in torch.randperm(len(datasets)).tolist()[:4]:
            selected_dataset = datasets[idx]
            data = VD4RLExperienceReplay(
                selected_dataset,
                batch_size=32,
                image_size=image_size,
            )
            t0 = time.time()
            for i, batch in enumerate(data):
                if image_size:
                    assert batch.get("pixels").shape == (32, 3, *image_size)
                    assert batch.get(("next", "pixels")).shape == (32, 3, *image_size)
                else:
                    assert batch.get("pixels").shape[:2] == (32, 3)
                    assert batch.get(("next", "pixels")).shape[:2] == (32, 3)

                assert batch.get("pixels").dtype is torch.float32
                assert batch.get(("next", "pixels")).dtype is torch.float32
                assert (batch.get("pixels") != 0).any()
                assert (batch.get(("next", "pixels")) != 0).any()
                t1 = time.time()
                print(f"sampling time {1000 * (t1-t0): 4.4f}ms")
                t0 = time.time()
                if i == 10:
                    break
>>>>>>> 64434dfc


@pytest.mark.skipif(not _has_sklearn, reason="Scikit-learn not found")
@pytest.mark.parametrize(
    "dataset",
    [
        # "adult_num", # 1226: Expensive to test
        # "adult_onehot", # 1226: Expensive to test
        "mushroom_num",
        "mushroom_onehot",
        # "covertype",  # 1226: Expensive to test
        "shuttle",
        "magic",
    ],
)
class TestOpenML:
    @pytest.mark.parametrize("batch_size", [(), (2,), (2, 3)])
    def test_env(self, dataset, batch_size):
        env = OpenMLEnv(dataset, batch_size=batch_size)
        td = env.reset()
        assert td.shape == torch.Size(batch_size)
        td = env.rand_step(td)
        assert td.shape == torch.Size(batch_size)
        assert "index" not in td.keys()
        check_env_specs(env)

    def test_data(self, dataset):
        data = OpenMLExperienceReplay(
            dataset,
            batch_size=2048,
            transform=Compose(
                RenameTransform(["X"], ["observation"]),
                DoubleToFloat(["observation"]),
            ),
        )
        # check that dataset eventually runs out
        for i, _ in enumerate(data):  # noqa: B007
            continue
        assert len(data) // 2048 in (i, i - 1)


@pytest.mark.skipif(not _has_isaac, reason="IsaacGym not found")
@pytest.mark.parametrize(
    "task",
    [
        "AllegroHand",
        # "AllegroKuka",
        # "AllegroKukaTwoArms",
        # "AllegroHandManualDR",
        # "AllegroHandADR",
        "Ant",
        # "Anymal",
        # "AnymalTerrain",
        # "BallBalance",
        # "Cartpole",
        # "FactoryTaskGears",
        # "FactoryTaskInsertion",
        # "FactoryTaskNutBoltPick",
        # "FactoryTaskNutBoltPlace",
        # "FactoryTaskNutBoltScrew",
        # "FrankaCabinet",
        # "FrankaCubeStack",
        "Humanoid",
        # "HumanoidAMP",
        # "Ingenuity",
        # "Quadcopter",
        # "ShadowHand",
        "Trifinger",
    ],
)
@pytest.mark.parametrize("num_envs", [10, 20])
@pytest.mark.parametrize("device", get_default_devices())
class TestIsaacGym:
    @classmethod
    def _run_on_proc(cls, q, task, num_envs, device):
        try:
            env = IsaacGymEnv(task=task, num_envs=num_envs, device=device)
            check_env_specs(env)
            q.put(("succeeded!", None))
        except Exception as err:
            q.put(("failed!", err))
            raise err

    def test_env(self, task, num_envs, device):
        from torch import multiprocessing as mp

        q = mp.Queue(1)
        proc = mp.Process(target=self._run_on_proc, args=(q, task, num_envs, device))
        try:
            proc.start()
            msg, error = q.get()
            if msg != "succeeded!":
                raise error
        finally:
            q.close()
            proc.join()

    #
    # def test_collector(self, task, num_envs, device):
    #     env = IsaacGymEnv(task=task, num_envs=num_envs, device=device)
    #     collector = SyncDataCollector(
    #         env,
    #         policy=SafeModule(nn.LazyLinear(out_features=env.observation_spec['obs'].shape[-1]), in_keys=["obs"], out_keys=["action"]),
    #         frames_per_batch=20,
    #         total_frames=-1
    #     )
    #     for c in collector:
    #         assert c.shape == torch.Size([num_envs, 20])
    #         break


@pytest.mark.skipif(not _has_pettingzoo, reason="PettingZoo not found")
class TestPettingZoo:
    @pytest.mark.parametrize("parallel", [True, False])
    @pytest.mark.parametrize("continuous_actions", [True, False])
    @pytest.mark.parametrize("use_mask", [True])
    @pytest.mark.parametrize("return_state", [True, False])
    @pytest.mark.parametrize(
        "group_map",
        [None, MarlGroupMapType.ALL_IN_ONE_GROUP, MarlGroupMapType.ONE_GROUP_PER_AGENT],
    )
    def test_pistonball(
        self, parallel, continuous_actions, use_mask, return_state, group_map
    ):

        kwargs = {"n_pistons": 21, "continuous": continuous_actions}

        env = PettingZooEnv(
            task="pistonball_v6",
            parallel=parallel,
            seed=0,
            return_state=return_state,
            use_mask=use_mask,
            group_map=group_map,
            **kwargs,
        )

        check_env_specs(env)

    @pytest.mark.parametrize(
        "wins_player_0",
        [True, False],
    )
    def test_tic_tac_toe(self, wins_player_0):
        env = PettingZooEnv(
            task="tictactoe_v3",
            parallel=False,
            group_map={"player": ["player_1", "player_2"]},
            categorical_actions=False,
            seed=0,
            use_mask=True,
        )

        class Policy:

            action = 0
            t = 0

            def __call__(self, td):
                new_td = env.input_spec["full_action_spec"].zero()

                player_acting = 0 if self.t % 2 == 0 else 1
                other_player = 1 if self.t % 2 == 0 else 0
                # The acting player has "mask" True and "action_mask" set to the available actions
                assert td["player", "mask"][player_acting].all()
                assert td["player", "action_mask"][player_acting].any()
                # The non-acting player has "mask" False and "action_mask" set to all Trues
                assert not td["player", "mask"][other_player].any()
                assert td["player", "action_mask"][other_player].all()

                if self.t % 2 == 0:
                    if not wins_player_0 and self.t == 4:
                        new_td["player", "action"][0][self.action + 1] = 1
                    else:
                        new_td["player", "action"][0][self.action] = 1
                else:
                    new_td["player", "action"][1][self.action + 6] = 1
                if td["player", "mask"][1].all():
                    self.action += 1
                self.t += 1
                return td.update(new_td)

        td = env.rollout(100, policy=Policy())

        assert td.batch_size[0] == (5 if wins_player_0 else 6)
        assert (td[:-1]["next", "player", "reward"] == 0).all()
        if wins_player_0:
            assert (
                td[-1]["next", "player", "reward"] == torch.tensor([[1], [-1]])
            ).all()
        else:
            assert (
                td[-1]["next", "player", "reward"] == torch.tensor([[-1], [1]])
            ).all()

    @pytest.mark.parametrize(
        "task",
        [
            "multiwalker_v9",
            "waterworld_v4",
            "pursuit_v4",
            "simple_spread_v3",
            "simple_v3",
            "rps_v2",
            "cooperative_pong_v5",
            "pistonball_v6",
        ],
    )
    def test_envs_one_group_parallel(self, task):
        env = PettingZooEnv(
            task=task,
            parallel=True,
            seed=0,
            use_mask=False,
        )
        check_env_specs(env)
        env.rollout(100, break_when_any_done=False)

    @pytest.mark.parametrize(
        "task",
        [
            "multiwalker_v9",
            "waterworld_v4",
            "pursuit_v4",
            "simple_spread_v3",
            "simple_v3",
            "rps_v2",
            "cooperative_pong_v5",
            "pistonball_v6",
            "connect_four_v3",
            "tictactoe_v3",
            "chess_v6",
            "gin_rummy_v4",
            "tictactoe_v3",
        ],
    )
    def test_envs_one_group_aec(self, task):
        env = PettingZooEnv(
            task=task,
            parallel=False,
            seed=0,
            use_mask=True,
        )
        check_env_specs(env)
        env.rollout(100, break_when_any_done=False)

    @pytest.mark.parametrize(
        "task",
        [
            "simple_adversary_v3",
            "simple_crypto_v3",
            "simple_push_v3",
            "simple_reference_v3",
            "simple_speaker_listener_v4",
            "simple_tag_v3",
            "simple_world_comm_v3",
            "knights_archers_zombies_v10",
            "basketball_pong_v3",
            "boxing_v2",
            "foozpong_v3",
        ],
    )
    def test_envs_more_groups_parallel(self, task):
        env = PettingZooEnv(
            task=task,
            parallel=True,
            seed=0,
            use_mask=False,
        )
        check_env_specs(env)
        env.rollout(100, break_when_any_done=False)

    @pytest.mark.parametrize(
        "task",
        [
            "simple_adversary_v3",
            "simple_crypto_v3",
            "simple_push_v3",
            "simple_reference_v3",
            "simple_speaker_listener_v4",
            "simple_tag_v3",
            "simple_world_comm_v3",
            "knights_archers_zombies_v10",
            "basketball_pong_v3",
            "boxing_v2",
            "foozpong_v3",
            "go_v5",
        ],
    )
    def test_envs_more_groups_aec(self, task):
        env = PettingZooEnv(
            task=task,
            parallel=False,
            seed=0,
            use_mask=True,
        )
        check_env_specs(env)
        env.rollout(100, break_when_any_done=False)

    @pytest.mark.parametrize("task", ["knights_archers_zombies_v10", "pistonball_v6"])
    @pytest.mark.parametrize("parallel", [True, False])
    def test_vec_env(self, task, parallel):
        env_fun = lambda: PettingZooEnv(
            task=task,
            parallel=parallel,
            seed=0,
            use_mask=not parallel,
        )
        vec_env = ParallelEnv(2, create_env_fn=env_fun)
        vec_env.rollout(100, break_when_any_done=False)

    @pytest.mark.parametrize("task", ["knights_archers_zombies_v10", "pistonball_v6"])
    @pytest.mark.parametrize("parallel", [True, False])
    def test_collector(self, task, parallel):
        env_fun = lambda: PettingZooEnv(
            task=task,
            parallel=parallel,
            seed=0,
            use_mask=not parallel,
        )
        coll = SyncDataCollector(
            create_env_fn=env_fun, frames_per_batch=30, total_frames=60, policy=None
        )
        for _ in coll:
            break


@pytest.mark.skipif(not _has_robohive, reason="SMACv2 not found")
class TestRoboHive:
    # unfortunately we must import robohive to get the available envs
    # and this import will occur whenever pytest is run on this file.
    # The other option would be not to use parametrize but that also
    # means less informative error trace stacks.
    # In the CI, robohive should not coexist with other libs so that's fine.
    # Locally these imports can be annoying, especially given the amount of
    # stuff printed by robohive.
    @pytest.mark.parametrize("from_pixels", [True, False])
    @set_gym_backend("gym")
    def test_robohive(self, from_pixels):
        for envname in RoboHiveEnv.available_envs:
            try:
                if any(
                    substr in envname
                    for substr in ("_vr3m", "_vrrl", "_vflat", "_vvc1s")
                ):
                    print("not testing envs with prebuilt rendering")
                    return
                if "Adroit" in envname:
                    print("tcdm are broken")
                    return
                try:
                    env = RoboHiveEnv(envname)
                except AttributeError as err:
                    if "'MjData' object has no attribute 'get_body_xipos'" in str(err):
                        print("tcdm are broken")
                        return
                    else:
                        raise err
                if (
                    from_pixels
                    and len(RoboHiveEnv.get_available_cams(env_name=envname)) == 0
                ):
                    print("no camera")
                    return
                check_env_specs(env)
            except Exception as err:
                raise RuntimeError(f"Test with robohive end {envname} failed.") from err


@pytest.mark.skipif(not _has_smacv2, reason="SMACv2 not found")
class TestSmacv2:
    def test_env_procedural(self):
        distribution_config = {
            "n_units": 5,
            "n_enemies": 6,
            "team_gen": {
                "dist_type": "weighted_teams",
                "unit_types": ["marine", "marauder", "medivac"],
                "exception_unit_types": ["medivac"],
                "weights": [0.5, 0.2, 0.3],
                "observe": True,
            },
            "start_positions": {
                "dist_type": "surrounded_and_reflect",
                "p": 0.5,
                "n_enemies": 5,
                "map_x": 32,
                "map_y": 32,
            },
        }
        env = SMACv2Env(
            map_name="10gen_terran",
            capability_config=distribution_config,
            seed=0,
        )
        check_env_specs(env, seed=None)
        env.close()

    @pytest.mark.parametrize("categorical_actions", [True, False])
    @pytest.mark.parametrize("map", ["MMM2", "3s_vs_5z"])
    def test_env(self, map: str, categorical_actions):
        env = SMACv2Env(
            map_name=map,
            categorical_actions=categorical_actions,
            seed=0,
        )
        check_env_specs(env, seed=None)
        env.close()

    def test_parallel_env(self):
        env = TransformedEnv(
            ParallelEnv(
                num_workers=2,
                create_env_fn=lambda: SMACv2Env(
                    map_name="3s_vs_5z",
                    seed=0,
                ),
            ),
            ActionMask(
                action_key=("agents", "action"), mask_key=("agents", "action_mask")
            ),
        )
        check_env_specs(env, seed=None)
        env.close()

    def test_collector(self):
        env = SMACv2Env(map_name="MMM2", seed=0, categorical_actions=True)
        in_feats = env.observation_spec["agents", "observation"].shape[-1]
        out_feats = env.action_spec.space.n

        module = TensorDictModule(
            nn.Linear(in_feats, out_feats),
            in_keys=[("agents", "observation")],
            out_keys=[("agents", "logits")],
        )
        prob = ProbabilisticTensorDictModule(
            in_keys={"logits": ("agents", "logits"), "mask": ("agents", "action_mask")},
            out_keys=[("agents", "action")],
            distribution_class=MaskedCategorical,
        )
        actor = TensorDictSequential(module, prob)

        collector = SyncDataCollector(
            env, policy=actor, frames_per_batch=20, total_frames=40
        )
        for _ in collector:
            break
        collector.shutdown()


if __name__ == "__main__":
    args, unknown = argparse.ArgumentParser().parse_known_args()
    pytest.main([__file__, "--capture", "no", "--exitfirst"] + unknown)<|MERGE_RESOLUTION|>--- conflicted
+++ resolved
@@ -2060,7 +2060,39 @@
 
 
 @pytest.mark.slow
-<<<<<<< HEAD
+class TestVD4RL:
+    @pytest.mark.parametrize("image_size", [None, (37, 33)])
+    def test_load(self, image_size):
+        torch.manual_seed(0)
+        datasets = VD4RLExperienceReplay.available_datasets
+        for idx in torch.randperm(len(datasets)).tolist()[:4]:
+            selected_dataset = datasets[idx]
+            data = VD4RLExperienceReplay(
+                selected_dataset,
+                batch_size=32,
+                image_size=image_size,
+            )
+            t0 = time.time()
+            for i, batch in enumerate(data):
+                if image_size:
+                    assert batch.get("pixels").shape == (32, 3, *image_size)
+                    assert batch.get(("next", "pixels")).shape == (32, 3, *image_size)
+                else:
+                    assert batch.get("pixels").shape[:2] == (32, 3)
+                    assert batch.get(("next", "pixels")).shape[:2] == (32, 3)
+
+                assert batch.get("pixels").dtype is torch.float32
+                assert batch.get(("next", "pixels")).dtype is torch.float32
+                assert (batch.get("pixels") != 0).any()
+                assert (batch.get(("next", "pixels")) != 0).any()
+                t1 = time.time()
+                print(f"sampling time {1000 * (t1-t0): 4.4f}ms")
+                t0 = time.time()
+                if i == 10:
+                    break
+
+
+@pytest.mark.slow
 class TestOpenX:
     @pytest.mark.parametrize("padding", [None, 0, True, False])
     @pytest.mark.parametrize("download", [True, False])
@@ -2142,38 +2174,6 @@
             assert sample.get(("next", "done")).sum() == int(batch_size // slice_len)
         elif num_slices is not None:
             assert sample.get(("next", "done")).sum() == num_slices
-=======
-class TestVD4RL:
-    @pytest.mark.parametrize("image_size", [None, (37, 33)])
-    def test_load(self, image_size):
-        torch.manual_seed(0)
-        datasets = VD4RLExperienceReplay.available_datasets
-        for idx in torch.randperm(len(datasets)).tolist()[:4]:
-            selected_dataset = datasets[idx]
-            data = VD4RLExperienceReplay(
-                selected_dataset,
-                batch_size=32,
-                image_size=image_size,
-            )
-            t0 = time.time()
-            for i, batch in enumerate(data):
-                if image_size:
-                    assert batch.get("pixels").shape == (32, 3, *image_size)
-                    assert batch.get(("next", "pixels")).shape == (32, 3, *image_size)
-                else:
-                    assert batch.get("pixels").shape[:2] == (32, 3)
-                    assert batch.get(("next", "pixels")).shape[:2] == (32, 3)
-
-                assert batch.get("pixels").dtype is torch.float32
-                assert batch.get(("next", "pixels")).dtype is torch.float32
-                assert (batch.get("pixels") != 0).any()
-                assert (batch.get(("next", "pixels")) != 0).any()
-                t1 = time.time()
-                print(f"sampling time {1000 * (t1-t0): 4.4f}ms")
-                t0 = time.time()
-                if i == 10:
-                    break
->>>>>>> 64434dfc
 
 
 @pytest.mark.skipif(not _has_sklearn, reason="Scikit-learn not found")

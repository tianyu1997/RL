--- conflicted
+++ resolved
@@ -1565,30 +1565,6 @@
         assert len(data) // 2048 in (i, i - 1)
 
 
-<<<<<<< HEAD
-class TestRoboHive:
-    @pytest.mark.parametrize("envname", RoboHiveEnv.env_list)
-    @pytest.mark.parametrize("from_pixels", [True, False])
-    def test_robohive(self, envname, from_pixels):
-        if any(substr in envname for substr in ("_vr3m", "_vrrl", "_vflat", "_vvc1s")):
-            print("not testing envs with prebuilt rendering")
-            return
-        if "Adroit" in envname:
-            print("tcdm are broken")
-            return
-        try:
-            env = RoboHiveEnv(envname)
-        except AttributeError as err:
-            if "'MjData' object has no attribute 'get_body_xipos'" in str(err):
-                print("tcdm are broken")
-                return
-            else:
-                raise err
-        if from_pixels and len(RoboHiveEnv.get_available_cams(env_name=envname)) == 0:
-            print("no camera")
-            return
-        check_env_specs(env)
-=======
 @pytest.mark.skipif(not _has_isaac, reason="IsaacGym not found")
 @pytest.mark.parametrize(
     "task",
@@ -1657,7 +1633,30 @@
     #     for c in collector:
     #         assert c.shape == torch.Size([num_envs, 20])
     #         break
->>>>>>> 061a261d
+
+
+class TestRoboHive:
+    @pytest.mark.parametrize("envname", RoboHiveEnv.env_list)
+    @pytest.mark.parametrize("from_pixels", [True, False])
+    def test_robohive(self, envname, from_pixels):
+        if any(substr in envname for substr in ("_vr3m", "_vrrl", "_vflat", "_vvc1s")):
+            print("not testing envs with prebuilt rendering")
+            return
+        if "Adroit" in envname:
+            print("tcdm are broken")
+            return
+        try:
+            env = RoboHiveEnv(envname)
+        except AttributeError as err:
+            if "'MjData' object has no attribute 'get_body_xipos'" in str(err):
+                print("tcdm are broken")
+                return
+            else:
+                raise err
+        if from_pixels and len(RoboHiveEnv.get_available_cams(env_name=envname)) == 0:
+            print("no camera")
+            return
+        check_env_specs(env)
 
 
 if __name__ == "__main__":

# Copyright (c) Meta Platforms, Inc. and affiliates.
#
# This source code is licensed under the MIT license found in the
# LICENSE file in the root directory of this source tree.
import argparse
from sys import platform
from typing import Optional, Union

import numpy as np
import pytest
import torch
from _utils_internal import (
    _make_multithreaded_env,
    CARTPOLE_VERSIONED,
    get_available_devices,
    HALFCHEETAH_VERSIONED,
    PENDULUM_VERSIONED,
    PONG_VERSIONED,
)
from packaging import version
from tensordict.tensordict import assert_allclose_td, TensorDict
<<<<<<< HEAD
from torch import nn
=======
>>>>>>> 450a380d
from torchrl._utils import implement_for
from torchrl.collectors import MultiaSyncDataCollector
from torchrl.collectors.collectors import RandomPolicy
from torchrl.envs import EnvCreator, ParallelEnv
from torchrl.envs.libs.brax import _has_brax, BraxEnv
from torchrl.envs.libs.dm_control import _has_dmc, DMControlEnv, DMControlWrapper
from torchrl.envs.libs.gym import _has_gym, _is_from_pixels, GymEnv, GymWrapper
from torchrl.envs.libs.habitat import _has_habitat, HabitatEnv
from torchrl.envs.libs.jumanji import _has_jumanji, JumanjiEnv
from torchrl.envs.libs.vmas import _has_vmas, VmasEnv, VmasWrapper
from torchrl.envs.utils import check_env_specs

from torchrl.envs.vec_env import _has_envpool, MultiThreadedEnvWrapper
from torchrl.modules import ActorCriticOperator, MLP, SafeModule, ValueOperator

if _has_gym:
    import gym

    gym_version = version.parse(gym.__version__)
    if gym_version > version.parse("0.19"):
        from gym.wrappers.pixel_observation import PixelObservationWrapper
    else:
        from torchrl.envs.libs.utils import (
            GymPixelObservationWrapper as PixelObservationWrapper,
        )

if _has_dmc:
    from dm_control import suite
    from dm_control.suite.wrappers import pixels

if _has_vmas:
    import vmas

if _has_envpool:
    import envpool

IS_OSX = platform == "darwin"


@pytest.mark.skipif(not _has_gym, reason="no gym library found")
@pytest.mark.parametrize(
    "env_name",
    [
        PONG_VERSIONED,
        PENDULUM_VERSIONED,
    ],
)
@pytest.mark.parametrize("frame_skip", [1, 3])
@pytest.mark.parametrize(
    "from_pixels,pixels_only",
    [
        [False, False],
        [True, True],
        [True, False],
    ],
)
class TestGym:
    def test_gym(self, env_name, frame_skip, from_pixels, pixels_only):
        if env_name == PONG_VERSIONED and not from_pixels:
            raise pytest.skip("already pixel")
        elif (
            env_name != PONG_VERSIONED
            and from_pixels
            and (not torch.has_cuda or not torch.cuda.device_count())
        ):
            raise pytest.skip("no cuda device")

        tdreset = []
        tdrollout = []
        final_seed = []
        for _ in range(2):
            env0 = GymEnv(
                env_name,
                frame_skip=frame_skip,
                from_pixels=from_pixels,
                pixels_only=pixels_only,
            )
            torch.manual_seed(0)
            np.random.seed(0)
            final_seed.append(env0.set_seed(0))
            tdreset.append(env0.reset())
            tdrollout.append(env0.rollout(max_steps=50))
            assert env0.from_pixels is from_pixels
            env0.close()
            env_type = type(env0._env)
            del env0

        assert_allclose_td(*tdreset)
        assert_allclose_td(*tdrollout)
        final_seed0, final_seed1 = final_seed
        assert final_seed0 == final_seed1

        if env_name == PONG_VERSIONED:
            base_env = gym.make(env_name, frameskip=frame_skip)
            frame_skip = 1
        else:
            base_env = _make_gym_environment(env_name)

        if from_pixels and not _is_from_pixels(base_env):
            base_env = PixelObservationWrapper(base_env, pixels_only=pixels_only)
        assert type(base_env) is env_type
        env1 = GymWrapper(base_env, frame_skip=frame_skip)
        torch.manual_seed(0)
        np.random.seed(0)
        final_seed2 = env1.set_seed(0)
        tdreset2 = env1.reset()
        rollout2 = env1.rollout(max_steps=50)
        assert env1.from_pixels is from_pixels
        env1.close()
        del env1, base_env

        assert_allclose_td(tdreset[0], tdreset2, rtol=1e-4, atol=1e-4)
        assert final_seed0 == final_seed2
        assert_allclose_td(tdrollout[0], rollout2, rtol=1e-4, atol=1e-4)

    def test_gym_fake_td(self, env_name, frame_skip, from_pixels, pixels_only):
        if env_name == PONG_VERSIONED and not from_pixels:
            raise pytest.skip("already pixel")
        elif (
            env_name != PONG_VERSIONED
            and from_pixels
            and (not torch.has_cuda or not torch.cuda.device_count())
        ):
            raise pytest.skip("no cuda device")

        env = GymEnv(
            env_name,
            frame_skip=frame_skip,
            from_pixels=from_pixels,
            pixels_only=pixels_only,
        )
        check_env_specs(env)


@implement_for("gym", None, "0.26")
def _make_gym_environment(env_name):  # noqa: F811
    return gym.make(env_name)


@implement_for("gym", "0.26", None)
def _make_gym_environment(env_name):  # noqa: F811
    return gym.make(env_name, render_mode="rgb_array")


@pytest.mark.skipif(not _has_dmc, reason="no dm_control library found")
@pytest.mark.parametrize("env_name,task", [["cheetah", "run"]])
@pytest.mark.parametrize("frame_skip", [1, 3])
@pytest.mark.parametrize(
    "from_pixels,pixels_only",
    [
        [True, True],
        [True, False],
        [False, False],
    ],
)
class TestDMControl:
    def test_dmcontrol(self, env_name, task, frame_skip, from_pixels, pixels_only):
        if from_pixels and (not torch.has_cuda or not torch.cuda.device_count()):
            raise pytest.skip("no cuda device")

        tds = []
        tds_reset = []
        final_seed = []
        for _ in range(2):
            env0 = DMControlEnv(
                env_name,
                task,
                frame_skip=frame_skip,
                from_pixels=from_pixels,
                pixels_only=pixels_only,
            )
            torch.manual_seed(0)
            np.random.seed(0)
            final_seed0 = env0.set_seed(0)
            tdreset0 = env0.reset()
            rollout0 = env0.rollout(max_steps=50)
            env0.close()
            del env0
            tds_reset.append(tdreset0)
            tds.append(rollout0)
            final_seed.append(final_seed0)

        tdreset1, tdreset0 = tds_reset
        rollout0, rollout1 = tds
        final_seed0, final_seed1 = final_seed

        assert_allclose_td(tdreset1, tdreset0)
        assert final_seed0 == final_seed1
        assert_allclose_td(rollout0, rollout1)

        env1 = DMControlEnv(
            env_name,
            task,
            frame_skip=frame_skip,
            from_pixels=from_pixels,
            pixels_only=pixels_only,
        )
        torch.manual_seed(1)
        np.random.seed(1)
        final_seed1 = env1.set_seed(1)
        tdreset1 = env1.reset()
        rollout1 = env1.rollout(max_steps=50)
        env1.close()
        del env1

        with pytest.raises(AssertionError):
            assert_allclose_td(tdreset1, tdreset0)
            assert final_seed0 == final_seed1
            assert_allclose_td(rollout0, rollout1)

        base_env = suite.load(env_name, task)
        if from_pixels:
            render_kwargs = {"camera_id": 0}
            base_env = pixels.Wrapper(
                base_env, pixels_only=pixels_only, render_kwargs=render_kwargs
            )
        env2 = DMControlWrapper(base_env, frame_skip=frame_skip)
        torch.manual_seed(0)
        np.random.seed(0)
        final_seed2 = env2.set_seed(0)
        tdreset2 = env2.reset()
        rollout2 = env2.rollout(max_steps=50)

        assert_allclose_td(tdreset0, tdreset2)
        assert final_seed0 == final_seed2
        assert_allclose_td(rollout0, rollout2)

    def test_faketd(self, env_name, task, frame_skip, from_pixels, pixels_only):
        if from_pixels and (not torch.has_cuda or not torch.cuda.device_count()):
            raise pytest.skip("no cuda device")

        env = DMControlEnv(
            env_name,
            task,
            frame_skip=frame_skip,
            from_pixels=from_pixels,
            pixels_only=pixels_only,
        )
        check_env_specs(env)


@pytest.mark.skipif(
    IS_OSX,
    reason="rendering unstable on osx, skipping (mujoco.FatalError: gladLoadGL error)",
)
@pytest.mark.skipif(not (_has_dmc and _has_gym), reason="gym or dm_control not present")
@pytest.mark.parametrize(
    "env_lib,env_args,env_kwargs",
    [
        [DMControlEnv, ("cheetah", "run"), {"from_pixels": True}],
        [GymEnv, (HALFCHEETAH_VERSIONED,), {"from_pixels": True}],
        [DMControlEnv, ("cheetah", "run"), {"from_pixels": False}],
        [GymEnv, (HALFCHEETAH_VERSIONED,), {"from_pixels": False}],
        [GymEnv, (PONG_VERSIONED,), {}],
    ],
)
def test_td_creation_from_spec(env_lib, env_args, env_kwargs):
    if (
        gym_version < version.parse("0.26.0")
        and env_kwargs.get("from_pixels", False)
        and torch.cuda.device_count() == 0
    ):
        pytest.skip(
            "Skipping test as rendering is not supported in tests before gym 0.26."
        )
    env = env_lib(*env_args, **env_kwargs)
    td = env.rollout(max_steps=5)
    td0 = td[0]
    fake_td = env.fake_tensordict()

    assert set(fake_td.keys(include_nested=True, leaves_only=True)) == set(
        td.keys(include_nested=True, leaves_only=True)
    )
    for key in fake_td.keys(include_nested=True, leaves_only=True):
        assert fake_td.get(key).shape == td.get(key)[0].shape
    for key in fake_td.keys(include_nested=True, leaves_only=True):
        assert fake_td.get(key).shape == td0.get(key).shape
        assert fake_td.get(key).dtype == td0.get(key).dtype
        assert fake_td.get(key).device == td0.get(key).device


@pytest.mark.skipif(IS_OSX, reason="rendering unstable on osx, skipping")
@pytest.mark.parametrize(
    "env_lib,env_args,env_kwargs",
    [
        [DMControlEnv, ("cheetah", "run"), {"from_pixels": True}],
        [GymEnv, (HALFCHEETAH_VERSIONED,), {"from_pixels": True}],
        [DMControlEnv, ("cheetah", "run"), {"from_pixels": False}],
        [GymEnv, (HALFCHEETAH_VERSIONED,), {"from_pixels": False}],
        [GymEnv, (PONG_VERSIONED,), {}],
    ],
)
@pytest.mark.parametrize("device", get_available_devices())
class TestCollectorLib:
    def test_collector_run(self, env_lib, env_args, env_kwargs, device):
        if not _has_dmc and env_lib is DMControlEnv:
            raise pytest.skip("no dmc")
        if not _has_gym and env_lib is GymEnv:
            raise pytest.skip("no gym")

        from_pixels = env_kwargs.get("from_pixels", False)
        if from_pixels and (not torch.has_cuda or not torch.cuda.device_count()):
            raise pytest.skip("no cuda device")

        env_fn = EnvCreator(lambda: env_lib(*env_args, **env_kwargs, device=device))
        env = ParallelEnv(3, env_fn)
        collector = MultiaSyncDataCollector(
            create_env_fn=[env, env],
            policy=RandomPolicy(action_spec=env.action_spec),
            total_frames=-1,
            max_frames_per_traj=100,
            frames_per_batch=21,
            init_random_frames=-1,
            reset_at_each_iter=False,
            split_trajs=True,
            devices=[device, device],
            passing_devices=[device, device],
            update_at_each_batch=False,
            init_with_lag=False,
            exploration_mode="random",
        )
        for i, data in enumerate(collector):
            if i == 3:
                assert data.shape[0] == 3
                assert data.shape[1] == 7
                break
        collector.shutdown()
        del env


@pytest.mark.skipif(not _has_habitat, reason="habitat not installed")
@pytest.mark.parametrize("envname", ["HabitatRenderPick-v0", "HabitatPick-v0"])
class TestHabitat:
    def test_habitat(self, envname):
        env = HabitatEnv(envname)
        _ = env.rollout(3)
        check_env_specs(env)

    @pytest.mark.parametrize("from_pixels", [True, False])
    def test_habitat_render(self, envname, from_pixels):
        env = HabitatEnv(envname, from_pixels=from_pixels)
        rollout = env.rollout(3)
        check_env_specs(env)
        if from_pixels:
            assert "pixels" in rollout.keys()


@pytest.mark.skipif(not _has_jumanji, reason="jumanji not installed")
@pytest.mark.parametrize(
    "envname",
    [
        "TSP50-v0",
        "Snake-6x6-v0",
    ],
)
class TestJumanji:
    def test_jumanji_seeding(self, envname):
        final_seed = []
        tdreset = []
        tdrollout = []
        for _ in range(2):
            env = JumanjiEnv(envname)
            torch.manual_seed(0)
            np.random.seed(0)
            final_seed.append(env.set_seed(0))
            tdreset.append(env.reset())
            tdrollout.append(env.rollout(max_steps=50))
            env.close()
            del env
        assert final_seed[0] == final_seed[1]
        assert_allclose_td(*tdreset)
        assert_allclose_td(*tdrollout)

    @pytest.mark.parametrize("batch_size", [(), (5,), (5, 4)])
    def test_jumanji_batch_size(self, envname, batch_size):
        env = JumanjiEnv(envname, batch_size=batch_size)
        env.set_seed(0)
        tdreset = env.reset()
        tdrollout = env.rollout(max_steps=50)
        env.close()
        del env
        assert tdreset.batch_size == batch_size
        assert tdrollout.batch_size[:-1] == batch_size

    @pytest.mark.parametrize("batch_size", [(), (5,), (5, 4)])
    def test_jumanji_spec_rollout(self, envname, batch_size):
        env = JumanjiEnv(envname, batch_size=batch_size)
        env.set_seed(0)
        check_env_specs(env)

    @pytest.mark.parametrize("batch_size", [(), (5,), (5, 4)])
    def test_jumanji_consistency(self, envname, batch_size):
        import jax
        import jax.numpy as jnp
        import numpy as onp
        from torchrl.envs.libs.jax_utils import _tree_flatten

        env = JumanjiEnv(envname, batch_size=batch_size)
        obs_keys = list(env.observation_spec.keys(True))
        env.set_seed(1)
        rollout = env.rollout(10)

        env.set_seed(1)
        key = env.key
        base_env = env._env
        key, *keys = jax.random.split(key, np.prod(batch_size) + 1)
        state, timestep = jax.vmap(base_env.reset)(jnp.stack(keys))
        # state = env._reshape(state)
        # timesteps.append(timestep)
        for i in range(rollout.shape[-1]):
            action = rollout[..., i]["action"]
            # state = env._flatten(state)
            action = _tree_flatten(env.read_action(action), env.batch_size)
            state, timestep = jax.vmap(base_env.step)(state, action)
            # state = env._reshape(state)
            # timesteps.append(timestep)
            checked = False
            for _key in obs_keys:
                if isinstance(_key, str):
                    _key = (_key,)
                try:
                    t2 = getattr(timestep, _key[0])
                except AttributeError:
                    try:
                        t2 = getattr(timestep.observation, _key[0])
                    except AttributeError:
                        continue
                t1 = rollout[..., i][("next", *_key)]
                for __key in _key[1:]:
                    t2 = getattr(t2, _key)
                t2 = torch.tensor(onp.asarray(t2)).view_as(t1)
                torch.testing.assert_close(t1, t2)
                checked = True
            if not checked:
                raise AttributeError(
                    f"None of the keys matched: {rollout}, {list(timestep.__dict__.keys())}"
                )


ENVPOOL_CLASSIC_CONTROL_ENVS = [
    PENDULUM_VERSIONED,
    "MountainCar-v0",
    "MountainCarContinuous-v0",
    "Acrobot-v1",
    CARTPOLE_VERSIONED,
]
ENVPOOL_ATARI_ENVS = [PONG_VERSIONED]
ENVPOOL_GYM_ENVS = ENVPOOL_CLASSIC_CONTROL_ENVS + ENVPOOL_ATARI_ENVS
ENVPOOL_DM_ENVS = ["CheetahRun-v1"]
ENVPOOL_ALL_ENVS = ENVPOOL_GYM_ENVS + ENVPOOL_DM_ENVS


@pytest.mark.skipif(not _has_envpool, reason="No envpool library found")
class TestEnvPool:
    @pytest.mark.parametrize("env_name", ENVPOOL_ALL_ENVS)
    def test_env_wrapper_creation(self, env_name):
        env_name = env_name.replace("ALE/", "")  # EnvPool naming convention
        envpool_env = envpool.make(
            task_id=env_name, env_type="gym", num_envs=4, gym_reset_return_info=True
        )
        env = MultiThreadedEnvWrapper(envpool_env)
        env.reset()
        env.rand_step()

    @pytest.mark.skipif(not _has_gym, reason="no gym")
    @pytest.mark.parametrize("env_name", ENVPOOL_ALL_ENVS)
    @pytest.mark.parametrize("frame_skip", [4, 1])
    @pytest.mark.parametrize("transformed_out", [False, True])
    def test_env_basic_operation(
        self, env_name, frame_skip, transformed_out, T=10, N=3
    ):
        env_multithreaded = _make_multithreaded_env(
            env_name,
            frame_skip,
            transformed_out=transformed_out,
            N=N,
        )
        td = TensorDict(
            source={"action": env_multithreaded.action_spec.rand((N,))},
            batch_size=[
                N,
            ],
        )
        td1 = env_multithreaded.step(td)
        assert not td1.is_shared()
        assert "done" in td1.keys()
        assert "reward" in td1.keys()

        with pytest.raises(RuntimeError):
            # number of actions does not match number of workers
            td = TensorDict(
                source={"action": env_multithreaded.action_spec.rand((N - 1,))},
                batch_size=[N - 1],
            )
            td1 = env_multithreaded.step(td)

        td_reset = TensorDict(
            source={"reset_workers": torch.zeros(N, 1, dtype=torch.bool).bernoulli_()},
            batch_size=[
                N,
            ],
        )
        env_multithreaded.reset(tensordict=td_reset)

        td = env_multithreaded.rollout(
            policy=None, max_steps=T, break_when_any_done=False
        )
        assert (
            td.shape == torch.Size([N, T]) or td.get("done").sum(1).all()
        ), f"{td.shape}, {td.get('done').sum(1)}"

        env_multithreaded.close()

    # Don't run on Atari envs because output is uint8
    @pytest.mark.skipif(not _has_gym, reason="no gym")
    @pytest.mark.parametrize("env_name", ENVPOOL_CLASSIC_CONTROL_ENVS + ENVPOOL_DM_ENVS)
    @pytest.mark.parametrize("frame_skip", [4, 1])
    @pytest.mark.parametrize("transformed_out", [True, False])
    @pytest.mark.parametrize(
        "selected_keys",
        [
            ["action", "observation", "next_observation", "done", "reward"],
            ["hidden", "action", "observation", "next_observation", "done", "reward"],
            None,
        ],
    )
    def test_env_with_policy(
        self,
        env_name,
        frame_skip,
        transformed_out,
        selected_keys,
        T=10,
        N=3,
    ):
        class DiscreteChoice(torch.nn.Module):
            """Dummy module producing discrete output. Necessary when the action space is discrete."""

            def __init__(self, out_dim: int, dtype: Optional[Union[torch.dtype, str]]):
                super().__init__()
                self.lin = nn.LazyLinear(out_dim, dtype=dtype)

            def forward(self, x):
                res = torch.argmax(self.lin(x), axis=-1, keepdim=True)
                return res

        env_multithreaded = _make_multithreaded_env(
            env_name,
            frame_skip,
            transformed_out=transformed_out,
            N=N,
            selected_keys=selected_keys,
        )
        if env_name == "CheetahRun-v1":
            in_keys = [("observation", "velocity")]
            dtype = torch.float64
        else:
            in_keys = ["observation"]
            dtype = torch.float32

        if env_multithreaded.action_spec.shape:
            module = nn.LazyLinear(env_multithreaded.action_spec.shape[-1], dtype=dtype)
        else:
            # Action space is discrete
            module = DiscreteChoice(env_multithreaded.action_spec.space.n, dtype=dtype)

        policy = ActorCriticOperator(
            SafeModule(
                spec=None,
                module=nn.LazyLinear(12, dtype=dtype),
                in_keys=in_keys,
                out_keys=["hidden"],
            ),
            SafeModule(
                spec=None,
                module=module,
                in_keys=["hidden"],
                out_keys=["action"],
            ),
            ValueOperator(
                module=MLP(out_features=1, num_cells=[], layer_kwargs={"dtype": dtype}),
                in_keys=["hidden", "action"],
            ),
        )

        td = TensorDict(
            source={"action": env_multithreaded.action_spec.rand((N,))},
            batch_size=[
                N,
            ],
        )

        td1 = env_multithreaded.step(td)
        assert not td1.is_shared()
        assert "done" in td1.keys()
        assert "reward" in td1.keys()

        with pytest.raises(RuntimeError):
            # number of actions does not match number of workers
            td = TensorDict(
                source={"action": env_multithreaded.action_spec.rand((N - 1,))},
                batch_size=[N - 1],
            )
            td1 = env_multithreaded.step(td)

        td_reset = TensorDict(
            source={"reset_workers": torch.zeros(N, 1, dtype=torch.bool).bernoulli_()},
            batch_size=[
                N,
            ],
        )
        env_multithreaded.reset(tensordict=td_reset)
        td = env_multithreaded.rollout(
            policy=policy, max_steps=T, break_when_any_done=False
        )
        assert (
            td.shape == torch.Size([N, T]) or td.get("done").sum(1).all()
        ), f"{td.shape}, {td.get('done').sum(1)}"

        env_multithreaded.close()

    @pytest.mark.skipif(not _has_gym, reason="no gym")
    @pytest.mark.parametrize("env_name", ENVPOOL_ALL_ENVS)
    @pytest.mark.parametrize("frame_skip", [4, 1])
    @pytest.mark.parametrize("transformed_out", [True, False])
    def test_multithreaded_env_seed(
        self, env_name, frame_skip, transformed_out, seed=100, N=4
    ):
        # Create the first env, set the seed, and perform a sequence of operations
        env = _make_multithreaded_env(
            env_name,
            frame_skip,
            transformed_out=True,
            N=N,
        )
        action = env.action_spec.rand((N,))
        env.set_seed(seed)
        td0a = env.reset()
        td1a = env.step(td0a.clone().set("action", action))
        td2a = env.rollout(max_steps=10)

        # Create a new env, set the seed, and repeat same operations
        env = _make_multithreaded_env(
            env_name,
            frame_skip,
            transformed_out=True,
            N=N,
        )
        env.set_seed(seed)
        td0b = env.reset()
        td1b = env.step(td0b.clone().set("action", action))
        td2b = env.rollout(max_steps=10)

        # Check that results on two envs are identical
        assert_allclose_td(td0a, td0b.select(*td0a.keys()))
        assert_allclose_td(td1a, td1b)
        assert_allclose_td(td2a, td2b)

        # Check that results are different if seed is different
        # Skip Pong, since there different actions can lead to the same result
        if env_name != "ALE/Pong-v5":
            env.set_seed(
                seed=seed + 10,
            )
            td0c = env.reset()
            td1c = env.step(td0c.clone().set("action", action))
            with pytest.raises(AssertionError):
                assert_allclose_td(td0a, td0c.select(*td0a.keys()))
            with pytest.raises(AssertionError):
                assert_allclose_td(td1a, td1c)
        env.close()

    @pytest.mark.skipif(not _has_gym, reason="no gym")
    def test_multithread_env_shutdown(self):
        env = _make_multithreaded_env(
            PENDULUM_VERSIONED,
            1,
            transformed_out=False,
            N=3,
        )
        env.reset()
        assert not env.is_closed
        env.rand_step()
        assert not env.is_closed
        env.close()
        assert env.is_closed
        env.reset()
        assert not env.is_closed
        env.close()

    @pytest.mark.skipif(not torch.cuda.device_count(), reason="no cuda to test on")
    @pytest.mark.skipif(not _has_gym, reason="no gym")
    @pytest.mark.parametrize("frame_skip", [4])
    @pytest.mark.parametrize("device", [0])
    @pytest.mark.parametrize("env_name", ENVPOOL_ALL_ENVS)
    @pytest.mark.parametrize("transformed_out", [False, True])
    @pytest.mark.parametrize("open_before", [False, True])
    def test_multithreaded_env_cast(
        self,
        env_name,
        frame_skip,
        transformed_out,
        device,
        open_before,
        T=10,
        N=3,
    ):
        # tests casting to device
        env_multithread = _make_multithreaded_env(
            env_name,
            frame_skip,
            transformed_out=transformed_out,
            N=N,
        )
        if open_before:
            td_cpu = env_multithread.rollout(max_steps=10)
            assert td_cpu.device == torch.device("cpu")
        env_multithread = env_multithread.to(device)
        assert env_multithread.observation_spec.device == torch.device(device)
        assert env_multithread.action_spec.device == torch.device(device)
        assert env_multithread.reward_spec.device == torch.device(device)
        assert env_multithread.device == torch.device(device)
        td_device = env_multithread.reset()
        assert td_device.device == torch.device(device), env_multithread
        td_device = env_multithread.rand_step()
        assert td_device.device == torch.device(device), env_multithread
        td_device = env_multithread.rollout(max_steps=10)
        assert td_device.device == torch.device(device), env_multithread
        env_multithread.close()

    @pytest.mark.skipif(not _has_gym, reason="no gym")
    @pytest.mark.skipif(not torch.cuda.device_count(), reason="no cuda device detected")
    @pytest.mark.parametrize("frame_skip", [4])
    @pytest.mark.parametrize("device", [0])
    @pytest.mark.parametrize("env_name", ENVPOOL_ALL_ENVS)
    @pytest.mark.parametrize("transformed_out", [True, False])
    def test_env_device(self, env_name, frame_skip, transformed_out, device):
        # tests creation on device
        torch.manual_seed(0)
        N = 3

        env_multithreaded = _make_multithreaded_env(
            env_name,
            frame_skip,
            transformed_out=transformed_out,
            device=device,
            N=N,
        )

        assert env_multithreaded.device == torch.device(device)
        out = env_multithreaded.rollout(max_steps=20)
        assert out.device == torch.device(device)

        env_multithreaded.close()


@pytest.mark.skipif(not _has_brax, reason="brax not installed")
@pytest.mark.parametrize("envname", ["fast"])
class TestBrax:
    def test_brax_seeding(self, envname):
        final_seed = []
        tdreset = []
        tdrollout = []
        for _ in range(2):
            env = BraxEnv(envname)
            torch.manual_seed(0)
            np.random.seed(0)
            final_seed.append(env.set_seed(0))
            tdreset.append(env.reset())
            tdrollout.append(env.rollout(max_steps=50))
            env.close()
            del env
        assert final_seed[0] == final_seed[1]
        assert_allclose_td(*tdreset)
        assert_allclose_td(*tdrollout)

    @pytest.mark.parametrize("batch_size", [(), (5,), (5, 4)])
    def test_brax_batch_size(self, envname, batch_size):
        env = BraxEnv(envname, batch_size=batch_size)
        env.set_seed(0)
        tdreset = env.reset()
        tdrollout = env.rollout(max_steps=50)
        env.close()
        del env
        assert tdreset.batch_size == batch_size
        assert tdrollout.batch_size[:-1] == batch_size

    @pytest.mark.parametrize("batch_size", [(), (5,), (5, 4)])
    def test_brax_spec_rollout(self, envname, batch_size):
        env = BraxEnv(envname, batch_size=batch_size)
        env.set_seed(0)
        check_env_specs(env)

    @pytest.mark.parametrize("batch_size", [(), (5,), (5, 4)])
    @pytest.mark.parametrize("requires_grad", [False, True])
    def test_brax_consistency(self, envname, batch_size, requires_grad):
        import jax
        import jax.numpy as jnp
        from torchrl.envs.libs.jax_utils import (
            _ndarray_to_tensor,
            _tensor_to_ndarray,
            _tree_flatten,
        )

        env = BraxEnv(envname, batch_size=batch_size, requires_grad=requires_grad)
        env.set_seed(1)
        rollout = env.rollout(10)

        env.set_seed(1)
        key = env._key
        base_env = env._env
        key, *keys = jax.random.split(key, np.prod(batch_size) + 1)
        state = jax.vmap(base_env.reset)(jnp.stack(keys))
        for i in range(rollout.shape[-1]):
            action = rollout[..., i]["action"]
            action = _tensor_to_ndarray(action.clone())
            action = _tree_flatten(action, env.batch_size)
            state = jax.vmap(base_env.step)(state, action)
            t1 = rollout[..., i][("next", "observation")]
            t2 = _ndarray_to_tensor(state.obs).view_as(t1)
            torch.testing.assert_close(t1, t2)

    @pytest.mark.parametrize("batch_size", [(), (5,), (5, 4)])
    def test_brax_grad(self, envname, batch_size):
        batch_size = (1,)
        env = BraxEnv(envname, batch_size=batch_size, requires_grad=True)
        env.set_seed(0)
        td1 = env.reset()
        action = torch.randn(env.action_spec.shape)
        action.requires_grad_(True)
        td1["action"] = action
        td2 = env.step(td1)
        td2["reward"].mean().backward()
        env.close()
        del env

    @pytest.mark.parametrize("batch_size", [(), (5,), (5, 4)])
    def test_brax_parallel(self, envname, batch_size, n=1):
        def make_brax():
            env = BraxEnv(envname, batch_size=batch_size, requires_grad=False)
            env.set_seed(1)
            return env

        env = ParallelEnv(n, make_brax)
        tensordict = env.rollout(3)
        assert tensordict.shape == torch.Size([n, *batch_size, 3])


@pytest.mark.skipif(not _has_vmas, reason="vmas not installed")
@pytest.mark.parametrize(
    "scenario_name", ["simple_reference", "waterfall", "flocking", "discovery"]
)
class TestVmas:
    def test_vmas_seeding(self, scenario_name):
        final_seed = []
        tdreset = []
        tdrollout = []
        for _ in range(2):
            env = VmasEnv(
                scenario_name=scenario_name,
                num_envs=4,
            )
            final_seed.append(env.set_seed(0))
            tdreset.append(env.reset())
            tdrollout.append(env.rollout(max_steps=10))
            env.close()
            del env
        assert final_seed[0] == final_seed[1]
        assert_allclose_td(*tdreset)
        assert_allclose_td(*tdrollout)

    @pytest.mark.parametrize(
        "batch_size", [(), (12,), (12, 2), (12, 3), (12, 3, 1), (12, 3, 4)]
    )
    def test_vmas_batch_size_error(self, scenario_name, batch_size):
        num_envs = 12
        n_agents = 2
        if len(batch_size) > 1:
            with pytest.raises(
                TypeError,
                match="Batch size used in constructor is not compatible with vmas.",
            ):
                _ = VmasEnv(
                    scenario_name=scenario_name,
                    num_envs=num_envs,
                    n_agents=n_agents,
                    batch_size=batch_size,
                )
        elif len(batch_size) == 1 and batch_size != (num_envs,):
            with pytest.raises(
                TypeError,
                match="Batch size used in constructor does not match vmas batch size.",
            ):
                _ = VmasEnv(
                    scenario_name=scenario_name,
                    num_envs=num_envs,
                    n_agents=n_agents,
                    batch_size=batch_size,
                )
        else:
            _ = VmasEnv(
                scenario_name=scenario_name,
                num_envs=num_envs,
                n_agents=n_agents,
                batch_size=batch_size,
            )

    @pytest.mark.parametrize("num_envs", [1, 20])
    @pytest.mark.parametrize("n_agents", [1, 5])
    def test_vmas_batch_size(self, scenario_name, num_envs, n_agents):
        n_rollout_samples = 5
        env = VmasEnv(
            scenario_name=scenario_name,
            num_envs=num_envs,
            n_agents=n_agents,
        )
        env.set_seed(0)
        tdreset = env.reset()
        tdrollout = env.rollout(max_steps=n_rollout_samples)
        env.close()
        assert tdreset.batch_size == (env.n_agents, num_envs)
        assert tdrollout.batch_size == (env.n_agents, num_envs, n_rollout_samples)
        del env

    @pytest.mark.parametrize("num_envs", [1, 20])
    @pytest.mark.parametrize("n_agents", [1, 5])
    @pytest.mark.parametrize("continuous_actions", [True, False])
    def test_vmas_spec_rollout(
        self, scenario_name, num_envs, n_agents, continuous_actions
    ):
        env = VmasEnv(
            scenario_name=scenario_name,
            num_envs=num_envs,
            n_agents=n_agents,
            continuous_actions=continuous_actions,
        )
        wrapped = VmasWrapper(
            vmas.make_env(
                scenario_name=scenario_name,
                num_envs=num_envs,
                n_agents=n_agents,
                continuous_actions=continuous_actions,
            )
        )
        for e in [env, wrapped]:
            e.set_seed(0)
            check_env_specs(e)
            del e

    @pytest.mark.parametrize("num_envs", [1, 20])
    @pytest.mark.parametrize("n_agents", [1, 5])
    def test_vmas_repr(self, scenario_name, num_envs, n_agents):
        env = VmasEnv(
            scenario_name=scenario_name,
            num_envs=num_envs,
            n_agents=n_agents,
        )
        assert str(env) == (
            f"{VmasEnv.__name__}(env={env._env}, num_envs={num_envs}, n_agents={env.n_agents},"
            f" batch_size={torch.Size((env.n_agents,num_envs))}, device={env.device}) (scenario_name={scenario_name})"
        )

    @pytest.mark.parametrize("num_envs", [1, 10])
    @pytest.mark.parametrize("n_workers", [1, 3])
    @pytest.mark.parametrize("continuous_actions", [True, False])
    def test_vmas_parallel(
        self,
        scenario_name,
        num_envs,
        n_workers,
        continuous_actions,
        n_agents=5,
        n_rollout_samples=3,
    ):
        def make_vmas():
            env = VmasEnv(
                scenario_name=scenario_name,
                num_envs=num_envs,
                n_agents=n_agents,
                continuous_actions=continuous_actions,
            )
            env.set_seed(0)
            return env

        env = ParallelEnv(n_workers, make_vmas)
        tensordict = env.rollout(max_steps=n_rollout_samples)

        assert tensordict.shape == torch.Size(
            [n_workers, list(env.n_agents)[0], list(env.num_envs)[0], n_rollout_samples]
        )

    @pytest.mark.parametrize("num_envs", [1, 10])
    @pytest.mark.parametrize("n_workers", [1, 3])
    def test_vmas_reset(
        self,
        scenario_name,
        num_envs,
        n_workers,
        n_agents=5,
        n_rollout_samples=3,
        max_steps=3,
    ):
        def make_vmas():
            env = VmasEnv(
                scenario_name=scenario_name,
                num_envs=num_envs,
                n_agents=n_agents,
                max_steps=max_steps,
            )
            env.set_seed(0)
            return env

        env = ParallelEnv(n_workers, make_vmas)
        tensordict = env.rollout(max_steps=n_rollout_samples)

        assert tensordict["done"].squeeze(-1)[..., -1].all()

        _reset = torch.randint(low=0, high=2, size=env.batch_size, dtype=torch.bool)
        while not _reset.any():
            _reset = torch.randint(low=0, high=2, size=env.batch_size, dtype=torch.bool)

        tensordict = env.reset(
            TensorDict({"_reset": _reset}, batch_size=env.batch_size, device=env.device)
        )
        assert tensordict["done"][_reset].all().item() is False
        # vmas resets all the agent dimension if only one of the agents needs resetting
        # thus, here we check that where we did not reset any agent, all agents are still done
        assert tensordict["done"].all(dim=1)[~_reset.any(dim=1)].all().item() is True

    @pytest.mark.skipif(len(get_available_devices()) < 2, reason="not enough devices")
    @pytest.mark.parametrize("first", [0, 1])
    def test_to_device(self, scenario_name: str, first: int):
        devices = get_available_devices()

        def make_vmas():
            env = VmasEnv(
                scenario_name=scenario_name,
                num_envs=7,
                n_agents=3,
                seed=0,
                device=devices[first],
            )
            return env

        env = ParallelEnv(3, make_vmas)

        assert env.rollout(max_steps=3).device == devices[first]

        env.to(devices[1 - first])

        assert env.rollout(max_steps=3).device == devices[1 - first]


if __name__ == "__main__":
    args, unknown = argparse.ArgumentParser().parse_known_args()
    pytest.main([__file__, "--capture", "no", "--exitfirst"] + unknown)<|MERGE_RESOLUTION|>--- conflicted
+++ resolved
@@ -19,10 +19,6 @@
 )
 from packaging import version
 from tensordict.tensordict import assert_allclose_td, TensorDict
-<<<<<<< HEAD
-from torch import nn
-=======
->>>>>>> 450a380d
 from torchrl._utils import implement_for
 from torchrl.collectors import MultiaSyncDataCollector
 from torchrl.collectors.collectors import RandomPolicy
@@ -563,7 +559,7 @@
 
             def __init__(self, out_dim: int, dtype: Optional[Union[torch.dtype, str]]):
                 super().__init__()
-                self.lin = nn.LazyLinear(out_dim, dtype=dtype)
+                self.lin = torch.nn.LazyLinear(out_dim, dtype=dtype)
 
             def forward(self, x):
                 res = torch.argmax(self.lin(x), axis=-1, keepdim=True)
@@ -584,7 +580,7 @@
             dtype = torch.float32
 
         if env_multithreaded.action_spec.shape:
-            module = nn.LazyLinear(env_multithreaded.action_spec.shape[-1], dtype=dtype)
+            module = torch.nn.LazyLinear(env_multithreaded.action_spec.shape[-1], dtype=dtype)
         else:
             # Action space is discrete
             module = DiscreteChoice(env_multithreaded.action_spec.space.n, dtype=dtype)
@@ -592,7 +588,7 @@
         policy = ActorCriticOperator(
             SafeModule(
                 spec=None,
-                module=nn.LazyLinear(12, dtype=dtype),
+                module=torch.nn.LazyLinear(12, dtype=dtype),
                 in_keys=in_keys,
                 out_keys=["hidden"],
             ),

--- conflicted
+++ resolved
@@ -1077,19 +1077,10 @@
 
         assert tensordict["next", "done"].squeeze(-1).squeeze(-1)[..., -1].all()
 
-<<<<<<< HEAD
-        _reset = torch.randint(
-            low=0, high=2, size=env.done_spec.shape, dtype=torch.bool
-        )
-        while not _reset.any():
-            _reset = torch.randint(
-                low=0, high=2, size=env.done_spec.shape, dtype=torch.bool
-            )
-=======
+
         _reset = env.done_spec.rand()
         while not _reset.any():
             _reset = env.done_spec.rand()
->>>>>>> 75fc4da3
 
         tensordict = env.reset(
             TensorDict({"_reset": _reset}, batch_size=env.batch_size, device=env.device)

--- conflicted
+++ resolved
@@ -1644,7 +1644,30 @@
     #         break
 
 
-<<<<<<< HEAD
+class TestRoboHive:
+    @pytest.mark.parametrize("envname", RoboHiveEnv.env_list)
+    @pytest.mark.parametrize("from_pixels", [True, False])
+    def test_robohive(self, envname, from_pixels):
+        if any(substr in envname for substr in ("_vr3m", "_vrrl", "_vflat", "_vvc1s")):
+            print("not testing envs with prebuilt rendering")
+            return
+        if "Adroit" in envname:
+            print("tcdm are broken")
+            return
+        try:
+            env = RoboHiveEnv(envname)
+        except AttributeError as err:
+            if "'MjData' object has no attribute 'get_body_xipos'" in str(err):
+                print("tcdm are broken")
+                return
+            else:
+                raise err
+        if from_pixels and len(RoboHiveEnv.get_available_cams(env_name=envname)) == 0:
+            print("no camera")
+            return
+        check_env_specs(env)
+
+
 @pytest.mark.skipif(not _has_smacv2, reason="SMACv2 not found")
 class TestSmacv2:
     def test_env_procedural(self):
@@ -1724,30 +1747,6 @@
         for _ in collector:
             break
         collector.shutdown()
-=======
-class TestRoboHive:
-    @pytest.mark.parametrize("envname", RoboHiveEnv.env_list)
-    @pytest.mark.parametrize("from_pixels", [True, False])
-    def test_robohive(self, envname, from_pixels):
-        if any(substr in envname for substr in ("_vr3m", "_vrrl", "_vflat", "_vvc1s")):
-            print("not testing envs with prebuilt rendering")
-            return
-        if "Adroit" in envname:
-            print("tcdm are broken")
-            return
-        try:
-            env = RoboHiveEnv(envname)
-        except AttributeError as err:
-            if "'MjData' object has no attribute 'get_body_xipos'" in str(err):
-                print("tcdm are broken")
-                return
-            else:
-                raise err
-        if from_pixels and len(RoboHiveEnv.get_available_cams(env_name=envname)) == 0:
-            print("no camera")
-            return
-        check_env_specs(env)
->>>>>>> 0ed22083
 
 
 if __name__ == "__main__":

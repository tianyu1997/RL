--- conflicted
+++ resolved
@@ -2,23 +2,9 @@
 #
 # This source code is licensed under the MIT license found in the
 # LICENSE file in the root directory of this source tree.
-<<<<<<< HEAD
-import importlib.util
-=======
 import functools
 import gc
-import importlib
-import os
-from contextlib import nullcontext
-from pathlib import Path
-
-from torchrl._utils import logger as torchrl_logger
-
-from torchrl.data.datasets.gen_dgrl import GenDGRLExperienceReplay
-
-from torchrl.envs.transforms import ActionMask, TransformedEnv
-from torchrl.modules import MaskedCategorical
->>>>>>> 0707e072
+import importlib.util
 
 _has_isaac = importlib.util.find_spec("isaacgym") is not None
 

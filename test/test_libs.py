# Copyright (c) Meta Platforms, Inc. and affiliates.
#
# This source code is licensed under the MIT license found in the
# LICENSE file in the root directory of this source tree.
import argparse
import time
from sys import platform
from typing import Optional, Union

import numpy as np
import pytest
import torch
<<<<<<< HEAD
from packaging import version
from tensordict.tensordict import assert_allclose_td, TensorDict
=======
>>>>>>> 47ddd327

from _utils_internal import (
    _make_multithreaded_env,
    CARTPOLE_VERSIONED,
    get_available_devices,
    HALFCHEETAH_VERSIONED,
    PENDULUM_VERSIONED,
    PONG_VERSIONED,
)
from torchrl._utils import implement_for
from torchrl.collectors import MultiaSyncDataCollector
from torchrl.collectors.collectors import RandomPolicy
from torchrl.data.datasets.d4rl import _has_d4rl, D4RL_ERR, D4RLExperienceReplay
from torchrl.data.replay_buffers import SamplerWithoutReplacement
from torchrl.envs import EnvCreator, ParallelEnv
from torchrl.envs.libs.brax import _has_brax, BraxEnv
from torchrl.envs.libs.dm_control import _has_dmc, DMControlEnv, DMControlWrapper
from torchrl.envs.libs.gym import _has_gym, _is_from_pixels, GymEnv, GymWrapper
from torchrl.envs.libs.habitat import _has_habitat, HabitatEnv
from torchrl.envs.libs.jumanji import _has_jumanji, JumanjiEnv
from torchrl.envs.libs.vmas import _has_vmas, VmasEnv, VmasWrapper
from torchrl.envs.utils import check_env_specs
from torchrl.envs.vec_env import _has_envpool, MultiThreadedEnvWrapper, SerialEnv
from torchrl.modules import ActorCriticOperator, MLP, SafeModule, ValueOperator

if _has_gym:
    try:
        import gymnasium as gym
        from gymnasium import __version__ as gym_version

        gym_version = version.parse(gym_version)
        from gymnasium.wrappers.pixel_observation import PixelObservationWrapper
    except ModuleNotFoundError:
        import gym

        gym_version = version.parse(gym.__version__)
        if gym_version > version.parse("0.19"):
            from gym.wrappers.pixel_observation import PixelObservationWrapper
        else:
            from torchrl.envs.libs.utils import (
                GymPixelObservationWrapper as PixelObservationWrapper,
            )


if _has_dmc:
    from dm_control import suite
    from dm_control.suite.wrappers import pixels

if _has_vmas:
    import vmas

if _has_envpool:
    import envpool

IS_OSX = platform == "darwin"


@pytest.mark.skipif(not _has_gym, reason="no gym library found")
@pytest.mark.parametrize(
    "env_name",
    [
        PONG_VERSIONED,
        PENDULUM_VERSIONED,
    ],
)
@pytest.mark.parametrize("frame_skip", [1, 3])
@pytest.mark.parametrize(
    "from_pixels,pixels_only",
    [
        [False, False],
        [True, True],
        [True, False],
    ],
)
class TestGym:
    def test_gym(self, env_name, frame_skip, from_pixels, pixels_only):
        if env_name == PONG_VERSIONED and not from_pixels:
            raise pytest.skip("already pixel")
        elif (
            env_name != PONG_VERSIONED
            and from_pixels
            and (not torch.has_cuda or not torch.cuda.device_count())
        ):
            raise pytest.skip("no cuda device")

        tdreset = []
        tdrollout = []
        final_seed = []
        for _ in range(2):
            env0 = GymEnv(
                env_name,
                frame_skip=frame_skip,
                from_pixels=from_pixels,
                pixels_only=pixels_only,
            )
            torch.manual_seed(0)
            np.random.seed(0)
            final_seed.append(env0.set_seed(0))
            tdreset.append(env0.reset())
            tdrollout.append(env0.rollout(max_steps=50))
            assert env0.from_pixels is from_pixels
            env0.close()
            env_type = type(env0._env)
            del env0

        assert_allclose_td(*tdreset)
        assert_allclose_td(*tdrollout)
        final_seed0, final_seed1 = final_seed
        assert final_seed0 == final_seed1

        if env_name == PONG_VERSIONED:
            base_env = gym.make(env_name, frameskip=frame_skip)
            frame_skip = 1
        else:
            base_env = _make_gym_environment(env_name)

        if from_pixels and not _is_from_pixels(base_env):
            base_env = PixelObservationWrapper(base_env, pixels_only=pixels_only)
        assert type(base_env) is env_type
        env1 = GymWrapper(base_env, frame_skip=frame_skip)
        torch.manual_seed(0)
        np.random.seed(0)
        final_seed2 = env1.set_seed(0)
        tdreset2 = env1.reset()
        rollout2 = env1.rollout(max_steps=50)
        assert env1.from_pixels is from_pixels
        env1.close()
        del env1, base_env

        assert_allclose_td(tdreset[0], tdreset2, rtol=1e-4, atol=1e-4)
        assert final_seed0 == final_seed2
        assert_allclose_td(tdrollout[0], rollout2, rtol=1e-4, atol=1e-4)

    def test_gym_fake_td(self, env_name, frame_skip, from_pixels, pixels_only):
        if env_name == PONG_VERSIONED and not from_pixels:
            raise pytest.skip("already pixel")
        elif (
            env_name != PONG_VERSIONED
            and from_pixels
            and (not torch.has_cuda or not torch.cuda.device_count())
        ):
            raise pytest.skip("no cuda device")

        env = GymEnv(
            env_name,
            frame_skip=frame_skip,
            from_pixels=from_pixels,
            pixels_only=pixels_only,
        )
        check_env_specs(env)


@implement_for("gym", None, "0.26")
def _make_gym_environment(env_name):  # noqa: F811
    return gym.make(env_name)


@implement_for("gym", "0.26", None)
def _make_gym_environment(env_name):  # noqa: F811
    return gym.make(env_name, render_mode="rgb_array")


@implement_for("gymnasium", "0.27", None)
def _make_gym_environment(env_name):  # noqa: F811
    return gym.make(env_name, render_mode="rgb_array")


@pytest.mark.skipif(not _has_dmc, reason="no dm_control library found")
@pytest.mark.parametrize("env_name,task", [["cheetah", "run"]])
@pytest.mark.parametrize("frame_skip", [1, 3])
@pytest.mark.parametrize(
    "from_pixels,pixels_only",
    [
        [True, True],
        [True, False],
        [False, False],
    ],
)
class TestDMControl:
    def test_dmcontrol(self, env_name, task, frame_skip, from_pixels, pixels_only):
        if from_pixels and (not torch.has_cuda or not torch.cuda.device_count()):
            raise pytest.skip("no cuda device")

        tds = []
        tds_reset = []
        final_seed = []
        for _ in range(2):
            env0 = DMControlEnv(
                env_name,
                task,
                frame_skip=frame_skip,
                from_pixels=from_pixels,
                pixels_only=pixels_only,
            )
            torch.manual_seed(0)
            np.random.seed(0)
            final_seed0 = env0.set_seed(0)
            tdreset0 = env0.reset()
            rollout0 = env0.rollout(max_steps=50)
            env0.close()
            del env0
            tds_reset.append(tdreset0)
            tds.append(rollout0)
            final_seed.append(final_seed0)

        tdreset1, tdreset0 = tds_reset
        rollout0, rollout1 = tds
        final_seed0, final_seed1 = final_seed

        assert_allclose_td(tdreset1, tdreset0)
        assert final_seed0 == final_seed1
        assert_allclose_td(rollout0, rollout1)

        env1 = DMControlEnv(
            env_name,
            task,
            frame_skip=frame_skip,
            from_pixels=from_pixels,
            pixels_only=pixels_only,
        )
        torch.manual_seed(1)
        np.random.seed(1)
        final_seed1 = env1.set_seed(1)
        tdreset1 = env1.reset()
        rollout1 = env1.rollout(max_steps=50)
        env1.close()
        del env1

        with pytest.raises(AssertionError):
            assert_allclose_td(tdreset1, tdreset0)
            assert final_seed0 == final_seed1
            assert_allclose_td(rollout0, rollout1)

        base_env = suite.load(env_name, task)
        if from_pixels:
            render_kwargs = {"camera_id": 0}
            base_env = pixels.Wrapper(
                base_env, pixels_only=pixels_only, render_kwargs=render_kwargs
            )
        env2 = DMControlWrapper(base_env, frame_skip=frame_skip)
        torch.manual_seed(0)
        np.random.seed(0)
        final_seed2 = env2.set_seed(0)
        tdreset2 = env2.reset()
        rollout2 = env2.rollout(max_steps=50)

        assert_allclose_td(tdreset0, tdreset2)
        assert final_seed0 == final_seed2
        assert_allclose_td(rollout0, rollout2)

    def test_faketd(self, env_name, task, frame_skip, from_pixels, pixels_only):
        if from_pixels and (not torch.has_cuda or not torch.cuda.device_count()):
            raise pytest.skip("no cuda device")

        env = DMControlEnv(
            env_name,
            task,
            frame_skip=frame_skip,
            from_pixels=from_pixels,
            pixels_only=pixels_only,
        )
        check_env_specs(env)


@pytest.mark.skipif(
    IS_OSX,
    reason="rendering unstable on osx, skipping (mujoco.FatalError: gladLoadGL error)",
)
@pytest.mark.skipif(not (_has_dmc and _has_gym), reason="gym or dm_control not present")
@pytest.mark.parametrize(
    "env_lib,env_args,env_kwargs",
    [
        [DMControlEnv, ("cheetah", "run"), {"from_pixels": True}],
        [GymEnv, (HALFCHEETAH_VERSIONED,), {"from_pixels": True}],
        [DMControlEnv, ("cheetah", "run"), {"from_pixels": False}],
        [GymEnv, (HALFCHEETAH_VERSIONED,), {"from_pixels": False}],
        [GymEnv, (PONG_VERSIONED,), {}],
    ],
)
def test_td_creation_from_spec(env_lib, env_args, env_kwargs):
    if (
        gym_version < version.parse("0.26.0")
        and env_kwargs.get("from_pixels", False)
        and torch.cuda.device_count() == 0
    ):
        raise pytest.skip(
            "Skipping test as rendering is not supported in tests before gym 0.26."
        )
    env = env_lib(*env_args, **env_kwargs)
    td = env.rollout(max_steps=5)
    td0 = td[0]
    fake_td = env.fake_tensordict()

    assert set(fake_td.keys(include_nested=True, leaves_only=True)) == set(
        td.keys(include_nested=True, leaves_only=True)
    )
    for key in fake_td.keys(include_nested=True, leaves_only=True):
        assert fake_td.get(key).shape == td.get(key)[0].shape
    for key in fake_td.keys(include_nested=True, leaves_only=True):
        assert fake_td.get(key).shape == td0.get(key).shape
        assert fake_td.get(key).dtype == td0.get(key).dtype
        assert fake_td.get(key).device == td0.get(key).device


# @pytest.mark.skipif(IS_OSX, reason="rendering unstable on osx, skipping")
@pytest.mark.parametrize(
    "env_lib,env_args,env_kwargs",
    [
        [DMControlEnv, ("cheetah", "run"), {"from_pixels": True}],
        [GymEnv, (HALFCHEETAH_VERSIONED,), {"from_pixels": True}],
        [DMControlEnv, ("cheetah", "run"), {"from_pixels": False}],
        [GymEnv, (HALFCHEETAH_VERSIONED,), {"from_pixels": False}],
        [GymEnv, (PONG_VERSIONED,), {}],
    ],
)
@pytest.mark.parametrize("device", get_available_devices())
class TestCollectorLib:
    def test_collector_run(self, env_lib, env_args, env_kwargs, device):
        if not _has_dmc and env_lib is DMControlEnv:
            raise pytest.skip("no dmc")
        if not _has_gym and env_lib is GymEnv:
            raise pytest.skip("no gym")

        from_pixels = env_kwargs.get("from_pixels", False)
        if from_pixels and (not torch.has_cuda or not torch.cuda.device_count()):
            raise pytest.skip("no cuda device")

        env_fn = EnvCreator(lambda: env_lib(*env_args, **env_kwargs, device=device))
        # env = SerialEnv(3, env_fn)
        env = ParallelEnv(3, env_fn)
        frames_per_batch = 21
        collector = MultiaSyncDataCollector(
            create_env_fn=[env, env],
            policy=RandomPolicy(action_spec=env.action_spec),
            total_frames=-1,
            max_frames_per_traj=100,
            frames_per_batch=frames_per_batch,
            init_random_frames=-1,
            reset_at_each_iter=False,
            split_trajs=True,
            devices=[device, device],
            storing_devices=[device, device],
            update_at_each_batch=False,
            exploration_mode="random",
        )
        for i, _data in enumerate(collector):
            if i == 3:
                break
        collector.shutdown()
        assert _data.shape[1] == -(frames_per_batch // -env.num_workers)
        assert _data.shape[0] == frames_per_batch // _data.shape[1]
        del env


@pytest.mark.skipif(not _has_habitat, reason="habitat not installed")
@pytest.mark.parametrize("envname", ["HabitatRenderPick-v0", "HabitatPick-v0"])
class TestHabitat:
    def test_habitat(self, envname):
        env = HabitatEnv(envname)
        _ = env.rollout(3)
        check_env_specs(env)

    @pytest.mark.parametrize("from_pixels", [True, False])
    def test_habitat_render(self, envname, from_pixels):
        env = HabitatEnv(envname, from_pixels=from_pixels)
        rollout = env.rollout(3)
        check_env_specs(env)
        if from_pixels:
            assert "pixels" in rollout.keys()


@pytest.mark.skipif(not _has_jumanji, reason="jumanji not installed")
@pytest.mark.parametrize(
    "envname",
    [
        "TSP50-v0",
        "Snake-6x6-v0",
    ],
)
class TestJumanji:
    def test_jumanji_seeding(self, envname):
        final_seed = []
        tdreset = []
        tdrollout = []
        for _ in range(2):
            env = JumanjiEnv(envname)
            torch.manual_seed(0)
            np.random.seed(0)
            final_seed.append(env.set_seed(0))
            tdreset.append(env.reset())
            rollout = env.rollout(max_steps=50)
            tdrollout.append(rollout)
            env.close()
            del env
        assert final_seed[0] == final_seed[1]
        assert_allclose_td(*tdreset)
        assert_allclose_td(*tdrollout)

    @pytest.mark.parametrize("batch_size", [(), (5,), (5, 4)])
    def test_jumanji_batch_size(self, envname, batch_size):
        env = JumanjiEnv(envname, batch_size=batch_size)
        env.set_seed(0)
        tdreset = env.reset()
        tdrollout = env.rollout(max_steps=50)
        env.close()
        del env
        assert tdreset.batch_size == batch_size
        assert tdrollout.batch_size[:-1] == batch_size

    @pytest.mark.parametrize("batch_size", [(), (5,), (5, 4)])
    def test_jumanji_spec_rollout(self, envname, batch_size):
        env = JumanjiEnv(envname, batch_size=batch_size)
        env.set_seed(0)
        check_env_specs(env)

    @pytest.mark.parametrize("batch_size", [(), (5,), (5, 4)])
    def test_jumanji_consistency(self, envname, batch_size):
        import jax
        import jax.numpy as jnp
        import numpy as onp
        from torchrl.envs.libs.jax_utils import _tree_flatten

        env = JumanjiEnv(envname, batch_size=batch_size)
        obs_keys = list(env.observation_spec.keys(True))
        env.set_seed(1)
        rollout = env.rollout(10)

        env.set_seed(1)
        key = env.key
        base_env = env._env
        key, *keys = jax.random.split(key, np.prod(batch_size) + 1)
        state, timestep = jax.vmap(base_env.reset)(jnp.stack(keys))
        # state = env._reshape(state)
        # timesteps.append(timestep)
        for i in range(rollout.shape[-1]):
            action = rollout[..., i]["action"]
            # state = env._flatten(state)
            action = _tree_flatten(env.read_action(action), env.batch_size)
            state, timestep = jax.vmap(base_env.step)(state, action)
            # state = env._reshape(state)
            # timesteps.append(timestep)
            for _key in obs_keys:
                if isinstance(_key, str):
                    _key = (_key,)
                try:
                    t2 = getattr(timestep, _key[0])
                except AttributeError:
                    try:
                        t2 = getattr(timestep.observation, _key[0])
                    except AttributeError:
                        continue
                t1 = rollout[..., i][("next", *_key)]
                for __key in _key[1:]:
                    t2 = getattr(t2, _key)
                t2 = torch.tensor(onp.asarray(t2)).view_as(t1)
                torch.testing.assert_close(t1, t2)


ENVPOOL_CLASSIC_CONTROL_ENVS = [
    PENDULUM_VERSIONED,
    "MountainCar-v0",
    "MountainCarContinuous-v0",
    "Acrobot-v1",
    CARTPOLE_VERSIONED,
]
ENVPOOL_ATARI_ENVS = [PONG_VERSIONED]
ENVPOOL_GYM_ENVS = ENVPOOL_CLASSIC_CONTROL_ENVS + ENVPOOL_ATARI_ENVS
ENVPOOL_DM_ENVS = ["CheetahRun-v1"]
ENVPOOL_ALL_ENVS = ENVPOOL_GYM_ENVS + ENVPOOL_DM_ENVS


@pytest.mark.skipif(not _has_envpool, reason="No envpool library found")
class TestEnvPool:
    @pytest.mark.parametrize("env_name", ENVPOOL_ALL_ENVS)
    def test_env_wrapper_creation(self, env_name):
        env_name = env_name.replace("ALE/", "")  # EnvPool naming convention
        envpool_env = envpool.make(
            task_id=env_name, env_type="gym", num_envs=4, gym_reset_return_info=True
        )
        env = MultiThreadedEnvWrapper(envpool_env)
        env.reset()
        env.rand_step()

    @pytest.mark.skipif(not _has_gym, reason="no gym")
    @pytest.mark.parametrize(
        "env_name", ENVPOOL_GYM_ENVS
    )  # Not working for CheetahRun-v1 yet
    @pytest.mark.parametrize("frame_skip", [4, 1])
    @pytest.mark.parametrize("transformed_out", [False, True])
    def test_specs(self, env_name, frame_skip, transformed_out, T=10, N=3):
        env_multithreaded = _make_multithreaded_env(
            env_name,
            frame_skip,
            transformed_out=transformed_out,
            N=N,
        )
        check_env_specs(env_multithreaded)

    @pytest.mark.skipif(not _has_gym, reason="no gym")
    @pytest.mark.parametrize("env_name", ENVPOOL_ALL_ENVS)
    @pytest.mark.parametrize("frame_skip", [4, 1])
    @pytest.mark.parametrize("transformed_out", [False, True])
    def test_env_basic_operation(
        self, env_name, frame_skip, transformed_out, T=10, N=3
    ):
        env_multithreaded = _make_multithreaded_env(
            env_name,
            frame_skip,
            transformed_out=transformed_out,
            N=N,
        )
        td = TensorDict(
            source={"action": env_multithreaded.action_spec.rand()},
            batch_size=[
                N,
            ],
        )
        td1 = env_multithreaded.step(td)
        assert not td1.is_shared()
        assert ("next", "done") in td1.keys(True)
        assert ("next", "reward") in td1.keys(True)

        with pytest.raises(RuntimeError):
            # number of actions does not match number of workers
            td = TensorDict(
                source={"action": env_multithreaded.action_spec.rand()},
                batch_size=[N - 1],
            )
            _ = env_multithreaded.step(td)

        _reset = torch.zeros(N, dtype=torch.bool).bernoulli_()
        td_reset = TensorDict(
            source={"_reset": _reset},
            batch_size=[N],
        )
        env_multithreaded.reset(tensordict=td_reset)

        td = env_multithreaded.rollout(
            policy=None, max_steps=T, break_when_any_done=False
        )
        assert (
            td.shape == torch.Size([N, T]) or td.get("done").sum(1).all()
        ), f"{td.shape}, {td.get('done').sum(1)}"

        env_multithreaded.close()

    # Don't run on Atari envs because output is uint8
    @pytest.mark.skipif(not _has_gym, reason="no gym")
    @pytest.mark.parametrize("env_name", ENVPOOL_CLASSIC_CONTROL_ENVS + ENVPOOL_DM_ENVS)
    @pytest.mark.parametrize("frame_skip", [4, 1])
    @pytest.mark.parametrize("transformed_out", [True, False])
    def test_env_with_policy(
        self,
        env_name,
        frame_skip,
        transformed_out,
        T=10,
        N=3,
    ):
        class DiscreteChoice(torch.nn.Module):
            """Dummy module producing discrete output. Necessary when the action space is discrete."""

            def __init__(self, out_dim: int, dtype: Optional[Union[torch.dtype, str]]):
                super().__init__()
                self.lin = torch.nn.LazyLinear(out_dim, dtype=dtype)

            def forward(self, x):
                res = torch.argmax(self.lin(x), axis=-1, keepdim=True)
                return res

        env_multithreaded = _make_multithreaded_env(
            env_name,
            frame_skip,
            transformed_out=transformed_out,
            N=N,
        )
        if env_name == "CheetahRun-v1":
            in_keys = [("velocity")]
            dtype = torch.float64
        else:
            in_keys = ["observation"]
            dtype = torch.float32

        if env_multithreaded.action_spec.shape:
            module = torch.nn.LazyLinear(
                env_multithreaded.action_spec.shape[-1], dtype=dtype
            )
        else:
            # Action space is discrete
            module = DiscreteChoice(env_multithreaded.action_spec.space.n, dtype=dtype)

        policy = ActorCriticOperator(
            SafeModule(
                spec=None,
                module=torch.nn.LazyLinear(12, dtype=dtype),
                in_keys=in_keys,
                out_keys=["hidden"],
            ),
            SafeModule(
                spec=None,
                module=module,
                in_keys=["hidden"],
                out_keys=["action"],
            ),
            ValueOperator(
                module=MLP(out_features=1, num_cells=[], layer_kwargs={"dtype": dtype}),
                in_keys=["hidden", "action"],
            ),
        )

        td = TensorDict(
            source={"action": env_multithreaded.action_spec.rand()},
            batch_size=[
                N,
            ],
        )

        td1 = env_multithreaded.step(td)
        assert not td1.is_shared()
        assert ("next", "done") in td1.keys(True)
        assert ("next", "reward") in td1.keys(True)

        with pytest.raises(RuntimeError):
            # number of actions does not match number of workers
            td = TensorDict(
                source={"action": env_multithreaded.action_spec.rand()},
                batch_size=[N - 1],
            )
            _ = env_multithreaded.step(td)

        reset = torch.zeros(N, dtype=torch.bool).bernoulli_()
        td_reset = TensorDict(
            source={"_reset": reset},
            batch_size=[N],
        )
        env_multithreaded.reset(tensordict=td_reset)
        td = env_multithreaded.rollout(
            policy=policy, max_steps=T, break_when_any_done=False
        )
        assert (
            td.shape == torch.Size([N, T]) or td.get("done").sum(1).all()
        ), f"{td.shape}, {td.get('done').sum(1)}"

        env_multithreaded.close()

    @pytest.mark.skipif(not _has_gym, reason="no gym")
    @pytest.mark.parametrize("env_name", ENVPOOL_ALL_ENVS)
    @pytest.mark.parametrize("frame_skip", [4, 1])
    @pytest.mark.parametrize("transformed_out", [True, False])
    def test_multithreaded_env_seed(
        self, env_name, frame_skip, transformed_out, seed=100, N=4
    ):
        # Create the first env, set the seed, and perform a sequence of operations
        env = _make_multithreaded_env(
            env_name,
            frame_skip,
            transformed_out=True,
            N=N,
        )
        action = env.action_spec.rand()
        env.set_seed(seed)
        td0a = env.reset()
        td1a = env.step(td0a.clone().set("action", action))
        td2a = env.rollout(max_steps=10)

        # Create a new env, set the seed, and repeat same operations
        env = _make_multithreaded_env(
            env_name,
            frame_skip,
            transformed_out=True,
            N=N,
        )
        env.set_seed(seed)
        td0b = env.reset()
        td1b = env.step(td0b.clone().set("action", action))
        td2b = env.rollout(max_steps=10)

        # Check that results on two envs are identical
        assert_allclose_td(td0a, td0b.select(*td0a.keys()))
        assert_allclose_td(td1a, td1b)
        assert_allclose_td(td2a, td2b)

        # Check that results are different if seed is different
        # Skip Pong, since there different actions can lead to the same result
        if env_name != "ALE/Pong-v5":
            env.set_seed(
                seed=seed + 10,
            )
            td0c = env.reset()
            td1c = env.step(td0c.clone().set("action", action))
            with pytest.raises(AssertionError):
                assert_allclose_td(td0a, td0c.select(*td0a.keys()))
            with pytest.raises(AssertionError):
                assert_allclose_td(td1a, td1c)
        env.close()

    @pytest.mark.skipif(not _has_gym, reason="no gym")
    def test_multithread_env_shutdown(self):
        env = _make_multithreaded_env(
            PENDULUM_VERSIONED,
            1,
            transformed_out=False,
            N=3,
        )
        env.reset()
        assert not env.is_closed
        env.rand_step()
        assert not env.is_closed
        env.close()
        assert env.is_closed
        env.reset()
        assert not env.is_closed
        env.close()

    @pytest.mark.skipif(not torch.cuda.device_count(), reason="no cuda to test on")
    @pytest.mark.skipif(not _has_gym, reason="no gym")
    @pytest.mark.parametrize("frame_skip", [4])
    @pytest.mark.parametrize("device", [0])
    @pytest.mark.parametrize("env_name", ENVPOOL_ALL_ENVS)
    @pytest.mark.parametrize("transformed_out", [False, True])
    @pytest.mark.parametrize("open_before", [False, True])
    def test_multithreaded_env_cast(
        self,
        env_name,
        frame_skip,
        transformed_out,
        device,
        open_before,
        T=10,
        N=3,
    ):
        # tests casting to device
        env_multithread = _make_multithreaded_env(
            env_name,
            frame_skip,
            transformed_out=transformed_out,
            N=N,
        )
        if open_before:
            td_cpu = env_multithread.rollout(max_steps=10)
            assert td_cpu.device == torch.device("cpu")
        env_multithread = env_multithread.to(device)
        assert env_multithread.observation_spec.device == torch.device(device)
        assert env_multithread.action_spec.device == torch.device(device)
        assert env_multithread.reward_spec.device == torch.device(device)
        assert env_multithread.device == torch.device(device)
        td_device = env_multithread.reset()
        assert td_device.device == torch.device(device), env_multithread
        td_device = env_multithread.rand_step()
        assert td_device.device == torch.device(device), env_multithread
        td_device = env_multithread.rollout(max_steps=10)
        assert td_device.device == torch.device(device), env_multithread
        env_multithread.close()

    @pytest.mark.skipif(not _has_gym, reason="no gym")
    @pytest.mark.skipif(not torch.cuda.device_count(), reason="no cuda device detected")
    @pytest.mark.parametrize("frame_skip", [4])
    @pytest.mark.parametrize("device", [0])
    @pytest.mark.parametrize("env_name", ENVPOOL_ALL_ENVS)
    @pytest.mark.parametrize("transformed_out", [True, False])
    def test_env_device(self, env_name, frame_skip, transformed_out, device):
        # tests creation on device
        torch.manual_seed(0)
        N = 3

        env_multithreaded = _make_multithreaded_env(
            env_name,
            frame_skip,
            transformed_out=transformed_out,
            device=device,
            N=N,
        )

        assert env_multithreaded.device == torch.device(device)
        out = env_multithreaded.rollout(max_steps=20)
        assert out.device == torch.device(device)

        env_multithreaded.close()


@pytest.mark.skipif(not _has_brax, reason="brax not installed")
@pytest.mark.parametrize("envname", ["fast"])
class TestBrax:
    def test_brax_seeding(self, envname):
        final_seed = []
        tdreset = []
        tdrollout = []
        for _ in range(2):
            env = BraxEnv(envname)
            torch.manual_seed(0)
            np.random.seed(0)
            final_seed.append(env.set_seed(0))
            tdreset.append(env.reset())
            tdrollout.append(env.rollout(max_steps=50))
            env.close()
            del env
        assert final_seed[0] == final_seed[1]
        assert_allclose_td(*tdreset)
        assert_allclose_td(*tdrollout)

    @pytest.mark.parametrize("batch_size", [(), (5,), (5, 4)])
    def test_brax_batch_size(self, envname, batch_size):
        env = BraxEnv(envname, batch_size=batch_size)
        env.set_seed(0)
        tdreset = env.reset()
        tdrollout = env.rollout(max_steps=50)
        env.close()
        del env
        assert tdreset.batch_size == batch_size
        assert tdrollout.batch_size[:-1] == batch_size

    @pytest.mark.parametrize("batch_size", [(), (5,), (5, 4)])
    def test_brax_spec_rollout(self, envname, batch_size):
        env = BraxEnv(envname, batch_size=batch_size)
        env.set_seed(0)
        check_env_specs(env)

    @pytest.mark.parametrize("batch_size", [(), (5,), (5, 4)])
    @pytest.mark.parametrize(
        "requires_grad",
        [
            True,
            False,
        ],
    )
    def test_brax_consistency(self, envname, batch_size, requires_grad):
        import jax
        import jax.numpy as jnp
        from torchrl.envs.libs.jax_utils import (
            _ndarray_to_tensor,
            _tensor_to_ndarray,
            _tree_flatten,
        )

        env = BraxEnv(envname, batch_size=batch_size, requires_grad=requires_grad)
        env.set_seed(1)
        rollout = env.rollout(10)

        env.set_seed(1)
        key = env._key
        base_env = env._env
        key, *keys = jax.random.split(key, np.prod(batch_size) + 1)
        state = jax.vmap(base_env.reset)(jnp.stack(keys))
        for i in range(rollout.shape[-1]):
            action = rollout[..., i]["action"]
            action = _tensor_to_ndarray(action.clone())
            action = _tree_flatten(action, env.batch_size)
            state = jax.vmap(base_env.step)(state, action)
            t1 = rollout[..., i][("next", "observation")]
            t2 = _ndarray_to_tensor(state.obs).view_as(t1)
            torch.testing.assert_close(t1, t2)

    @pytest.mark.parametrize("batch_size", [(), (5,), (5, 4)])
    def test_brax_grad(self, envname, batch_size):
        batch_size = (1,)
        env = BraxEnv(envname, batch_size=batch_size, requires_grad=True)
        env.set_seed(0)
        td1 = env.reset()
        action = torch.randn(env.action_spec.shape)
        action.requires_grad_(True)
        td1["action"] = action
        td2 = env.step(td1)
        td2[("next", "reward")].mean().backward()
        env.close()
        del env

    @pytest.mark.parametrize("batch_size", [(), (5,), (5, 4)])
    @pytest.mark.parametrize("parallel", [False, True])
    def test_brax_parallel(self, envname, batch_size, parallel, n=1):
        def make_brax():
            env = BraxEnv(envname, batch_size=batch_size, requires_grad=False)
            env.set_seed(1)
            return env

        if parallel:
            env = ParallelEnv(n, make_brax)
        else:
            env = SerialEnv(n, make_brax)
        check_env_specs(env)
        tensordict = env.rollout(3)
        assert tensordict.shape == torch.Size([n, *batch_size, 3])


@pytest.mark.skipif(not _has_vmas, reason="vmas not installed")
@pytest.mark.parametrize(
    "scenario_name", ["simple_reference", "waterfall", "flocking", "discovery"]
)
class TestVmas:
    def test_vmas_seeding(self, scenario_name):
        final_seed = []
        tdreset = []
        tdrollout = []
        for _ in range(2):
            env = VmasEnv(
                scenario_name=scenario_name,
                num_envs=4,
            )
            final_seed.append(env.set_seed(0))
            tdreset.append(env.reset())
            tdrollout.append(env.rollout(max_steps=10))
            env.close()
            del env
        assert final_seed[0] == final_seed[1]
        assert_allclose_td(*tdreset)
        assert_allclose_td(*tdrollout)

    @pytest.mark.parametrize(
        "batch_size", [(), (12,), (12, 2), (12, 3), (12, 3, 1), (12, 3, 4)]
    )
    def test_vmas_batch_size_error(self, scenario_name, batch_size):
        num_envs = 12
        n_agents = 2
        if len(batch_size) > 1:
            with pytest.raises(
                TypeError,
                match="Batch size used in constructor is not compatible with vmas.",
            ):
                _ = VmasEnv(
                    scenario_name=scenario_name,
                    num_envs=num_envs,
                    n_agents=n_agents,
                    batch_size=batch_size,
                )
        elif len(batch_size) == 1 and batch_size != (num_envs,):
            with pytest.raises(
                TypeError,
                match="Batch size used in constructor does not match vmas batch size.",
            ):
                _ = VmasEnv(
                    scenario_name=scenario_name,
                    num_envs=num_envs,
                    n_agents=n_agents,
                    batch_size=batch_size,
                )
        else:
            _ = VmasEnv(
                scenario_name=scenario_name,
                num_envs=num_envs,
                n_agents=n_agents,
                batch_size=batch_size,
            )

    @pytest.mark.parametrize("num_envs", [1, 20])
    @pytest.mark.parametrize("n_agents", [1, 5])
    def test_vmas_batch_size(self, scenario_name, num_envs, n_agents):
        torch.manual_seed(0)
        n_rollout_samples = 5
        env = VmasEnv(
            scenario_name=scenario_name,
            num_envs=num_envs,
            n_agents=n_agents,
        )
        env.set_seed(0)
        tdreset = env.reset()
        tdrollout = env.rollout(max_steps=n_rollout_samples)
        env.close()

        assert tdreset.batch_size == (num_envs,)
        assert tdreset["observation"].shape[1] == env.n_agents
        assert tdreset["done"].shape[1] == 1

        assert tdrollout.batch_size == (num_envs, n_rollout_samples)
        assert tdrollout["observation"].shape[2] == env.n_agents
        assert tdrollout["reward"].shape[2] == env.n_agents
        assert tdrollout["action"].shape[2] == env.n_agents
        assert tdrollout["done"].shape[2] == 1
        del env

    @pytest.mark.parametrize("num_envs", [1, 20])
    @pytest.mark.parametrize("n_agents", [1, 5])
    @pytest.mark.parametrize("continuous_actions", [True, False])
    def test_vmas_spec_rollout(
        self, scenario_name, num_envs, n_agents, continuous_actions
    ):
        env = VmasEnv(
            scenario_name=scenario_name,
            num_envs=num_envs,
            n_agents=n_agents,
            continuous_actions=continuous_actions,
        )
        wrapped = VmasWrapper(
            vmas.make_env(
                scenario=scenario_name,
                num_envs=num_envs,
                n_agents=n_agents,
                continuous_actions=continuous_actions,
            )
        )
        for e in [env, wrapped]:
            e.set_seed(0)
            check_env_specs(e)
            del e

    @pytest.mark.parametrize("num_envs", [1, 20])
    @pytest.mark.parametrize("n_agents", [1, 5])
    def test_vmas_repr(self, scenario_name, num_envs, n_agents):
        env = VmasEnv(
            scenario_name=scenario_name,
            num_envs=num_envs,
            n_agents=n_agents,
        )
        assert str(env) == (
            f"{VmasEnv.__name__}(env={env._env}, num_envs={num_envs}, n_agents={env.n_agents},"
            f" batch_size={torch.Size((num_envs,))}, device={env.device}) (scenario_name={scenario_name})"
        )

    @pytest.mark.parametrize("num_envs", [1, 10])
    @pytest.mark.parametrize("n_workers", [1, 3])
    @pytest.mark.parametrize("continuous_actions", [True, False])
    def test_vmas_parallel(
        self,
        scenario_name,
        num_envs,
        n_workers,
        continuous_actions,
        n_agents=5,
        n_rollout_samples=3,
    ):
        torch.manual_seed(0)

        def make_vmas():
            env = VmasEnv(
                scenario_name=scenario_name,
                num_envs=num_envs,
                n_agents=n_agents,
                continuous_actions=continuous_actions,
            )
            env.set_seed(0)
            return env

        env = ParallelEnv(n_workers, make_vmas)
        tensordict = env.rollout(max_steps=n_rollout_samples)

        assert tensordict.shape == torch.Size(
            [n_workers, list(env.num_envs)[0], n_rollout_samples]
        )

    @pytest.mark.parametrize("num_envs", [1, 10])
    @pytest.mark.parametrize("n_workers", [1, 3])
    def test_vmas_reset(
        self,
        scenario_name,
        num_envs,
        n_workers,
        n_agents=5,
        n_rollout_samples=3,
        max_steps=3,
    ):
        torch.manual_seed(0)

        def make_vmas():
            env = VmasEnv(
                scenario_name=scenario_name,
                num_envs=num_envs,
                n_agents=n_agents,
                max_steps=max_steps,
            )
            env.set_seed(0)
            return env

        env = ParallelEnv(n_workers, make_vmas)
        tensordict = env.rollout(max_steps=n_rollout_samples)

        assert tensordict["next", "done"].squeeze(-1).squeeze(-1)[..., -1].all()

        _reset = torch.randint(
            low=0, high=2, size=env.done_spec.shape, dtype=torch.bool
        )
        while not _reset.any():
            _reset = torch.randint(
                low=0, high=2, size=env.done_spec.shape, dtype=torch.bool
            )

        tensordict = env.reset(
            TensorDict({"_reset": _reset}, batch_size=env.batch_size, device=env.device)
        )
        assert not tensordict["done"][_reset].all().item()
        # vmas resets all the agent dimension if only one of the agents needs resetting
        # thus, here we check that where we did not reset any agent, all agents are still done
        assert tensordict["done"].all(dim=1)[~_reset.any(dim=1)].all().item()

    @pytest.mark.skipif(len(get_available_devices()) < 2, reason="not enough devices")
    @pytest.mark.parametrize("first", [0, 1])
    def test_to_device(self, scenario_name: str, first: int):
        torch.manual_seed(0)
        devices = get_available_devices()

        def make_vmas():
            env = VmasEnv(
                scenario_name=scenario_name,
                num_envs=7,
                n_agents=3,
                seed=0,
                device=devices[first],
            )
            return env

        env = ParallelEnv(2, make_vmas)

        assert env.rollout(max_steps=3).device == devices[first]

        env.to(devices[1 - first])

        assert env.rollout(max_steps=3).device == devices[1 - first]


@pytest.mark.skipif(not _has_d4rl, reason=f"D4RL not found: {D4RL_ERR}")
class TestD4RL:
    @pytest.mark.parametrize("task", ["walker2d-medium-replay-v2"])
    def test_terminate_on_end(self, task):
        t0 = time.time()
        data_true = D4RLExperienceReplay(
            task,
            split_trajs=True,
            from_env=False,
            terminate_on_end=True,
            batch_size=2,
            use_timeout_as_done=False,
        )
        _ = D4RLExperienceReplay(
            task,
            split_trajs=True,
            from_env=False,
            terminate_on_end=False,
            batch_size=2,
            use_timeout_as_done=False,
        )
        data_from_env = D4RLExperienceReplay(
            task,
            split_trajs=True,
            from_env=True,
            batch_size=2,
            use_timeout_as_done=False,
        )
        keys = set(data_from_env._storage._storage.keys(True, True))
        keys = keys.intersection(data_true._storage._storage.keys(True, True))
        assert_allclose_td(
            data_true._storage._storage.select(*keys),
            data_from_env._storage._storage.select(*keys),
        )

    @pytest.mark.parametrize(
        "task",
        [
            # "antmaze-medium-play-v0",
            # "hammer-cloned-v1",
            # "maze2d-open-v0",
            # "maze2d-open-dense-v0",
            # "relocate-human-v1",
            "walker2d-medium-replay-v2",
            # "ant-medium-v2",
            # # "flow-merge-random-v0",
            # "kitchen-partial-v0",
            # # "carla-town-v0",
        ],
    )
    def test_d4rl_dummy(self, task):
        t0 = time.time()
        _ = D4RLExperienceReplay(task, split_trajs=True, from_env=True, batch_size=2)
        print(f"completed test after {time.time()-t0}s")

    @pytest.mark.parametrize("task", ["walker2d-medium-replay-v2"])
    @pytest.mark.parametrize("split_trajs", [True, False])
    @pytest.mark.parametrize("from_env", [True, False])
    def test_dataset_build(self, task, split_trajs, from_env):
        t0 = time.time()
        data = D4RLExperienceReplay(
            task, split_trajs=split_trajs, from_env=from_env, batch_size=2
        )
        sample = data.sample()
        env = GymWrapper(gym.make(task))
        rollout = env.rollout(2)
        for key in rollout.keys(True, True):
            sim = rollout[key]
            offline = sample[key]
            assert sim.dtype == offline.dtype, key
            assert sim.shape[-1] == offline.shape[-1], key
        print(f"completed test after {time.time()-t0}s")

    @pytest.mark.parametrize("task", ["walker2d-medium-replay-v2"])
    @pytest.mark.parametrize("split_trajs", [True, False])
    def test_d4rl_iteration(self, task, split_trajs):
        t0 = time.time()
        batch_size = 3
        data = D4RLExperienceReplay(
            task,
            split_trajs=split_trajs,
            from_env=False,
            terminate_on_end=True,
            batch_size=batch_size,
            sampler=SamplerWithoutReplacement(drop_last=True),
        )
        i = 0
        for sample in data:  # noqa: B007
            i += 1
        assert len(data) // i == batch_size
        print(f"completed test after {time.time()-t0}s")


if __name__ == "__main__":
    args, unknown = argparse.ArgumentParser().parse_known_args()
    pytest.main([__file__, "--capture", "no", "--exitfirst"] + unknown)<|MERGE_RESOLUTION|>--- conflicted
+++ resolved
@@ -10,11 +10,9 @@
 import numpy as np
 import pytest
 import torch
-<<<<<<< HEAD
 from packaging import version
 from tensordict.tensordict import assert_allclose_td, TensorDict
-=======
->>>>>>> 47ddd327
+
 
 from _utils_internal import (
     _make_multithreaded_env,

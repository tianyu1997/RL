--- conflicted
+++ resolved
@@ -1542,58 +1542,27 @@
         td_module = TensorDictSequence(td_module_1, td_module_2)
 
         if functional:
-<<<<<<< HEAD
-            td_module, (params, buffers) = td_module.make_functional_with_buffers()
-            td_0 = TensorDict({"in": torch.randn(5, 3)}, [5])
-            td_module(td_0, params=params, buffers=buffers)
-            assert td_0.get("out").shape == torch.Size([5, 4])
-            td_1 = TensorDict({"in": torch.randn(5, 3)}, [5])
-            td_module(
-                td_1,
-                out_keys_filter=["hidden"],
-=======
             td_1 = TensorDict({"in": torch.randn(5, 3)}, [5])
             sub_seq_1 = td_module.select_subsequence(out_keys=["hidden"])
             sub_seq_1, (params, buffers) = sub_seq_1.make_functional_with_buffers()
             sub_seq_1(
                 td_1,
->>>>>>> 8e249c94
                 params=params,
                 buffers=buffers,
             )
             assert "hidden" in td_1.keys()
             assert "out" not in td_1.keys()
             td_2 = TensorDict({"hidden": torch.randn(5, 2)}, [5])
-<<<<<<< HEAD
-            td_module(
-                td_2,
-                in_keys_filter=["hidden"],
-=======
             sub_seq_2 = td_module.select_subsequence(in_keys=["hidden"])
             sub_seq_2, (params, buffers) = sub_seq_2.make_functional_with_buffers()
             sub_seq_2(
                 td_2,
->>>>>>> 8e249c94
                 params=params,
                 buffers=buffers,
             )
             assert "out" in td_2.keys()
             assert td_2.get("out").shape == torch.Size([5, 4])
         else:
-<<<<<<< HEAD
-            td_0 = TensorDict({"in": torch.randn(5, 3)}, [5])
-            td_module(td_0)
-            assert td_0.get("out").shape == torch.Size([5, 4])
-            td_1 = TensorDict({"in": torch.randn(5, 3)}, [5])
-            td_module(td_1, out_keys_filter=["hidden"])
-            assert "hidden" in td_1.keys()
-            assert "out" not in td_1.keys()
-            td_2 = TensorDict({"hidden": torch.randn(5, 2)}, [5])
-            td_module(td_2, in_keys_filter=["hidden"])
-            assert "out" in td_2.keys()
-            assert td_2.get("out").shape == torch.Size([5, 4])
-
-=======
             td_1 = TensorDict({"in": torch.randn(5, 3)}, [5])
             sub_seq_1 = td_module.select_subsequence(out_keys=["hidden"])
             sub_seq_1(td_1)
@@ -1632,7 +1601,6 @@
     assert not torch.allclose(copy, sub_seq_1[0].module.weight)
     assert torch.allclose(td_module[0].module.weight, sub_seq_1[0].module.weight)
 
->>>>>>> 8e249c94
 
 if __name__ == "__main__":
     args, unknown = argparse.ArgumentParser().parse_known_args()

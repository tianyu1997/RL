--- conflicted
+++ resolved
@@ -1528,7 +1528,6 @@
             assert ((td_out.get("out") < 0.1) | (td_out.get("out") > -0.1)).all()
 
     @pytest.mark.parametrize("functional", [True, False])
-<<<<<<< HEAD
     def test_submodule_sequence(self, functional):
         td_module_1 = TensorDictModule(
             nn.Linear(3, 2),
@@ -1575,34 +1574,8 @@
             assert "out" in td_2.keys()
             assert td_2.get("out").shape == torch.Size([5, 4])
 
-
-def test_subsequence_weight_update():
-    td_module_1 = TensorDictModule(
-        nn.Linear(3, 2),
-        in_keys=["in"],
-        out_keys=["hidden"],
-    )
-    td_module_2 = TensorDictModule(
-        nn.Linear(2, 4),
-        in_keys=["hidden"],
-        out_keys=["out"],
-    )
-    td_module = TensorDictSequence(td_module_1, td_module_2)
-
-    td_1 = TensorDict({"in": torch.randn(5, 3)}, [5])
-    sub_seq_1 = td_module.select_subsequence(out_keys=["hidden"])
-    copy = sub_seq_1[0].module.weight.clone()
-
-    opt = torch.optim.SGD(td_module.parameters(), lr=0.1)
-    opt.zero_grad()
-    td_1 = td_module(td_1)
-    td_1["out"].mean().backward()
-    opt.step()
-
-    assert not torch.allclose(copy, sub_seq_1[0].module.weight)
-    assert torch.allclose(td_module[0].module.weight, sub_seq_1[0].module.weight)
-=======
     @pytest.mark.parametrize("stack", [True, False])
+    @pytest.mark.parametrize("functional", [True, False])
     def test_sequential_partial(self, stack, functional):
         torch.manual_seed(0)
         param_multiplier = 2
@@ -1694,9 +1667,33 @@
             assert "scale" in td.keys()
             assert "out" in td.keys()
             assert "b" in td.keys()
->>>>>>> bb578350
-
-
-if __name__ == "__main__":
-    args, unknown = argparse.ArgumentParser().parse_known_args()
-    pytest.main([__file__, "--capture", "no", "--exitfirst"] + unknown)+
+    def test_subsequence_weight_update(self):
+        td_module_1 = TensorDictModule(
+            nn.Linear(3, 2),
+            in_keys=["in"],
+            out_keys=["hidden"],
+        )
+        td_module_2 = TensorDictModule(
+            nn.Linear(2, 4),
+            in_keys=["hidden"],
+            out_keys=["out"],
+        )
+        td_module = TensorDictSequence(td_module_1, td_module_2)
+
+        td_1 = TensorDict({"in": torch.randn(5, 3)}, [5])
+        sub_seq_1 = td_module.select_subsequence(out_keys=["hidden"])
+        copy = sub_seq_1[0].module.weight.clone()
+
+        opt = torch.optim.SGD(td_module.parameters(), lr=0.1)
+        opt.zero_grad()
+        td_1 = td_module(td_1)
+        td_1["out"].mean().backward()
+        opt.step()
+
+        assert not torch.allclose(copy, sub_seq_1[0].module.weight)
+        assert torch.allclose(td_module[0].module.weight, sub_seq_1[0].module.weight)
+
+    if __name__ == "__main__":
+        args, unknown = argparse.ArgumentParser().parse_known_args()
+        pytest.main([__file__, "--capture", "no", "--exitfirst"] + unknown)
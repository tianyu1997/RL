--- conflicted
+++ resolved
@@ -1215,18 +1215,13 @@
 
 
 class TestExpand:
-<<<<<<< HEAD
     @pytest.mark.parametrize(
         "shape1",
         [
             None,
             (4,),
             (5, 4)
-        ]
-    )
-=======
-    @pytest.mark.parametrize("shape1", [None, (4,), (5, 4)])
->>>>>>> 95b1bfec
+        ])
     @pytest.mark.parametrize("shape2", [(), (10,)])
     def test_binary(self, shape1, shape2):
         spec = BinaryDiscreteTensorSpec(
@@ -1682,10 +1677,6 @@
         assert spec == spec.clone()
         assert spec is not spec.clone()
 
-<<<<<<< HEAD
-
-=======
->>>>>>> 95b1bfec
 
 class TestUnbind:
     @pytest.mark.parametrize("shape1", [(5, 4)])

# Copyright (c) Meta Platforms, Inc. and affiliates.
#
# This source code is licensed under the MIT license found in the
# LICENSE file in the root directory of this source tree.
import argparse

import numpy as np
import pytest
import torch
import torchrl.data.tensor_specs
from _utils_internal import get_available_devices, get_default_devices, set_global_var
from scipy.stats import chisquare
from tensordict.tensordict import LazyStackedTensorDict, TensorDict, TensorDictBase
from tensordict.utils import _unravel_key_to_tuple

from torchrl.data.tensor_specs import (
    _keys_to_empty_composite_spec,
    BinaryDiscreteTensorSpec,
    BoundedTensorSpec,
    CompositeSpec,
    DiscreteTensorSpec,
    LazyStackedCompositeSpec,
    MultiDiscreteTensorSpec,
    MultiOneHotDiscreteTensorSpec,
    OneHotDiscreteTensorSpec,
    TensorSpec,
    UnboundedContinuousTensorSpec,
    UnboundedDiscreteTensorSpec,
)
from torchrl.data.utils import check_no_exclusive_keys, consolidate_spec


@pytest.mark.parametrize("dtype", [torch.float32, torch.float16, torch.float64, None])
def test_bounded(dtype):
    torch.manual_seed(0)
    np.random.seed(0)
    for _ in range(100):
        bounds = torch.randn(2).sort()[0]
        ts = BoundedTensorSpec(
            bounds[0].item(), bounds[1].item(), torch.Size((1,)), dtype=dtype
        )
        _dtype = dtype
        if dtype is None:
            _dtype = torch.get_default_dtype()

        r = ts.rand()
        assert ts.is_in(r)
        assert r.dtype is _dtype
        ts.is_in(ts.encode(bounds.mean()))
        ts.is_in(ts.encode(bounds.mean().item()))
        assert (ts.encode(ts.to_numpy(r)) == r).all()


@pytest.mark.parametrize("cls", [OneHotDiscreteTensorSpec, DiscreteTensorSpec])
def test_discrete(cls):
    torch.manual_seed(0)
    np.random.seed(0)

    ts = cls(10)
    for _ in range(100):
        r = ts.rand()
        ts.to_numpy(r)
        ts.encode(torch.tensor([5]))
        ts.encode(torch.tensor(5).numpy())
        ts.encode(9)
        with pytest.raises(AssertionError), set_global_var(
            torchrl.data.tensor_specs, "_CHECK_SPEC_ENCODE", True
        ):
            ts.encode(torch.tensor([11]))  # out of bounds
        assert not torchrl.data.tensor_specs._CHECK_SPEC_ENCODE
        assert ts.is_in(r)
        assert (ts.encode(ts.to_numpy(r)) == r).all()


@pytest.mark.parametrize("dtype", [torch.float32, torch.float16, torch.float64, None])
def test_unbounded(dtype):
    torch.manual_seed(0)
    np.random.seed(0)
    ts = UnboundedContinuousTensorSpec(dtype=dtype)

    if dtype is None:
        dtype = torch.get_default_dtype()
    for _ in range(100):
        r = ts.rand()
        ts.to_numpy(r)
        assert ts.is_in(r)
        assert r.dtype is dtype
        assert (ts.encode(ts.to_numpy(r)) == r).all()


@pytest.mark.parametrize("dtype", [torch.float32, torch.float16, torch.float64, None])
@pytest.mark.parametrize(
    "shape",
    [
        [],
        torch.Size(
            [
                3,
            ]
        ),
    ],
)
def test_ndbounded(dtype, shape):
    torch.manual_seed(0)
    np.random.seed(0)

    for _ in range(100):
        lb = torch.rand(10) - 1
        ub = torch.rand(10) + 1
        ts = BoundedTensorSpec(lb, ub, dtype=dtype)
        _dtype = dtype
        if dtype is None:
            _dtype = torch.get_default_dtype()

        r = ts.rand(shape)
        assert r.dtype is _dtype
        assert r.shape == torch.Size([*shape, 10])
        assert (r >= lb.to(dtype)).all() and (
            r <= ub.to(dtype)
        ).all(), f"{r[r <= lb] - lb.expand_as(r)[r <= lb]} -- {r[r >= ub] - ub.expand_as(r)[r >= ub]} "
        ts.to_numpy(r)
        assert ts.is_in(r)
        ts.encode(lb + torch.rand(10) * (ub - lb))
        ts.encode((lb + torch.rand(10) * (ub - lb)).numpy())
        assert (ts.encode(ts.to_numpy(r)) == r).all()
        with pytest.raises(AssertionError), set_global_var(
            torchrl.data.tensor_specs, "_CHECK_SPEC_ENCODE", True
        ):
            ts.encode(torch.rand(10) + 3)  # out of bounds
        with pytest.raises(AssertionError), set_global_var(
            torchrl.data.tensor_specs, "_CHECK_SPEC_ENCODE", True
        ):
            ts.to_numpy(torch.rand(10) + 3)  # out of bounds
        assert not torchrl.data.tensor_specs._CHECK_SPEC_ENCODE


@pytest.mark.parametrize("dtype", [torch.float32, torch.float16, torch.float64, None])
@pytest.mark.parametrize("n", range(3, 10))
@pytest.mark.parametrize(
    "shape",
    [
        [],
        torch.Size(
            [
                3,
            ]
        ),
    ],
)
def test_ndunbounded(dtype, n, shape):
    torch.manual_seed(0)
    np.random.seed(0)

    ts = UnboundedContinuousTensorSpec(
        shape=[
            n,
        ],
        dtype=dtype,
    )

    if dtype is None:
        dtype = torch.get_default_dtype()

    for _ in range(100):
        r = ts.rand(shape)
        assert r.shape == torch.Size(
            [
                *shape,
                n,
            ]
        )
        ts.to_numpy(r)
        assert ts.is_in(r)
        assert r.dtype is dtype
        assert (ts.encode(ts.to_numpy(r)) == r).all()


@pytest.mark.parametrize("n", range(3, 10))
@pytest.mark.parametrize(
    "shape",
    [
        [],
        torch.Size(
            [
                3,
            ]
        ),
    ],
)
def test_binary(n, shape):
    torch.manual_seed(0)
    np.random.seed(0)

    ts = BinaryDiscreteTensorSpec(n)
    for _ in range(100):
        r = ts.rand(shape)
        assert r.shape == torch.Size(
            [
                *shape,
                n,
            ]
        )
        assert ts.is_in(r)
        assert ((r == 0) | (r == 1)).all()
        assert (ts.encode(r.numpy()) == r).all()
        assert (ts.encode(ts.to_numpy(r)) == r).all()


@pytest.mark.parametrize(
    "ns",
    [
        [
            5,
        ],
        [5, 2, 3],
        [4, 4, 1],
    ],
)
@pytest.mark.parametrize(
    "shape",
    [
        [],
        torch.Size(
            [
                3,
            ]
        ),
    ],
)
def test_mult_onehot(shape, ns):
    torch.manual_seed(0)
    np.random.seed(0)
    ts = MultiOneHotDiscreteTensorSpec(nvec=ns)
    for _ in range(100):
        r = ts.rand(shape)
        assert r.shape == torch.Size(
            [
                *shape,
                sum(ns),
            ]
        )
        assert ts.is_in(r)
        assert ((r == 0) | (r == 1)).all()
        rsplit = r.split(ns, dim=-1)
        for _r, _n in zip(rsplit, ns):
            assert (_r.sum(-1) == 1).all()
            assert _r.shape[-1] == _n
        categorical = ts.to_categorical(r)
        assert not ts.is_in(categorical)
        assert (ts.encode(categorical) == r).all()


@pytest.mark.parametrize(
    "ns",
    [
        5,
        [5, 2, 3],
        [4, 5, 1, 3],
        [[1, 2], [3, 4]],
        [[[2, 4], [3, 5]], [[4, 5], [2, 3]], [[2, 3], [3, 2]]],
    ],
)
@pytest.mark.parametrize(
    "shape",
    [
        None,
        [],
        torch.Size([3]),
        torch.Size([4, 5]),
    ],
)
@pytest.mark.parametrize("dtype", [torch.float, torch.int, torch.long])
def test_multi_discrete(shape, ns, dtype):
    torch.manual_seed(0)
    np.random.seed(0)
    ts = MultiDiscreteTensorSpec(ns, dtype=dtype)
    _real_shape = shape if shape is not None else []
    nvec_shape = torch.tensor(ns).size()
    for _ in range(100):
        r = ts.rand(shape)

        assert r.shape == torch.Size(
            [
                *_real_shape,
                *nvec_shape,
            ]
        ), (r.shape, ns, shape, _real_shape, nvec_shape)
        assert ts.is_in(r), (r, r.shape, ns)
    rand = torch.rand(
        torch.Size(
            [
                *_real_shape,
                *nvec_shape,
            ]
        )
    )
    projection = ts._project(rand)

    assert rand.shape == projection.shape
    assert ts.is_in(projection)
    if projection.ndim < 1:
        projection.fill_(-1)
    else:
        projection[..., 0] = -1
    assert not ts.is_in(projection)


@pytest.mark.parametrize(
    "n",
    [
        1,
        4,
        7,
        99,
    ],
)
@pytest.mark.parametrize("device", get_default_devices())
@pytest.mark.parametrize(
    "shape",
    [
        None,
        [],
        [
            1,
        ],
        [1, 2],
    ],
)
def test_discrete_conversion(n, device, shape):
    categorical = DiscreteTensorSpec(n, device=device, shape=shape)
    shape_one_hot = [n] if not shape else [*shape, n]
    one_hot = OneHotDiscreteTensorSpec(n, device=device, shape=shape_one_hot)

    assert categorical != one_hot
    assert categorical.to_one_hot_spec() == one_hot
    assert one_hot.to_categorical_spec() == categorical

    assert categorical.is_in(one_hot.to_categorical(one_hot.rand(shape)))
    assert one_hot.is_in(categorical.to_one_hot(categorical.rand(shape)))


@pytest.mark.parametrize(
    "ns",
    [
        [
            5,
        ],
        [5, 2, 3],
        [4, 5, 1, 3],
    ],
)
@pytest.mark.parametrize(
    "shape",
    [
        torch.Size([3]),
        torch.Size([4, 5]),
    ],
)
@pytest.mark.parametrize("device", get_default_devices())
def test_multi_discrete_conversion(ns, shape, device):
    categorical = MultiDiscreteTensorSpec(ns, device=device)
    one_hot = MultiOneHotDiscreteTensorSpec(ns, device=device)

    assert categorical != one_hot
    assert categorical.to_one_hot_spec() == one_hot
    assert one_hot.to_categorical_spec() == categorical

    assert categorical.is_in(one_hot.to_categorical(one_hot.rand(shape)))
    assert one_hot.is_in(categorical.to_one_hot(categorical.rand(shape)))


@pytest.mark.parametrize("is_complete", [True, False])
@pytest.mark.parametrize("device", get_default_devices())
@pytest.mark.parametrize("dtype", [torch.float32, torch.float16, torch.float64, None])
@pytest.mark.parametrize("shape", [(), (2, 3)])
class TestComposite:
    @staticmethod
    def _composite_spec(shape, is_complete=True, device=None, dtype=None):
        torch.manual_seed(0)
        np.random.seed(0)

        return CompositeSpec(
            obs=BoundedTensorSpec(
                torch.zeros(*shape, 3, 32, 32),
                torch.ones(*shape, 3, 32, 32),
                dtype=dtype,
                device=device,
            ),
            act=UnboundedContinuousTensorSpec(
                (
                    *shape,
                    7,
                ),
                dtype=dtype,
                device=device,
            )
            if is_complete
            else None,
            shape=shape,
        )

    def test_getitem(self, shape, is_complete, device, dtype):
        ts = self._composite_spec(shape, is_complete, device, dtype)
        assert isinstance(ts["obs"], BoundedTensorSpec)
        if is_complete:
            assert isinstance(ts["act"], UnboundedContinuousTensorSpec)
        else:
            assert ts["act"] is None
        with pytest.raises(KeyError):
            _ = ts["UNK"]

    def test_setitem_forbidden_keys(self, shape, is_complete, device, dtype):
        ts = self._composite_spec(shape, is_complete, device, dtype)
        for key in {"shape", "device", "dtype", "space"}:
            with pytest.raises(AttributeError, match="cannot be set"):
                ts[key] = 42

    @pytest.mark.parametrize("dest", get_available_devices())
    def test_setitem_matches_device(self, shape, is_complete, device, dtype, dest):
        ts = self._composite_spec(shape, is_complete, device, dtype)

        if dest == device:
            ts["good"] = UnboundedContinuousTensorSpec(
                shape=shape, device=dest, dtype=dtype
            )
            assert ts["good"].device == dest
        else:
            with pytest.raises(
                RuntimeError, match="All devices of CompositeSpec must match"
            ):
                ts["bad"] = UnboundedContinuousTensorSpec(
                    shape=shape, device=dest, dtype=dtype
                )

    def test_del(self, shape, is_complete, device, dtype):
        ts = self._composite_spec(shape, is_complete, device, dtype)
        assert "obs" in ts.keys()
        assert "act" in ts.keys()
        del ts["obs"]
        assert "obs" not in ts.keys()
        assert "act" in ts.keys()

    def test_encode(self, shape, is_complete, device, dtype):
        ts = self._composite_spec(shape, is_complete, device, dtype)
        if dtype is None:
            dtype = torch.get_default_dtype()

        for _ in range(100):
            r = ts.rand()
            raw_vals = {"obs": r["obs"].cpu().numpy()}
            if is_complete:
                raw_vals["act"] = r["act"].cpu().numpy()
            encoded_vals = ts.encode(raw_vals)

            assert encoded_vals["obs"].dtype == dtype
            assert (encoded_vals["obs"] == r["obs"]).all()
            if is_complete:
                assert encoded_vals["act"].dtype == dtype
                assert (encoded_vals["act"] == r["act"]).all()

    def test_is_in(self, shape, is_complete, device, dtype):
        ts = self._composite_spec(shape, is_complete, device, dtype)
        for _ in range(100):
            r = ts.rand()
            assert ts.is_in(r)

    def test_to_numpy(self, shape, is_complete, device, dtype):
        ts = self._composite_spec(shape, is_complete, device, dtype)
        for _ in range(100):
            r = ts.rand()
            for key, value in ts.to_numpy(r).items():
                spec = ts[key]
                assert (spec.to_numpy(r[key]) == value).all()

    @pytest.mark.parametrize("shape_other", [[], [5]])
    def test_project(self, shape, is_complete, device, dtype, shape_other):
        ts = self._composite_spec(shape, is_complete, device, dtype)
        # Using normal distribution to get out of bounds
        shape = (*shape_other, *shape)
        tensors = {"obs": torch.randn(*shape, 3, 32, 32, dtype=dtype, device=device)}
        if is_complete:
            tensors["act"] = torch.randn(*shape, 7, dtype=dtype, device=device)
        out_of_bounds_td = TensorDict(tensors, batch_size=shape)

        assert not ts.is_in(out_of_bounds_td)
        ts.project(out_of_bounds_td)
        assert ts.is_in(out_of_bounds_td)
        assert out_of_bounds_td.shape == torch.Size(shape)

    @pytest.mark.parametrize("shape_other", [[], [3]])
    def test_rand(self, shape, is_complete, device, dtype, shape_other):
        ts = self._composite_spec(shape, is_complete, device, dtype)
        if dtype is None:
            dtype = torch.get_default_dtype()
        shape = (*shape_other, *shape)
        rand_td = ts.rand(shape_other)
        assert rand_td.shape == torch.Size(shape)
        assert rand_td.get("obs").shape == torch.Size([*shape, 3, 32, 32])
        assert rand_td.get("obs").dtype == dtype
        if is_complete:
            assert rand_td.get("act").shape == torch.Size([*shape, 7])
            assert rand_td.get("act").dtype == dtype

    def test_repr(self, shape, is_complete, device, dtype):
        ts = self._composite_spec(shape, is_complete, device, dtype)
        output = repr(ts)
        assert output.startswith("CompositeSpec")
        assert "obs: " in output
        assert "act: " in output

    def test_device_cast_with_dtype_fails(self, shape, is_complete, device, dtype):
        ts = self._composite_spec(shape, is_complete, device, dtype)
        with pytest.raises(ValueError, match="Only device casting is allowed"):
            ts.to(torch.float16)

    @pytest.mark.parametrize("dest", get_available_devices())
    def test_device_cast(self, shape, is_complete, device, dtype, dest):
        # Note: trivial test in case there is only one device available.
        ts = self._composite_spec(shape, is_complete, device, dtype)
        ts.rand()
        td_to = ts.to(dest)
        cast_r = td_to.rand()

        assert td_to.device == dest
        assert cast_r["obs"].device == dest
        if is_complete:
            assert cast_r["act"].device == dest

    def test_type_check(self, shape, is_complete, device, dtype):
        ts = self._composite_spec(shape, is_complete, device, dtype)
        rand_td = ts.rand()
        ts.type_check(rand_td)
        ts.type_check(rand_td["obs"], "obs")
        if is_complete:
            ts.type_check(rand_td["act"], "act")

    def test_nested_composite_spec(self, shape, is_complete, device, dtype):
        ts = self._composite_spec(shape, is_complete, device, dtype)
        ts["nested_cp"] = self._composite_spec(shape, is_complete, device, dtype)
        assert set(ts.keys()) == {
            "obs",
            "act",
            "nested_cp",
        }
        assert set(ts.keys(include_nested=True)) == {
            "obs",
            "act",
            "nested_cp",
            ("nested_cp", "obs"),
            ("nested_cp", "act"),
        }
        assert set(ts.keys(include_nested=True, leaves_only=True)) == {
            "obs",
            "act",
            ("nested_cp", "obs"),
            ("nested_cp", "act"),
        }
        assert set(ts.keys(leaves_only=True)) == {
            "obs",
            "act",
        }
        td = ts.rand()
        assert isinstance(td["nested_cp"], TensorDictBase)
        keys = list(td.keys())
        for key in keys:
            if key != "nested_cp":
                assert key in td["nested_cp"].keys()

    def test_nested_composite_spec_index(self, shape, is_complete, device, dtype):
        ts = self._composite_spec(shape, is_complete, device, dtype)
        ts["nested_cp"] = self._composite_spec(shape, is_complete, device, dtype)
        ts["nested_cp"]["nested_cp"] = self._composite_spec(
            shape, is_complete, device, dtype
        )
        assert ts["nested_cp"]["nested_cp"] is ts["nested_cp", "nested_cp"]
        assert (
            ts["nested_cp"]["nested_cp"]["obs"] is ts["nested_cp", "nested_cp", "obs"]
        )

    def test_nested_composite_spec_rand(self, shape, is_complete, device, dtype):
        ts = self._composite_spec(shape, is_complete, device, dtype)
        ts["nested_cp"] = self._composite_spec(shape, is_complete, device, dtype)
        ts["nested_cp"]["nested_cp"] = self._composite_spec(
            shape, is_complete, device, dtype
        )
        r = ts.rand()
        assert (r["nested_cp", "nested_cp", "obs"] >= 0).all()

    def test_nested_composite_spec_zero(self, shape, is_complete, device, dtype):
        ts = self._composite_spec(shape, is_complete, device, dtype)
        ts["nested_cp"] = self._composite_spec(shape, is_complete, device, dtype)
        ts["nested_cp"]["nested_cp"] = self._composite_spec(
            shape, is_complete, device, dtype
        )
        r = ts.zero()
        assert (r["nested_cp", "nested_cp", "obs"] == 0).all()

    def test_nested_composite_spec_setitem(self, shape, is_complete, device, dtype):
        ts = self._composite_spec(shape, is_complete, device, dtype)
        ts["nested_cp"] = self._composite_spec(shape, is_complete, device, dtype)
        ts["nested_cp"]["nested_cp"] = self._composite_spec(
            shape, is_complete, device, dtype
        )
        ts["nested_cp", "nested_cp", "obs"] = None
        assert (
            ts["nested_cp"]["nested_cp"]["obs"] is ts["nested_cp", "nested_cp", "obs"]
        )
        assert ts["nested_cp"]["nested_cp"]["obs"] is None
        ts["nested_cp", "another", "obs"] = None

    def test_nested_composite_spec_delitem(self, shape, is_complete, device, dtype):
        ts = self._composite_spec(shape, is_complete, device, dtype)
        ts["nested_cp"] = self._composite_spec(shape, is_complete, device, dtype)
        ts["nested_cp"]["nested_cp"] = self._composite_spec(
            shape, is_complete, device, dtype
        )
        del ts["nested_cp", "nested_cp", "obs"]
        assert ("nested_cp", "nested_cp", "obs") not in ts.keys(True, True)

    def test_nested_composite_spec_update(self, shape, is_complete, device, dtype):
        ts = self._composite_spec(shape, is_complete, device, dtype)
        ts["nested_cp"] = self._composite_spec(shape, is_complete, device, dtype)
        td2 = CompositeSpec(new=None)
        ts.update(td2)
        assert set(ts.keys(include_nested=True)) == {
            "obs",
            "act",
            "nested_cp",
            ("nested_cp", "obs"),
            ("nested_cp", "act"),
            "new",
        }

        ts = self._composite_spec(shape, is_complete, device, dtype)
        ts["nested_cp"] = self._composite_spec(shape, is_complete, device, dtype)
        td2 = CompositeSpec(nested_cp=CompositeSpec(new=None).to(device))
        ts.update(td2)
        assert set(ts.keys(include_nested=True)) == {
            "obs",
            "act",
            "nested_cp",
            ("nested_cp", "obs"),
            ("nested_cp", "act"),
            ("nested_cp", "new"),
        }

        ts = self._composite_spec(shape, is_complete, device, dtype)
        ts["nested_cp"] = self._composite_spec(shape, is_complete, device, dtype)
        td2 = CompositeSpec(nested_cp=CompositeSpec(act=None).to(device))
        ts.update(td2)
        assert set(ts.keys(include_nested=True)) == {
            "obs",
            "act",
            "nested_cp",
            ("nested_cp", "obs"),
            ("nested_cp", "act"),
        }
        assert ts["nested_cp"]["act"] is None

        ts = self._composite_spec(shape, is_complete, device, dtype)
        ts["nested_cp"] = self._composite_spec(shape, is_complete, device, dtype)
        td2 = CompositeSpec(
            nested_cp=CompositeSpec(act=None, shape=shape).to(device), shape=shape
        )
        ts.update(td2)
        td2 = CompositeSpec(
            nested_cp=CompositeSpec(
                act=UnboundedContinuousTensorSpec(shape=shape, device=device),
                shape=shape,
            ),
            shape=shape,
        )
        ts.update(td2)
        assert set(ts.keys(include_nested=True)) == {
            "obs",
            "act",
            "nested_cp",
            ("nested_cp", "obs"),
            ("nested_cp", "act"),
        }
        assert ts["nested_cp"]["act"] is not None


@pytest.mark.parametrize("shape", [(), (2, 3)])
@pytest.mark.parametrize("device", get_default_devices())
def test_create_composite_nested(shape, device):
    d = [
        {("a", "b"): UnboundedContinuousTensorSpec(shape=shape, device=device)},
        {"a": {"b": UnboundedContinuousTensorSpec(shape=shape, device=device)}},
    ]
    for _d in d:
        c = CompositeSpec(_d, shape=shape)
        assert isinstance(c["a", "b"], UnboundedContinuousTensorSpec)
        assert c["a"].shape == torch.Size(shape)
        assert c.device == device
        assert c["a"].device == device
        assert c["a", "b"].device == device


@pytest.mark.parametrize("recurse", [True, False])
def test_lock(recurse):
    shape = [3, 4, 5]
    spec = CompositeSpec(
        a=CompositeSpec(
            b=CompositeSpec(shape=shape[:3], device="cpu"), shape=shape[:2]
        ),
        shape=shape[:1],
    )
    spec["a"] = spec["a"].clone()
    spec["a", "b"] = spec["a", "b"].clone()
    assert not spec.locked
    spec.lock_(recurse=recurse)
    assert spec.locked
    with pytest.raises(RuntimeError, match="Cannot modify a locked CompositeSpec."):
        spec["a"] = spec["a"].clone()
    with pytest.raises(RuntimeError, match="Cannot modify a locked CompositeSpec."):
        spec.set("a", spec["a"].clone())
    if recurse:
        assert spec["a"].locked
        with pytest.raises(RuntimeError, match="Cannot modify a locked CompositeSpec."):
            spec["a"].set("b", spec["a", "b"].clone())
        with pytest.raises(RuntimeError, match="Cannot modify a locked CompositeSpec."):
            spec["a", "b"] = spec["a", "b"].clone()
    else:
        assert not spec["a"].locked
        spec["a", "b"] = spec["a", "b"].clone()
        spec["a"].set("b", spec["a", "b"].clone())
    spec.unlock_(recurse=recurse)
    spec["a"] = spec["a"].clone()
    spec["a", "b"] = spec["a", "b"].clone()
    spec["a"].set("b", spec["a", "b"].clone())


def test_keys_to_empty_composite_spec():
    keys = [("key1", "out"), ("key1", "in"), "key2", ("key1", "subkey1", "subkey2")]
    composite = _keys_to_empty_composite_spec(keys)
    assert set(composite.keys(True, True)) == set(keys)


class TestEquality:
    """Tests spec comparison."""

    @staticmethod
    def _ts_make_all_fields_equal(ts_to, ts_from):
        ts_to.shape = ts_from.shape
        ts_to.space = ts_from.space
        ts_to.device = ts_from.device
        ts_to.dtype = ts_from.dtype
        ts_to.domain = ts_from.domain
        return ts_to

    def test_equality_bounded(self):
        minimum = 10
        maximum = 100
        device = "cpu"
        dtype = torch.float16

        ts = BoundedTensorSpec(minimum, maximum, torch.Size((1,)), device, dtype)

        ts_same = BoundedTensorSpec(minimum, maximum, torch.Size((1,)), device, dtype)
        assert ts == ts_same

        ts_other = BoundedTensorSpec(
            minimum + 1, maximum, torch.Size((1,)), device, dtype
        )
        assert ts != ts_other

        ts_other = BoundedTensorSpec(
            minimum, maximum + 1, torch.Size((1,)), device, dtype
        )
        assert ts != ts_other

        ts_other = BoundedTensorSpec(minimum, maximum, torch.Size((1,)), "cpu:0", dtype)
        assert ts != ts_other

        ts_other = BoundedTensorSpec(
            minimum, maximum, torch.Size((1,)), device, torch.float64
        )
        assert ts != ts_other

        ts_other = TestEquality._ts_make_all_fields_equal(
            UnboundedContinuousTensorSpec(device=device, dtype=dtype), ts
        )
        assert ts != ts_other

    def test_equality_onehot(self):
        n = 5
        device = "cpu"
        dtype = torch.float16
        use_register = False

        ts = OneHotDiscreteTensorSpec(
            n=n, device=device, dtype=dtype, use_register=use_register
        )

        ts_same = OneHotDiscreteTensorSpec(
            n=n, device=device, dtype=dtype, use_register=use_register
        )
        assert ts == ts_same

        ts_other = OneHotDiscreteTensorSpec(
            n=n + 1, device=device, dtype=dtype, use_register=use_register
        )
        assert ts != ts_other

        ts_other = OneHotDiscreteTensorSpec(
            n=n, device="cpu:0", dtype=dtype, use_register=use_register
        )
        assert ts != ts_other

        ts_other = OneHotDiscreteTensorSpec(
            n=n, device=device, dtype=torch.float64, use_register=use_register
        )
        assert ts != ts_other

        ts_other = OneHotDiscreteTensorSpec(
            n=n, device=device, dtype=dtype, use_register=not use_register
        )
        assert ts != ts_other

        ts_other = TestEquality._ts_make_all_fields_equal(
            UnboundedContinuousTensorSpec(device=device, dtype=dtype), ts
        )
        assert ts != ts_other

    def test_equality_unbounded(self):
        device = "cpu"
        dtype = torch.float16

        ts = UnboundedContinuousTensorSpec(device=device, dtype=dtype)

        ts_same = UnboundedContinuousTensorSpec(device=device, dtype=dtype)
        assert ts == ts_same

        ts_other = UnboundedContinuousTensorSpec(device="cpu:0", dtype=dtype)
        assert ts != ts_other

        ts_other = UnboundedContinuousTensorSpec(device=device, dtype=torch.float64)
        assert ts != ts_other

        ts_other = TestEquality._ts_make_all_fields_equal(
            BoundedTensorSpec(0, 1, torch.Size((1,)), device, dtype), ts
        )
        assert ts != ts_other

    def test_equality_ndbounded(self):
        minimum = np.arange(12).reshape((3, 4))
        maximum = minimum + 100
        device = "cpu"
        dtype = torch.float16

        ts = BoundedTensorSpec(
            minimum=minimum, maximum=maximum, device=device, dtype=dtype
        )

        ts_same = BoundedTensorSpec(
            minimum=minimum, maximum=maximum, device=device, dtype=dtype
        )
        assert ts == ts_same

        ts_other = BoundedTensorSpec(
            minimum=minimum + 1, maximum=maximum, device=device, dtype=dtype
        )
        assert ts != ts_other

        ts_other = BoundedTensorSpec(
            minimum=minimum, maximum=maximum + 1, device=device, dtype=dtype
        )
        assert ts != ts_other

        ts_other = BoundedTensorSpec(
            minimum=minimum, maximum=maximum, device="cpu:0", dtype=dtype
        )
        assert ts != ts_other

        ts_other = BoundedTensorSpec(
            minimum=minimum, maximum=maximum, device=device, dtype=torch.float64
        )
        assert ts != ts_other

        ts_other = TestEquality._ts_make_all_fields_equal(
            UnboundedContinuousTensorSpec(device=device, dtype=dtype), ts
        )
        assert ts != ts_other

    def test_equality_discrete(self):
        n = 5
        shape = torch.Size([1])
        device = "cpu"
        dtype = torch.float16

        ts = DiscreteTensorSpec(n=n, shape=shape, device=device, dtype=dtype)

        ts_same = DiscreteTensorSpec(n=n, shape=shape, device=device, dtype=dtype)
        assert ts == ts_same

        ts_other = DiscreteTensorSpec(n=n + 1, shape=shape, device=device, dtype=dtype)
        assert ts != ts_other

        ts_other = DiscreteTensorSpec(n=n, shape=shape, device="cpu:0", dtype=dtype)
        assert ts != ts_other

        ts_other = DiscreteTensorSpec(
            n=n, shape=shape, device=device, dtype=torch.float64
        )
        assert ts != ts_other

        ts_other = DiscreteTensorSpec(
            n=n, shape=torch.Size([2]), device=device, dtype=torch.float64
        )
        assert ts != ts_other

        ts_other = TestEquality._ts_make_all_fields_equal(
            UnboundedContinuousTensorSpec(device=device, dtype=dtype), ts
        )
        assert ts != ts_other

    @pytest.mark.parametrize(
        "shape",
        [
            3,
            torch.Size([4]),
            torch.Size([5, 6]),
        ],
    )
    def test_equality_ndunbounded(self, shape):
        device = "cpu"
        dtype = torch.float16

        ts = UnboundedContinuousTensorSpec(shape=shape, device=device, dtype=dtype)

        ts_same = UnboundedContinuousTensorSpec(shape=shape, device=device, dtype=dtype)
        assert ts == ts_same

        other_shape = 13 if type(shape) == int else torch.Size(np.array(shape) + 10)
        ts_other = UnboundedContinuousTensorSpec(
            shape=other_shape, device=device, dtype=dtype
        )
        assert ts != ts_other

        ts_other = UnboundedContinuousTensorSpec(
            shape=shape, device="cpu:0", dtype=dtype
        )
        assert ts != ts_other

        ts_other = UnboundedContinuousTensorSpec(
            shape=shape, device=device, dtype=torch.float64
        )
        assert ts != ts_other

        ts_other = TestEquality._ts_make_all_fields_equal(
            BoundedTensorSpec(0, 1, torch.Size((1,)), device, dtype), ts
        )
        assert ts != ts_other

    def test_equality_binary(self):
        n = 5
        device = "cpu"
        dtype = torch.float16

        ts = BinaryDiscreteTensorSpec(n=n, device=device, dtype=dtype)

        ts_same = BinaryDiscreteTensorSpec(n=n, device=device, dtype=dtype)
        assert ts == ts_same

        ts_other = BinaryDiscreteTensorSpec(n=n + 5, device=device, dtype=dtype)
        assert ts != ts_other

        ts_other = BinaryDiscreteTensorSpec(n=n, device="cpu:0", dtype=dtype)
        assert ts != ts_other

        ts_other = BinaryDiscreteTensorSpec(n=n, device=device, dtype=torch.float64)
        assert ts != ts_other

        ts_other = TestEquality._ts_make_all_fields_equal(
            BoundedTensorSpec(0, 1, torch.Size((1,)), device, dtype), ts
        )
        assert ts != ts_other

    @pytest.mark.parametrize("nvec", [[3], [3, 4], [3, 4, 5]])
    def test_equality_multi_onehot(self, nvec):
        device = "cpu"
        dtype = torch.float16

        ts = MultiOneHotDiscreteTensorSpec(nvec=nvec, device=device, dtype=dtype)

        ts_same = MultiOneHotDiscreteTensorSpec(nvec=nvec, device=device, dtype=dtype)
        assert ts == ts_same

        other_nvec = np.array(nvec) + 3
        ts_other = MultiOneHotDiscreteTensorSpec(
            nvec=other_nvec, device=device, dtype=dtype
        )
        assert ts != ts_other

        other_nvec = [12]
        ts_other = MultiOneHotDiscreteTensorSpec(
            nvec=other_nvec, device=device, dtype=dtype
        )
        assert ts != ts_other

        other_nvec = [12, 13]
        ts_other = MultiOneHotDiscreteTensorSpec(
            nvec=other_nvec, device=device, dtype=dtype
        )
        assert ts != ts_other

        ts_other = MultiOneHotDiscreteTensorSpec(nvec=nvec, device="cpu:0", dtype=dtype)
        assert ts != ts_other

        ts_other = MultiOneHotDiscreteTensorSpec(
            nvec=nvec, device=device, dtype=torch.float64
        )
        assert ts != ts_other

        ts_other = TestEquality._ts_make_all_fields_equal(
            BoundedTensorSpec(0, 1, torch.Size((1,)), device, dtype), ts
        )
        assert ts != ts_other

    @pytest.mark.parametrize("nvec", [[3], [3, 4], [3, 4, 5], [[1, 2], [3, 4]]])
    def test_equality_multi_discrete(self, nvec):
        device = "cpu"
        dtype = torch.float16

        ts = MultiDiscreteTensorSpec(nvec=nvec, device=device, dtype=dtype)

        ts_same = MultiDiscreteTensorSpec(nvec=nvec, device=device, dtype=dtype)
        assert ts == ts_same

        other_nvec = np.array(nvec) + 3
        ts_other = MultiDiscreteTensorSpec(nvec=other_nvec, device=device, dtype=dtype)
        assert ts != ts_other

        other_nvec = [12]
        ts_other = MultiDiscreteTensorSpec(nvec=other_nvec, device=device, dtype=dtype)
        assert ts != ts_other

        other_nvec = [12, 13]
        ts_other = MultiDiscreteTensorSpec(nvec=other_nvec, device=device, dtype=dtype)
        assert ts != ts_other

        ts_other = MultiDiscreteTensorSpec(nvec=nvec, device="cpu:0", dtype=dtype)
        assert ts != ts_other

        ts_other = MultiDiscreteTensorSpec(
            nvec=nvec, device=device, dtype=torch.float64
        )
        assert ts != ts_other

        ts_other = TestEquality._ts_make_all_fields_equal(
            BoundedTensorSpec(0, 1, torch.Size((1,)), device, dtype), ts
        )
        assert ts != ts_other

    def test_equality_composite(self):
        minimum = np.arange(12).reshape((3, 4))
        maximum = minimum + 100
        device = "cpu"
        dtype = torch.float16

        bounded = BoundedTensorSpec(0, 1, torch.Size((1,)), device, dtype)
        bounded_same = BoundedTensorSpec(0, 1, torch.Size((1,)), device, dtype)
        bounded_other = BoundedTensorSpec(0, 2, torch.Size((1,)), device, dtype)

        nd = BoundedTensorSpec(
            minimum=minimum, maximum=maximum + 1, device=device, dtype=dtype
        )
        nd_same = BoundedTensorSpec(
            minimum=minimum, maximum=maximum + 1, device=device, dtype=dtype
        )
        _ = BoundedTensorSpec(
            minimum=minimum, maximum=maximum + 3, device=device, dtype=dtype
        )

        # Equality tests
        ts = CompositeSpec(ts1=bounded)
        ts_same = CompositeSpec(ts1=bounded)
        assert ts == ts_same

        ts = CompositeSpec(ts1=bounded)
        ts_same = CompositeSpec(ts1=bounded_same)
        assert ts == ts_same

        ts = CompositeSpec(ts1=bounded, ts2=nd)
        ts_same = CompositeSpec(ts1=bounded, ts2=nd)
        assert ts == ts_same

        ts = CompositeSpec(ts1=bounded, ts2=nd)
        ts_same = CompositeSpec(ts1=bounded_same, ts2=nd_same)
        assert ts == ts_same

        ts = CompositeSpec(ts1=bounded, ts2=nd)
        ts_same = CompositeSpec(ts2=nd_same, ts1=bounded_same)
        assert ts == ts_same

        # Inequality tests
        ts = CompositeSpec(ts1=bounded)
        ts_other = CompositeSpec(ts5=bounded)
        assert ts != ts_other

        ts = CompositeSpec(ts1=bounded)
        ts_other = CompositeSpec(ts1=bounded_other)
        assert ts != ts_other

        ts = CompositeSpec(ts1=bounded)
        ts_other = CompositeSpec(ts1=nd)
        assert ts != ts_other

        ts = CompositeSpec(ts1=bounded)
        ts_other = CompositeSpec(ts1=bounded, ts2=nd)
        assert ts != ts_other

        ts = CompositeSpec(ts1=bounded, ts2=nd)
        ts_other = CompositeSpec(ts2=nd)
        assert ts != ts_other

        ts = CompositeSpec(ts1=bounded, ts2=nd)
        ts_other = CompositeSpec(ts1=bounded, ts2=nd, ts3=bounded_other)
        assert ts != ts_other


class TestSpec:
    @pytest.mark.parametrize(
        "action_spec_cls", [OneHotDiscreteTensorSpec, DiscreteTensorSpec]
    )
    def test_discrete_action_spec_reconstruct(self, action_spec_cls):
        torch.manual_seed(0)
        action_spec = action_spec_cls(10)

        actions_tensors = [action_spec.rand() for _ in range(10)]
        actions_numpy = [action_spec.to_numpy(a) for a in actions_tensors]
        actions_tensors_2 = [action_spec.encode(a) for a in actions_numpy]
        assert all(
            (a1 == a2).all() for a1, a2 in zip(actions_tensors, actions_tensors_2)
        )

        actions_numpy = [int(np.random.randint(0, 10, (1,))) for a in actions_tensors]
        actions_tensors = [action_spec.encode(a) for a in actions_numpy]
        actions_numpy_2 = [action_spec.to_numpy(a) for a in actions_tensors]
        assert all((a1 == a2) for a1, a2 in zip(actions_numpy, actions_numpy_2))

    def test_mult_discrete_action_spec_reconstruct(self):
        torch.manual_seed(0)
        action_spec = MultiOneHotDiscreteTensorSpec((10, 5))

        actions_tensors = [action_spec.rand() for _ in range(10)]
        actions_categorical = [action_spec.to_categorical(a) for a in actions_tensors]
        actions_tensors_2 = [action_spec.encode(a) for a in actions_categorical]
        assert all(
            [(a1 == a2).all() for a1, a2 in zip(actions_tensors, actions_tensors_2)]
        )

        actions_categorical = [
            torch.cat((torch.randint(0, 10, (1,)), torch.randint(0, 5, (1,))), 0)
            for a in actions_tensors
        ]
        actions_tensors = [action_spec.encode(a) for a in actions_categorical]
        actions_categorical_2 = [action_spec.to_categorical(a) for a in actions_tensors]
        assert all(
            (a1 == a2).all()
            for a1, a2 in zip(actions_categorical, actions_categorical_2)
        )

    def test_one_hot_discrete_action_spec_rand(self):
        torch.manual_seed(0)
        action_spec = OneHotDiscreteTensorSpec(10)

        sample = action_spec.rand((100000,))

        sample_list = sample.long().argmax(-1)
        sample_list = [sum(sample_list == i).item() for i in range(10)]
        assert chisquare(sample_list).pvalue > 0.1

        sample = action_spec.to_numpy(sample)
        sample = [sum(sample == i) for i in range(10)]
        assert chisquare(sample).pvalue > 0.1

    def test_categorical_action_spec_rand(self):
        torch.manual_seed(1)
        action_spec = DiscreteTensorSpec(10)

        sample = action_spec.rand((10000,))

        sample_list = sample
        sample_list = [sum(sample_list == i).item() for i in range(10)]
        assert chisquare(sample_list).pvalue > 0.1

        sample = action_spec.to_numpy(sample)
        sample = [sum(sample == i) for i in range(10)]
        assert chisquare(sample).pvalue > 0.1

    def test_mult_discrete_action_spec_rand(self):
        torch.manual_seed(0)
        ns = (10, 5)
        N = 100000
        action_spec = MultiOneHotDiscreteTensorSpec((10, 5))

        actions_tensors = [action_spec.rand() for _ in range(10)]
        actions_categorical = [action_spec.to_categorical(a) for a in actions_tensors]
        actions_tensors_2 = [action_spec.encode(a) for a in actions_categorical]
        assert all(
            [(a1 == a2).all() for a1, a2 in zip(actions_tensors, actions_tensors_2)]
        )

        sample = torch.stack(
            [action_spec.to_categorical(action_spec.rand()) for _ in range(N)], 0
        )
        assert sample.shape[0] == N
        assert sample.shape[1] == 2
        assert sample.ndim == 2, f"found shape: {sample.shape}"

        sample0 = sample[:, 0]
        sample_list = [sum(sample0 == i) for i in range(ns[0])]
        assert chisquare(sample_list).pvalue > 0.1

        sample1 = sample[:, 1]
        sample_list = [sum(sample1 == i) for i in range(ns[1])]
        assert chisquare(sample_list).pvalue > 0.1

    def test_categorical_action_spec_encode(self):
        action_spec = DiscreteTensorSpec(10)

        projected = action_spec.project(
            torch.tensor([-100, -1, 0, 1, 9, 10, 100], dtype=torch.long)
        )
        assert (
            projected == torch.tensor([0, 0, 0, 1, 9, 9, 9], dtype=torch.long)
        ).all()

        projected = action_spec.project(
            torch.tensor([-100.0, -1.0, 0.0, 1.0, 9.0, 10.0, 100.0], dtype=torch.float)
        )
        assert (
            projected == torch.tensor([0, 0, 0, 1, 9, 9, 9], dtype=torch.long)
        ).all()

    def test_bounded_rand(self):
        spec = BoundedTensorSpec(-3, 3, torch.Size((1,)))
        sample = torch.stack([spec.rand() for _ in range(100)])
        assert (-3 <= sample).all() and (3 >= sample).all()

    def test_ndbounded_shape(self):
        spec = BoundedTensorSpec(-3, 3 * torch.ones(10, 5), shape=[10, 5])
        sample = torch.stack([spec.rand() for _ in range(100)], 0)
        assert (-3 <= sample).all() and (3 >= sample).all()
        assert sample.shape == torch.Size([100, 10, 5])


class TestExpand:
    @pytest.mark.parametrize(
        "shape1",
        [
            None,
            (4,),
            (5, 4),
        ],
    )
    @pytest.mark.parametrize("shape2", [(), (10,)])
    def test_binary(self, shape1, shape2):
        spec = BinaryDiscreteTensorSpec(
            n=4, shape=shape1, device="cpu", dtype=torch.bool
        )
        if shape1 is not None:
            shape2_real = (*shape2, *shape1)
        else:
            shape2_real = (*shape2, 4)

        spec2 = spec.expand(shape2_real)
        assert spec2 is not spec
        assert spec2.dtype == spec.dtype
        assert (spec2.zero() == spec.zero()).all()
        assert spec2.rand().shape == spec2.shape
        assert spec2.zero().shape == spec2.shape
        spec2 = spec.expand(*shape2_real)
        assert spec2 is not spec
        assert spec2.dtype == spec.dtype
        assert (spec2.zero() == spec.zero()).all()
        assert spec2.rand().shape == spec2.shape
        assert spec2.zero().shape == spec2.shape

    @pytest.mark.parametrize("shape2", [(), (5,)])
    @pytest.mark.parametrize(
        "shape1,mini,maxi",
        [
            [(10,), -torch.ones([]), torch.ones([])],
            [None, -torch.ones([10]), torch.ones([])],
            [None, -torch.ones([]), torch.ones([10])],
            [(10,), -torch.ones([]), torch.ones([10])],
            [(10,), -torch.ones([10]), torch.ones([])],
            [(10,), -torch.ones([10]), torch.ones([10])],
        ],
    )
    def test_bounded(self, shape1, shape2, mini, maxi):
        spec = BoundedTensorSpec(
            mini, maxi, shape=shape1, device="cpu", dtype=torch.bool
        )
        shape1 = spec.shape
        assert shape1 == torch.Size([10])
        shape2_real = (*shape2, *shape1)

        spec2 = spec.expand(shape2_real)
        assert spec2 is not spec
        assert spec2.dtype == spec.dtype
        assert (spec2.zero() == spec.zero()).all()
        assert spec2.rand().shape == spec2.shape
        assert spec2.zero().shape == spec2.shape
        spec2 = spec.expand(*shape2_real)
        assert spec2 is not spec
        assert spec2.dtype == spec.dtype
        assert (spec2.zero() == spec.zero()).all()
        assert spec2.rand().shape == spec2.shape
        assert spec2.zero().shape == spec2.shape

    def test_composite(self):
        batch_size = (5,)
        spec1 = BoundedTensorSpec(
            -torch.ones([*batch_size, 10]),
            torch.ones([*batch_size, 10]),
            shape=(
                *batch_size,
                10,
            ),
            device="cpu",
            dtype=torch.bool,
        )
        spec2 = BinaryDiscreteTensorSpec(
            n=4, shape=(*batch_size, 4), device="cpu", dtype=torch.bool
        )
        spec3 = DiscreteTensorSpec(
            n=4, shape=batch_size, device="cpu", dtype=torch.long
        )
        spec4 = MultiDiscreteTensorSpec(
            nvec=(4, 5, 6), shape=(*batch_size, 3), device="cpu", dtype=torch.long
        )
        spec5 = MultiOneHotDiscreteTensorSpec(
            nvec=(4, 5, 6), shape=(*batch_size, 15), device="cpu", dtype=torch.long
        )
        spec6 = OneHotDiscreteTensorSpec(
            n=15, shape=(*batch_size, 15), device="cpu", dtype=torch.long
        )
        spec7 = UnboundedContinuousTensorSpec(
            shape=(*batch_size, 9),
            device="cpu",
            dtype=torch.float64,
        )
        spec8 = UnboundedDiscreteTensorSpec(
            shape=(*batch_size, 9),
            device="cpu",
            dtype=torch.long,
        )
        spec = CompositeSpec(
            spec1=spec1,
            spec2=spec2,
            spec3=spec3,
            spec4=spec4,
            spec5=spec5,
            spec6=spec6,
            spec7=spec7,
            spec8=spec8,
            shape=batch_size,
        )
        for new_spec in (spec.expand((4, *batch_size)), spec.expand(4, *batch_size)):
            assert new_spec is not spec
            assert new_spec.shape == torch.Size([4, *batch_size])
            assert new_spec["spec1"].shape == torch.Size([4, *batch_size, 10])
            assert new_spec["spec2"].shape == torch.Size([4, *batch_size, 4])
            assert new_spec["spec3"].shape == torch.Size(
                [
                    4,
                    *batch_size,
                ]
            )
            assert new_spec["spec4"].shape == torch.Size([4, *batch_size, 3])
            assert new_spec["spec5"].shape == torch.Size([4, *batch_size, 15])
            assert new_spec["spec6"].shape == torch.Size([4, *batch_size, 15])
            assert new_spec["spec7"].shape == torch.Size([4, *batch_size, 9])
            assert new_spec["spec8"].shape == torch.Size([4, *batch_size, 9])

    @pytest.mark.parametrize(
        "shape1",
        [
            None,
            (),
            (5,),
        ],
    )
    @pytest.mark.parametrize("shape2", [(), (10,)])
    def test_discrete(self, shape1, shape2):
        spec = DiscreteTensorSpec(n=4, shape=shape1, device="cpu", dtype=torch.long)
        if shape1 is not None:
            shape2_real = (*shape2, *shape1)
        else:
            shape2_real = shape2

        spec2 = spec.expand(shape2_real)
        assert spec2 is not spec
        assert spec2.dtype == spec.dtype
        assert (spec2.zero() == spec.zero()).all()
        assert spec2.rand().shape == spec2.shape
        assert spec2.zero().shape == spec2.shape
        spec2 = spec.expand(*shape2_real)
        assert spec2 is not spec
        assert spec2.dtype == spec.dtype
        assert (spec2.zero() == spec.zero()).all()
        assert spec2.rand().shape == spec2.shape
        assert spec2.zero().shape == spec2.shape

    @pytest.mark.parametrize(
        "shape1",
        [
            None,
            (),
            (5,),
        ],
    )
    @pytest.mark.parametrize("shape2", [(), (10,)])
    def test_multidiscrete(self, shape1, shape2):
        if shape1 is None:
            shape1 = (3,)
        else:
            shape1 = (*shape1, 3)
        spec = MultiDiscreteTensorSpec(
            nvec=(4, 5, 6), shape=shape1, device="cpu", dtype=torch.long
        )
        if shape1 is not None:
            shape2_real = (*shape2, *shape1)
        else:
            shape2_real = shape2

        spec2 = spec.expand(shape2_real)
        assert spec2 is not spec
        assert spec2.dtype == spec.dtype
        assert (spec2.zero() == spec.zero()).all()
        assert spec2.rand().shape == spec2.shape
        assert spec2.zero().shape == spec2.shape
        spec2 = spec.expand(*shape2_real)
        assert spec2 is not spec
        assert spec2.dtype == spec.dtype
        assert (spec2.zero() == spec.zero()).all()
        assert spec2.rand().shape == spec2.shape
        assert spec2.zero().shape == spec2.shape

    @pytest.mark.parametrize(
        "shape1",
        [
            None,
            (),
            (5,),
        ],
    )
    @pytest.mark.parametrize("shape2", [(), (10,)])
    def test_multionehot(self, shape1, shape2):
        if shape1 is None:
            shape1 = (15,)
        else:
            shape1 = (*shape1, 15)
        spec = MultiOneHotDiscreteTensorSpec(
            nvec=(4, 5, 6), shape=shape1, device="cpu", dtype=torch.long
        )
        if shape1 is not None:
            shape2_real = (*shape2, *shape1)
        else:
            shape2_real = shape2

        spec2 = spec.expand(shape2_real)
        assert spec2 is not spec
        assert spec2.dtype == spec.dtype
        assert (spec2.zero() == spec.zero()).all()
        assert spec2.rand().shape == spec2.shape
        assert spec2.zero().shape == spec2.shape
        spec2 = spec.expand(*shape2_real)
        assert spec2 is not spec
        assert spec2.dtype == spec.dtype
        assert (spec2.zero() == spec.zero()).all()
        assert spec2.rand().shape == spec2.shape
        assert spec2.zero().shape == spec2.shape

    @pytest.mark.parametrize(
        "shape1",
        [
            None,
            (),
            (5,),
        ],
    )
    @pytest.mark.parametrize("shape2", [(), (10,)])
    def test_onehot(self, shape1, shape2):
        if shape1 is None:
            shape1 = (15,)
        else:
            shape1 = (*shape1, 15)
        spec = OneHotDiscreteTensorSpec(
            n=15, shape=shape1, device="cpu", dtype=torch.long
        )
        if shape1 is not None:
            shape2_real = (*shape2, *shape1)
        else:
            shape2_real = shape2

        spec2 = spec.expand(shape2_real)
        assert spec2 is not spec
        assert spec2.dtype == spec.dtype
        assert (spec2.zero() == spec.zero()).all()
        assert spec2.rand().shape == spec2.shape
        assert spec2.zero().shape == spec2.shape
        spec2 = spec.expand(*shape2_real)
        assert spec2 is not spec
        assert spec2.dtype == spec.dtype
        assert (spec2.zero() == spec.zero()).all()
        assert spec2.rand().shape == spec2.shape
        assert spec2.zero().shape == spec2.shape

    @pytest.mark.parametrize(
        "shape1",
        [
            None,
            (),
            (5,),
        ],
    )
    @pytest.mark.parametrize("shape2", [(), (10,)])
    def test_unbounded(self, shape1, shape2):
        if shape1 is None:
            shape1 = (15,)
        else:
            shape1 = (*shape1, 15)
        spec = UnboundedContinuousTensorSpec(
            shape=shape1, device="cpu", dtype=torch.float64
        )
        if shape1 is not None:
            shape2_real = (*shape2, *shape1)
        else:
            shape2_real = shape2

        spec2 = spec.expand(shape2_real)
        assert spec2 is not spec
        assert spec2.dtype == spec.dtype
        assert (spec2.zero() == spec.zero()).all()
        assert spec2.rand().shape == spec2.shape
        assert spec2.zero().shape == spec2.shape
        spec2 = spec.expand(*shape2_real)
        assert spec2 is not spec
        assert spec2.dtype == spec.dtype
        assert (spec2.zero() == spec.zero()).all()
        assert spec2.rand().shape == spec2.shape
        assert spec2.zero().shape == spec2.shape

    @pytest.mark.parametrize(
        "shape1",
        [
            None,
            (),
            (5,),
        ],
    )
    @pytest.mark.parametrize("shape2", [(), (10,)])
    def test_unboundeddiscrete(self, shape1, shape2):
        if shape1 is None:
            shape1 = (15,)
        else:
            shape1 = (*shape1, 15)
        spec = UnboundedDiscreteTensorSpec(shape=shape1, device="cpu", dtype=torch.long)
        if shape1 is not None:
            shape2_real = (*shape2, *shape1)
        else:
            shape2_real = shape2

        spec2 = spec.expand(shape2_real)
        assert spec2 is not spec
        assert spec2.dtype == spec.dtype
        assert (spec2.zero() == spec.zero()).all()
        spec2 = spec.expand(*shape2_real)
        assert spec2 is not spec
        assert spec2.dtype == spec.dtype
        assert (spec2.zero() == spec.zero()).all()
        assert spec2.rand().shape == spec2.shape
        assert spec2.zero().shape == spec2.shape
        spec2 = spec.expand(*shape2_real)
        assert spec2 is not spec
        assert spec2.dtype == spec.dtype
        assert spec2.rand().shape == spec2.shape
        assert spec2.zero().shape == spec2.shape


class TestClone:
    @pytest.mark.parametrize(
        "shape1",
        [
            None,
            (4,),
            (5, 4),
        ],
    )
    def test_binary(self, shape1):
        spec = BinaryDiscreteTensorSpec(
            n=4, shape=shape1, device="cpu", dtype=torch.bool
        )
        assert spec == spec.clone()
        assert spec is not spec.clone()

    @pytest.mark.parametrize(
        "shape1,mini,maxi",
        [
            [(10,), -torch.ones([]), torch.ones([])],
            [None, -torch.ones([10]), torch.ones([])],
            [None, -torch.ones([]), torch.ones([10])],
            [(10,), -torch.ones([]), torch.ones([10])],
            [(10,), -torch.ones([10]), torch.ones([])],
            [(10,), -torch.ones([10]), torch.ones([10])],
        ],
    )
    def test_bounded(self, shape1, mini, maxi):
        spec = BoundedTensorSpec(
            mini, maxi, shape=shape1, device="cpu", dtype=torch.bool
        )
        assert spec == spec.clone()
        assert spec is not spec.clone()

    def test_composite(self):
        batch_size = (5,)
        spec1 = BoundedTensorSpec(
            -torch.ones([*batch_size, 10]),
            torch.ones([*batch_size, 10]),
            shape=(
                *batch_size,
                10,
            ),
            device="cpu",
            dtype=torch.bool,
        )
        spec2 = BinaryDiscreteTensorSpec(
            n=4, shape=(*batch_size, 4), device="cpu", dtype=torch.bool
        )
        spec3 = DiscreteTensorSpec(
            n=4, shape=batch_size, device="cpu", dtype=torch.long
        )
        spec4 = MultiDiscreteTensorSpec(
            nvec=(4, 5, 6), shape=(*batch_size, 3), device="cpu", dtype=torch.long
        )
        spec5 = MultiOneHotDiscreteTensorSpec(
            nvec=(4, 5, 6), shape=(*batch_size, 15), device="cpu", dtype=torch.long
        )
        spec6 = OneHotDiscreteTensorSpec(
            n=15, shape=(*batch_size, 15), device="cpu", dtype=torch.long
        )
        spec7 = UnboundedContinuousTensorSpec(
            shape=(*batch_size, 9),
            device="cpu",
            dtype=torch.float64,
        )
        spec8 = UnboundedDiscreteTensorSpec(
            shape=(*batch_size, 9),
            device="cpu",
            dtype=torch.long,
        )
        spec = CompositeSpec(
            spec1=spec1,
            spec2=spec2,
            spec3=spec3,
            spec4=spec4,
            spec5=spec5,
            spec6=spec6,
            spec7=spec7,
            spec8=spec8,
            shape=batch_size,
        )
        assert spec is not spec.clone()
        spec_clone = spec.clone()
        for key, item in spec.items():
            assert item == spec_clone[key], key
        assert spec == spec.clone()

    @pytest.mark.parametrize(
        "shape1",
        [
            None,
            (),
            (5,),
        ],
    )
    def test_discrete(
        self,
        shape1,
    ):
        spec = DiscreteTensorSpec(n=4, shape=shape1, device="cpu", dtype=torch.long)
        assert spec == spec.clone()
        assert spec is not spec.clone()

    @pytest.mark.parametrize(
        "shape1",
        [
            None,
            (),
            (5,),
        ],
    )
    def test_multidiscrete(
        self,
        shape1,
    ):
        if shape1 is None:
            shape1 = (3,)
        else:
            shape1 = (*shape1, 3)
        spec = MultiDiscreteTensorSpec(
            nvec=(4, 5, 6), shape=shape1, device="cpu", dtype=torch.long
        )
        assert spec == spec.clone()
        assert spec is not spec.clone()

    @pytest.mark.parametrize(
        "shape1",
        [
            None,
            (),
            (5,),
        ],
    )
    def test_multionehot(
        self,
        shape1,
    ):
        if shape1 is None:
            shape1 = (15,)
        else:
            shape1 = (*shape1, 15)
        spec = MultiOneHotDiscreteTensorSpec(
            nvec=(4, 5, 6), shape=shape1, device="cpu", dtype=torch.long
        )
        assert spec == spec.clone()
        assert spec is not spec.clone()

    @pytest.mark.parametrize(
        "shape1",
        [
            None,
            (),
            (5,),
        ],
    )
    def test_onehot(
        self,
        shape1,
    ):
        if shape1 is None:
            shape1 = (15,)
        else:
            shape1 = (*shape1, 15)
        spec = OneHotDiscreteTensorSpec(
            n=15, shape=shape1, device="cpu", dtype=torch.long
        )
        assert spec == spec.clone()
        assert spec is not spec.clone()

    @pytest.mark.parametrize(
        "shape1",
        [
            None,
            (),
            (5,),
        ],
    )
    def test_unbounded(
        self,
        shape1,
    ):
        if shape1 is None:
            shape1 = (15,)
        else:
            shape1 = (*shape1, 15)
        spec = UnboundedContinuousTensorSpec(
            shape=shape1, device="cpu", dtype=torch.float64
        )
        assert spec == spec.clone()
        assert spec is not spec.clone()

    @pytest.mark.parametrize(
        "shape1",
        [
            None,
            (),
            (5,),
        ],
    )
    def test_unboundeddiscrete(
        self,
        shape1,
    ):
        if shape1 is None:
            shape1 = (15,)
        else:
            shape1 = (*shape1, 15)
        spec = UnboundedDiscreteTensorSpec(shape=shape1, device="cpu", dtype=torch.long)
        assert spec == spec.clone()
        assert spec is not spec.clone()


@pytest.mark.parametrize(
    "shape,stack_dim",
    [[(), 0], [(2,), 0], [(2,), 1], [(2, 3), 0], [(2, 3), 1], [(2, 3), 2]],
)
class TestStack:
    def test_stack_binarydiscrete(self, shape, stack_dim):
        n = 5
        shape = (*shape, n)
        c1 = BinaryDiscreteTensorSpec(n=n, shape=shape)
        c2 = c1.clone()
        c = torch.stack([c1, c2], stack_dim)
        assert isinstance(c, BinaryDiscreteTensorSpec)
        shape = list(shape)
        if stack_dim < 0:
            stack_dim = len(shape) + stack_dim + 1
        shape.insert(stack_dim, 2)
        assert c.shape == torch.Size(shape)

    def test_stack_binarydiscrete_expand(self, shape, stack_dim):
        n = 5
        shape = (*shape, n)
        c1 = BinaryDiscreteTensorSpec(n=n, shape=shape)
        c2 = c1.clone()
        c = torch.stack([c1, c2], stack_dim)
        shape = list(shape)
        if stack_dim < 0:
            stack_dim = len(shape) + stack_dim + 1
        shape.insert(stack_dim, 2)
        cexpand = c.expand(3, 2, *shape)
        assert cexpand.shape == torch.Size([3, 2, *shape])

    def test_stack_binarydiscrete_rand(self, shape, stack_dim):
        n = 5
        shape = (*shape, n)
        c1 = BinaryDiscreteTensorSpec(n=n, shape=shape)
        c2 = c1.clone()
        c = torch.stack([c1, c2], 0)
        r = c.rand()
        assert r.shape == c.shape

    def test_stack_binarydiscrete_zero(self, shape, stack_dim):
        n = 5
        shape = (*shape, n)
        c1 = BinaryDiscreteTensorSpec(n=n, shape=shape)
        c2 = c1.clone()
        c = torch.stack([c1, c2], 0)
        r = c.zero()
        assert r.shape == c.shape

    def test_stack_bounded(self, shape, stack_dim):
        mini = -1
        maxi = 1
        shape = (*shape,)
        c1 = BoundedTensorSpec(mini, maxi, shape=shape)
        c2 = c1.clone()
        c = torch.stack([c1, c2], stack_dim)
        assert isinstance(c, BoundedTensorSpec)
        shape = list(shape)
        if stack_dim < 0:
            stack_dim = len(shape) + stack_dim + 1
        shape.insert(stack_dim, 2)
        assert c.shape == torch.Size(shape)

    def test_stack_bounded_expand(self, shape, stack_dim):
        mini = -1
        maxi = 1
        shape = (*shape,)
        c1 = BoundedTensorSpec(mini, maxi, shape=shape)
        c2 = c1.clone()
        c = torch.stack([c1, c2], stack_dim)
        shape = list(shape)
        if stack_dim < 0:
            stack_dim = len(shape) + stack_dim + 1
        shape.insert(stack_dim, 2)
        cexpand = c.expand(3, 2, *shape)
        assert cexpand.shape == torch.Size([3, 2, *shape])

    def test_stack_bounded_rand(self, shape, stack_dim):
        mini = -1
        maxi = 1
        shape = (*shape,)
        c1 = BoundedTensorSpec(mini, maxi, shape=shape)
        c2 = c1.clone()
        c = torch.stack([c1, c2], 0)
        r = c.rand()
        assert r.shape == c.shape

    def test_stack_bounded_zero(self, shape, stack_dim):
        mini = -1
        maxi = 1
        shape = (*shape,)
        c1 = BoundedTensorSpec(mini, maxi, shape=shape)
        c2 = c1.clone()
        c = torch.stack([c1, c2], 0)
        r = c.zero()
        assert r.shape == c.shape

    def test_stack_discrete(self, shape, stack_dim):
        n = 4
        shape = (*shape,)
        c1 = DiscreteTensorSpec(n, shape=shape)
        c2 = c1.clone()
        c = torch.stack([c1, c2], stack_dim)
        assert isinstance(c, DiscreteTensorSpec)
        shape = list(shape)
        if stack_dim < 0:
            stack_dim = len(shape) + stack_dim + 1
        shape.insert(stack_dim, 2)
        assert c.shape == torch.Size(shape)

    def test_stack_discrete_expand(self, shape, stack_dim):
        n = 4
        shape = (*shape,)
        c1 = DiscreteTensorSpec(n, shape=shape)
        c2 = c1.clone()
        c = torch.stack([c1, c2], stack_dim)
        shape = list(shape)
        if stack_dim < 0:
            stack_dim = len(shape) + stack_dim + 1
        shape.insert(stack_dim, 2)
        cexpand = c.expand(3, 2, *shape)
        assert cexpand.shape == torch.Size([3, 2, *shape])

    def test_stack_discrete_rand(self, shape, stack_dim):
        n = 4
        shape = (*shape,)
        c1 = DiscreteTensorSpec(n, shape=shape)
        c2 = c1.clone()
        c = torch.stack([c1, c2], 0)
        r = c.rand()
        assert r.shape == c.shape

    def test_stack_discrete_zero(self, shape, stack_dim):
        n = 4
        shape = (*shape,)
        c1 = DiscreteTensorSpec(n, shape=shape)
        c2 = c1.clone()
        c = torch.stack([c1, c2], 0)
        r = c.zero()
        assert r.shape == c.shape

    def test_stack_multidiscrete(self, shape, stack_dim):
        nvec = [4, 5]
        shape = (*shape, 2)
        c1 = MultiDiscreteTensorSpec(nvec, shape=shape)
        c2 = c1.clone()
        c = torch.stack([c1, c2], stack_dim)
        assert isinstance(c, MultiDiscreteTensorSpec)
        shape = list(shape)
        if stack_dim < 0:
            stack_dim = len(shape) + stack_dim + 1
        shape.insert(stack_dim, 2)
        assert c.shape == torch.Size(shape)

    def test_stack_multidiscrete_expand(self, shape, stack_dim):
        nvec = [4, 5]
        shape = (*shape, 2)
        c1 = MultiDiscreteTensorSpec(nvec, shape=shape)
        c2 = c1.clone()
        c = torch.stack([c1, c2], stack_dim)
        shape = list(shape)
        if stack_dim < 0:
            stack_dim = len(shape) + stack_dim + 1
        shape.insert(stack_dim, 2)
        cexpand = c.expand(3, 2, *shape)
        assert cexpand.shape == torch.Size([3, 2, *shape])

    def test_stack_multidiscrete_rand(self, shape, stack_dim):
        nvec = [4, 5]
        shape = (*shape, 2)
        c1 = MultiDiscreteTensorSpec(nvec, shape=shape)
        c2 = c1.clone()
        c = torch.stack([c1, c2], 0)
        r = c.rand()
        assert r.shape == c.shape

    def test_stack_multidiscrete_zero(self, shape, stack_dim):
        nvec = [4, 5]
        shape = (*shape, 2)
        c1 = MultiDiscreteTensorSpec(nvec, shape=shape)
        c2 = c1.clone()
        c = torch.stack([c1, c2], 0)
        r = c.zero()
        assert r.shape == c.shape

    def test_stack_multionehot(self, shape, stack_dim):
        nvec = [4, 5]
        shape = (*shape, 9)
        c1 = MultiOneHotDiscreteTensorSpec(nvec, shape=shape)
        c2 = c1.clone()
        c = torch.stack([c1, c2], stack_dim)
        assert isinstance(c, MultiOneHotDiscreteTensorSpec)
        shape = list(shape)
        if stack_dim < 0:
            stack_dim = len(shape) + stack_dim + 1
        shape.insert(stack_dim, 2)
        assert c.shape == torch.Size(shape)

    def test_stack_multionehot_expand(self, shape, stack_dim):
        nvec = [4, 5]
        shape = (*shape, 9)
        c1 = MultiOneHotDiscreteTensorSpec(nvec, shape=shape)
        c2 = c1.clone()
        c = torch.stack([c1, c2], stack_dim)
        shape = list(shape)
        if stack_dim < 0:
            stack_dim = len(shape) + stack_dim + 1
        shape.insert(stack_dim, 2)
        cexpand = c.expand(3, 2, *shape)
        assert cexpand.shape == torch.Size([3, 2, *shape])

    def test_stack_multionehot_rand(self, shape, stack_dim):
        nvec = [4, 5]
        shape = (*shape, 9)
        c1 = MultiOneHotDiscreteTensorSpec(nvec, shape=shape)
        c2 = c1.clone()
        c = torch.stack([c1, c2], 0)
        r = c.rand()
        assert r.shape == c.shape

    def test_stack_multionehot_zero(self, shape, stack_dim):
        nvec = [4, 5]
        shape = (*shape, 9)
        c1 = MultiOneHotDiscreteTensorSpec(nvec, shape=shape)
        c2 = c1.clone()
        c = torch.stack([c1, c2], 0)
        r = c.zero()
        assert r.shape == c.shape

    def test_stack_onehot(self, shape, stack_dim):
        n = 5
        shape = (*shape, 5)
        c1 = OneHotDiscreteTensorSpec(n, shape=shape)
        c2 = c1.clone()
        c = torch.stack([c1, c2], stack_dim)
        assert isinstance(c, OneHotDiscreteTensorSpec)
        shape = list(shape)
        if stack_dim < 0:
            stack_dim = len(shape) + stack_dim + 1
        shape.insert(stack_dim, 2)
        assert c.shape == torch.Size(shape)

    def test_stack_onehot_expand(self, shape, stack_dim):
        n = 5
        shape = (*shape, 5)
        c1 = OneHotDiscreteTensorSpec(n, shape=shape)
        c2 = c1.clone()
        c = torch.stack([c1, c2], stack_dim)
        shape = list(shape)
        if stack_dim < 0:
            stack_dim = len(shape) + stack_dim + 1
        shape.insert(stack_dim, 2)
        cexpand = c.expand(3, 2, *shape)
        assert cexpand.shape == torch.Size([3, 2, *shape])

    def test_stack_onehot_rand(self, shape, stack_dim):
        n = 5
        shape = (*shape, 5)
        c1 = OneHotDiscreteTensorSpec(n, shape=shape)
        c2 = c1.clone()
        c = torch.stack([c1, c2], 0)
        r = c.rand()
        assert r.shape == c.shape

    def test_stack_onehot_zero(self, shape, stack_dim):
        n = 5
        shape = (*shape, 5)
        c1 = OneHotDiscreteTensorSpec(n, shape=shape)
        c2 = c1.clone()
        c = torch.stack([c1, c2], 0)
        r = c.zero()
        assert r.shape == c.shape

    def test_stack_unboundedcont(self, shape, stack_dim):
        shape = (*shape,)
        c1 = UnboundedContinuousTensorSpec(shape=shape)
        c2 = c1.clone()
        c = torch.stack([c1, c2], stack_dim)
        assert isinstance(c, UnboundedContinuousTensorSpec)
        shape = list(shape)
        if stack_dim < 0:
            stack_dim = len(shape) + stack_dim + 1
        shape.insert(stack_dim, 2)
        assert c.shape == torch.Size(shape)

    def test_stack_unboundedcont_expand(self, shape, stack_dim):
        shape = (*shape,)
        c1 = UnboundedContinuousTensorSpec(shape=shape)
        c2 = c1.clone()
        c = torch.stack([c1, c2], stack_dim)
        shape = list(shape)
        if stack_dim < 0:
            stack_dim = len(shape) + stack_dim + 1
        shape.insert(stack_dim, 2)
        cexpand = c.expand(3, 2, *shape)
        assert cexpand.shape == torch.Size([3, 2, *shape])

    def test_stack_unboundedcont_rand(self, shape, stack_dim):
        shape = (*shape,)
        c1 = UnboundedContinuousTensorSpec(shape=shape)
        c2 = c1.clone()
        c = torch.stack([c1, c2], 0)
        r = c.rand()
        assert r.shape == c.shape

    def test_stack_unboundedcont_zero(self, shape, stack_dim):
        shape = (*shape,)
        c1 = UnboundedDiscreteTensorSpec(shape=shape)
        c2 = c1.clone()
        c = torch.stack([c1, c2], 0)
        r = c.zero()
        assert r.shape == c.shape

    def test_stack_unboundeddiscrete(self, shape, stack_dim):
        shape = (*shape,)
        c1 = UnboundedDiscreteTensorSpec(shape=shape)
        c2 = c1.clone()
        c = torch.stack([c1, c2], stack_dim)
        assert isinstance(c, UnboundedDiscreteTensorSpec)
        shape = list(shape)
        if stack_dim < 0:
            stack_dim = len(shape) + stack_dim + 1
        shape.insert(stack_dim, 2)
        assert c.shape == torch.Size(shape)

    def test_stack_unboundeddiscrete_expand(self, shape, stack_dim):
        shape = (*shape,)
        c1 = UnboundedDiscreteTensorSpec(shape=shape)
        c2 = c1.clone()
        c = torch.stack([c1, c2], stack_dim)
        shape = list(shape)
        if stack_dim < 0:
            stack_dim = len(shape) + stack_dim + 1
        shape.insert(stack_dim, 2)
        cexpand = c.expand(3, 2, *shape)
        assert cexpand.shape == torch.Size([3, 2, *shape])

    def test_stack_unboundeddiscrete_rand(self, shape, stack_dim):
        shape = (*shape,)
        c1 = UnboundedDiscreteTensorSpec(shape=shape)
        c2 = c1.clone()
        c = torch.stack([c1, c2], stack_dim)
        r = c.rand()
        assert r.shape == c.shape

    def test_stack_unboundeddiscrete_zero(self, shape, stack_dim):
        shape = (*shape,)
        c1 = UnboundedDiscreteTensorSpec(shape=shape)
        c2 = c1.clone()
        c = torch.stack([c1, c2], stack_dim)
        r = c.zero()
        assert r.shape == c.shape

    def test_to_numpy(self, shape, stack_dim):
        c1 = BoundedTensorSpec(-1, 1, shape=shape, dtype=torch.float64)
        c2 = BoundedTensorSpec(-1, 1, shape=shape, dtype=torch.float64)

        c = torch.stack([c1, c2], stack_dim)

        torch.manual_seed(0)

        shape = list(shape)
        shape.insert(stack_dim, 2)
        shape = tuple(shape)

        val = 2 * torch.rand(torch.Size(shape)) - 1

        val_np = c.to_numpy(val)
        assert isinstance(val_np, np.ndarray)
        assert (val.numpy() == val_np).all()

        with pytest.raises(AssertionError):
            c.to_numpy(val + 1, safe=True)

    def test_malformed_stack(self, shape, stack_dim):
        c1 = BoundedTensorSpec(-1, 1, shape=shape, dtype=torch.float64)
        c2 = BoundedTensorSpec(-1, 1, shape=shape, dtype=torch.float32)
        with pytest.raises(RuntimeError, match="Dtypes differ"):
            torch.stack([c1, c2], stack_dim)

        c1 = BoundedTensorSpec(-1, 1, shape=shape, dtype=torch.float32)
        c2 = UnboundedContinuousTensorSpec(shape=shape, dtype=torch.float32)
        c3 = UnboundedDiscreteTensorSpec(shape=shape, dtype=torch.float32)
        with pytest.raises(
            RuntimeError,
            match="Stacking specs cannot occur: Found more than one type of specs in the list.",
        ):
            torch.stack([c1, c2], stack_dim)
            torch.stack([c3, c2], stack_dim)

        c1 = BoundedTensorSpec(-1, 1, shape=shape, dtype=torch.float32)
        c2 = BoundedTensorSpec(-1, 1, shape=shape + (3,), dtype=torch.float32)
        with pytest.raises(RuntimeError, match="Ndims differ"):
            torch.stack([c1, c2], stack_dim)


class TestDenseStackedCompositeSpecs:
    def test_stack(self):
        c1 = CompositeSpec(a=UnboundedContinuousTensorSpec())
        c2 = c1.clone()
        c = torch.stack([c1, c2], 0)
        assert isinstance(c, CompositeSpec)


class TestLazyStackedCompositeSpecs:
    def _get_het_specs(
        self,
        batch_size=(),
        stack_dim: int = 0,
    ):
        shared = BoundedTensorSpec(minimum=0, maximum=1, shape=(*batch_size, 32, 32, 3))
        hetero_3d = UnboundedContinuousTensorSpec(
            shape=(
                *batch_size,
                3,
            )
        )
        hetero_2d = UnboundedContinuousTensorSpec(
            shape=(
                *batch_size,
                2,
            )
        )
        lidar = BoundedTensorSpec(
            minimum=0,
            maximum=5,
            shape=(
                *batch_size,
                20,
            ),
        )

        individual_0_obs = CompositeSpec(
            {
                "individual_0_obs_0": UnboundedContinuousTensorSpec(
                    shape=(
                        *batch_size,
                        3,
                        1,
                    )
                )
            },
            shape=(*batch_size, 3),
        )
        individual_1_obs = CompositeSpec(
            {
                "individual_1_obs_0": BoundedTensorSpec(
                    minimum=0, maximum=3, shape=(*batch_size, 3, 1, 2)
                )
            },
            shape=(*batch_size, 3),
        )
        individual_2_obs = CompositeSpec(
            {
                "individual_1_obs_0": UnboundedContinuousTensorSpec(
                    shape=(*batch_size, 3, 1, 2, 3)
                )
            },
            shape=(*batch_size, 3),
        )

        spec_list = [
            CompositeSpec(
                {
                    "shared": shared,
                    "lidar": lidar,
                    "hetero": hetero_3d,
                    "individual_0_obs": individual_0_obs,
                },
                shape=batch_size,
            ),
            CompositeSpec(
                {
                    "shared": shared,
                    "lidar": lidar,
                    "hetero": hetero_2d,
                    "individual_1_obs": individual_1_obs,
                },
                shape=batch_size,
            ),
            CompositeSpec(
                {
                    "shared": shared,
                    "hetero": hetero_2d,
                    "individual_2_obs": individual_2_obs,
                },
                shape=batch_size,
            ),
        ]

        return torch.stack(spec_list, dim=stack_dim)

    def test_stack_index(self):
        c1 = CompositeSpec(a=UnboundedContinuousTensorSpec())
        c2 = CompositeSpec(
            a=UnboundedContinuousTensorSpec(), b=UnboundedDiscreteTensorSpec()
        )
        c = torch.stack([c1, c2], 0)
        assert c.shape == torch.Size([2])
        assert c[0] is c1
        assert c[1] is c2
        assert c[..., 0] is c1
        assert c[..., 1] is c2
        assert c[0, ...] is c1
        assert c[1, ...] is c2
        assert isinstance(c[:], LazyStackedCompositeSpec)

    @pytest.mark.parametrize("stack_dim", [0, 1, 2, -3, -2, -1])
    def test_stack_index_multdim(self, stack_dim):
        c1 = CompositeSpec(a=UnboundedContinuousTensorSpec(shape=(1, 3)), shape=(1, 3))
        c2 = CompositeSpec(
            a=UnboundedContinuousTensorSpec(shape=(1, 3)),
            b=UnboundedDiscreteTensorSpec(shape=(1, 3)),
            shape=(1, 3),
        )
        c = torch.stack([c1, c2], stack_dim)
        if stack_dim in (0, -3):
            assert isinstance(c[:], LazyStackedCompositeSpec)
            assert c.shape == torch.Size([2, 1, 3])
            assert c[0] is c1
            assert c[1] is c2
            with pytest.raises(
                IndexError,
                match="only permitted if the stack dimension is the last dimension",
            ):
                assert c[..., 0] is c1
            with pytest.raises(
                IndexError,
                match="only permitted if the stack dimension is the last dimension",
            ):
                assert c[..., 1] is c2
            assert c[0, ...] is c1
            assert c[1, ...] is c2
        elif stack_dim == (1, -2):
            assert isinstance(c[:, :], LazyStackedCompositeSpec)
            assert c.shape == torch.Size([1, 2, 3])
            assert c[:, 0] is c1
            assert c[:, 1] is c2
            with pytest.raises(
                IndexError, match="along dimension 0 when the stack dimension is 1."
            ):
                assert c[0] is c1
            with pytest.raises(
                IndexError, match="along dimension 0 when the stack dimension is 1."
            ):
                assert c[1] is c1
            with pytest.raises(
                IndexError,
                match="only permitted if the stack dimension is the last dimension",
            ):
                assert c[..., 0] is c1
            with pytest.raises(
                IndexError,
                match="only permitted if the stack dimension is the last dimension",
            ):
                assert c[..., 1] is c2
            assert c[..., 0, :] is c1
            assert c[..., 1, :] is c2
            assert c[:, 0, ...] is c1
            assert c[:, 1, ...] is c2
        elif stack_dim == (2, -1):
            assert isinstance(c[:, :, :], LazyStackedCompositeSpec)
            with pytest.raises(
                IndexError, match="along dimension 0 when the stack dimension is 2."
            ):
                assert c[0] is c1
            with pytest.raises(
                IndexError, match="along dimension 0 when the stack dimension is 2."
            ):
                assert c[1] is c1
            assert c.shape == torch.Size([1, 3, 2])
            assert c[:, :, 0] is c1
            assert c[:, :, 1] is c2
            assert c[..., 0] is c1
            assert c[..., 1] is c2
            assert c[:, :, 0, ...] is c1
            assert c[:, :, 1, ...] is c2

    @pytest.mark.parametrize("stack_dim", [0, 1, 2, -3, -2, -1])
    def test_stack_expand_multi(self, stack_dim):
        c1 = CompositeSpec(a=UnboundedContinuousTensorSpec(shape=(1, 3)), shape=(1, 3))
        c2 = CompositeSpec(
            a=UnboundedContinuousTensorSpec(shape=(1, 3)),
            b=UnboundedDiscreteTensorSpec(shape=(1, 3)),
            shape=(1, 3),
        )
        c = torch.stack([c1, c2], stack_dim)
        if stack_dim in (0, -3):
            c_expand = c.expand([4, 2, 1, 3])
            assert c_expand.shape == torch.Size([4, 2, 1, 3])
            assert c_expand.dim == 1
        elif stack_dim in (1, -2):
            c_expand = c.expand([4, 1, 2, 3])
            assert c_expand.shape == torch.Size([4, 1, 2, 3])
            assert c_expand.dim == 2
        elif stack_dim in (2, -1):
            c_expand = c.expand(
                [
                    4,
                    1,
                    3,
                    2,
                ]
            )
            assert c_expand.shape == torch.Size([4, 1, 3, 2])
            assert c_expand.dim == 3
        else:
            raise NotImplementedError

    @pytest.mark.parametrize("stack_dim", [0, 1, 2, -3, -2, -1])
    def test_stack_rand(self, stack_dim):
        c1 = CompositeSpec(a=UnboundedContinuousTensorSpec(shape=(1, 3)), shape=(1, 3))
        c2 = CompositeSpec(
            a=UnboundedContinuousTensorSpec(shape=(1, 3)),
            b=UnboundedDiscreteTensorSpec(shape=(1, 3)),
            shape=(1, 3),
        )
        c = torch.stack([c1, c2], stack_dim)
        r = c.rand()
        assert isinstance(r, LazyStackedTensorDict)
        if stack_dim in (0, -3):
            assert r.shape == torch.Size([2, 1, 3])
            assert r["a"].shape == torch.Size([2, 1, 3])  # access tensor
        elif stack_dim in (1, -2):
            assert r.shape == torch.Size([1, 2, 3])
            assert r["a"].shape == torch.Size([1, 2, 3])  # access tensor
        elif stack_dim in (2, -1):
            assert r.shape == torch.Size([1, 3, 2])
            assert r["a"].shape == torch.Size([1, 3, 2])  # access tensor
        assert (r["a"] != 0).all()

    @pytest.mark.parametrize("stack_dim", [0, 1, 2, -3, -2, -1])
    def test_stack_rand_shape(self, stack_dim):
        c1 = CompositeSpec(a=UnboundedContinuousTensorSpec(shape=(1, 3)), shape=(1, 3))
        c2 = CompositeSpec(
            a=UnboundedContinuousTensorSpec(shape=(1, 3)),
            b=UnboundedDiscreteTensorSpec(shape=(1, 3)),
            shape=(1, 3),
        )
        c = torch.stack([c1, c2], stack_dim)
        shape = [5, 6]
        r = c.rand(shape)
        assert isinstance(r, LazyStackedTensorDict)
        if stack_dim in (0, -3):
            assert r.shape == torch.Size([*shape, 2, 1, 3])
            assert r["a"].shape == torch.Size([*shape, 2, 1, 3])  # access tensor
        elif stack_dim in (1, -2):
            assert r.shape == torch.Size([*shape, 1, 2, 3])
            assert r["a"].shape == torch.Size([*shape, 1, 2, 3])  # access tensor
        elif stack_dim in (2, -1):
            assert r.shape == torch.Size([*shape, 1, 3, 2])
            assert r["a"].shape == torch.Size([*shape, 1, 3, 2])  # access tensor
        assert (r["a"] != 0).all()

    @pytest.mark.parametrize("stack_dim", [0, 1, 2, -3, -2, -1])
    def test_stack_zero(self, stack_dim):
        c1 = CompositeSpec(a=UnboundedContinuousTensorSpec(shape=(1, 3)), shape=(1, 3))
        c2 = CompositeSpec(
            a=UnboundedContinuousTensorSpec(shape=(1, 3)),
            b=UnboundedDiscreteTensorSpec(shape=(1, 3)),
            shape=(1, 3),
        )
        c = torch.stack([c1, c2], stack_dim)
        r = c.zero()
        assert isinstance(r, LazyStackedTensorDict)
        if stack_dim in (0, -3):
            assert r.shape == torch.Size([2, 1, 3])
            assert r["a"].shape == torch.Size([2, 1, 3])  # access tensor
        elif stack_dim in (1, -2):
            assert r.shape == torch.Size([1, 2, 3])
            assert r["a"].shape == torch.Size([1, 2, 3])  # access tensor
        elif stack_dim in (2, -1):
            assert r.shape == torch.Size([1, 3, 2])
            assert r["a"].shape == torch.Size([1, 3, 2])  # access tensor
        assert (r["a"] == 0).all()

    @pytest.mark.parametrize("stack_dim", [0, 1, 2, -3, -2, -1])
    def test_stack_zero_shape(self, stack_dim):
        c1 = CompositeSpec(a=UnboundedContinuousTensorSpec(shape=(1, 3)), shape=(1, 3))
        c2 = CompositeSpec(
            a=UnboundedContinuousTensorSpec(shape=(1, 3)),
            b=UnboundedDiscreteTensorSpec(shape=(1, 3)),
            shape=(1, 3),
        )
        c = torch.stack([c1, c2], stack_dim)
        shape = [5, 6]
        r = c.zero(shape)
        assert isinstance(r, LazyStackedTensorDict)
        if stack_dim in (0, -3):
            assert r.shape == torch.Size([*shape, 2, 1, 3])
            assert r["a"].shape == torch.Size([*shape, 2, 1, 3])  # access tensor
        elif stack_dim in (1, -2):
            assert r.shape == torch.Size([*shape, 1, 2, 3])
            assert r["a"].shape == torch.Size([*shape, 1, 2, 3])  # access tensor
        elif stack_dim in (2, -1):
            assert r.shape == torch.Size([*shape, 1, 3, 2])
            assert r["a"].shape == torch.Size([*shape, 1, 3, 2])  # access tensor
        assert (r["a"] == 0).all()

    @pytest.mark.skipif(not torch.cuda.device_count(), reason="no cuda")
    @pytest.mark.parametrize("stack_dim", [0, 1, 2, -3, -2, -1])
    def test_to(self, stack_dim):
        c1 = CompositeSpec(a=UnboundedContinuousTensorSpec(shape=(1, 3)), shape=(1, 3))
        c2 = CompositeSpec(
            a=UnboundedContinuousTensorSpec(shape=(1, 3)),
            b=UnboundedDiscreteTensorSpec(shape=(1, 3)),
            shape=(1, 3),
        )
        c = torch.stack([c1, c2], stack_dim)
        assert isinstance(c, LazyStackedCompositeSpec)
        cdevice = c.to("cuda:0")
        assert cdevice.device != c.device
        assert cdevice.device == torch.device("cuda:0")
        if stack_dim < 0:
            stack_dim += 3
        index = (slice(None),) * stack_dim + (0,)
        assert cdevice[index].device == torch.device("cuda:0")

    def test_clone(self):
        c1 = CompositeSpec(a=UnboundedContinuousTensorSpec(shape=(1, 3)), shape=(1, 3))
        c2 = CompositeSpec(
            a=UnboundedContinuousTensorSpec(shape=(1, 3)),
            b=UnboundedDiscreteTensorSpec(shape=(1, 3)),
            shape=(1, 3),
        )
        c = torch.stack([c1, c2], 0)
        cclone = c.clone()
        assert cclone[0] is not c[0]
        assert cclone[0] == c[0]

    def test_to_numpy(self):
        c1 = CompositeSpec(a=BoundedTensorSpec(-1, 1, shape=(1, 3)), shape=(1, 3))
        c2 = CompositeSpec(
            a=BoundedTensorSpec(-1, 1, shape=(1, 3)),
            b=UnboundedDiscreteTensorSpec(shape=(1, 3)),
            shape=(1, 3),
        )
        c = torch.stack([c1, c2], 0)
        for _ in range(100):
            r = c.rand()
            for key, value in c.to_numpy(r).items():
                spec = c[key]
                assert (spec.to_numpy(r[key]) == value).all()

        td_fail = TensorDict({"a": torch.rand((2, 1, 3)) + 1}, [2, 1, 3])
        with pytest.raises(AssertionError):
            c.to_numpy(td_fail, safe=True)

    def test_unsqueeze(self):
        c1 = CompositeSpec(a=BoundedTensorSpec(-1, 1, shape=(1, 3)), shape=(1, 3))
        c2 = CompositeSpec(
            a=BoundedTensorSpec(-1, 1, shape=(1, 3)),
            b=UnboundedDiscreteTensorSpec(shape=(1, 3)),
            shape=(1, 3),
        )
        c = torch.stack([c1, c2], 1)
        for unsq in range(-2, 3):
            cu = c.unsqueeze(unsq)
            shape = list(c.shape)
            new_unsq = unsq if unsq >= 0 else c.ndim + unsq + 1
            shape.insert(new_unsq, 1)
            assert cu.shape == torch.Size(shape)
            cus = cu.squeeze(unsq)
            assert c.shape == cus.shape, unsq
            assert cus == c

        assert c.squeeze().shape == torch.Size([2, 3])

        c = self._get_het_specs()
        cu = c.unsqueeze(0)
        assert cu.shape == torch.Size([1, 3])
        cus = cu.squeeze(0)
        assert cus == c

    @pytest.mark.parametrize("batch_size", [(), (4,), (4, 2)])
    def test_len(self, batch_size):
        c = self._get_het_specs(batch_size=batch_size)
        assert len(c) == c.shape[0]
        assert len(c) == len(c.rand())

    @pytest.mark.parametrize("batch_size", [(), (4,), (4, 2)])
    def test_eq(self, batch_size):
        c = self._get_het_specs(batch_size=batch_size)
        c2 = self._get_het_specs(batch_size=batch_size)

        assert c == c2 and not c != c2
        assert c == c.clone() and not c != c.clone()

        del c2["shared"]
        assert not c == c2 and c != c2

        c2 = self._get_het_specs(batch_size=batch_size)
        del c2[0]["lidar"]

        assert not c == c2 and c != c2

        c2 = self._get_het_specs(batch_size=batch_size)
        c2[0]["lidar"].space.minimum += 1
        assert not c == c2 and c != c2

    @pytest.mark.parametrize("batch_size", [(), (4,), (4, 2)])
    @pytest.mark.parametrize("include_nested", [True, False])
    @pytest.mark.parametrize("leaves_only", [True, False])
    def test_del(self, batch_size, include_nested, leaves_only):
        c = self._get_het_specs(batch_size=batch_size)
        td_c = c.rand()

        keys = list(c.keys(include_nested=include_nested, leaves_only=leaves_only))
        for k in keys:
            del c[k]
            del td_c[k]
        assert len(c.keys(include_nested=include_nested, leaves_only=leaves_only)) == 0
        assert (
            len(td_c.keys(include_nested=include_nested, leaves_only=leaves_only)) == 0
        )

        keys = list(c[0].keys(include_nested=include_nested, leaves_only=leaves_only))
        for k in keys:
            del c[k]
            del td_c[k]
        assert (
            len(c[0].keys(include_nested=include_nested, leaves_only=leaves_only)) == 0
        )
        assert (
            len(td_c[0].keys(include_nested=include_nested, leaves_only=leaves_only))
            == 0
        )
        with pytest.raises(KeyError):
            del c["individual_1_obs_0"]
        with pytest.raises(KeyError):
            del td_c["individual_1_obs_0"]

        del c[("individual_1_obs", "individual_1_obs_0")]
        del td_c[("individual_1_obs", "individual_1_obs_0")]

    @pytest.mark.parametrize("batch_size", [(), (4,), (4, 2)])
    def test_is_in(self, batch_size):
        c = self._get_het_specs(batch_size=batch_size)
        td_c = c.rand()
        assert c.is_in(td_c)

        del td_c["shared"]
        with pytest.raises(KeyError):
            assert not c.is_in(td_c)

        td_c = c.rand()
        del td_c[("individual_1_obs", "individual_1_obs_0")]
        with pytest.raises(KeyError):
            assert not c.is_in(td_c)

        td_c = c.rand()
        td_c["shared"] += 1
        assert not c.is_in(td_c)

        td_c = c.rand()
        td_c[1]["individual_1_obs", "individual_1_obs_0"] += 4
        assert not c.is_in(td_c)

        td_c = c.rand()
        td_c[0]["individual_0_obs", "individual_0_obs_0"] += 1
        assert c.is_in(td_c)

    def test_type_check(self):
        c = self._get_het_specs()
        td_c = c.rand()

        c.type_check(td_c)
        c.type_check(td_c["shared"], "shared")

    @pytest.mark.parametrize("batch_size", [(), (4,), (4, 2)])
    def test_project(self, batch_size):
        c = self._get_het_specs(batch_size=batch_size)
        td_c = c.rand()
        assert c.is_in(td_c)
        val = c.project(td_c)
        assert c.is_in(val)

        del td_c["shared"]
        with pytest.raises(KeyError):
            c.is_in(td_c)

        td_c = c.rand()
        del td_c[("individual_1_obs", "individual_1_obs_0")]
        with pytest.raises(KeyError):
            c.is_in(td_c)

        td_c = c.rand()
        td_c["shared"] += 1
        assert not c.is_in(td_c)
        val = c.project(td_c)
        assert c.is_in(val)

        td_c = c.rand()
        td_c[1]["individual_1_obs", "individual_1_obs_0"] += 4
        assert not c.is_in(td_c)
        val = c.project(td_c)
        assert c.is_in(val)

        td_c = c.rand()
        td_c[0]["individual_0_obs", "individual_0_obs_0"] += 1
        assert c.is_in(td_c)

    def test_repr(self):
        c = self._get_het_specs()

        expected = f"""LazyStackedCompositeSpec(
    fields={{
        hetero: LazyStackedUnboundedContinuousTensorSpec(
            shape=torch.Size([3, -1]), device=cpu, dtype=torch.float32, domain=continuous),
        shared: BoundedTensorSpec(
            shape=torch.Size([3, 32, 32, 3]),
            space=ContinuousBox(
                minimum=Tensor(shape=torch.Size([3, 32, 32, 3]), device=cpu, dtype=torch.float32, contiguous=True),
                maximum=Tensor(shape=torch.Size([3, 32, 32, 3]), device=cpu, dtype=torch.float32, contiguous=True)),
            device=cpu,
            dtype=torch.float32,
            domain=continuous)}},
    exclusive_fields={{
        0 ->
            lidar: BoundedTensorSpec(
                shape=torch.Size([20]),
                space=ContinuousBox(
                    minimum=Tensor(shape=torch.Size([20]), device=cpu, dtype=torch.float32, contiguous=True),
                    maximum=Tensor(shape=torch.Size([20]), device=cpu, dtype=torch.float32, contiguous=True)),
                device=cpu,
                dtype=torch.float32,
                domain=continuous),
            individual_0_obs: CompositeSpec(
                individual_0_obs_0: UnboundedContinuousTensorSpec(
                    shape=torch.Size([3, 1]),
                    space=None,
                    device=cpu,
                    dtype=torch.float32,
                    domain=continuous), device=cpu, shape=torch.Size([3])),
        1 ->
            lidar: BoundedTensorSpec(
                shape=torch.Size([20]),
                space=ContinuousBox(
                    minimum=Tensor(shape=torch.Size([20]), device=cpu, dtype=torch.float32, contiguous=True),
                    maximum=Tensor(shape=torch.Size([20]), device=cpu, dtype=torch.float32, contiguous=True)),
                device=cpu,
                dtype=torch.float32,
                domain=continuous),
            individual_1_obs: CompositeSpec(
                individual_1_obs_0: BoundedTensorSpec(
                    shape=torch.Size([3, 1, 2]),
                    space=ContinuousBox(
                        minimum=Tensor(shape=torch.Size([3, 1, 2]), device=cpu, dtype=torch.float32, contiguous=True),
                        maximum=Tensor(shape=torch.Size([3, 1, 2]), device=cpu, dtype=torch.float32, contiguous=True)),
                    device=cpu,
                    dtype=torch.float32,
                    domain=continuous), device=cpu, shape=torch.Size([3])),
        2 ->
            individual_2_obs: CompositeSpec(
                individual_1_obs_0: UnboundedContinuousTensorSpec(
                    shape=torch.Size([3, 1, 2, 3]),
                    space=None,
                    device=cpu,
                    dtype=torch.float32,
                    domain=continuous), device=cpu, shape=torch.Size([3]))}},
    device=cpu,
    shape={torch.Size((3,))},
    stack_dim={c.stack_dim})"""
        assert expected == repr(c)

        c = c[0:2]
        del c["individual_0_obs"]
        del c["individual_1_obs"]
        expected = f"""LazyStackedCompositeSpec(
    fields={{
        hetero: LazyStackedUnboundedContinuousTensorSpec(
            shape=torch.Size([2, -1]), device=cpu, dtype=torch.float32, domain=continuous),
        lidar: BoundedTensorSpec(
            shape=torch.Size([2, 20]),
            space=ContinuousBox(
                minimum=Tensor(shape=torch.Size([2, 20]), device=cpu, dtype=torch.float32, contiguous=True),
                maximum=Tensor(shape=torch.Size([2, 20]), device=cpu, dtype=torch.float32, contiguous=True)),
            device=cpu,
            dtype=torch.float32,
            domain=continuous),
        shared: BoundedTensorSpec(
            shape=torch.Size([2, 32, 32, 3]),
            space=ContinuousBox(
                minimum=Tensor(shape=torch.Size([2, 32, 32, 3]), device=cpu, dtype=torch.float32, contiguous=True),
                maximum=Tensor(shape=torch.Size([2, 32, 32, 3]), device=cpu, dtype=torch.float32, contiguous=True)),
            device=cpu,
            dtype=torch.float32,
            domain=continuous)}},
    exclusive_fields={{
    }},
    device=cpu,
    shape={torch.Size((2,))},
    stack_dim={c.stack_dim})"""
        assert expected == repr(c)

    @pytest.mark.parametrize("batch_size", [(), (2,), (2, 1)])
    def test_consolidate_spec(self, batch_size):
        spec = self._get_het_specs(batch_size)
        spec_lazy = spec.clone()

        assert not check_no_exclusive_keys(spec_lazy)

        spec_lazy = consolidate_spec(spec_lazy, recurse_through_entries=False)
        assert check_no_exclusive_keys(spec_lazy, recurse=False)

        spec_lazy = consolidate_spec(spec_lazy, recurse_through_entries=True)
        assert check_no_exclusive_keys(spec_lazy, recurse=True)

        assert get_all_keys(spec, include_exclusive=True) == get_all_keys(
            spec_lazy, include_exclusive=False
        )

    @pytest.mark.parametrize("batch_size", [(), (2,), (2, 1)])
    def test_consolidate_spec_exclusive_lazy_stacked(self, batch_size):
        shared = UnboundedContinuousTensorSpec(
            shape=(
                *batch_size,
                5,
                5,
                5,
            )
        )
        lazy_spec = torch.stack(
            [
                UnboundedContinuousTensorSpec(shape=(*batch_size, 5, 6, 7)),
                UnboundedContinuousTensorSpec(shape=(*batch_size, 5, 7, 7)),
                UnboundedContinuousTensorSpec(shape=(*batch_size, 5, 8, 7)),
                UnboundedContinuousTensorSpec(shape=(*batch_size, 5, 8, 7)),
            ],
            dim=len(batch_size),
        )

        spec_list = [
            CompositeSpec(
                {
                    "shared": shared,
                    "lazy_spec": lazy_spec,
                },
                shape=batch_size,
            ),
            CompositeSpec(
                {
                    "shared": shared,
                },
                shape=batch_size,
            ),
            CompositeSpec(
                {},
                shape=batch_size,
                device="cpu",
            ),
        ]

        spec = torch.stack(spec_list, dim=0)
        spec_consolidated = consolidate_spec(spec)

        assert spec_consolidated["shared"].shape == (3, *batch_size, -1, -1, -1)
        assert spec_consolidated["lazy_spec"].shape == (3, *batch_size, 4, 5, -1, 7)

        assert check_no_exclusive_keys(spec_consolidated, recurse=True)
        assert get_all_keys(spec, include_exclusive=True) == get_all_keys(
            spec_consolidated, include_exclusive=False
        )

    @pytest.mark.parametrize("batch_size", [(2,), (2, 1)])
    def test_update(self, batch_size, stack_dim=0):
        spec = self._get_het_specs(batch_size, stack_dim)
        spec2 = self._get_het_specs(batch_size, stack_dim)

        del spec2["shared"]
        spec2["hetero"] = spec2["hetero"].unsqueeze(-1)
        assert spec["hetero"].shape == (3, *batch_size, -1)
        spec.update(spec2)
        assert spec["hetero"].shape == (3, *batch_size, -1, 1)

        spec2[1]["individual_1_obs"]["individual_1_obs_0"].space.minimum += 1
        assert (
            spec[1]["individual_1_obs"]["individual_1_obs_0"].space.minimum.sum() == 0
        )
        spec.update(spec2)
        assert (
            spec[1]["individual_1_obs"]["individual_1_obs_0"].space.minimum.sum() == 0
        )  # Only non exclusive keys will be updated

        new = torch.stack(
            [UnboundedContinuousTensorSpec(shape=(*batch_size, i)) for i in range(3)], 0
        )
        spec2["new"] = new
        spec.update(spec2)
        assert spec["new"] == new

    @pytest.mark.parametrize("batch_size", [(2,), (2, 1)])
    @pytest.mark.parametrize("stack_dim", [0, 1])
    def test_set_item(self, batch_size, stack_dim):
        spec = self._get_het_specs(batch_size, stack_dim)

        new = torch.stack(
            [UnboundedContinuousTensorSpec(shape=(*batch_size, i)) for i in range(3)],
            stack_dim,
        )
        spec["new"] = new
        assert spec["new"] == new

        new = new.unsqueeze(-1)
        spec["new"] = new
        assert spec["new"] == new

        new = new.squeeze(-1)
        assert spec["new"] == new.unsqueeze(-1)

        spec[("other", "key")] = new
        assert spec[("other", "key")] == new
        assert isinstance(spec["other"], LazyStackedCompositeSpec)

        with pytest.raises(RuntimeError, match="key should be a Sequence<NestedKey>"):
            spec[0] = new

        comp = torch.stack(
            [
                CompositeSpec(
                    {"a": UnboundedContinuousTensorSpec(shape=(*batch_size, i))},
                    shape=batch_size,
                )
                for i in range(3)
            ],
            stack_dim,
        )
        spec["comp"] = comp
        assert spec["comp"] == comp
        assert spec["comp", "a"] == new


# MultiDiscreteTensorSpec: Pending resolution of https://github.com/pytorch/pytorch/issues/100080.
@pytest.mark.parametrize(
    "spec_class",
    [
        BinaryDiscreteTensorSpec,
        OneHotDiscreteTensorSpec,
        MultiOneHotDiscreteTensorSpec,
        CompositeSpec,
    ],
)
@pytest.mark.parametrize(
    "idx",
    [
        5,
        (0, 1),
        range(10),
        np.array([[2, 10]]),
        (slice(None), slice(1, 2), 1),
        (1, ..., 2, ..., 3),
        (1, 1, 1, 1),
        torch.tensor([10, 2]),
    ],  # [:,1:2,1]
)
def test_invalid_indexing(spec_class, idx):
    if spec_class in [BinaryDiscreteTensorSpec, OneHotDiscreteTensorSpec]:
        spec = spec_class(n=4, shape=[3, 4])
    elif spec_class == MultiDiscreteTensorSpec:
        spec = spec_class([2, 2, 2], shape=[3])
    elif spec_class == MultiOneHotDiscreteTensorSpec:
        spec = spec_class([4], shape=[3, 4])
    elif spec_class == CompositeSpec:
        spec = spec_class(k=UnboundedDiscreteTensorSpec(shape=(3, 4)), shape=(3,))
    with pytest.raises(IndexError):
        spec[idx]


# BoundedTensorSpec, MultiDiscreteTensorSpec: Pending resolution of https://github.com/pytorch/pytorch/issues/100080.
@pytest.mark.parametrize(
    "spec_class",
    [
        BinaryDiscreteTensorSpec,
        DiscreteTensorSpec,
        MultiOneHotDiscreteTensorSpec,
        OneHotDiscreteTensorSpec,
        UnboundedContinuousTensorSpec,
        UnboundedDiscreteTensorSpec,
        CompositeSpec,
    ],
)
def test_valid_indexing(spec_class):
    # Default args. UnboundedContinuousTensorSpec, UnboundedDiscreteTensorSpec, MultiDiscreteTensorSpec, MultiOneHotDiscreteTensorSpec
    args = {"0d": [], "2d": [], "3d": [], "4d": [], "5d": []}
    kwargs = {}
    if spec_class in [
        BinaryDiscreteTensorSpec,
        DiscreteTensorSpec,
        OneHotDiscreteTensorSpec,
    ]:
        args = {"0d": [0], "2d": [3], "3d": [4], "4d": [6], "5d": [7]}
    elif spec_class == MultiOneHotDiscreteTensorSpec:
        args = {"0d": [[0]], "2d": [[3]], "3d": [[4]], "4d": [[6]], "5d": [[7]]}
    elif spec_class == MultiDiscreteTensorSpec:
        args = {
            "0d": [[0]],
            "2d": [[2] * 3],
            "3d": [[2] * 4],
            "4d": [[1] * 6],
            "5d": [[2] * 7],
        }
    elif spec_class == BoundedTensorSpec:
        min_max = (-1, -1)
        args = {
            "0d": min_max,
            "2d": min_max,
            "3d": min_max,
            "4d": min_max,
            "5d": min_max,
        }
    elif spec_class == CompositeSpec:
        kwargs = {
            "k1": UnboundedDiscreteTensorSpec(shape=(5, 3, 4, 6, 7, 8)),
            "k2": OneHotDiscreteTensorSpec(n=7, shape=(5, 3, 4, 6, 7)),
        }

    spec_0d = spec_class(*args["0d"], **kwargs)
    if spec_class in [
        UnboundedContinuousTensorSpec,
        UnboundedDiscreteTensorSpec,
        CompositeSpec,
    ]:
        spec_0d = spec_class(*args["0d"], shape=[], **kwargs)
    spec_2d = spec_class(*args["2d"], shape=[5, 3], **kwargs)
    spec_3d = spec_class(*args["3d"], shape=[5, 3, 4], **kwargs)
    spec_4d = spec_class(*args["4d"], shape=[5, 3, 4, 6], **kwargs)
    spec_5d = spec_class(*args["5d"], shape=[5, 3, 4, 6, 7], **kwargs)

    # Integers
    assert spec_2d[1].shape == torch.Size([3])
    # Lists
    assert spec_3d[[1, 2]].shape == torch.Size([2, 3, 4])
    assert spec_2d[[0]].shape == torch.Size([1, 3])
    assert spec_2d[[[[0]]]].shape == torch.Size([1, 1, 1, 3])
    assert spec_2d[[0, 1]].shape == torch.Size([2, 3])
    assert spec_2d[[[0, 1]]].shape == torch.Size([1, 2, 3])
    assert spec_3d[[0, 1], [0, 1]].shape == torch.Size([2, 4])
    assert spec_2d[[[0, 1], [0, 1]]].shape == torch.Size([2, 2, 3])
    # Tuples
    assert spec_3d[1, 2].shape == torch.Size([4])
    assert spec_3d[(1, 2)].shape == torch.Size([4])
    assert spec_3d[((1, 2))].shape == torch.Size([4])
    # Ranges
    assert spec_2d[range(2)].shape == torch.Size([2, 3])
    # Slices
    assert spec_2d[:].shape == torch.Size([5, 3])
    assert spec_2d[10:].shape == torch.Size([0, 3])
    assert spec_2d[:1].shape == torch.Size([1, 3])
    assert spec_2d[1:2].shape == torch.Size([1, 3])
    assert spec_2d[10:1:-1].shape == torch.Size([3, 3])
    assert spec_2d[-5:-1].shape == torch.Size([4, 3])
    assert spec_3d[[1, 2], 3:].shape == torch.Size([2, 0, 4])
    # None (adds a singleton dimension where needed)
    assert spec_2d[None].shape == torch.Size([1, 5, 3])
    assert spec_2d[None, :2].shape == torch.Size([1, 2, 3])
    # Ellipsis
    assert spec_2d[1, ...].shape == torch.Size([3])
    # Numpy arrays
    assert spec_2d[np.array([[1, 2]])].shape == torch.Size([1, 2, 3])
    # Tensors
    assert spec_2d[torch.randint(3, (3, 2))].shape == torch.Size([3, 2, 3])
    # Tuples
    # Note: nested tuples are supported by specs but transformed into lists, similarity to numpy
    assert spec_3d[(0, 1), (0, 1)].shape == torch.Size([2, 4])
    assert spec_3d[:2, (0, 1)].shape == torch.Size([2, 2, 4])
    assert spec_3d[:2, [0, 1]].shape == torch.Size([2, 2, 4])
    assert spec_3d[:2, torch.tensor([0, 1])].shape == torch.Size([2, 2, 4])
    assert spec_3d[:2, range(3)].shape == torch.Size([2, 3, 4])
    assert spec_3d[:2, np.array([[1, 2]])].shape == torch.Size([2, 1, 2, 4])
    assert spec_3d[:2, [0]].shape == torch.Size([2, 1, 4])
    assert spec_3d[:2, 0].shape == torch.Size([2, 4])
    assert spec_3d[[0, 1], [0]].shape == torch.Size([2, 4])
    assert spec_4d[:, 1:2, 1].shape == torch.Size([5, 1, 6])
    assert spec_3d[1:, range(3)].shape == torch.Size([4, 3, 4])
    assert spec_3d[[[[[0, 1]]]], [[0]]].shape == torch.Size([1, 1, 1, 2, 4])
    assert spec_3d[0, [[[[0, 1]]]]].shape == torch.Size([1, 1, 1, 2, 4])
    assert spec_3d[0, ((((0, 1))))].shape == torch.Size([2, 4])
    assert spec_3d[((((0, 1)))), [0, 2]].shape == torch.Size([2, 4])
    assert spec_4d[2:, [[[0, 1]]], :3].shape == torch.Size([3, 1, 1, 2, 3, 6])
    assert spec_5d[2:, [[[0, 1]]], [[0, 1]], :3].shape == torch.Size([3, 1, 1, 2, 3, 7])
    assert spec_5d[2:, [[[0, 1]]], 0, :3].shape == torch.Size([3, 1, 1, 2, 3, 7])
    assert spec_5d[2:, [[[0, 1]]], :3, 0].shape == torch.Size(
        [3, 1, 1, 2, 3, 7]
    )  # Matches tensordict & tensor's behavior. Numpy would return (1, 1, 2, 3, 3, 7).
    # TODO: Fix these tests.
    # assert spec_5d[2:, [[[0, 1]]], :3, [0]].shape == torch.Size([1, 1, 2, 3, 3, 7])
    # assert spec_5d[2:, [[[0, 1]]], :3, [[[0, 1]]]].shape == torch.Size([1, 1, 2, 3, 3, 7])

    # Specific tests when specs have non-indexable dimensions
    if spec_class in [
        BinaryDiscreteTensorSpec,
        OneHotDiscreteTensorSpec,
        MultiDiscreteTensorSpec,
        MultiOneHotDiscreteTensorSpec,
    ]:
        # Ellipsis
        assert spec_0d[None].shape == torch.Size([1, 0])
        assert spec_0d[...].shape == torch.Size([0])
        assert spec_2d[..., :2].shape == torch.Size([2, 3])
        assert spec_2d[..., :2, None, None].shape == torch.Size([2, 1, 1, 3])
        assert spec_4d[1, ..., 2].shape == torch.Size([3, 6])
        assert spec_2d[1, ..., None].shape == torch.Size([1, 3])
        assert spec_3d[..., [0, 1], [0]].shape == torch.Size([2, 4])
        assert spec_3d[None, 1, ..., None].shape == torch.Size([1, 3, 1, 4])
        assert spec_4d[:, None, ..., None, :].shape == torch.Size([5, 1, 3, 1, 4, 6])

    # BoundedTensorSpec, DiscreteTensorSpec, UnboundedContinuousTensorSpec, UnboundedDiscreteTensorSpec, CompositeSpec
    else:
        # Integers
        assert spec_2d[0, 1].shape == torch.Size([])

        # Ellipsis
        assert spec_0d[None].shape == torch.Size([1])
        assert spec_0d[...].shape == torch.Size([])
        assert spec_2d[..., :2].shape == torch.Size([5, 2])
        assert spec_2d[..., :2, None, None].shape == torch.Size([5, 2, 1, 1])
        assert spec_4d[1, ..., 2].shape == torch.Size([3, 4])
        assert spec_2d[1, ..., None].shape == torch.Size([3, 1])
        assert spec_3d[..., [0, 1], [0]].shape == torch.Size([5, 2])
        assert spec_3d[None, 1, ..., None].shape == torch.Size([1, 3, 4, 1])
        assert spec_4d[:, None, ..., None, :].shape == torch.Size([5, 1, 3, 4, 1, 6])

    # Additional tests for composite spec
    if spec_class == CompositeSpec:
        assert spec_2d[1]["k1"].shape == torch.Size([3, 4, 6, 7, 8])
        assert spec_3d[[1, 2]]["k1"].shape == torch.Size([2, 3, 4, 6, 7, 8])
        assert spec_2d[torch.randint(3, (3, 2))]["k1"].shape == torch.Size(
            [3, 2, 3, 4, 6, 7, 8]
        )
        assert spec_0d["k1"].shape == torch.Size([5, 3, 4, 6, 7, 8])
        assert spec_0d[None]["k1"].shape == torch.Size([1, 5, 3, 4, 6, 7, 8])

        assert spec_2d[..., 0]["k1"].shape == torch.Size([5, 4, 6, 7, 8])
        assert spec_4d[1, ..., 2]["k2"].shape == torch.Size([3, 4, 7])
        assert spec_2d[1, ..., None]["k2"].shape == torch.Size([3, 1, 4, 6, 7])


def test_composite_contains():
    spec = CompositeSpec(
        a=CompositeSpec(b=CompositeSpec(c=UnboundedContinuousTensorSpec()))
    )
    assert "a" in spec.keys()
    assert "a" in spec.keys(True)
    assert ("a",) in spec.keys()
    assert ("a",) in spec.keys(True)
    assert ("a", "b", "c") in spec.keys(True)
    assert ("a", "b", "c") in spec.keys(True, True)
    assert ("a", ("b", ("c",))) in spec.keys(True)
    assert ("a", ("b", ("c",))) in spec.keys(True, True)


def get_all_keys(spec: TensorSpec, include_exclusive: bool):
    """Given a TensorSpec, returns all exclusive and non-exclusive keys as a set of tuples.

    Args:
        spec (TensorSpec): the spec to get keys from.
        include_exclusive (bool: if True, include also exclusive keys in the result.

    """
    keys = set()
    if isinstance(spec, LazyStackedCompositeSpec) and include_exclusive:
        for t in spec._specs:
            keys = keys.union(get_all_keys(t, include_exclusive))
    if isinstance(spec, CompositeSpec):
        for key in spec.keys():
            keys.add((key,))
            inner_keys = get_all_keys(spec[key], include_exclusive)
            for inner_key in inner_keys:
                keys.add((key,) + _unravel_key_to_tuple(inner_key))

    return keys


@pytest.mark.parametrize("shape", ((), (1,), (2, 3), (2, 3, 4)))
<<<<<<< HEAD
@pytest.mark.parametrize("one_hot", [True, False])
=======
@pytest.mark.parametrize(
    "spectype", ["one_hot", "categorical", "mult_one_hot", "mult_discrete"]
)
>>>>>>> 99bd15a5
@pytest.mark.parametrize("device", get_default_devices())
@pytest.mark.parametrize("rand_shape", ((), (2,), (2, 3)))
class TestSpecMasking:
    def _make_mask(self, shape):
        torch.manual_seed(0)
        mask = torch.zeros(shape, dtype=torch.bool).bernoulli_()
        if len(shape) == 1:
            while not mask.any() or mask.all():
                mask = torch.zeros(shape, dtype=torch.bool).bernoulli_()
            return mask
        mask_view = mask.view(-1, shape[-1])
        for i in range(mask_view.shape[0]):
            t = mask_view[i]
            while not t.any() or t.all():
                t.copy_(torch.zeros_like(t).bernoulli_())
        return mask

    def _one_hot_spec(self, shape, device, n):
        shape = torch.Size([*shape, n])
        mask = self._make_mask(shape).to(device)
        return OneHotDiscreteTensorSpec(n, shape, device, mask=mask)

<<<<<<< HEAD
=======
    def _mult_one_hot_spec(self, shape, device, n):
        shape = torch.Size([*shape, n + n + 2])
        mask = torch.cat(
            [
                self._make_mask(shape[:-1] + (n,)).to(device),
                self._make_mask(shape[:-1] + (n + 2,)).to(device),
            ],
            -1,
        )
        return MultiOneHotDiscreteTensorSpec([n, n + 2], shape, device, mask=mask)

>>>>>>> 99bd15a5
    def _discrete_spec(self, shape, device, n):
        mask = self._make_mask(torch.Size([*shape, n])).to(device)
        return DiscreteTensorSpec(n, shape, device, mask=mask)

<<<<<<< HEAD
    def test_is_in(self, shape, device, one_hot, rand_shape, n=5):
=======
    def _mult_discrete_spec(self, shape, device, n):
        shape = torch.Size([*shape, 2])
        mask = torch.cat(
            [
                self._make_mask(shape[:-1] + (n,)).to(device),
                self._make_mask(shape[:-1] + (n + 2,)).to(device),
            ],
            -1,
        )
        return MultiDiscreteTensorSpec([n, n + 2], shape, device, mask=mask)

    def test_equal(self, shape, device, spectype, rand_shape, n=5):
        shape = torch.Size(shape)
        spec = (
            self._one_hot_spec(shape, device, n=n)
            if spectype == "one_hot"
            else self._discrete_spec(shape, device, n=n)
            if spectype == "categorical"
            else self._mult_one_hot_spec(shape, device, n=n)
            if spectype == "mult_one_hot"
            else self._mult_discrete_spec(shape, device, n=n)
            if spectype == "mult_discrete"
            else None
        )
        spec_clone = spec.clone()
        assert spec == spec_clone
        assert spec.unsqueeze(0).squeeze(0) == spec
        spec.update_mask(~spec.mask)
        assert (spec.mask != spec_clone.mask).any()
        assert spec != spec_clone

    def test_is_in(self, shape, device, spectype, rand_shape, n=5):
>>>>>>> 99bd15a5
        shape = torch.Size(shape)
        rand_shape = torch.Size(rand_shape)
        spec = (
            self._one_hot_spec(shape, device, n=n)
<<<<<<< HEAD
            if one_hot
            else self._discrete_spec(shape, device, n=n)
=======
            if spectype == "one_hot"
            else self._discrete_spec(shape, device, n=n)
            if spectype == "categorical"
            else self._mult_one_hot_spec(shape, device, n=n)
            if spectype == "mult_one_hot"
            else self._mult_discrete_spec(shape, device, n=n)
            if spectype == "mult_discrete"
            else None
>>>>>>> 99bd15a5
        )
        s = spec.rand(rand_shape)
        assert spec.is_in(s)
        spec.update_mask(~spec.mask)
        assert not spec.is_in(s)

<<<<<<< HEAD
    def test_project(self, shape, device, one_hot, rand_shape, n=5):
=======
    def test_project(self, shape, device, spectype, rand_shape, n=5):
>>>>>>> 99bd15a5
        shape = torch.Size(shape)
        rand_shape = torch.Size(rand_shape)
        spec = (
            self._one_hot_spec(shape, device, n=n)
<<<<<<< HEAD
            if one_hot
            else self._discrete_spec(shape, device, n=n)
=======
            if spectype == "one_hot"
            else self._discrete_spec(shape, device, n=n)
            if spectype == "categorical"
            else self._mult_one_hot_spec(shape, device, n=n)
            if spectype == "mult_one_hot"
            else self._mult_discrete_spec(shape, device, n=n)
            if spectype == "mult_discrete"
            else None
>>>>>>> 99bd15a5
        )
        s = spec.rand(rand_shape)
        assert (spec.project(s) == s).all()
        spec.update_mask(~spec.mask)
        sp = spec.project(s)
        assert sp.shape == s.shape
<<<<<<< HEAD
        if one_hot:
            assert (sp != s).any(-1).all()
            assert (sp.any(-1)).all()
=======
        if spectype == "one_hot":
            assert (sp != s).any(-1).all()
            assert (sp.any(-1)).all()
        elif spectype == "mult_one_hot":
            assert (sp != s).any(-1).all()
            assert (sp.sum(-1) == 2).all()
>>>>>>> 99bd15a5
        else:
            assert (sp != s).all()


if __name__ == "__main__":
    args, unknown = argparse.ArgumentParser().parse_known_args()
    pytest.main([__file__, "--capture", "no", "--exitfirst"] + unknown)<|MERGE_RESOLUTION|>--- conflicted
+++ resolved
@@ -3170,13 +3170,9 @@
 
 
 @pytest.mark.parametrize("shape", ((), (1,), (2, 3), (2, 3, 4)))
-<<<<<<< HEAD
-@pytest.mark.parametrize("one_hot", [True, False])
-=======
 @pytest.mark.parametrize(
     "spectype", ["one_hot", "categorical", "mult_one_hot", "mult_discrete"]
 )
->>>>>>> 99bd15a5
 @pytest.mark.parametrize("device", get_default_devices())
 @pytest.mark.parametrize("rand_shape", ((), (2,), (2, 3)))
 class TestSpecMasking:
@@ -3199,8 +3195,6 @@
         mask = self._make_mask(shape).to(device)
         return OneHotDiscreteTensorSpec(n, shape, device, mask=mask)
 
-<<<<<<< HEAD
-=======
     def _mult_one_hot_spec(self, shape, device, n):
         shape = torch.Size([*shape, n + n + 2])
         mask = torch.cat(
@@ -3212,14 +3206,10 @@
         )
         return MultiOneHotDiscreteTensorSpec([n, n + 2], shape, device, mask=mask)
 
->>>>>>> 99bd15a5
     def _discrete_spec(self, shape, device, n):
         mask = self._make_mask(torch.Size([*shape, n])).to(device)
         return DiscreteTensorSpec(n, shape, device, mask=mask)
 
-<<<<<<< HEAD
-    def test_is_in(self, shape, device, one_hot, rand_shape, n=5):
-=======
     def _mult_discrete_spec(self, shape, device, n):
         shape = torch.Size([*shape, 2])
         mask = torch.cat(
@@ -3252,15 +3242,10 @@
         assert spec != spec_clone
 
     def test_is_in(self, shape, device, spectype, rand_shape, n=5):
->>>>>>> 99bd15a5
         shape = torch.Size(shape)
         rand_shape = torch.Size(rand_shape)
         spec = (
             self._one_hot_spec(shape, device, n=n)
-<<<<<<< HEAD
-            if one_hot
-            else self._discrete_spec(shape, device, n=n)
-=======
             if spectype == "one_hot"
             else self._discrete_spec(shape, device, n=n)
             if spectype == "categorical"
@@ -3269,26 +3254,17 @@
             else self._mult_discrete_spec(shape, device, n=n)
             if spectype == "mult_discrete"
             else None
->>>>>>> 99bd15a5
         )
         s = spec.rand(rand_shape)
         assert spec.is_in(s)
         spec.update_mask(~spec.mask)
         assert not spec.is_in(s)
 
-<<<<<<< HEAD
-    def test_project(self, shape, device, one_hot, rand_shape, n=5):
-=======
     def test_project(self, shape, device, spectype, rand_shape, n=5):
->>>>>>> 99bd15a5
         shape = torch.Size(shape)
         rand_shape = torch.Size(rand_shape)
         spec = (
             self._one_hot_spec(shape, device, n=n)
-<<<<<<< HEAD
-            if one_hot
-            else self._discrete_spec(shape, device, n=n)
-=======
             if spectype == "one_hot"
             else self._discrete_spec(shape, device, n=n)
             if spectype == "categorical"
@@ -3297,25 +3273,18 @@
             else self._mult_discrete_spec(shape, device, n=n)
             if spectype == "mult_discrete"
             else None
->>>>>>> 99bd15a5
         )
         s = spec.rand(rand_shape)
         assert (spec.project(s) == s).all()
         spec.update_mask(~spec.mask)
         sp = spec.project(s)
         assert sp.shape == s.shape
-<<<<<<< HEAD
-        if one_hot:
-            assert (sp != s).any(-1).all()
-            assert (sp.any(-1)).all()
-=======
         if spectype == "one_hot":
             assert (sp != s).any(-1).all()
             assert (sp.any(-1)).all()
         elif spectype == "mult_one_hot":
             assert (sp != s).any(-1).all()
             assert (sp.sum(-1) == 2).all()
->>>>>>> 99bd15a5
         else:
             assert (sp != s).all()
 

--- conflicted
+++ resolved
@@ -15,14 +15,6 @@
 from torch import nn
 from torchrl.envs import TransformedEnv
 from torchrl.envs.libs.dm_control import _has_dmc
-<<<<<<< HEAD
-from torchrl.envs.libs.gym import _has_gym
-from torchrl.modules import TensorDictModule
-from torchrl.trainers.loggers.csv import CSVLogger
-from torchrl.trainers.loggers.mlflow import MLFlowLogger, _has_mlflow
-from torchrl.trainers.loggers.tensorboard import TensorboardLogger, _has_tb
-from torchrl.trainers.loggers.wandb import WandbLogger, _has_wandb
-=======
 from torchrl.envs.libs.gym import _has_gym, GymEnv
 from torchrl.modules import (
     TensorDictModule,
@@ -41,7 +33,10 @@
     AdditiveGaussianWrapper,
     OrnsteinUhlenbeckProcessWrapper,
 )
->>>>>>> c42619e6
+from torchrl.trainers.loggers.csv import CSVLogger
+from torchrl.trainers.loggers.mlflow import MLFlowLogger, _has_mlflow
+from torchrl.trainers.loggers.tensorboard import TensorboardLogger, _has_tb
+from torchrl.trainers.loggers.wandb import WandbLogger, _has_wandb
 
 try:
     import hydra
@@ -472,33 +467,11 @@
 
 
 def make_halfcheetah_env_with_state_transforms():
-<<<<<<< HEAD
-    import torchrl.envs.transforms as T
-    from torchrl.envs import TransformedEnv
-    from torchrl.envs.libs.gym import GymEnv
-
-=======
->>>>>>> c42619e6
     transforms = T.Compose(
         T.ObservationNorm(0, 1, ["next_observation"]),
         T.RewardScaling(0, 1, ["reward"]),
         T.CatTensors(),
         T.DoubleToFloat(["next_observation_vector"]),
-<<<<<<< HEAD
-    )
-    env = TransformedEnv(GymEnv("HalfCheetah-v4"), transforms)
-    return env
-
-
-@pytest.mark.skipif(not _has_hydra, reason="No hydra found")
-class TestExplorationConfigs:
-    from torchrl.modules.models.models import _LAYER_CLASS_DICT
-    from torchrl.modules.tensordict_module.exploration import (
-        EGreedyWrapper,
-        AdditiveGaussianWrapper,
-        OrnsteinUhlenbeckProcessWrapper,
-=======
->>>>>>> c42619e6
     )
     env = TransformedEnv(GymEnv("HalfCheetah-v4"), transforms)
     return env
@@ -557,33 +530,11 @@
         value(tensordict)
 
 
-<<<<<<< HEAD
-from torchrl.modules import (
-    DuelingMlpDQNet,
-    QValueActor,
-    ProbabilisticActor,
-    MLP,
-    NormalParamWrapper,
-    ValueOperator,
-    DdpgMlpActor,
-    DdpgMlpQNet,
-)
-
-
-@pytest.mark.skipif(not _has_hydra, reason="No hydra found")
-class TestLossConfigs:
-    import torchrl.objectives.costs as costs
-
-    def _make_actor_dqn(self, env):
-        network = DuelingMlpDQNet(
-            out_features=list(env.action_spec.shape),
-=======
 @pytest.mark.skipif(not _has_hydra, reason="No hydra found")
 class TestLossConfigs:
     def _make_actor_dqn(self, env):
         network = DuelingMlpDQNet(
             out_features=env.action_spec.shape[-1],
->>>>>>> c42619e6
             mlp_kwargs_output={"num_cells": 10, "layer_class": "linear"},
         )
         actor = QValueActor(
@@ -672,79 +623,6 @@
         )
         return policy_operator, qvalue_operator
 
-<<<<<<< HEAD
-    @pytest.mark.parametrize("model", ["ddpg", "dqn", "ppo", "redq", "sac"])
-    def test_model_loss(self, model):
-        config = [f"loss={model}_loss"]
-
-        cfg = hydra.compose("config", overrides=config)
-        env = make_halfcheetah_env_with_state_transforms()
-        loss_partial = instantiate(cfg.loss)
-        if model == "ddpg":
-            actor, qvalue = self._make_model_ddpg(env)
-            qvalue(actor(env.reset()))
-            loss = loss_partial(actor, qvalue)
-        elif model == "dqn":
-            actor = self._make_actor_dqn(env)
-            actor(env.reset())
-            loss = loss_partial(actor)
-        elif model == "ppo":
-            actor, critic = self._make_model_ppo(env)
-            critic(actor(env.reset()))
-            loss = loss_partial(actor, critic)
-        elif model == "redq":
-            actor, qvalue = self._make_model_redq(env)
-            qvalue(actor(env.reset()))
-            loss = loss_partial(actor, qvalue)
-        else:
-            actor, qvalue, value = self._make_model_sac(env)
-            value(qvalue(actor(env.reset())))
-            loss = loss_partial(actor, qvalue, value)
-        assert type(loss) is getattr(self.costs, f"{model.upper()}Loss")
-
-        rollout = env.rollout(3)
-        assert all(key in rollout.keys() for key in actor.in_keys), (
-            actor.in_keys,
-            rollout.keys(),
-        )
-        tensordict = env.rollout(3, actor)
-        assert env.action_spec.is_in(tensordict["action"]), env.action_spec
-
-
-@pytest.mark.skipif(not _has_hydra, reason="No hydra found")
-class TestLoggerConfigs:
-    def test_csv_logger(self, tmp_path):
-        config = ["logger=csv", f"++logger.log_dir={tmp_path}"]
-        cfg = hydra.compose("config", overrides=config)
-        logger = instantiate(cfg.logger)
-        assert isinstance(logger, CSVLogger)
-
-    @pytest.mark.skipif(not _has_mlflow, reason="No mlflow found")
-    def test_mlflow_logger(self, tmp_path):
-        config = ["logger=mlflow", f"++logger.tracking_uri={tmp_path}"]
-        cfg = hydra.compose("config", overrides=config)
-        logger = instantiate(cfg.logger)
-        assert isinstance(logger, MLFlowLogger)
-
-    @pytest.mark.skipif(not _has_tb, reason="No tensorboard found")
-    def test_tensorboard_logger(self, tmp_path):
-        config = ["logger=tensorboard", f"++logger.log_dir={tmp_path}"]
-        cfg = hydra.compose("config", overrides=config)
-        logger = instantiate(cfg.logger)
-        assert isinstance(logger, TensorboardLogger)
-
-    @pytest.mark.skipif(not _has_wandb, reason="No wandb found")
-    def test_wandb_logger(self, tmp_path):
-        # offline needs to be set for testing, otherwise login will be attempted
-        config = [
-            "logger=wandb",
-            f"++logger.save_dir={tmp_path}",
-            "++logger.offline=True",
-        ]
-        cfg = hydra.compose("config", overrides=config)
-        logger = instantiate(cfg.logger)
-        assert isinstance(logger, WandbLogger)
-=======
     def test_ddpg_loss(self):
         config = ["loss=ddpg_loss"]
         cfg = hydra.compose("config", overrides=config)
@@ -852,7 +730,41 @@
         assert math.log(cfg.loss["alpha_init"]) == loss.log_alpha
         if cfg.loss["target_entropy"] != "auto":
             assert cfg.loss["target_entropy"] == loss.target_entropy
->>>>>>> c42619e6
+
+
+@pytest.mark.skipif(not _has_hydra, reason="No hydra found")
+class TestLoggerConfigs:
+    def test_csv_logger(self, tmp_path):
+        config = ["logger=csv", f"++logger.log_dir={tmp_path}"]
+        cfg = hydra.compose("config", overrides=config)
+        logger = instantiate(cfg.logger)
+        assert isinstance(logger, CSVLogger)
+
+    @pytest.mark.skipif(not _has_mlflow, reason="No mlflow found")
+    def test_mlflow_logger(self, tmp_path):
+        config = ["logger=mlflow", f"++logger.tracking_uri={tmp_path}"]
+        cfg = hydra.compose("config", overrides=config)
+        logger = instantiate(cfg.logger)
+        assert isinstance(logger, MLFlowLogger)
+
+    @pytest.mark.skipif(not _has_tb, reason="No tensorboard found")
+    def test_tensorboard_logger(self, tmp_path):
+        config = ["logger=tensorboard", f"++logger.log_dir={tmp_path}"]
+        cfg = hydra.compose("config", overrides=config)
+        logger = instantiate(cfg.logger)
+        assert isinstance(logger, TensorboardLogger)
+
+    @pytest.mark.skipif(not _has_wandb, reason="No wandb found")
+    def test_wandb_logger(self, tmp_path):
+        # offline needs to be set for testing, otherwise login will be attempted
+        config = [
+            "logger=wandb",
+            f"++logger.save_dir={tmp_path}",
+            "++logger.offline=True",
+        ]
+        cfg = hydra.compose("config", overrides=config)
+        logger = instantiate(cfg.logger)
+        assert isinstance(logger, WandbLogger)
 
 
 if __name__ == "__main__":

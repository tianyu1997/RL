# Copyright (c) Meta Platforms, Inc. and affiliates.
#
# This source code is licensed under the MIT license found in the
# LICENSE file in the root directory of this source tree.

import argparse
from sys import platform

import pytest
import torch.cuda
from mocking_classes import ContinuousActionVecMockEnv
from torch import nn
from torchrl.envs.libs.dm_control import _has_dmc
from torchrl.envs.libs.gym import _has_gym
from torchrl.modules import TensorDictModule

try:
    import hydra
    from hydra.core.global_hydra import GlobalHydra
    from hydra.utils import instantiate

    _has_hydra = True
except ImportError:
    _has_hydra = False

IS_OSX = platform == "darwin"


def make_env():
    def fun():
        return ContinuousActionVecMockEnv()

    return fun


@pytest.fixture(scope="module", autouse=True)
def init_hydra():
    GlobalHydra.instance().clear()
    hydra.initialize("../examples/configs/")
    yield
    GlobalHydra.instance().clear()


@pytest.mark.skipif(not _has_hydra, reason="No hydra found")
class TestConfigs:
    @pytest.mark.parametrize(
        "file,num_workers",
        [
            ("async_sync", 2),
            ("sync_single", 0),
            ("sync_sync", 2),
        ],
    )
    def test_collector_configs(self, file, num_workers):
        create_env = make_env()
        policy = TensorDictModule(
            nn.Linear(7, 7), in_keys=["observation"], out_keys=["action"]
        )

        cfg = hydra.compose(
            "config", overrides=[f"collector={file}", f"num_workers={num_workers}"]
        )

        if cfg.num_workers == 0:
            create_env_fn = create_env
        else:
            create_env_fn = [
                create_env,
            ] * cfg.num_workers
        collector = instantiate(
            cfg.collector, policy=policy, create_env_fn=create_env_fn
        )
        for data in collector:
            assert data.numel() == 200
            break
        collector.shutdown()

    @pytest.mark.skipif(not _has_gym, reason="No gym found")
    @pytest.mark.skipif(not _has_dmc, reason="No gym found")
    @pytest.mark.parametrize(
        "file,from_pixels",
        [
            ("cartpole", True),
            ("cartpole", False),
            ("halfcheetah", True),
            ("halfcheetah", False),
            ("cheetah", True),
            # ("cheetah",False), # processes fail -- to be investigated
        ],
    )
    def test_env_configs(self, file, from_pixels):
        if from_pixels and torch.cuda.device_count() == 0:
            return pytest.skip("not testing pixel rendering without gpu")

        cfg = hydra.compose(
            "config", overrides=[f"env={file}", f"++env.env.from_pixels={from_pixels}"]
        )

        env = instantiate(cfg.env)

        tensordict = env.rollout(3)
        if from_pixels:
            assert "next_pixels" in tensordict.keys()
            assert tensordict["next_pixels"].shape[-1] == 3
        env.rollout(3)
        env.close()
        del env

    @pytest.mark.skipif(not _has_gym, reason="No gym found")
    @pytest.mark.skipif(not _has_dmc, reason="No gym found")
    @pytest.mark.parametrize(
        "env_file,transform_file",
        [
            ["cartpole", "pixels"],
            ["halfcheetah", "pixels"],
            # ["cheetah", "pixels"],
            ["cartpole", "state"],
            ["halfcheetah", "state"],
            ["cheetah", "state"],
        ],
    )
    def test_transforms_configs(self, env_file, transform_file):
        if transform_file == "state":
            from_pixels = False
        else:
            if torch.cuda.device_count() == 0:
                return pytest.skip("not testing pixel rendering without gpu")
            from_pixels = True
        cfg = hydra.compose(
            "config",
            overrides=[
                f"env={env_file}",
                f"++env.env.from_pixels={from_pixels}",
                f"transforms={transform_file}",
            ],
        )

        env = instantiate(cfg.env)
        transforms = [instantiate(transform) for transform in cfg.transforms]
        for t in transforms:
            env.append_transform(t)
        env.rollout(3)
        env.close()
        del env

    @pytest.mark.parametrize(
        "file",
        [
            "circular",
            "prioritized",
        ],
    )
    @pytest.mark.parametrize(
        "size",
        [
            "10",
            None,
        ],
    )
    def test_replaybuffer(self, file, size):
        args = [f"replay_buffer={file}"]
        if size is not None:
            args += [f"replay_buffer.size={size}"]
        cfg = hydra.compose("config", overrides=args)
        replay_buffer = instantiate(cfg.replay_buffer)
        assert replay_buffer._capacity == replay_buffer._storage.max_size


def make_actor_dqn(net_partial, actor_partial, env, out_features=None):
    if out_features is not None:
        out_features = [out_features] + list(env.action_spec.shape)
    else:
        out_features = list(env.action_spec.shape)
    network = net_partial.network(out_features=out_features)
    actor = actor_partial.actor(
        module=network, in_keys=net_partial.in_keys, spec=env.action_spec
    )
    return actor


def make_model_ppo(net_partial, model_params, env):
    out_features = env.action_spec.shape[-1] * model_params.out_features_multiplier

    # build the module
    policy_operator = net_partial.policy_network(
        out_features=out_features, spec=env.action_spec
    )
    actor_critic = net_partial.actor_critic(policy_operator=policy_operator)
    return actor_critic


def make_model_sac(net_partial, model_params, env):
    out_features = env.action_spec.shape[-1] * model_params.out_features_multiplier

    # build the module
    policy_operator = net_partial.policy_network(
        out_features=out_features, spec=env.action_spec
    )

    qvalue_operator = net_partial.qvalue_network

    value_operator = net_partial.value_network
    return policy_operator, qvalue_operator, value_operator


def make_model_ddpg(net_partial, env):
    out_features = env.action_spec.shape[-1]

    # build the module
    policy_operator = net_partial.policy_network(
        out_features=out_features, spec=env.action_spec
    )

    qvalue = net_partial.value_operator
    return policy_operator, qvalue


def make_model_redq(net_partial, model_params, env):
    out_features = env.action_spec.shape[-1] * model_params.out_features_multiplier

    # build the module
    policy_operator = net_partial.policy_network(
        out_features=out_features, spec=env.action_spec
    )

    qvalue_operator = net_partial.qvalue_network

    return policy_operator, qvalue_operator


@pytest.mark.skipif(not _has_hydra, reason="No hydra found")
class TestModelConfigs:
    @pytest.mark.parametrize("pixels", [True, False])
    @pytest.mark.parametrize("distributional", [True, False])
    def test_dqn(self, pixels, distributional):
        env_config = ["env=cartpole"]
        if pixels:
            net_conf = "network=dqn/pixels"
            env_config += ["transforms=pixels", "++env.env.from_pixels=True"]
        else:
            net_conf = "network=dqn/state"
            env_config += ["transforms=state"]
        if distributional:
            model_conf = "model=dqn/distributional"
        else:
            model_conf = "model=dqn/regular"

        cfg = hydra.compose("config", overrides=env_config + [net_conf] + [model_conf])
        env = instantiate(cfg.env)
        transforms = [instantiate(transform) for transform in cfg.transforms]
        for t in transforms:
            env.append_transform(t)

        actor_partial = instantiate(cfg.model)
        net_partial = instantiate(cfg.network)
        out_features = (
            cfg.model.out_features if hasattr(cfg.model, "out_features") else None
        )
        actor = make_actor_dqn(net_partial, actor_partial, env, out_features)
        rollout = env.rollout(3)
        assert all(key in rollout.keys() for key in actor.in_keys), (
            actor.in_keys,
            rollout.keys(),
        )
        tensordict = actor(rollout)
        assert env.action_spec.is_in(tensordict["action"])

    @pytest.mark.parametrize("pixels", [True, False])
    @pytest.mark.parametrize("independent", [True, False])
    @pytest.mark.parametrize("continuous", [True, False])
    def test_ppo(self, pixels, independent, continuous):
        if IS_OSX and pixels and continuous:
            pytest.skip("rendering halfcheetah can throw gladLoadGL error on OSX")
        torch.manual_seed(0)
        env_config = []
        if independent:
            prefix = "independent"
        else:
            prefix = "shared"
        if pixels:
            suffix = "pixels"
            env_config += ["transforms=pixels", "++env.env.from_pixels=True"]
        else:
            suffix = "state"
            env_config += ["transforms=state"]
        net_conf = f"network=ppo/{prefix}_{suffix}"

        if continuous:
            env_config += ["env=halfcheetah"]
            model_conf = "model=ppo/continuous"
        else:
            env_config += ["env=cartpole"]
            model_conf = "model=ppo/discrete"

        cfg = hydra.compose("config", overrides=env_config + [net_conf] + [model_conf])
        env = instantiate(cfg.env)
        transforms = [instantiate(transform) for transform in cfg.transforms]
        for t in transforms:
            env.append_transform(t)

        model_params = instantiate(cfg.model)
        net_partial = instantiate(cfg.network)
        actorcritic = make_model_ppo(net_partial, model_params, env)
        actorcritic(env.reset())
        rollout = env.rollout(3)
        assert all(key in rollout.keys() for key in actorcritic.in_keys), (
            actorcritic.in_keys,
            rollout.keys(),
        )
        tensordict = env.rollout(3, actorcritic)
        assert env.action_spec.is_in(tensordict["action"]), env.action_spec

    @pytest.mark.parametrize("pixels", [True, False])
    @pytest.mark.parametrize("independent", [True])
    @pytest.mark.parametrize("continuous", [True, False])
    def test_sac(self, pixels, independent, continuous):
        if IS_OSX and pixels and continuous:
            pytest.skip("rendering halfcheetah can throw gladLoadGL error on OSX")
        torch.manual_seed(0)
        env_config = []
        if independent:
            prefix = "independent"
        else:
            prefix = "shared"
        if pixels:
            suffix = "pixels"
            env_config += ["transforms=pixels", "++env.env.from_pixels=True"]
        else:
            suffix = "state"
            env_config += ["transforms=state"]
        net_conf = f"network=sac/{prefix}_{suffix}"

        if continuous:
            env_config += ["env=halfcheetah"]
            model_conf = "model=sac/continuous"
        else:
            env_config += ["env=cartpole"]
            model_conf = "model=sac/discrete"

        cfg = hydra.compose("config", overrides=env_config + [net_conf] + [model_conf])
        env = instantiate(cfg.env)
        transforms = [instantiate(transform) for transform in cfg.transforms]
        for t in transforms:
            env.append_transform(t)

        model_params = instantiate(cfg.model)
        net_partial = instantiate(cfg.network)
        actor, qvalue, value = make_model_sac(net_partial, model_params, env)
        actor(env.reset())
        rollout = env.rollout(3)
        assert all(key in rollout.keys() for key in actor.in_keys), (
            actor.in_keys,
            rollout.keys(),
        )
        tensordict = env.rollout(3, actor)
        assert env.action_spec.is_in(tensordict["action"]), env.action_spec
        qvalue(tensordict)
        value(tensordict)

    @pytest.mark.parametrize("pixels", [True, False])
    def test_ddpg(
        self,
        pixels,
    ):
        if IS_OSX and pixels:
            pytest.skip("rendering halfcheetah can throw gladLoadGL error on OSX")
        torch.manual_seed(0)
        env_config = []
        if pixels:
            suffix = "pixels"
            env_config += ["transforms=pixels", "++env.env.from_pixels=True"]
        else:
            suffix = "state"
            env_config += ["transforms=state"]
        net_conf = f"network=ddpg/{suffix}"

        env_config += ["env=halfcheetah"]
        model_conf = "model=ddpg/basic"

        cfg = hydra.compose("config", overrides=env_config + [net_conf] + [model_conf])
        env = instantiate(cfg.env)
        transforms = [instantiate(transform) for transform in cfg.transforms]
        for t in transforms:
            env.append_transform(t)

        net_partial = instantiate(cfg.network)
        actor, qvalue = make_model_ddpg(net_partial, env)
        actor(env.reset())
        rollout = env.rollout(3)
        assert all(key in rollout.keys() for key in actor.in_keys), (
            actor.in_keys,
            rollout.keys(),
        )
        tensordict = env.rollout(3, actor)
        assert env.action_spec.is_in(tensordict["action"]), env.action_spec
        qvalue(tensordict)

    @pytest.mark.parametrize("pixels", [True, False])
    @pytest.mark.parametrize("independent", [True])
    @pytest.mark.parametrize("continuous", [True, False])
    def test_redq(self, pixels, independent, continuous):
        if IS_OSX and pixels and continuous:
            pytest.skip("rendering halfcheetah can throw gladLoadGL error on OSX")
        torch.manual_seed(0)
        env_config = []
        if independent:
            prefix = "independent"
        else:
            prefix = "shared"
        if pixels:
            suffix = "pixels"
            env_config += ["transforms=pixels", "++env.env.from_pixels=True"]
        else:
            suffix = "state"
            env_config += ["transforms=state"]
        net_conf = f"network=redq/{prefix}_{suffix}"

        if continuous:
            env_config += ["env=halfcheetah"]
            model_conf = "model=redq/continuous"
        else:
            env_config += ["env=cartpole"]
            model_conf = "model=redq/discrete"

        cfg = hydra.compose("config", overrides=env_config + [net_conf] + [model_conf])
        env = instantiate(cfg.env)
        transforms = [instantiate(transform) for transform in cfg.transforms]
        for t in transforms:
            env.append_transform(t)

        model_params = instantiate(cfg.model)
        net_partial = instantiate(cfg.network)
        actor, qvalue = make_model_redq(net_partial, model_params, env)
        actor(env.reset())
        rollout = env.rollout(3)
        assert all(key in rollout.keys() for key in actor.in_keys), (
            actor.in_keys,
            rollout.keys(),
        )
        tensordict = env.rollout(3, actor)
        assert env.action_spec.is_in(tensordict["action"]), env.action_spec
        qvalue(tensordict)


@pytest.mark.skipif(not _has_hydra, reason="No hydra found")
<<<<<<< HEAD
class TestLossConfigs:
    import torchrl.objectives.costs as costs

    @pytest.fixture(scope="class", autouse=True)
    def init_hydra(self, request):
        GlobalHydra.instance().clear()
        hydra.initialize("../examples/configs/")
        request.addfinalizer(GlobalHydra.instance().clear)

    model_specific_config = {
        "ddpg": ["model=ddpg/basic", "network=ddpg/state"],
        "dqn": ["model=dqn/regular", "network=dqn/state"],
        "ppo": ["model=ppo/discrete", "network=ppo/independent_state"],
        "redq": ["model=redq/discrete", "network=redq/independent_state"],
        "sac": ["model=sac/discrete", "network=sac/independent_state"],
    }

    @pytest.mark.parametrize("model", ["ddpg", "dqn", "ppo", "redq", "sac"])
    def test_model_loss(self, model):
        config = ["env=halfcheetah", "transforms=state", f"loss={model}_loss"]
        config += self.model_specific_config[model]

        cfg = hydra.compose("config", overrides=config)
=======
class TestExplorationConfigs:
    from torchrl.modules.models.models import _LAYER_CLASS_DICT
    from torchrl.modules.tensordict_module.exploration import (
        EGreedyWrapper,
        AdditiveGaussianWrapper,
        OrnsteinUhlenbeckProcessWrapper,
    )

    wrapper_map = {
        "e_greedy": EGreedyWrapper,
        "additive_gaussian": AdditiveGaussianWrapper,
        "ou_process": OrnsteinUhlenbeckProcessWrapper,
    }

    @pytest.mark.parametrize("network", ["linear", "noisy_linear"])
    @pytest.mark.parametrize(
        "wrapper", [None, "e_greedy", "additive_gaussian", "ou_process"]
    )
    def test_exploration(self, network, wrapper):
        additional_config = [
            "env=cartpole",
            "transforms=state",
            "model=sac/discrete",
            "network=sac/independent_state",
        ]
        exploration_config = []
        if wrapper is not None:
            exploration_config += [
                f"exploration={wrapper}",
                f"exploration.network={network}",
            ]
        else:
            exploration_config += [f"exploration={network}"]

        cfg = hydra.compose("config", overrides=exploration_config + additional_config)
>>>>>>> 936d86cd
        env = instantiate(cfg.env)
        transforms = [instantiate(transform) for transform in cfg.transforms]
        for t in transforms:
            env.append_transform(t)
<<<<<<< HEAD

        model_params = instantiate(cfg.model)
        net_partial = instantiate(cfg.network)
        loss_partial = instantiate(cfg.loss)
        if model == "ddpg":
            actor, qvalue = make_model_ddpg(net_partial, env)
            qvalue(actor(env.reset()))
            loss = loss_partial(actor, qvalue)
        elif model == "dqn":
            actor = make_actor_dqn(net_partial, model_params, env, None)
            actor(env.reset())
            loss = loss_partial(actor)
        elif model == "ppo":
            actorcritic = make_model_ppo(net_partial, model_params, env)
            actor, critic = (
                actorcritic.get_policy_operator(),
                actorcritic.get_value_operator(),
            )
            critic(actor(env.reset()))
            loss = loss_partial(actor, critic)
        elif model == "redq":
            actor, qvalue = make_model_redq(net_partial, model_params, env)
            qvalue(actor(env.reset()))
            loss = loss_partial(actor, qvalue)
        else:
            actor, qvalue, value = make_model_sac(net_partial, model_params, env)
            value(qvalue(actor(env.reset())))
            loss = loss_partial(actor, qvalue, value)
        assert type(loss) is getattr(self.costs, f"{model.upper()}Loss")

        rollout = env.rollout(3)
        assert all(key in rollout.keys() for key in actor.in_keys), (
            actor.in_keys,
            rollout.keys(),
        )
        tensordict = env.rollout(3, actor)
        assert env.action_spec.is_in(tensordict["action"]), env.action_spec
=======
        model_params = instantiate(cfg.model)
        net_partial = instantiate(cfg.network)
        actor, qvalue, value = make_model_sac(net_partial, model_params, env)
        actor(env.reset())
        assert actor.module.module.layer_class is self._LAYER_CLASS_DICT[network]

        if cfg.exploration.wrapper is not None:
            actor_explore = instantiate(cfg.exploration.wrapper)(actor)
            assert type(actor_explore) is self.wrapper_map[wrapper]
        else:
            actor_explore = actor

        rollout = env.rollout(3)
        assert all(key in rollout.keys() for key in actor_explore.in_keys), (
            actor_explore.in_keys,
            rollout.keys(),
        )
        tensordict = env.rollout(3, actor_explore)
        assert env.action_spec.is_in(tensordict["action"]), env.action_spec
        qvalue(tensordict)
        value(tensordict)
>>>>>>> 936d86cd


if __name__ == "__main__":
    args, unknown = argparse.ArgumentParser().parse_known_args()
    pytest.main([__file__, "--capture", "no", "--exitfirst"] + unknown)<|MERGE_RESOLUTION|>--- conflicted
+++ resolved
@@ -443,31 +443,6 @@
 
 
 @pytest.mark.skipif(not _has_hydra, reason="No hydra found")
-<<<<<<< HEAD
-class TestLossConfigs:
-    import torchrl.objectives.costs as costs
-
-    @pytest.fixture(scope="class", autouse=True)
-    def init_hydra(self, request):
-        GlobalHydra.instance().clear()
-        hydra.initialize("../examples/configs/")
-        request.addfinalizer(GlobalHydra.instance().clear)
-
-    model_specific_config = {
-        "ddpg": ["model=ddpg/basic", "network=ddpg/state"],
-        "dqn": ["model=dqn/regular", "network=dqn/state"],
-        "ppo": ["model=ppo/discrete", "network=ppo/independent_state"],
-        "redq": ["model=redq/discrete", "network=redq/independent_state"],
-        "sac": ["model=sac/discrete", "network=sac/independent_state"],
-    }
-
-    @pytest.mark.parametrize("model", ["ddpg", "dqn", "ppo", "redq", "sac"])
-    def test_model_loss(self, model):
-        config = ["env=halfcheetah", "transforms=state", f"loss={model}_loss"]
-        config += self.model_specific_config[model]
-
-        cfg = hydra.compose("config", overrides=config)
-=======
 class TestExplorationConfigs:
     from torchrl.modules.models.models import _LAYER_CLASS_DICT
     from torchrl.modules.tensordict_module.exploration import (
@@ -503,12 +478,61 @@
             exploration_config += [f"exploration={network}"]
 
         cfg = hydra.compose("config", overrides=exploration_config + additional_config)
->>>>>>> 936d86cd
-        env = instantiate(cfg.env)
-        transforms = [instantiate(transform) for transform in cfg.transforms]
-        for t in transforms:
-            env.append_transform(t)
-<<<<<<< HEAD
+        env = instantiate(cfg.env)
+        transforms = [instantiate(transform) for transform in cfg.transforms]
+        for t in transforms:
+            env.append_transform(t)
+        model_params = instantiate(cfg.model)
+        net_partial = instantiate(cfg.network)
+        actor, qvalue, value = make_model_sac(net_partial, model_params, env)
+        actor(env.reset())
+        assert actor.module.module.layer_class is self._LAYER_CLASS_DICT[network]
+
+        if cfg.exploration.wrapper is not None:
+            actor_explore = instantiate(cfg.exploration.wrapper)(actor)
+            assert type(actor_explore) is self.wrapper_map[wrapper]
+        else:
+            actor_explore = actor
+
+        rollout = env.rollout(3)
+        assert all(key in rollout.keys() for key in actor_explore.in_keys), (
+            actor_explore.in_keys,
+            rollout.keys(),
+        )
+        tensordict = env.rollout(3, actor_explore)
+        assert env.action_spec.is_in(tensordict["action"]), env.action_spec
+        qvalue(tensordict)
+        value(tensordict)
+
+
+@pytest.mark.skipif(not _has_hydra, reason="No hydra found")
+class TestLossConfigs:
+    import torchrl.objectives.costs as costs
+
+    @pytest.fixture(scope="class", autouse=True)
+    def init_hydra(self, request):
+        GlobalHydra.instance().clear()
+        hydra.initialize("../examples/configs/")
+        request.addfinalizer(GlobalHydra.instance().clear)
+
+    model_specific_config = {
+        "ddpg": ["model=ddpg/basic", "network=ddpg/state"],
+        "dqn": ["model=dqn/regular", "network=dqn/state"],
+        "ppo": ["model=ppo/discrete", "network=ppo/independent_state"],
+        "redq": ["model=redq/discrete", "network=redq/independent_state"],
+        "sac": ["model=sac/discrete", "network=sac/independent_state"],
+    }
+
+    @pytest.mark.parametrize("model", ["ddpg", "dqn", "ppo", "redq", "sac"])
+    def test_model_loss(self, model):
+        config = ["env=halfcheetah", "transforms=state", f"loss={model}_loss"]
+        config += self.model_specific_config[model]
+
+        cfg = hydra.compose("config", overrides=config)
+        env = instantiate(cfg.env)
+        transforms = [instantiate(transform) for transform in cfg.transforms]
+        for t in transforms:
+            env.append_transform(t)
 
         model_params = instantiate(cfg.model)
         net_partial = instantiate(cfg.network)
@@ -546,29 +570,6 @@
         )
         tensordict = env.rollout(3, actor)
         assert env.action_spec.is_in(tensordict["action"]), env.action_spec
-=======
-        model_params = instantiate(cfg.model)
-        net_partial = instantiate(cfg.network)
-        actor, qvalue, value = make_model_sac(net_partial, model_params, env)
-        actor(env.reset())
-        assert actor.module.module.layer_class is self._LAYER_CLASS_DICT[network]
-
-        if cfg.exploration.wrapper is not None:
-            actor_explore = instantiate(cfg.exploration.wrapper)(actor)
-            assert type(actor_explore) is self.wrapper_map[wrapper]
-        else:
-            actor_explore = actor
-
-        rollout = env.rollout(3)
-        assert all(key in rollout.keys() for key in actor_explore.in_keys), (
-            actor_explore.in_keys,
-            rollout.keys(),
-        )
-        tensordict = env.rollout(3, actor_explore)
-        assert env.action_spec.is_in(tensordict["action"]), env.action_spec
-        qvalue(tensordict)
-        value(tensordict)
->>>>>>> 936d86cd
 
 
 if __name__ == "__main__":

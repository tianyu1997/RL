--- conflicted
+++ resolved
@@ -364,10 +364,6 @@
 class TestModelBasedEnvBase:
     @pytest.mark.parametrize("device", get_available_devices())
     def test_mb_rollout(self, device, seed=0):
-<<<<<<< HEAD
-
-=======
->>>>>>> 01eb8842
         torch.manual_seed(seed)
         np.random.seed(seed)
         world_model = WorldModelWrapper(
@@ -384,23 +380,6 @@
         )
         mb_env = DummyModelBasedEnvBase(
             world_model, device=device, batch_size=torch.Size([10])
-<<<<<<< HEAD
-        ).to(device)
-        mb_env.set_seed(seed)
-        mb_env.reset()
-        rollout1 = mb_env.rollout(max_steps=100)
-
-        torch.manual_seed(seed)
-        np.random.seed(seed)
-        mb_env.set_seed(seed)
-        mb_env.reset()
-        rollout2 = mb_env.rollout(max_steps=100)
-
-        assert_allclose_td(rollout1, rollout2)
-
-    @pytest.mark.parametrize("device", get_available_devices())
-    def test_batch_lock_mb_env(self, device, seed=0):
-=======
         )
         rollout = mb_env.rollout(max_steps=100)
         assert set(rollout.keys()) == set(mb_env.observation_spec.keys()).union(
@@ -410,7 +389,6 @@
 
     @pytest.mark.parametrize("device", get_available_devices())
     def test_mb_env_batch_lock(self, device, seed=0):
->>>>>>> 01eb8842
         torch.manual_seed(seed)
         np.random.seed(seed)
         world_model = WorldModelWrapper(
@@ -427,50 +405,6 @@
         )
         mb_env = DummyModelBasedEnvBase(
             world_model, device=device, batch_size=torch.Size([10])
-<<<<<<< HEAD
-        ).to(device)
-        assert not mb_env.batch_locked
-
-        try:
-            mb_env.batch_locked = False
-            raise AssertionError("Should not be able to change batch_locked")
-        except RuntimeError:
-            pass
-        td = mb_env.reset()
-        td["action"] = mb_env.action_spec.rand(mb_env.batch_size)
-        td_expanded = td.unsqueeze(-1).expand(10, 2).reshape(-1).to_tensordict()
-        td = mb_env.step(td)
-
-        try:
-            mb_env.step(td_expanded)
-            raise AssertionError(
-                "Should not be able to step with td.batch_size != env.batch_size if env.batch_size != []"
-            )
-        except RuntimeError:
-            pass
-
-        mb_env = DummyModelBasedEnvBase(
-            world_model, device=device, batch_size=torch.Size([])
-        ).to(device)
-        assert not mb_env.batch_locked
-
-        try:
-            mb_env.batch_locked = False
-            raise AssertionError("Should not be able to change batch_locked")
-        except RuntimeError:
-            pass
-        td = mb_env.reset()
-        td["action"] = mb_env.action_spec.rand(mb_env.batch_size)
-        td_expanded = td.expand(2)
-        td = mb_env.step(td)
-
-        try:
-            mb_env.step(td_expanded)
-        except RuntimeError:
-            raise AssertionError(
-                "When batch_locked = False, should be able to step with td.batch_size != env.batch_size if env.batch_size == []"
-            )
-=======
         )
         assert not mb_env.batch_locked
 
@@ -497,7 +431,6 @@
         mb_env.step(td)
         # we should be able to do a step with a tensordict that has been expended
         mb_env.step(td_expanded)
->>>>>>> 01eb8842
 
 
 class TestParallel:

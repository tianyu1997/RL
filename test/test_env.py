--- conflicted
+++ resolved
@@ -18,11 +18,7 @@
     DiscreteActionConvMockEnv,
     MockBatchedLockedEnv,
     MockBatchedUnLockedEnv,
-<<<<<<< HEAD
-    DummyModelBasedEnv,
-=======
     DummyModelBasedEnvBase,
->>>>>>> 07906483
     ActionObsMergeLinear,
 )
 from scipy.stats import chisquare
@@ -209,21 +205,13 @@
     if transformed_in:
 
         def create_env_fn():
-<<<<<<< HEAD
-            env = DummyModelBasedEnv(device=device)
-=======
             env = DummyModelBasedEnvBase(device=device)
->>>>>>> 07906483
             return env
 
     else:
 
         def create_env_fn():
-<<<<<<< HEAD
-            env = DummyModelBasedEnv(device=device)
-=======
             env = DummyModelBasedEnvBase(device=device)
->>>>>>> 07906483
             env = TransformedEnv(
                 env,
                 Compose(
@@ -373,11 +361,7 @@
     return env_parallel, env_serial, env0
 
 
-<<<<<<< HEAD
-class TestModelBasedEnv:
-=======
 class TestModelBasedEnvBase:
->>>>>>> 07906483
     @pytest.mark.parametrize("device", get_available_devices())
     def test_mb_rollout(self, device, seed=0):
 
@@ -395,11 +379,7 @@
                 out_keys=["reward"],
             ),
         )
-<<<<<<< HEAD
-        mb_env = DummyModelBasedEnv(
-=======
         mb_env = DummyModelBasedEnvBase(
->>>>>>> 07906483
             world_model, device=device, batch_size=torch.Size([10])
         )
         mb_env.set_seed(seed)
@@ -430,11 +410,7 @@
                 out_keys=["reward"],
             ),
         )
-<<<<<<< HEAD
-        mb_env = DummyModelBasedEnv(
-=======
         mb_env = DummyModelBasedEnvBase(
->>>>>>> 07906483
             world_model, device=device, batch_size=torch.Size([10])
         )
         assert not mb_env.batch_locked
@@ -457,11 +433,7 @@
         except RuntimeError:
             pass
 
-<<<<<<< HEAD
-        mb_env = DummyModelBasedEnv(
-=======
         mb_env = DummyModelBasedEnvBase(
->>>>>>> 07906483
             world_model, device=device, batch_size=torch.Size([])
         )
         assert not mb_env.batch_locked

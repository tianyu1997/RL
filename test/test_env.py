# Copyright (c) Meta Platforms, Inc. and affiliates.
#
# This source code is licensed under the MIT license found in the
# LICENSE file in the root directory of this source tree.

import argparse
import os.path
from collections import defaultdict
from functools import partial

import numpy as np
import pytest
import torch
import yaml

from _utils_internal import (
    _make_envs,
    CARTPOLE_VERSIONED,
    get_default_devices,
    HALFCHEETAH_VERSIONED,
    PENDULUM_VERSIONED,
    PONG_VERSIONED,
)
from mocking_classes import (
    ActionObsMergeLinear,
    ContinuousActionConvMockEnv,
    ContinuousActionConvMockEnvNumpy,
    ContinuousActionVecMockEnv,
    CountingBatchedEnv,
    CountingEnv,
    CountingEnvCountPolicy,
    DiscreteActionConvMockEnv,
    DiscreteActionConvMockEnvNumpy,
    DiscreteActionVecMockEnv,
    DummyModelBasedEnvBase,
    HeteroCountingEnv,
    HeteroCountingEnvPolicy,
    MockBatchedLockedEnv,
    MockBatchedUnLockedEnv,
    MockSerialEnv,
    NestedCountingEnv,
)
from packaging import version
from tensordict import dense_stack_tds
from tensordict.nn import TensorDictModuleBase
from tensordict.tensordict import assert_allclose_td, LazyStackedTensorDict, TensorDict
from torch import nn

from torchrl.collectors import MultiSyncDataCollector, SyncDataCollector
from torchrl.data.tensor_specs import (
    CompositeSpec,
    OneHotDiscreteTensorSpec,
    UnboundedContinuousTensorSpec,
)
from torchrl.data.utils import dense_stack_tds
from torchrl.envs import CatTensors, DoubleToFloat, EnvCreator, ParallelEnv, SerialEnv
from torchrl.envs.gym_like import default_info_dict_reader
from torchrl.envs.libs.dm_control import _has_dmc, DMControlEnv
from torchrl.envs.libs.gym import _has_gym, GymEnv, GymWrapper
from torchrl.envs.transforms import Compose, StepCounter, TransformedEnv
from torchrl.envs.utils import check_env_specs, make_composite_from_td, step_mdp
from torchrl.modules import Actor, ActorCriticOperator, MLP, SafeModule, ValueOperator
from torchrl.modules.tensordict_module import WorldModelWrapper

gym_version = None
if _has_gym:
    try:
        import gymnasium as gym
    except ModuleNotFoundError:
        import gym

    gym_version = version.parse(gym.__version__)

try:
    this_dir = os.path.dirname(os.path.realpath(__file__))
    with open(os.path.join(this_dir, "configs", "atari.yaml"), "r") as file:
        atari_confs = yaml.load(file, Loader=yaml.FullLoader)
    _atari_found = True
except FileNotFoundError:
    _atari_found = False
    atari_confs = defaultdict(lambda: "")


## TO BE FIXED: DiscreteActionProjection queries a randint on each worker, which leads to divergent results between
## the serial and parallel batched envs
# def _make_atari_env(atari_env):
#     action_spec = GymEnv(atari_env + "-ram-v0").action_spec
#     n_act = action_spec.shape[-1]
#     return lambda **kwargs: TransformedEnv(
#         GymEnv(atari_env + "-ram-v0", **kwargs),
#         DiscreteActionProjection(max_N=18, M=n_act),
#     )
#
#
# @pytest.mark.skipif(
#     "ALE/Pong-v5" not in _get_gym_envs(), reason="no Atari OpenAI Gym env available"
# )
# def test_composite_env():
#     num_workers = 10
#     frameskip = 2
#     create_env_fn = [
#         _make_atari_env(atari_env)
#         for atari_env in atari_confs["atari_envs"][:num_workers]
#     ]
#     kwargs = {"frame_skip": frameskip}
#
#     random_policy = lambda td: td.set(
#         "action", torch.nn.functional.one_hot(torch.randint(18, (*td.batch_size,)), 18)
#     )
#     p = SerialEnv(num_workers, create_env_fn, create_env_kwargs=kwargs)
#     seed = p.set_seed(0)
#     p.reset()
#     torch.manual_seed(seed)
#     rollout1 = p.rollout(max_steps=100, policy=random_policy, auto_reset=False)
#     p.close()
#     del p
#
#     p = ParallelEnv(num_workers, create_env_fn, create_env_kwargs=kwargs)
#     seed = p.set_seed(0)
#     p.reset()
#     torch.manual_seed(seed)
#     rollout0 = p.rollout(max_steps=100, policy=random_policy, auto_reset=False)
#     p.close()
#     del p
#
#     assert_allclose_td(rollout1, rollout0)


@pytest.mark.skipif(not _has_gym, reason="no gym")
@pytest.mark.parametrize("env_name", [PENDULUM_VERSIONED, CARTPOLE_VERSIONED])
@pytest.mark.parametrize("frame_skip", [1, 4])
def test_env_seed(env_name, frame_skip, seed=0):
    env = GymEnv(env_name, frame_skip=frame_skip)
    action = env.action_spec.rand()

    env.set_seed(seed)
    td0a = env.reset()
    td1a = env.step(td0a.clone().set("action", action))

    env.set_seed(seed)
    td0b = env.fake_tensordict()
    td0b = env.reset(tensordict=td0b)
    td1b = env.step(td0b.clone().set("action", action))

    assert_allclose_td(td0a, td0b.select(*td0a.keys()))
    assert_allclose_td(td1a, td1b)

    env.set_seed(
        seed=seed + 10,
    )
    td0c = env.reset()
    td1c = env.step(td0c.clone().set("action", action))

    with pytest.raises(AssertionError):
        assert_allclose_td(td0a, td0c.select(*td0a.keys()))
    with pytest.raises(AssertionError):
        assert_allclose_td(td1a, td1c)
    env.close()


@pytest.mark.skipif(not _has_gym, reason="no gym")
@pytest.mark.parametrize("env_name", [PENDULUM_VERSIONED, PONG_VERSIONED])
@pytest.mark.parametrize("frame_skip", [1, 4])
def test_rollout(env_name, frame_skip, seed=0):
    env = GymEnv(env_name, frame_skip=frame_skip)

    torch.manual_seed(seed)
    np.random.seed(seed)
    env.set_seed(seed)
    env.reset()
    rollout1 = env.rollout(max_steps=100)
    assert rollout1.names[-1] == "time"

    torch.manual_seed(seed)
    np.random.seed(seed)
    env.set_seed(seed)
    env.reset()
    rollout2 = env.rollout(max_steps=100)
    assert rollout2.names[-1] == "time"

    assert_allclose_td(rollout1, rollout2)

    torch.manual_seed(seed)
    env.set_seed(seed + 10)
    env.reset()
    rollout3 = env.rollout(max_steps=100)
    with pytest.raises(AssertionError):
        assert_allclose_td(rollout1, rollout3)
    env.close()


@pytest.mark.parametrize("device", get_default_devices())
def test_rollout_predictability(device):
    env = MockSerialEnv(device=device)
    env.set_seed(100)
    first = 100 % 17
    policy = Actor(torch.nn.Linear(1, 1, bias=False)).to(device)
    for p in policy.parameters():
        p.data.fill_(1.0)
    td_out = env.rollout(policy=policy, max_steps=200)
    assert (
        torch.arange(first, first + 100, device=device)
        == td_out.get("observation").squeeze()
    ).all()
    assert (
        torch.arange(first + 1, first + 101, device=device)
        == td_out.get(("next", "observation")).squeeze()
    ).all()
    assert (
        torch.arange(first + 1, first + 101, device=device)
        == td_out.get(("next", "reward")).squeeze()
    ).all()
    assert (
        torch.arange(first, first + 100, device=device)
        == td_out.get("action").squeeze()
    ).all()


@pytest.mark.skipif(not _has_gym, reason="no gym")
@pytest.mark.parametrize(
    "env_name",
    [
        PENDULUM_VERSIONED,
    ],
)
@pytest.mark.parametrize(
    "frame_skip",
    [
        1,
    ],
)
@pytest.mark.parametrize("truncated_key", ["truncated", "done"])
@pytest.mark.parametrize("parallel", [True, False])
def test_rollout_reset(env_name, frame_skip, parallel, truncated_key, seed=0):
    envs = []
    for horizon in [20, 30, 40]:
        envs.append(
            lambda horizon=horizon: TransformedEnv(
                GymEnv(env_name, frame_skip=frame_skip),
                StepCounter(horizon, truncated_key=truncated_key),
            )
        )
    if parallel:
        env = ParallelEnv(3, envs)
    else:
        env = SerialEnv(3, envs)
    env.set_seed(100)
    out = env.rollout(100, break_when_any_done=False)
    assert out.names[-1] == "time"
    assert out.shape == torch.Size([3, 100])
    assert (
        out["next", truncated_key].squeeze().sum(-1) == torch.tensor([5, 3, 2])
    ).all()


class TestModelBasedEnvBase:
    @staticmethod
    def world_model():
        return WorldModelWrapper(
            SafeModule(
                ActionObsMergeLinear(5, 4),
                in_keys=["hidden_observation", "action"],
                out_keys=["hidden_observation"],
            ),
            SafeModule(
                nn.Linear(4, 1),
                in_keys=["hidden_observation"],
                out_keys=["reward"],
            ),
        )

    @pytest.mark.parametrize("device", get_default_devices())
    def test_mb_rollout(self, device, seed=0):
        torch.manual_seed(seed)
        np.random.seed(seed)
        world_model = self.world_model()
        mb_env = DummyModelBasedEnvBase(
            world_model, device=device, batch_size=torch.Size([10])
        )
        check_env_specs(mb_env)
        rollout = mb_env.rollout(max_steps=100)
        expected_keys = {
            ("next", key) for key in (*mb_env.observation_spec.keys(), "reward", "done")
        }
        expected_keys = expected_keys.union(
            set(mb_env.input_spec["_action_spec"].keys())
        )
        expected_keys = expected_keys.union(
            set(mb_env.input_spec["_state_spec"].keys())
        )
        expected_keys = expected_keys.union({"done", "next"})
        assert set(rollout.keys(True)) == expected_keys
        assert rollout[("next", "hidden_observation")].shape == (10, 100, 4)

    @pytest.mark.parametrize("device", get_default_devices())
    def test_mb_env_batch_lock(self, device, seed=0):
        torch.manual_seed(seed)
        np.random.seed(seed)
        world_model = WorldModelWrapper(
            SafeModule(
                ActionObsMergeLinear(5, 4),
                in_keys=["hidden_observation", "action"],
                out_keys=["hidden_observation"],
            ),
            SafeModule(
                nn.Linear(4, 1),
                in_keys=["hidden_observation"],
                out_keys=["reward"],
            ),
        )
        mb_env = DummyModelBasedEnvBase(
            world_model, device=device, batch_size=torch.Size([10])
        )
        assert not mb_env.batch_locked

        with pytest.raises(RuntimeError, match="batch_locked is a read-only property"):
            mb_env.batch_locked = False
        td = mb_env.reset()
        td["action"] = mb_env.action_spec.rand()
        td_expanded = td.unsqueeze(-1).expand(10, 2).reshape(-1).to_tensordict()
        mb_env.step(td)

        with pytest.raises(RuntimeError, match="Expected a tensordict with shape"):
            mb_env.step(td_expanded)

        mb_env = DummyModelBasedEnvBase(
            world_model, device=device, batch_size=torch.Size([])
        )
        assert not mb_env.batch_locked

        with pytest.raises(RuntimeError, match="batch_locked is a read-only property"):
            mb_env.batch_locked = False
        td = mb_env.reset()
        td["action"] = mb_env.action_spec.rand()
        td_expanded = td.expand(2)
        mb_env.step(td)
        # we should be able to do a step with a tensordict that has been expended
        mb_env.step(td_expanded)


class TestParallel:
    @pytest.mark.parametrize("num_parallel_env", [1, 10])
    @pytest.mark.parametrize("env_batch_size", [[], (32,), (32, 1), (32, 0)])
    def test_env_with_batch_size(self, num_parallel_env, env_batch_size):
        env = MockBatchedLockedEnv(device="cpu", batch_size=torch.Size(env_batch_size))
        env.set_seed(1)
        parallel_env = ParallelEnv(num_parallel_env, lambda: env)
        assert parallel_env.batch_size == (num_parallel_env, *env_batch_size)

    @pytest.mark.skipif(not _has_dmc, reason="no dm_control")
    @pytest.mark.parametrize("env_task", ["stand,stand,stand", "stand,walk,stand"])
    @pytest.mark.parametrize("share_individual_td", [True, False])
    def test_multi_task_serial_parallel(self, env_task, share_individual_td):
        tasks = env_task.split(",")
        if len(tasks) == 1:
            single_task = True

            def env_make():
                return DMControlEnv("humanoid", tasks[0])

        elif len(set(tasks)) == 1 and len(tasks) == 3:
            single_task = True
            env_make = [lambda: DMControlEnv("humanoid", tasks[0])] * 3
        else:
            single_task = False
            env_make = [
                lambda task=task: DMControlEnv("humanoid", task) for task in tasks
            ]

        if not share_individual_td and not single_task:
            with pytest.raises(
                ValueError, match="share_individual_td must be set to None"
            ):
                SerialEnv(3, env_make, share_individual_td=share_individual_td)
            with pytest.raises(
                ValueError, match="share_individual_td must be set to None"
            ):
                ParallelEnv(3, env_make, share_individual_td=share_individual_td)
            return

        env_serial = SerialEnv(3, env_make, share_individual_td=share_individual_td)
        env_serial.start()
        assert env_serial._single_task is single_task
        env_parallel = ParallelEnv(3, env_make, share_individual_td=share_individual_td)
        env_parallel.start()
        assert env_parallel._single_task is single_task

        env_serial.set_seed(0)
        torch.manual_seed(0)
        td_serial = env_serial.rollout(max_steps=50)

        env_parallel.set_seed(0)
        torch.manual_seed(0)
        td_parallel = env_parallel.rollout(max_steps=50)

        assert_allclose_td(td_serial, td_parallel)

    @pytest.mark.skipif(not _has_dmc, reason="no dm_control")
    def test_multitask(self):
        env1 = DMControlEnv("humanoid", "stand")
        env1_obs_keys = list(env1.observation_spec.keys())
        env2 = DMControlEnv("humanoid", "walk")
        env2_obs_keys = list(env2.observation_spec.keys())

        assert len(env1_obs_keys)
        assert len(env2_obs_keys)

        def env1_maker():
            return TransformedEnv(
                DMControlEnv("humanoid", "stand"),
                Compose(
                    CatTensors(env1_obs_keys, "observation_stand", del_keys=False),
                    CatTensors(env1_obs_keys, "observation"),
                    DoubleToFloat(
                        in_keys=["observation_stand", "observation"],
                        in_keys_inv=["action"],
                    ),
                ),
            )

        def env2_maker():
            return TransformedEnv(
                DMControlEnv("humanoid", "walk"),
                Compose(
                    CatTensors(env2_obs_keys, "observation_walk", del_keys=False),
                    CatTensors(env2_obs_keys, "observation"),
                    DoubleToFloat(
                        in_keys=["observation_walk", "observation"],
                        in_keys_inv=["action"],
                    ),
                ),
            )

        env = ParallelEnv(2, [env1_maker, env2_maker])
        # env = SerialEnv(2, [env1_maker, env2_maker])
        assert not env._single_task

        td = env.rollout(10, return_contiguous=False)
        assert "observation_walk" not in td.keys()
        assert "observation_walk" in td[1].keys()
        assert "observation_walk" not in td[0].keys()
        assert "observation_stand" in td[0].keys()
        assert "observation_stand" not in td[1].keys()
        assert "observation_walk" in td[:, 0][1].keys()
        assert "observation_walk" not in td[:, 0][0].keys()
        assert "observation_stand" in td[:, 0][0].keys()
        assert "observation_stand" not in td[:, 0][1].keys()

    @pytest.mark.skipif(not _has_gym, reason="no gym")
    @pytest.mark.parametrize("env_name", [PENDULUM_VERSIONED])  # 1226: faster execution
    @pytest.mark.parametrize("frame_skip", [4])  # 1226: faster execution
    @pytest.mark.parametrize(
        "transformed_in,transformed_out", [[True, True], [False, False]]
    )  # 1226: faster execution
    def test_parallel_env(
        self, env_name, frame_skip, transformed_in, transformed_out, T=10, N=3
    ):
        env_parallel, env_serial, _, env0 = _make_envs(
            env_name,
            frame_skip,
            transformed_in=transformed_in,
            transformed_out=transformed_out,
            N=N,
        )
        td = TensorDict(
            source={"action": env0.action_spec.rand((N,))},
            batch_size=[
                N,
            ],
        )
        td1 = env_parallel.step(td)
        assert not td1.is_shared()
        assert ("next", "done") in td1.keys(True)
        assert ("next", "reward") in td1.keys(True)

        with pytest.raises(RuntimeError):
            # number of actions does not match number of workers
            td = TensorDict(
                source={"action": env0.action_spec.rand((N - 1,))},
                batch_size=[N - 1],
            )
            _ = env_parallel.step(td)

        td_reset = TensorDict(
            source={"_reset": env_parallel.done_spec.rand()},
            batch_size=[
                N,
            ],
        )
        env_parallel.reset(tensordict=td_reset)

        td = env_parallel.rollout(policy=None, max_steps=T)
        assert (
            td.shape == torch.Size([N, T]) or td.get("done").sum(1).all()
        ), f"{td.shape}, {td.get('done').sum(1)}"
        env_parallel.close()
        # env_serial.close()  # never opened
        env0.close()

    @pytest.mark.skipif(not _has_gym, reason="no gym")
    @pytest.mark.parametrize("env_name", [PENDULUM_VERSIONED])
    @pytest.mark.parametrize("frame_skip", [4])  # 1226: faster execution
    @pytest.mark.parametrize(
        "transformed_in,transformed_out", [[True, True], [False, False]]
    )  # 1226: faster execution
    def test_parallel_env_with_policy(
        self,
        env_name,
        frame_skip,
        transformed_in,
        transformed_out,
        T=10,
        N=3,
    ):
        env_parallel, env_serial, _, env0 = _make_envs(
            env_name,
            frame_skip,
            transformed_in=transformed_in,
            transformed_out=transformed_out,
            N=N,
        )

        policy = ActorCriticOperator(
            SafeModule(
                spec=None,
                module=nn.LazyLinear(12),
                in_keys=["observation"],
                out_keys=["hidden"],
            ),
            SafeModule(
                spec=None,
                module=nn.LazyLinear(env0.action_spec.shape[-1]),
                in_keys=["hidden"],
                out_keys=["action"],
            ),
            ValueOperator(
                module=MLP(out_features=1, num_cells=[]), in_keys=["hidden", "action"]
            ),
        )

        td = TensorDict(
            source={"action": env0.action_spec.rand((N,))},
            batch_size=[
                N,
            ],
        )
        td1 = env_parallel.step(td)
        assert not td1.is_shared()
        assert ("next", "done") in td1.keys(True)
        assert ("next", "reward") in td1.keys(True)

        with pytest.raises(RuntimeError):
            # number of actions does not match number of workers
            td = TensorDict(
                source={"action": env0.action_spec.rand((N - 1,))},
                batch_size=[N - 1],
            )
            _ = env_parallel.step(td)

        td_reset = TensorDict(
            source={"_reset": env_parallel.done_spec.rand()},
            batch_size=[
                N,
            ],
        )
        env_parallel.reset(tensordict=td_reset)

        td = env_parallel.rollout(policy=policy, max_steps=T)
        assert (
            td.shape == torch.Size([N, T]) or td.get("done").sum(1).all()
        ), f"{td.shape}, {td.get('done').sum(1)}"
        env_parallel.close()

        # env_serial.close()
        env0.close()

    @pytest.mark.skipif(not _has_gym, reason="no gym")
    @pytest.mark.parametrize(
        "env_name",
        [
            PENDULUM_VERSIONED,
        ],
    )  # PONG_VERSIONED])  # 1226: efficiency
    @pytest.mark.parametrize("frame_skip", [4])
    @pytest.mark.parametrize(
        "transformed_in,transformed_out", [[True, True], [False, False]]
    )  # 1226: effociency
    @pytest.mark.parametrize("static_seed", [False, True])
    def test_parallel_env_seed(
        self, env_name, frame_skip, transformed_in, transformed_out, static_seed
    ):
        env_parallel, env_serial, _, _ = _make_envs(
            env_name, frame_skip, transformed_in, transformed_out, 5
        )
        out_seed_serial = env_serial.set_seed(0, static_seed=static_seed)
        if static_seed:
            assert out_seed_serial == 0
        td0_serial = env_serial.reset()
        torch.manual_seed(0)

        td_serial = env_serial.rollout(
            max_steps=10, auto_reset=False, tensordict=td0_serial
        ).contiguous()
        key = "pixels" if "pixels" in td_serial.keys() else "observation"
        torch.testing.assert_close(
            td_serial[:, 0].get(("next", key)), td_serial[:, 1].get(key)
        )

        out_seed_parallel = env_parallel.set_seed(0, static_seed=static_seed)
        if static_seed:
            assert out_seed_serial == 0
        td0_parallel = env_parallel.reset()

        torch.manual_seed(0)
        assert out_seed_parallel == out_seed_serial
        td_parallel = env_parallel.rollout(
            max_steps=10, auto_reset=False, tensordict=td0_parallel
        ).contiguous()
        torch.testing.assert_close(
            td_parallel[:, :-1].get(("next", key)), td_parallel[:, 1:].get(key)
        )
        assert_allclose_td(td0_serial, td0_parallel)
        assert_allclose_td(td_serial[:, 0], td_parallel[:, 0])  # first step
        assert_allclose_td(td_serial[:, 1], td_parallel[:, 1])  # second step
        assert_allclose_td(td_serial, td_parallel)
        env_parallel.close()
        env_serial.close()

    @pytest.mark.skipif(not _has_gym, reason="no gym")
    def test_parallel_env_shutdown(self):
        env_make = EnvCreator(lambda: GymEnv(PENDULUM_VERSIONED))
        env = ParallelEnv(4, env_make)
        env.reset()
        assert not env.is_closed
        env.rand_step()
        assert not env.is_closed
        env.close()
        assert env.is_closed
        env.reset()
        assert not env.is_closed
        env.close()

    @pytest.mark.parametrize("parallel", [True, False])
    def test_parallel_env_custom_method(self, parallel):
        # define env

        if parallel:
            env = ParallelEnv(2, lambda: DiscreteActionVecMockEnv())
        else:
            env = SerialEnv(2, lambda: DiscreteActionVecMockEnv())

        # we must start the environment first
        env.reset()
        assert all(result == 0 for result in env.custom_fun())
        assert all(result == 1 for result in env.custom_attr)
        assert all(result == 2 for result in env.custom_prop)  # to be fixed
        env.close()

    @pytest.mark.skipif(not torch.cuda.device_count(), reason="no cuda to test on")
    @pytest.mark.skipif(not _has_gym, reason="no gym")
    @pytest.mark.parametrize("frame_skip", [4])
    @pytest.mark.parametrize("device", [0])
    @pytest.mark.parametrize(
        "env_name", [PENDULUM_VERSIONED]
    )  # 1226: Skip PONG for efficiency
    @pytest.mark.parametrize(
        "transformed_in,transformed_out,open_before",
        [  # 1226: efficiency
            [True, True, True],
            [True, True, False],
            [False, False, True],
        ],
    )
    def test_parallel_env_cast(
        self,
        env_name,
        frame_skip,
        transformed_in,
        transformed_out,
        device,
        open_before,
        N=3,
    ):
        # tests casting to device
        env_parallel, env_serial, _, env0 = _make_envs(
            env_name,
            frame_skip,
            transformed_in=transformed_in,
            transformed_out=transformed_out,
            N=N,
        )
        if open_before:
            td_cpu = env0.rollout(max_steps=10)
            assert td_cpu.device == torch.device("cpu")
        env0 = env0.to(device)
        assert env0.observation_spec.device == torch.device(device)
        assert env0.action_spec.device == torch.device(device)
        assert env0.reward_spec.device == torch.device(device)
        assert env0.device == torch.device(device)
        td_device = env0.reset()
        assert td_device.device == torch.device(device), env0
        td_device = env0.rand_step()
        assert td_device.device == torch.device(device), env0
        td_device = env0.rollout(max_steps=10)
        assert td_device.device == torch.device(device), env0

        if open_before:
            td_cpu = env_serial.rollout(max_steps=10)
            assert td_cpu.device == torch.device("cpu")
        observation_spec = env_serial.observation_spec.clone()
        done_spec = env_serial.done_spec.clone()
        reward_spec = env_serial.reward_spec.clone()
        action_spec = env_serial.action_spec.clone()
        state_spec = env_serial.state_spec.clone()
        env_serial = env_serial.to(device)
        assert env_serial.observation_spec.device == torch.device(device)
        assert env_serial.action_spec.device == torch.device(device)
        assert env_serial.reward_spec.device == torch.device(device)
        assert env_serial.device == torch.device(device)
        assert env_serial.observation_spec == observation_spec.to(device)
        assert env_serial.action_spec == action_spec.to(device)
        assert env_serial.reward_spec == reward_spec.to(device)
        assert env_serial.done_spec == done_spec.to(device)
        assert env_serial.state_spec == state_spec.to(device)
        td_device = env_serial.reset()
        assert td_device.device == torch.device(device), env_serial
        td_device = env_serial.rand_step()
        assert td_device.device == torch.device(device), env_serial
        td_device = env_serial.rollout(max_steps=10)
        assert td_device.device == torch.device(device), env_serial

        if open_before:
            td_cpu = env_parallel.rollout(max_steps=10)
            assert td_cpu.device == torch.device("cpu")
        observation_spec = env_parallel.observation_spec.clone()
        done_spec = env_parallel.done_spec.clone()
        reward_spec = env_parallel.reward_spec.clone()
        action_spec = env_parallel.action_spec.clone()
        state_spec = env_parallel.state_spec.clone()
        env_parallel = env_parallel.to(device)
        assert env_parallel.observation_spec.device == torch.device(device)
        assert env_parallel.action_spec.device == torch.device(device)
        assert env_parallel.reward_spec.device == torch.device(device)
        assert env_parallel.device == torch.device(device)
        assert env_parallel.observation_spec == observation_spec.to(device)
        assert env_parallel.action_spec == action_spec.to(device)
        assert env_parallel.reward_spec == reward_spec.to(device)
        assert env_parallel.done_spec == done_spec.to(device)
        assert env_parallel.state_spec == state_spec.to(device)
        td_device = env_parallel.reset()
        assert td_device.device == torch.device(device), env_parallel
        td_device = env_parallel.rand_step()
        assert td_device.device == torch.device(device), env_parallel
        td_device = env_parallel.rollout(max_steps=10)
        assert td_device.device == torch.device(device), env_parallel

        env_parallel.close()
        env_serial.close()
        env0.close()

    @pytest.mark.skipif(not _has_gym, reason="no gym")
    @pytest.mark.skipif(not torch.cuda.device_count(), reason="no cuda device detected")
    @pytest.mark.parametrize("frame_skip", [4])
    @pytest.mark.parametrize("device", [0])
    @pytest.mark.parametrize("env_name", [PENDULUM_VERSIONED])  # 1226: efficiency
    @pytest.mark.parametrize(
        "transformed_in,transformed_out",
        [  # 1226
            [True, True],
            [False, False],
        ],
    )
    def test_parallel_env_device(
        self, env_name, frame_skip, transformed_in, transformed_out, device
    ):
        # tests creation on device
        torch.manual_seed(0)
        N = 3

        env_parallel, env_serial, _, env0 = _make_envs(
            env_name,
            frame_skip,
            transformed_in=transformed_in,
            transformed_out=transformed_out,
            device=device,
            N=N,
        )

        assert env0.device == torch.device(device)
        out = env0.rollout(max_steps=20)
        assert out.device == torch.device(device)

        assert env_serial.device == torch.device(device)
        out = env_serial.rollout(max_steps=20)
        assert out.device == torch.device(device)

        assert env_parallel.device == torch.device(device)
        out = env_parallel.rollout(max_steps=20)
        assert out.device == torch.device(device)

        env_parallel.close()
        env_serial.close()
        env0.close()

    @pytest.mark.skipif(not _has_gym, reason="no gym")
    @pytest.mark.flaky(reruns=3, reruns_delay=1)
    @pytest.mark.parametrize(
        "env_name", [PENDULUM_VERSIONED]
    )  # 1226: No pong for efficiency
    @pytest.mark.parametrize("frame_skip", [4])
    @pytest.mark.parametrize(
        "device",
        [torch.device("cuda:0") if torch.cuda.device_count() else torch.device("cpu")],
    )
    def test_parallel_env_transform_consistency(self, env_name, frame_skip, device):
        env_parallel_in, env_serial_in, _, env0_in = _make_envs(
            env_name,
            frame_skip,
            transformed_in=True,
            transformed_out=False,
            device=device,
            N=3,
        )
        env_parallel_out, env_serial_out, _, env0_out = _make_envs(
            env_name,
            frame_skip,
            transformed_in=False,
            transformed_out=True,
            device=device,
            N=3,
        )
        torch.manual_seed(0)
        env_parallel_in.set_seed(0)
        r_in = env_parallel_in.rollout(max_steps=20)
        torch.manual_seed(0)
        env_parallel_out.set_seed(0)
        r_out = env_parallel_out.rollout(max_steps=20)
        assert_allclose_td(r_in, r_out)
        env_parallel_in.close()
        env_parallel_out.close()

        torch.manual_seed(0)
        env_serial_in.set_seed(0)
        r_in = env_serial_in.rollout(max_steps=20)
        torch.manual_seed(0)
        env_serial_out.set_seed(0)
        r_out = env_serial_out.rollout(max_steps=20)
        assert_allclose_td(r_in, r_out)
        env_serial_in.close()
        env_serial_out.close()

        torch.manual_seed(0)
        env0_in.set_seed(0)
        r_in = env0_in.rollout(max_steps=20)
        torch.manual_seed(0)
        env0_out.set_seed(0)
        r_out = env0_out.rollout(max_steps=20)
        assert_allclose_td(r_in, r_out)
        env0_in.close()
        env0_in.close()

    @pytest.mark.parametrize("parallel", [True, False])
    def test_parallel_env_kwargs_set(self, parallel):
        num_env = 2

        def make_make_env():
            def make_transformed_env(seed=None):
                env = DiscreteActionConvMockEnv()
                if seed is not None:
                    env.set_seed(seed)
                return env

            return make_transformed_env

        _class = ParallelEnv if parallel else SerialEnv

        def env_fn1(seed):
            env = _class(
                num_workers=num_env,
                create_env_fn=make_make_env(),
                create_env_kwargs=[{"seed": i} for i in range(seed, seed + num_env)],
            )
            return env

        def env_fn2(seed):
            env = _class(
                num_workers=num_env,
                create_env_fn=make_make_env(),
            )
            env.update_kwargs([{"seed": i} for i in range(seed, seed + num_env)])
            return env

        env1 = env_fn1(100)
        env2 = env_fn2(100)
        env1.start()
        env2.start()
        for c1, c2 in zip(env1.counter, env2.counter):
            assert c1 == c2

        env1.close()
        env2.close()

    @pytest.mark.parametrize(
        "batch_size",
        [
            (32, 5),
            (4,),
            (1,),
            (),
        ],
    )
    @pytest.mark.parametrize("n_workers", [2, 1])
    def test_parallel_env_reset_flag(self, batch_size, n_workers, max_steps=3):
        torch.manual_seed(1)
        env = ParallelEnv(
            n_workers, lambda: CountingEnv(max_steps=max_steps, batch_size=batch_size)
        )
        env.set_seed(1)
        action = env.action_spec.rand()
        action[:] = 1
        for i in range(max_steps):
            td = env.step(
                TensorDict(
                    {"action": action}, batch_size=env.batch_size, device=env.device
                )
            )
            assert (td["next", "done"] == 0).all()
            assert (td["next"]["observation"] == i + 1).all()

        td = env.step(
            TensorDict({"action": action}, batch_size=env.batch_size, device=env.device)
        )
        assert (td["next", "done"] == 1).all()
        assert (td["next"]["observation"] == max_steps + 1).all()

        _reset = env.done_spec.rand()
        while not _reset.any():
            _reset = env.done_spec.rand()

        td_reset = env.reset(
            TensorDict({"_reset": _reset}, batch_size=env.batch_size, device=env.device)
        )
        env.close()

        assert (td_reset["done"][_reset] == 0).all()
        assert (td_reset["observation"][_reset] == 0).all()
        assert (td_reset["done"][~_reset] == 1).all()
        assert (td_reset["observation"][~_reset] == max_steps + 1).all()

    @pytest.mark.parametrize("nested_obs_action", [True, False])
    @pytest.mark.parametrize("nested_done", [True, False])
    @pytest.mark.parametrize("nested_reward", [True, False])
    @pytest.mark.parametrize("env_type", ["serial", "parallel"])
    def test_parallel_env_nested(
        self,
        nested_obs_action,
        nested_done,
        nested_reward,
        env_type,
        n_envs=2,
        batch_size=(32,),
        nested_dim=5,
        rollout_length=3,
        seed=1,
    ):
        env_fn = lambda: NestedCountingEnv(
            nest_done=nested_done,
            nest_reward=nested_reward,
            nest_obs_action=nested_obs_action,
            batch_size=batch_size,
            nested_dim=nested_dim,
        )
        if env_type == "serial":
            env = SerialEnv(n_envs, env_fn)
        else:
            env = ParallelEnv(n_envs, env_fn)
        env.set_seed(seed)

        batch_size = (n_envs, *batch_size)

        td = env.reset()
        assert td.batch_size == batch_size
        if nested_done or nested_obs_action:
            assert td["data"].batch_size == (*batch_size, nested_dim)
        if not nested_done and not nested_reward and not nested_obs_action:
            assert "data" not in td.keys()

        policy = CountingEnvCountPolicy(env.action_spec, env.action_key)
        td = env.rollout(rollout_length, policy)
        assert td.batch_size == (*batch_size, rollout_length)
        if nested_done or nested_obs_action:
            assert td["data"].batch_size == (*batch_size, rollout_length, nested_dim)
        if nested_reward or nested_done or nested_obs_action:
            assert td["next", "data"].batch_size == (
                *batch_size,
                rollout_length,
                nested_dim,
            )
        if not nested_done and not nested_reward and not nested_obs_action:
            assert "data" not in td.keys()
            assert "data" not in td["next"].keys()

        if nested_obs_action:
            assert "observation" not in td.keys()
            assert (td[..., -1]["data", "states"] == 2).all()
        else:
            assert ("data", "states") not in td.keys(True, True)
            assert (td[..., -1]["observation"] == 2).all()


@pytest.mark.parametrize("batch_size", [(), (2,), (32, 5)])
def test_env_base_reset_flag(batch_size, max_steps=3):
    env = CountingEnv(max_steps=max_steps, batch_size=batch_size)
    env.set_seed(1)

    action = env.action_spec.rand()
    action[:] = 1

    for i in range(max_steps):
        td = env.step(
            TensorDict({"action": action}, batch_size=env.batch_size, device=env.device)
        )
        assert (td["next", "done"] == 0).all()
        assert (td["next", "observation"] == i + 1).all()

    td = env.step(
        TensorDict({"action": action}, batch_size=env.batch_size, device=env.device)
    )
    assert (td["next", "done"] == 1).all()
    assert (td["next", "observation"] == max_steps + 1).all()

    _reset = env.done_spec.rand()
    td_reset = env.reset(
        TensorDict({"_reset": _reset}, batch_size=env.batch_size, device=env.device)
    )

    assert (td_reset["done"][_reset] == 0).all()
    assert (td_reset["observation"][_reset] == 0).all()
    assert (td_reset["done"][~_reset] == 1).all()
    assert (td_reset["observation"][~_reset] == max_steps + 1).all()


@pytest.mark.skipif(not _has_gym, reason="no gym")
def test_seed():
    torch.manual_seed(0)
    env1 = GymEnv(PENDULUM_VERSIONED)
    env1.set_seed(0)
    state0_1 = env1.reset()
    state1_1 = env1.step(state0_1.set("action", env1.action_spec.rand()))

    torch.manual_seed(0)
    env2 = GymEnv(PENDULUM_VERSIONED)
    env2.set_seed(0)
    state0_2 = env2.reset()
    state1_2 = env2.step(state0_2.set("action", env2.action_spec.rand()))

    assert_allclose_td(state0_1, state0_2)
    assert_allclose_td(state1_1, state1_2)

    env1.set_seed(0)
    torch.manual_seed(0)
    rollout1 = env1.rollout(max_steps=30)

    env2.set_seed(0)
    torch.manual_seed(0)
    rollout2 = env2.rollout(max_steps=30)

    torch.testing.assert_close(
        rollout1["observation"][1:], rollout1[("next", "observation")][:-1]
    )
    torch.testing.assert_close(
        rollout2["observation"][1:], rollout2[("next", "observation")][:-1]
    )
    torch.testing.assert_close(rollout1["observation"], rollout2["observation"])


class TestStepMdp:
    @pytest.mark.parametrize("keep_other", [True, False])
    @pytest.mark.parametrize("exclude_reward", [True, False])
    @pytest.mark.parametrize("exclude_done", [True, False])
    @pytest.mark.parametrize("exclude_action", [True, False])
    @pytest.mark.parametrize("has_out", [True, False])
    @pytest.mark.parametrize("lazy_stack", [False, True])
    def test_steptensordict(
        self,
        keep_other,
        exclude_reward,
        exclude_done,
        exclude_action,
        has_out,
        lazy_stack,
    ):
        torch.manual_seed(0)
        tensordict = TensorDict(
            {
                "reward": torch.randn(4, 1),
                "done": torch.zeros(4, 1, dtype=torch.bool),
                "ledzep": torch.randn(4, 2),
                "next": {
                    "ledzep": torch.randn(4, 2),
                    "reward": torch.randn(4, 1),
                    "done": torch.zeros(4, 1, dtype=torch.bool),
                },
                "beatles": torch.randn(4, 1),
                "action": torch.randn(4, 2),
            },
            [4],
        )
        if lazy_stack:
            # let's spice this a little bit
            tds = tensordict.unbind(0)
            tds[0]["this", "one"] = torch.zeros(2)
            tds[1]["but", "not", "this", "one"] = torch.ones(2)
            tds[0]["next", "this", "one"] = torch.ones(2) * 2
            tensordict = torch.stack(tds, 0)
        next_tensordict = TensorDict({}, [4]) if has_out else None
        if has_out and lazy_stack:
            next_tensordict = torch.stack(next_tensordict.unbind(0), 0)
        out = step_mdp(
            tensordict.lock_(),
            keep_other=keep_other,
            exclude_reward=exclude_reward,
            exclude_done=exclude_done,
            exclude_action=exclude_action,
            next_tensordict=next_tensordict,
        )
        assert "ledzep" in out.keys()
        if lazy_stack:
            assert (out["ledzep"] == tensordict["next", "ledzep"]).all()
            assert (out[0]["this", "one"] == 2).all()
            if keep_other:
                assert (out[1]["but", "not", "this", "one"] == 1).all()
        else:
            assert out["ledzep"] is tensordict["next", "ledzep"]
        if keep_other:
            assert "beatles" in out.keys()
            if lazy_stack:
                assert (out["beatles"] == tensordict["beatles"]).all()
            else:
                assert out["beatles"] is tensordict["beatles"]
        else:
            assert "beatles" not in out.keys()
        if not exclude_reward:
            assert "reward" in out.keys()
            if lazy_stack:
                assert (out["reward"] == tensordict["next", "reward"]).all()
            else:
                assert out["reward"] is tensordict["next", "reward"]
        else:
            assert "reward" not in out.keys()
        if not exclude_action:
            assert "action" in out.keys()
            if lazy_stack:
                assert (out["action"] == tensordict["action"]).all()
            else:
                assert out["action"] is tensordict["action"]
        else:
            assert "action" not in out.keys()
        if not exclude_done:
            assert "done" in out.keys()
            if lazy_stack:
                assert (out["done"] == tensordict["next", "done"]).all()
            else:
                assert out["done"] is tensordict["next", "done"]
        else:
            assert "done" not in out.keys()
        if has_out:
            assert out is next_tensordict

    @pytest.mark.parametrize("nested_obs", [True, False])
    @pytest.mark.parametrize("nested_action", [True, False])
    @pytest.mark.parametrize("nested_done", [True, False])
    @pytest.mark.parametrize("nested_reward", [True, False])
    @pytest.mark.parametrize("nested_other", [True, False])
    @pytest.mark.parametrize("exclude_reward", [True, False])
    @pytest.mark.parametrize("exclude_done", [True, False])
    @pytest.mark.parametrize("exclude_action", [True, False])
    @pytest.mark.parametrize("keep_other", [True, False])
    def test_nested(
        self,
        nested_obs,
        nested_action,
        nested_done,
        nested_reward,
        nested_other,
        exclude_reward,
        exclude_done,
        exclude_action,
        keep_other,
    ):
        td_batch_size = (4,)
        nested_batch_size = (4, 3)
        nested_key = ("data",)
        td = TensorDict(
            {
                nested_key: TensorDict({}, nested_batch_size),
                "next": {
                    nested_key: TensorDict({}, nested_batch_size),
                },
            },
            td_batch_size,
        )
        reward_key = "reward"
        if nested_reward:
            reward_key = nested_key + (reward_key,)
        done_key = "done"
        if nested_done:
            done_key = nested_key + (done_key,)
        action_key = "action"
        if nested_action:
            action_key = nested_key + (action_key,)
        obs_key = "state"
        if nested_obs:
            obs_key = nested_key + (obs_key,)
        other_key = "beatles"
        if nested_other:
            other_key = nested_key + (other_key,)

        td[reward_key] = torch.zeros(*nested_batch_size, 1)
        td[done_key] = torch.zeros(*nested_batch_size, 1)
        td[obs_key] = torch.zeros(*nested_batch_size, 1)
        td[action_key] = torch.zeros(*nested_batch_size, 1)
        td[other_key] = torch.zeros(*nested_batch_size, 1)

        td["next", reward_key] = torch.ones(*nested_batch_size, 1)
        td["next", done_key] = torch.ones(*nested_batch_size, 1)
        td["next", obs_key] = torch.ones(*nested_batch_size, 1)

        input_td = td

        td = step_mdp(
            td.lock_(),
            exclude_reward=exclude_reward,
            exclude_done=exclude_done,
            exclude_action=exclude_action,
            reward_key=reward_key,
            done_key=done_key,
            action_key=action_key,
            keep_other=keep_other,
        )
        td_nested_keys = td.keys(True, True)
        td_keys = td.keys()

        assert td.batch_size == input_td.batch_size
        # Obs will always be present
        assert obs_key in td_nested_keys
        # Nested key should not be present in this specific conditions
        if (
            (exclude_done or not nested_done)
            and (exclude_reward or not nested_reward)
            and (exclude_action or not nested_action)
            and not nested_obs
            and ((not keep_other) or (keep_other and not nested_other))
        ):
            assert nested_key[0] not in td_keys
        else:  # Nested key is present
            assert not td[nested_key] is input_td["next", nested_key]
            assert not td[nested_key] is input_td[nested_key]
            assert td[nested_key].batch_size == nested_batch_size
        # If we exclude everything we are left with just obs
        if exclude_done and exclude_reward and exclude_action and not keep_other:
            if nested_obs:
                assert len(td_nested_keys) == 1 and list(td_nested_keys)[0] == obs_key
            else:
                assert len(td_nested_keys) == 1 and list(td_nested_keys)[0] == obs_key
        # Key-wise exclusions
        if not exclude_reward:
            assert reward_key in td_nested_keys
            assert (td[reward_key] == 1).all()
        else:
            assert reward_key not in td_nested_keys
        if not exclude_action:
            assert action_key in td_nested_keys
            assert (td[action_key] == 0).all()
        else:
            assert action_key not in td_nested_keys
        if not exclude_done:
            assert done_key in td_nested_keys
            assert (td[done_key] == 1).all()
        else:
            assert done_key not in td_nested_keys
        if keep_other:
            assert other_key in td_nested_keys
            assert (td[other_key] == 0).all()
        else:
            assert other_key not in td_nested_keys

    @pytest.mark.parametrize("nested_other", [True, False])
    @pytest.mark.parametrize("exclude_reward", [True, False])
    @pytest.mark.parametrize("exclude_done", [True, False])
    @pytest.mark.parametrize("exclude_action", [True, False])
    @pytest.mark.parametrize("keep_other", [True, False])
    def test_nested_partially(
        self,
        nested_other,
        exclude_reward,
        exclude_done,
        exclude_action,
        keep_other,
    ):
        # General
        td_batch_size = (4,)
        nested_batch_size = (4, 3)
        nested_key = ("data",)
        reward_key = "reward"
        done_key = "done"
        action_key = "action"
        obs_key = "state"
        other_key = "beatles"
        if nested_other:
            other_key = nested_key + (other_key,)

        # Nested only in root
        td = TensorDict(
            {
                nested_key: TensorDict({}, nested_batch_size),
                "next": {},
            },
            td_batch_size,
        )

        td[reward_key] = torch.zeros(*nested_batch_size, 1)
        td[done_key] = torch.zeros(*nested_batch_size, 1)
        td[obs_key] = torch.zeros(*nested_batch_size, 1)
        td[action_key] = torch.zeros(*nested_batch_size, 1)
        td[other_key] = torch.zeros(*nested_batch_size, 1)

        td["next", reward_key] = torch.zeros(*nested_batch_size, 1)
        td["next", done_key] = torch.zeros(*nested_batch_size, 1)
        td["next", obs_key] = torch.zeros(*nested_batch_size, 1)

        td = step_mdp(
            td.lock_(),
            exclude_reward=exclude_reward,
            exclude_done=exclude_done,
            exclude_action=exclude_action,
            reward_key=reward_key,
            done_key=done_key,
            action_key=action_key,
            keep_other=keep_other,
        )
        td_keys_nested = td.keys(True, True)
        td_keys = td.keys()
        if keep_other:
            if nested_other:
                assert nested_key[0] in td_keys
                assert td[nested_key].batch_size == nested_batch_size
            else:
                assert nested_key[0] not in td_keys
            assert (td[other_key] == 0).all()
        else:
            assert other_key not in td_keys_nested

        # Nested only in next
        td = TensorDict(
            {
                "next": {nested_key: TensorDict({}, nested_batch_size)},
            },
            td_batch_size,
        )
        td[reward_key] = torch.zeros(*nested_batch_size, 1)
        td[done_key] = torch.zeros(*nested_batch_size, 1)
        td[obs_key] = torch.zeros(*nested_batch_size, 1)
        td[action_key] = torch.zeros(*nested_batch_size, 1)

        td["next", other_key] = torch.zeros(*nested_batch_size, 1)
        td["next", reward_key] = torch.zeros(*nested_batch_size, 1)
        td["next", done_key] = torch.zeros(*nested_batch_size, 1)
        td["next", obs_key] = torch.zeros(*nested_batch_size, 1)

        td = step_mdp(
            td.lock_(),
            exclude_reward=exclude_reward,
            exclude_done=exclude_done,
            exclude_action=exclude_action,
            reward_key=reward_key,
            done_key=done_key,
            action_key=action_key,
            keep_other=keep_other,
        )
        td_keys = td.keys()

        if nested_other:
            assert nested_key[0] in td_keys
            assert td[nested_key].batch_size == nested_batch_size
        else:
            assert nested_key[0] not in td_keys
        assert (td[other_key] == 0).all()

    @pytest.mark.parametrize("het_action", [True, False])
    @pytest.mark.parametrize("het_done", [True, False])
    @pytest.mark.parametrize("het_reward", [True, False])
    @pytest.mark.parametrize("het_other", [True, False])
    @pytest.mark.parametrize("het_obs", [True, False])
    @pytest.mark.parametrize("exclude_reward", [True, False])
    @pytest.mark.parametrize("exclude_done", [True, False])
    @pytest.mark.parametrize("exclude_action", [True, False])
    @pytest.mark.parametrize("keep_other", [True, False])
    def test_heterogeenous(
        self,
        het_action,
        het_done,
        het_reward,
        het_other,
        het_obs,
        exclude_reward,
        exclude_done,
        exclude_action,
        keep_other,
    ):
        td_batch_size = 4
        nested_dim = 3
        nested_batch_size = (td_batch_size, nested_dim)
        nested_key = ("data",)

        reward_key = "reward"
        nested_reward_key = nested_key + (reward_key,)
        done_key = "done"
        nested_done_key = nested_key + (done_key,)
        action_key = "action"
        nested_action_key = nested_key + (action_key,)
        obs_key = "state"
        nested_obs_key = nested_key + (obs_key,)
        other_key = "beatles"
        nested_other_key = nested_key + (other_key,)

        tds = []
        for i in range(1, nested_dim + 1):
            tds.append(
                TensorDict(
                    {
                        nested_key: TensorDict(
                            {
                                reward_key: torch.zeros(
                                    td_batch_size, i if het_reward else 1
                                ),
                                done_key: torch.zeros(
                                    td_batch_size, i if het_done else 1
                                ),
                                action_key: torch.zeros(
                                    td_batch_size, i if het_action else 1
                                ),
                                obs_key: torch.zeros(
                                    td_batch_size, i if het_obs else 1
                                ),
                                other_key: torch.zeros(
                                    td_batch_size, i if het_other else 1
                                ),
                            },
                            [td_batch_size],
                        ),
                        "next": {
                            nested_key: TensorDict(
                                {
                                    reward_key: torch.ones(
                                        td_batch_size, i if het_reward else 1
                                    ),
                                    done_key: torch.ones(
                                        td_batch_size, i if het_done else 1
                                    ),
                                    obs_key: torch.ones(
                                        td_batch_size, i if het_obs else 1
                                    ),
                                },
                                [td_batch_size],
                            ),
                        },
                    },
                    [td_batch_size],
                )
            )
        lazy_td = torch.stack(tds, dim=1)
        input_td = lazy_td

        td = step_mdp(
            lazy_td.lock_(),
            exclude_reward=exclude_reward,
            exclude_done=exclude_done,
            exclude_action=exclude_action,
            reward_key=nested_reward_key,
            done_key=nested_done_key,
            action_key=nested_action_key,
            keep_other=keep_other,
        )
        td_nested_keys = td.keys(True, True)
        td_keys = td.keys()
        for i in range(nested_dim):
            if het_obs:
                assert td[..., i][nested_obs_key].shape == (td_batch_size, i + 1)
            else:
                assert td[..., i][nested_obs_key].shape == (td_batch_size, 1)
            assert (td[..., i][nested_obs_key] == 1).all()
        if exclude_reward:
            assert nested_reward_key not in td_keys
        else:
            for i in range(nested_dim):
                if het_reward:
                    assert td[..., i][nested_reward_key].shape == (td_batch_size, i + 1)
                else:
                    assert td[..., i][nested_reward_key].shape == (td_batch_size, 1)
                assert (td[..., i][nested_reward_key] == 1).all()
        if exclude_done:
            assert nested_done_key not in td_keys
        else:
            for i in range(nested_dim):
                if het_done:
                    assert td[..., i][nested_done_key].shape == (td_batch_size, i + 1)
                else:
                    assert td[..., i][nested_done_key].shape == (td_batch_size, 1)
                assert (td[..., i][nested_done_key] == 1).all()
        if exclude_action:
            assert nested_action_key not in td_keys
        else:
            for i in range(nested_dim):
                if het_action:
                    assert td[..., i][nested_action_key].shape == (td_batch_size, i + 1)
                else:
                    assert td[..., i][nested_action_key].shape == (td_batch_size, 1)
                assert (td[..., i][nested_action_key] == 0).all()
        if not keep_other:
            assert nested_other_key not in td_keys
        else:
            for i in range(nested_dim):
                if het_other:
                    assert td[..., i][nested_other_key].shape == (td_batch_size, i + 1)
                else:
                    assert td[..., i][nested_other_key].shape == (td_batch_size, 1)
                assert (td[..., i][nested_other_key] == 0).all()


@pytest.mark.parametrize("device", get_default_devices())
def test_batch_locked(device):
    env = MockBatchedLockedEnv(device)
    assert env.batch_locked

    with pytest.raises(RuntimeError, match="batch_locked is a read-only property"):
        env.batch_locked = False
    td = env.reset()
    td["action"] = env.action_spec.rand()
    td_expanded = td.expand(2).clone()
    _ = env.step(td)

    with pytest.raises(
        RuntimeError, match="Expected a tensordict with shape==env.shape, "
    ):
        env.step(td_expanded)


@pytest.mark.parametrize("device", get_default_devices())
def test_batch_unlocked(device):
    env = MockBatchedUnLockedEnv(device)
    assert not env.batch_locked

    with pytest.raises(RuntimeError, match="batch_locked is a read-only property"):
        env.batch_locked = False
    td = env.reset()
    td["action"] = env.action_spec.rand()
    td_expanded = td.expand(2).clone()
    td = env.step(td)

    env.step(td_expanded)


@pytest.mark.parametrize("device", get_default_devices())
def test_batch_unlocked_with_batch_size(device):
    env = MockBatchedUnLockedEnv(device, batch_size=torch.Size([2]))
    assert not env.batch_locked

    with pytest.raises(RuntimeError, match="batch_locked is a read-only property"):
        env.batch_locked = False

    td = env.reset()
    td["action"] = env.action_spec.rand()
    td_expanded = td.expand(2, 2).reshape(-1).to_tensordict()
    td = env.step(td)

    with pytest.raises(
        RuntimeError, match="Expected a tensordict with shape==env.shape, "
    ):
        env.step(td_expanded)


@pytest.mark.skipif(not _has_gym, reason="no gym")
@pytest.mark.skipif(
    gym_version is None or gym_version < version.parse("0.20.0"),
    reason="older versions of half-cheetah do not have 'x_position' info key.",
)
@pytest.mark.parametrize("device", get_default_devices())
def test_info_dict_reader(device, seed=0):
    try:
        import gymnasium as gym
    except ModuleNotFoundError:
        import gym

    env = GymWrapper(gym.make(HALFCHEETAH_VERSIONED), device=device)
    env.set_info_dict_reader(default_info_dict_reader(["x_position"]))

    assert "x_position" in env.observation_spec.keys()
    assert isinstance(env.observation_spec["x_position"], UnboundedContinuousTensorSpec)

    tensordict = env.reset()
    tensordict = env.rand_step(tensordict)

    assert env.observation_spec["x_position"].is_in(tensordict[("next", "x_position")])

    env2 = GymWrapper(gym.make("HalfCheetah-v4"))
    env2.set_info_dict_reader(
        default_info_dict_reader(
            ["x_position"], spec={"x_position": OneHotDiscreteTensorSpec(5)}
        )
    )

    tensordict2 = env2.reset()
    tensordict2 = env2.rand_step(tensordict2)

    assert not env2.observation_spec["x_position"].is_in(
        tensordict2[("next", "x_position")]
    )


def test_make_spec_from_td():
    data = TensorDict(
        {
            "obs": torch.randn(3),
            "action": torch.zeros(2, dtype=torch.int),
            "next": {
                "obs": torch.randn(3),
                "reward": torch.randn(1),
                "done": torch.zeros(1, dtype=torch.bool),
            },
        },
        [],
    )
    spec = make_composite_from_td(data)
    assert (spec.zero() == data.zero_()).all()
    for key, val in data.items(True, True):
        assert val.dtype is spec[key].dtype


@pytest.mark.skipif(not torch.cuda.device_count(), reason="No cuda device")
class TestConcurrentEnvs:
    """Concurrent parallel envs on multiple procs can interfere."""

    class Policy(TensorDictModuleBase):
        in_keys = []
        out_keys = ["action"]

        def __init__(self, spec):
            super().__init__()
            self.spec = spec

        def forward(self, tensordict):
            tensordict.set("action", self.spec["action"].zero() + 1)
            return tensordict

    @staticmethod
    def main_penv(j, q=None):
        device = "cpu" if not torch.cuda.device_count() else "cuda:0"
        n_workers = 1
        env_p = ParallelEnv(
            n_workers,
            [
                lambda i=i: CountingEnv(i, device=device)
                for i in range(j, j + n_workers)
            ],
        )
        env_s = SerialEnv(
            n_workers,
            [
                lambda i=i: CountingEnv(i, device=device)
                for i in range(j, j + n_workers)
            ],
        )
        spec = env_p.action_spec
        policy = TestConcurrentEnvs.Policy(CompositeSpec(action=spec.to(device)))
        N = 10
        r_p = []
        r_s = []
        for _ in range(N):
            with torch.no_grad():
                r_p.append(env_s.rollout(100, break_when_any_done=False, policy=policy))
                r_s.append(env_p.rollout(100, break_when_any_done=False, policy=policy))

        td_equals = torch.stack(r_p).contiguous() == torch.stack(r_s).contiguous()
        if td_equals.all():
            if q is not None:
                q.put(("passed", j))
            else:
                pass
        else:
            if q is not None:
                s = ""
                for key, item in td_equals.items(True, True):
                    if not item.all():
                        s = s + f"\t{key}"
                q.put((f"failed: {s}", j))
            else:
                raise RuntimeError()

    @staticmethod
    def main_collector(j, q=None):
        device = "cpu" if not torch.cuda.device_count() else "cuda:0"
        N = 10
        n_workers = 1
        make_envs = [
            lambda i=i: CountingEnv(i, device=device) for i in range(j, j + n_workers)
        ]
        spec = make_envs[0]().action_spec
        policy = TestConcurrentEnvs.Policy(CompositeSpec(action=spec))
        collector = MultiSyncDataCollector(
            make_envs,
            policy,
            frames_per_batch=n_workers * 100,
            total_frames=N * n_workers * 100,
            storing_device=device,
            device=device,
        )
        single_collectors = [
            SyncDataCollector(
                make_envs[i](),
                policy,
                frames_per_batch=n_workers * 100,
                total_frames=N * n_workers * 100,
                storing_device=device,
                device=device,
            )
            for i in range(n_workers)
        ]
        iter_collector = iter(collector)
        iter_single_collectors = [iter(sc) for sc in single_collectors]

        r_p = []
        r_s = []
        for _ in range(N):
            with torch.no_grad():
                r_p.append(next(iter_collector).clone())
                r_s.append(torch.cat([next(sc) for sc in iter_single_collectors]))

        collector.shutdown()
        for sc in single_collectors:
            sc.shutdown()
        del collector
        del single_collectors
        r_p = torch.stack(r_p).contiguous()
        r_s = torch.stack(r_s).contiguous()
        td_equals = r_p == r_s

        if td_equals.all():
            if q is not None:
                q.put(("passed", j))
            else:
                pass
        else:
            if q is not None:
                s = ""
                for key, item in td_equals.items(True, True):
                    if not item.all():
                        print(key, "failed")
                        print("r_p", r_p.get(key)[~item])
                        print("r_s", r_s.get(key)[~item])
                        s = s + f"\t{key}"
                q.put((f"failed: {s}", j))
            else:
                raise RuntimeError()

    @pytest.mark.parametrize("nproc", [3, 1])
    def test_mp_concurrent(self, nproc):
        if nproc == 1:
            self.main_penv(3)
            self.main_penv(6)
            self.main_penv(9)
        else:
            from torch import multiprocessing as mp

            q = mp.Queue(3)
            ps = []
            try:
                for k in range(3, 10, 3):
                    p = mp.Process(target=type(self).main_penv, args=(k, q))
                    ps.append(p)
                    p.start()
                for _ in range(3):
                    msg, j = q.get(timeout=100)
                    assert msg == "passed", j
            finally:
                for p in ps:
                    p.join()

    @pytest.mark.parametrize("nproc", [3, 1])
    def test_mp_collector(self, nproc):
        if nproc == 1:
            self.main_collector(3)
            self.main_collector(6)
            self.main_collector(9)
        else:
            from torch import multiprocessing as mp

            q = mp.Queue(3)
            ps = []
            try:
                for j in range(3, 10, 3):
                    p = mp.Process(target=type(self).main_collector, args=(j, q))
                    ps.append(p)
                    p.start()
                for _ in range(3):
                    msg, j = q.get(timeout=100)
                    assert msg == "passed", j
            finally:
                for p in ps:
                    p.join(timeout=2)


class TestNestedSpecs:
    @pytest.mark.parametrize("envclass", ["CountingEnv", "NestedCountingEnv"])
    def test_nested_env(self, envclass):
        if envclass == "CountingEnv":
            env = CountingEnv()
        elif envclass == "NestedCountingEnv":
            env = NestedCountingEnv()
        else:
            raise NotImplementedError
        reset = env.reset()
        assert not isinstance(env.done_spec, CompositeSpec)
        assert not isinstance(env.reward_spec, CompositeSpec)
        assert env.done_spec == env.output_spec[("_done_spec", *env.done_key)]
        assert env.reward_spec == env.output_spec[("_reward_spec", *env.reward_key)]
        if envclass == "NestedCountingEnv":
            assert env.done_key == ("data", "done")
            assert env.reward_key == ("data", "reward")
            assert ("data", "done") in reset.keys(True)
            assert ("data", "states") in reset.keys(True)
            assert ("data", "reward") not in reset.keys(True)
        assert env.done_key in reset.keys(True)
        assert env.reward_key not in reset.keys(True)

        next_state = env.rand_step()
        if envclass == "NestedCountingEnv":
            assert ("next", "data", "done") in next_state.keys(True)
            assert ("next", "data", "states") in next_state.keys(True)
            assert ("next", "data", "reward") in next_state.keys(True)
        assert ("next", *env.done_key) in next_state.keys(True)
        assert ("next", *env.reward_key) in next_state.keys(True)

    @pytest.mark.parametrize("batch_size", [(), (32,), (32, 1)])
    def test_nested_env_dims(self, batch_size, nested_dim=5, rollout_length=3):
        env = NestedCountingEnv(batch_size=batch_size, nested_dim=nested_dim)

        td_reset = env.reset()
        assert td_reset.batch_size == batch_size
        assert td_reset["data"].batch_size == (*batch_size, nested_dim)

        td = env.rand_action()
        assert td.batch_size == batch_size
        assert td["data"].batch_size == (*batch_size, nested_dim)

        td = env.rand_action(td_reset)
        assert td.batch_size == batch_size
        assert td["data"].batch_size == (*batch_size, nested_dim)

        td = env.rand_step(td)
        assert td.batch_size == batch_size
        assert td["data"].batch_size == (*batch_size, nested_dim)
        assert td["next", "data"].batch_size == (*batch_size, nested_dim)

        td = env.rand_step()
        assert td.batch_size == batch_size
        assert td["data"].batch_size == (*batch_size, nested_dim)
        assert td["next", "data"].batch_size == (*batch_size, nested_dim)

        td = env.rand_step(td_reset)
        assert td.batch_size == batch_size
        assert td["data"].batch_size == (*batch_size, nested_dim)
        assert td["next", "data"].batch_size == (*batch_size, nested_dim)

        td = env.rollout(rollout_length)
        assert td.batch_size == (*batch_size, rollout_length)
        assert td["data"].batch_size == (*batch_size, rollout_length, nested_dim)
        assert td["next", "data"].batch_size == (
            *batch_size,
            rollout_length,
            nested_dim,
        )

        policy = CountingEnvCountPolicy(env.action_spec, env.action_key)
        td = env.rollout(rollout_length, policy)
        assert td.batch_size == (*batch_size, rollout_length)
        assert td["data"].batch_size == (*batch_size, rollout_length, nested_dim)
        assert td["next", "data"].batch_size == (
            *batch_size,
            rollout_length,
            nested_dim,
        )


class TestHeteroEnvs:
    @pytest.mark.parametrize("batch_size", [(), (32,), (1, 2)])
    def test_reset(self, batch_size):
        env = HeteroCountingEnv(batch_size=batch_size)
        env.reset()

    @pytest.mark.parametrize("batch_size", [(), (32,), (1, 2)])
    def test_rand_step(self, batch_size):
        env = HeteroCountingEnv(batch_size=batch_size)
        td = env.reset()
        assert (td["lazy"][..., 0]["tensor_0"] == 0).all()
        td = env.rand_step()
        assert (td["next", "lazy"][..., 0]["tensor_0"] == 1).all()
        td = env.rand_step()
        assert (td["next", "lazy"][..., 1]["tensor_1"] == 2).all()

    @pytest.mark.parametrize("batch_size", [(), (2,), (2, 1)])
    @pytest.mark.parametrize("rollout_steps", [1, 2, 5])
    def test_rollout(self, batch_size, rollout_steps, n_lazy_dim=3):
        env = HeteroCountingEnv(batch_size=batch_size)
        td = env.rollout(rollout_steps, return_contiguous=False)
        td = dense_stack_tds(td)

        assert isinstance(td, TensorDict)
        assert td.batch_size == (*batch_size, rollout_steps)

        assert isinstance(td["lazy"], LazyStackedTensorDict)
        assert td["lazy"].shape == (*batch_size, rollout_steps, n_lazy_dim)
        assert td["lazy"].stack_dim == len(td["lazy"].batch_size) - 1

        assert (td[..., -1]["next", "state"] == rollout_steps).all()
        assert (td[..., -1]["next", "lazy", "camera"] == rollout_steps).all()
        assert (
            td["lazy"][(0,) * len(batch_size)][..., 0]["tensor_0"].squeeze(-1)
            == torch.arange(rollout_steps)
        ).all()

    @pytest.mark.parametrize("batch_size", [(), (2,), (2, 1)])
    @pytest.mark.parametrize("rollout_steps", [1, 2, 5])
    @pytest.mark.parametrize("count", [True, False])
    def test_rollout_policy(self, batch_size, rollout_steps, count):
        env = HeteroCountingEnv(batch_size=batch_size)
        policy = HeteroCountingEnvPolicy(env.input_spec["_action_spec"], count=count)
        td = env.rollout(rollout_steps, policy=policy, return_contiguous=False)
        td = dense_stack_tds(td)
        for i in range(env.n_nested_dim):
            if count:
                agent_obs = td["lazy"][(0,) * len(batch_size)][..., i][f"tensor_{i}"]
                for _ in range(i + 1):
                    agent_obs = agent_obs.mean(-1)
                assert (agent_obs == torch.arange(rollout_steps)).all()
                assert (td["lazy"][..., i]["action"] == 1).all()
            else:
                assert (td["lazy"][..., i]["action"] == 0).all()

<<<<<<< HEAD
    @pytest.mark.parametrize("batch_size", [(), (1, 2), (2,)])
    @pytest.mark.parametrize("env_type", ["serial", "parallel"])
    def test_vec_env(self, batch_size, env_type, rollout_steps=4, n_workers=2):
        env_fun = lambda: HeteroCountingEnv(batch_size=batch_size)
        if env_type == "serial":
            vec_env = SerialEnv(n_workers, env_fun)
        else:
            vec_env = ParallelEnv(n_workers, env_fun)
        vec_batch_size = (n_workers,) + batch_size
        # check_env_specs(vec_env, return_contiguous=False)
        policy = HeteroCountingEnvPolicy(vec_env.input_spec["_action_spec"])
        vec_env.reset()
        td = vec_env.rollout(
            rollout_steps,
            policy=policy,
            return_contiguous=False,
            break_when_any_done=False,
        )
        td = dense_stack_tds(td)
        for i in range(env_fun().n_nested_dim):
            agent_obs = td["lazy"][(0,) * len(vec_batch_size)][..., i][f"tensor_{i}"]
            for _ in range(i + 1):
                agent_obs = agent_obs.mean(-1)
            assert (agent_obs == torch.arange(rollout_steps)).all()
            assert (td["lazy"][..., i]["action"] == 1).all()

=======
>>>>>>> 7b21e526

@pytest.mark.parametrize(
    "envclass",
    [
        ContinuousActionConvMockEnv,
        ContinuousActionConvMockEnvNumpy,
        ContinuousActionVecMockEnv,
        CountingBatchedEnv,
        CountingEnv,
        DiscreteActionConvMockEnv,
        DiscreteActionConvMockEnvNumpy,
        DiscreteActionVecMockEnv,
        partial(
            DummyModelBasedEnvBase, world_model=TestModelBasedEnvBase.world_model()
        ),
        MockBatchedLockedEnv,
        MockBatchedUnLockedEnv,
        MockSerialEnv,
        NestedCountingEnv,
        HeteroCountingEnv,
    ],
)
def test_mocking_envs(envclass):
    env = envclass()
    env.set_seed(100)
    reset = env.reset()
    _ = env.rand_step(reset)
    check_env_specs(env, seed=100, return_contiguous=False)


if __name__ == "__main__":
    args, unknown = argparse.ArgumentParser().parse_known_args()
    pytest.main([__file__, "--capture", "no", "--exitfirst"] + unknown)<|MERGE_RESOLUTION|>--- conflicted
+++ resolved
@@ -52,7 +52,6 @@
     OneHotDiscreteTensorSpec,
     UnboundedContinuousTensorSpec,
 )
-from torchrl.data.utils import dense_stack_tds
 from torchrl.envs import CatTensors, DoubleToFloat, EnvCreator, ParallelEnv, SerialEnv
 from torchrl.envs.gym_like import default_info_dict_reader
 from torchrl.envs.libs.dm_control import _has_dmc, DMControlEnv
@@ -1947,7 +1946,6 @@
             else:
                 assert (td["lazy"][..., i]["action"] == 0).all()
 
-<<<<<<< HEAD
     @pytest.mark.parametrize("batch_size", [(), (1, 2), (2,)])
     @pytest.mark.parametrize("env_type", ["serial", "parallel"])
     def test_vec_env(self, batch_size, env_type, rollout_steps=4, n_workers=2):
@@ -1974,8 +1972,6 @@
             assert (agent_obs == torch.arange(rollout_steps)).all()
             assert (td["lazy"][..., i]["action"] == 1).all()
 
-=======
->>>>>>> 7b21e526
 
 @pytest.mark.parametrize(
     "envclass",

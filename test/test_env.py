--- conflicted
+++ resolved
@@ -1892,13 +1892,6 @@
         )
 
 
-<<<<<<< HEAD
-class TestMultiKeyEnvs:
-    def test_mult_key_env(self):
-        env = MultiKeyCountingEnv()
-        print(env.action_key)
-        print()
-=======
 class TestHeteroEnvs:
     @pytest.mark.parametrize("batch_size", [(), (32,), (1, 2)])
     def test_reset(self, batch_size):
@@ -1953,7 +1946,13 @@
                 assert (td["lazy"][..., i]["action"] == 1).all()
             else:
                 assert (td["lazy"][..., i]["action"] == 0).all()
->>>>>>> c12d8bc0
+
+
+class TestMultiKeyEnvs:
+    def test_mult_key_env(self):
+        env = MultiKeyCountingEnv()
+        print(env.action_key)
+        print()
 
 
 @pytest.mark.parametrize(

--- conflicted
+++ resolved
@@ -40,7 +40,6 @@
 from torchrl.envs.gym_like import default_info_dict_reader
 from torchrl.envs.libs.dm_control import _has_dmc, DMControlEnv
 from torchrl.envs.libs.gym import _has_gym, GymEnv, GymWrapper
-<<<<<<< HEAD
 from torchrl.envs.transforms import (
     Compose,
     RewardClipping,
@@ -48,9 +47,7 @@
     ToTensorImage,
     TransformedEnv,
 )
-=======
 from torchrl.envs.transforms import Compose, TransformedEnv
->>>>>>> 4a6516ae
 from torchrl.envs.utils import step_mdp
 from torchrl.envs.vec_env import ParallelEnv, SerialEnv
 from torchrl.modules import Actor, ActorCriticOperator, MLP, SafeModule, ValueOperator
@@ -205,7 +202,6 @@
     ).all()
 
 
-<<<<<<< HEAD
 @pytest.mark.skipif(not _has_gym, reason="no gym")
 @pytest.mark.parametrize(
     "env_name",
@@ -238,103 +234,7 @@
     assert (out["done"].squeeze().sum(-1) == torch.tensor([5, 3, 2])).all()
 
 
-def _make_envs(
-    env_name,
-    frame_skip,
-    transformed_in,
-    transformed_out,
-    N,
-    selected_keys=None,
-    device="cpu",
-    kwargs=None,
-):
-    torch.manual_seed(0)
-    if not transformed_in:
-
-        def create_env_fn():
-            return GymEnv(env_name, frame_skip=frame_skip, device=device)
-
-    else:
-        if env_name == "ALE/Pong-v5":
-
-            def create_env_fn():
-                return TransformedEnv(
-                    GymEnv(env_name, frame_skip=frame_skip, device=device),
-                    Compose(*[ToTensorImage(), RewardClipping(0, 0.1)]),
-                )
-
-        else:
-
-            def create_env_fn():
-                return TransformedEnv(
-                    GymEnv(env_name, frame_skip=frame_skip, device=device),
-                    Compose(
-                        ObservationNorm(in_keys=["observation"], loc=0.5, scale=1.1),
-                        RewardClipping(0, 0.1),
-                    ),
-                )
-
-    env0 = create_env_fn()
-    env_parallel = ParallelEnv(
-        N, create_env_fn, selected_keys=selected_keys, create_env_kwargs=kwargs
-    )
-    env_serial = SerialEnv(
-        N, create_env_fn, selected_keys=selected_keys, create_env_kwargs=kwargs
-    )
-    if transformed_out:
-        if env_name == "ALE/Pong-v5":
-
-            def t_out():
-                return (
-                    Compose(*[ToTensorImage(), RewardClipping(0, 0.1)])
-                    if not transformed_in
-                    else Compose(*[ObservationNorm(in_keys=["pixels"], loc=0, scale=1)])
-                )
-
-            env0 = TransformedEnv(
-                env0,
-                t_out(),
-            )
-            env_parallel = TransformedEnv(
-                env_parallel,
-                t_out(),
-            )
-            env_serial = TransformedEnv(
-                env_serial,
-                t_out(),
-            )
-        else:
-
-            def t_out():
-                return (
-                    Compose(
-                        ObservationNorm(in_keys=["observation"], loc=0.5, scale=1.1),
-                        RewardClipping(0, 0.1),
-                    )
-                    if not transformed_in
-                    else Compose(
-                        ObservationNorm(in_keys=["observation"], loc=1.0, scale=1.0)
-                    )
-                )
-
-            env0 = TransformedEnv(
-                env0,
-                t_out(),
-            )
-            env_parallel = TransformedEnv(
-                env_parallel,
-                t_out(),
-            )
-            env_serial = TransformedEnv(
-                env_serial,
-                t_out(),
-            )
-
-    return env_parallel, env_serial, env0
-
-
-=======
->>>>>>> 4a6516ae
+
 class TestModelBasedEnvBase:
     @pytest.mark.parametrize("device", get_available_devices())
     def test_mb_rollout(self, device, seed=0):

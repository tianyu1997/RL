--- conflicted
+++ resolved
@@ -1011,12 +1011,9 @@
     ):
         env.step(td_expanded)
 
-<<<<<<< HEAD
-=======
 
 @pytest.mark.parametrize("device", get_available_devices())
 def test_batch_unlocked(device):
->>>>>>> ef1bf20b
     env = MockBatchedUnLockedEnv(device)
     assert not env.batch_locked
 
@@ -1027,14 +1024,11 @@
     td_expanded = td.expand(2).clone()
     td = env.step(td)
 
-<<<<<<< HEAD
-    try:
-        env.step(td_expanded)
-    except RuntimeError:
-        raise RuntimeError(
-            "Expected no error when batch_locked is False when running env.step on a different batch size than env.batch_size"
-        )
-
+    env.step(td_expanded)
+
+
+@pytest.mark.parametrize("device", get_available_devices())
+def test_batch_unlocked_with_batch_size(device):
     env = MockBatchedUnLockedEnv(device, batch_size=torch.Size([2]))
     assert not env.batch_locked
 
@@ -1052,83 +1046,6 @@
         env.step(td_expanded)
 
 
-@pytest.mark.parametrize("device", get_available_devices())
-def test_batch_locked_transformed(device):
-    env = TransformedEnv(
-        MockBatchedLockedEnv(device),
-        Compose(
-            ObservationNorm(keys_in=["next_observation"], loc=0.5, scale=1.1),
-            RewardClipping(0, 0.1),
-        ),
-    )
-    assert env.batch_locked
-
-    with pytest.raises(RuntimeError, match="batch_locked is a read-only property"):
-        env.batch_locked = False
-    td = env.reset()
-    td["action"] = env.action_spec.rand(env.batch_size)
-    td_expanded = td.expand(2).clone()
-    td = env.step(td)
-
-    with pytest.raises(
-        RuntimeError, match="Expected a tensordict with shape==env.shape, "
-    ):
-        env.step(td_expanded)
-
-    env = TransformedEnv(
-        MockBatchedUnLockedEnv(device),
-        Compose(
-            ObservationNorm(keys_in=["next_observation"], loc=0.5, scale=1.1),
-            RewardClipping(0, 0.1),
-        ),
-    )
-    assert not env.batch_locked
-
-    with pytest.raises(RuntimeError, match="batch_locked is a read-only property"):
-        env.batch_locked = False
-    td = env.reset()
-    td["action"] = env.action_spec.rand(env.batch_size)
-    td_expanded = td.expand(2).clone()
-    td = env.step(td)
-
-    try:
-        env.step(td_expanded)
-    except RuntimeError:
-        raise RuntimeError(
-            "Expected no error when batch_locked is False when running env.step on a different batch size than env.batch_size"
-        )
-
-    env = TransformedEnv(
-        MockBatchedUnLockedEnv(device, batch_size=torch.Size([2])),
-        Compose(
-            ObservationNorm(keys_in=["next_observation"], loc=0.5, scale=1.1),
-            RewardClipping(0, 0.1),
-        ),
-    )
-=======
-    env.step(td_expanded)
-
-
-@pytest.mark.parametrize("device", get_available_devices())
-def test_batch_unlocked_with_batch_size(device):
-    env = MockBatchedUnLockedEnv(device, batch_size=torch.Size([2]))
->>>>>>> ef1bf20b
-    assert not env.batch_locked
-
-    with pytest.raises(RuntimeError, match="batch_locked is a read-only property"):
-        env.batch_locked = False
-
-    td = env.reset()
-    td["action"] = env.action_spec.rand(env.batch_size)
-    td_expanded = td.expand(2, 2).reshape(-1).to_tensordict()
-    td = env.step(td)
-
-    with pytest.raises(
-        RuntimeError, match="Expected a tensordict with shape==env.shape, "
-    ):
-        env.step(td_expanded)
-
-
 if __name__ == "__main__":
     args, unknown = argparse.ArgumentParser().parse_known_args()
     pytest.main([__file__, "--capture", "no", "--exitfirst"] + unknown)
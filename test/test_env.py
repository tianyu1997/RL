--- conflicted
+++ resolved
@@ -4058,7 +4058,35 @@
         assert "fen" in ftd["next"]
         env.check_env_specs()
 
-<<<<<<< HEAD
+    @pytest.mark.parametrize("stateful", [False, True])
+    @pytest.mark.parametrize("include_san", [False, True])
+    def test_env_reset_with_hash(self, stateful, include_san):
+        env = ChessEnv(
+            include_fen=True,
+            include_hash=True,
+            include_hash_inv=True,
+            stateful=stateful,
+            include_san=include_san,
+        )
+        cases = [
+            # (fen, num_legal_moves)
+            ("5R1k/8/8/8/6R1/8/8/5K2 b - - 0 1", 1),
+            ("8/8/2kq4/4K3/1R3Q2/8/8/8 w - - 0 1", 2),
+            ("6R1/8/8/4rq2/3pPk2/5n2/8/2B1R2K b - e3 0 1", 2),
+        ]
+        for fen, num_legal_moves in cases:
+            # Load the state by fen.
+            td = env.reset(TensorDict({"fen": fen}))
+            assert td["fen"] == fen
+            assert td["action_mask"].sum() == num_legal_moves
+            # Reset to initial state just to make sure that the next reset
+            # actually changes the state.
+            assert env.reset()["action_mask"].sum() == 20
+            # Load the state by fen hash and make sure it gives the same output
+            # as before.
+            td_check = env.reset(td.select("fen_hash"))
+            assert (td_check == td).all()
+
     @pytest.mark.parametrize("include_fen", [False, True])
     @pytest.mark.parametrize("include_pgn", [False, True])
     @pytest.mark.parametrize("stateful", [False, True])
@@ -4074,6 +4102,11 @@
             mask_actions=mask_actions,
         )
         td = env.reset()
+
+        if not mask_actions:
+            with pytest.raises(RuntimeError, match="Cannot generate legal actions"):
+                env.all_actions()
+            return
 
         # Choose random actions from the output of `all_actions`
         for _ in range(100):
@@ -4110,36 +4143,6 @@
 
             if td["done"]:
                 td = env.reset()
-=======
-    @pytest.mark.parametrize("stateful", [False, True])
-    @pytest.mark.parametrize("include_san", [False, True])
-    def test_env_reset_with_hash(self, stateful, include_san):
-        env = ChessEnv(
-            include_fen=True,
-            include_hash=True,
-            include_hash_inv=True,
-            stateful=stateful,
-            include_san=include_san,
-        )
-        cases = [
-            # (fen, num_legal_moves)
-            ("5R1k/8/8/8/6R1/8/8/5K2 b - - 0 1", 1),
-            ("8/8/2kq4/4K3/1R3Q2/8/8/8 w - - 0 1", 2),
-            ("6R1/8/8/4rq2/3pPk2/5n2/8/2B1R2K b - e3 0 1", 2),
-        ]
-        for fen, num_legal_moves in cases:
-            # Load the state by fen.
-            td = env.reset(TensorDict({"fen": fen}))
-            assert td["fen"] == fen
-            assert td["action_mask"].sum() == num_legal_moves
-            # Reset to initial state just to make sure that the next reset
-            # actually changes the state.
-            assert env.reset()["action_mask"].sum() == 20
-            # Load the state by fen hash and make sure it gives the same output
-            # as before.
-            td_check = env.reset(td.select("fen_hash"))
-            assert (td_check == td).all()
->>>>>>> 04c66960
 
 
 class TestCustomEnvs:

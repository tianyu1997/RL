--- conflicted
+++ resolved
@@ -4096,7 +4096,19 @@
             mb_env,
         )
 
-<<<<<<< HEAD
+        key_mapping = {"value": ("value", "value_test")}
+        self.set_advantage_keys_through_loss_test(loss_fn, td_est, key_mapping)
+
+    def test_dreamer_value_tensordict_keys(self, device):
+        value_model = self._create_value_model(10, 5)
+        loss_fn = DreamerValueLoss(value_model)
+
+        default_keys = {
+            "value": "state_value",
+        }
+        self.tensordict_keys_test(loss_fn, default_keys=default_keys)
+
+
 class TestOnlineDT:
     seed = 0
 
@@ -4238,22 +4250,6 @@
 
 
 class TestIQL:
-=======
-        key_mapping = {"value": ("value", "value_test")}
-        self.set_advantage_keys_through_loss_test(loss_fn, td_est, key_mapping)
-
-    def test_dreamer_value_tensordict_keys(self, device):
-        value_model = self._create_value_model(10, 5)
-        loss_fn = DreamerValueLoss(value_model)
-
-        default_keys = {
-            "value": "state_value",
-        }
-        self.tensordict_keys_test(loss_fn, default_keys=default_keys)
-
-
-class TestIQL(LossModuleTestBase):
->>>>>>> 73a44083
     seed = 0
 
     def _create_mock_actor(self, batch=2, obs_dim=3, action_dim=4, device="cpu"):

# Copyright (c) Meta Platforms, Inc. and affiliates.
#
# This source code is licensed under the MIT license found in the
# LICENSE file in the root directory of this source tree.

import argparse
import functools
import operator
import warnings
from copy import deepcopy
from dataclasses import asdict

from packaging import version as pack_version
from tensordict.nn import InteractionType

_has_functorch = True
try:
    import functorch as ft  # noqa

    make_functional_with_buffers = ft.make_functional_with_buffers
    FUNCTORCH_ERR = ""
except ImportError as err:
    _has_functorch = False
    FUNCTORCH_ERR = str(err)

import numpy as np
import pytest
import torch
from _utils_internal import dtype_fixture, get_available_devices  # noqa
from mocking_classes import ContinuousActionConvMockEnv
from tensordict.nn import get_functional, NormalParamExtractor, TensorDictModule

# from torchrl.data.postprocs.utils import expand_as_right
from tensordict.tensordict import assert_allclose_td, TensorDict
from torch import autograd, nn
from torchrl.data import (
    BoundedTensorSpec,
    CompositeSpec,
    DiscreteTensorSpec,
    MultiOneHotDiscreteTensorSpec,
    OneHotDiscreteTensorSpec,
    UnboundedContinuousTensorSpec,
)
from torchrl.data.postprocs.postprocs import MultiStep
from torchrl.envs.model_based.dreamer import DreamerEnv
from torchrl.envs.transforms import TensorDictPrimer, TransformedEnv
from torchrl.modules import (
    DistributionalQValueActor,
    OneHotCategorical,
    QValueActor,
    SafeModule,
    SafeProbabilisticModule,
    SafeProbabilisticTensorDictSequential,
    SafeSequential,
    WorldModelWrapper,
)
from torchrl.modules.distributions.continuous import NormalParamWrapper, TanhNormal
from torchrl.modules.models.model_based import (
    DreamerActor,
    ObsDecoder,
    ObsEncoder,
    RSSMPosterior,
    RSSMPrior,
    RSSMRollout,
)
from torchrl.modules.models.models import MLP
from torchrl.modules.tensordict_module.actors import (
    Actor,
    ActorCriticOperator,
    ActorValueOperator,
    ProbabilisticActor,
    ValueOperator,
)
from torchrl.modules.utils import Buffer
from torchrl.objectives import (
    A2CLoss,
    ClipPPOLoss,
    DDPGLoss,
    DiscreteSACLoss,
    DistributionalDQNLoss,
    DQNLoss,
    DreamerActorLoss,
    DreamerModelLoss,
    DreamerValueLoss,
    IQLLoss,
    KLPENPPOLoss,
    PPOLoss,
    SACLoss,
    TD3Loss,
)
from torchrl.objectives.common import LossModule
from torchrl.objectives.deprecated import DoubleREDQLoss_deprecated, REDQLoss_deprecated
from torchrl.objectives.redq import REDQLoss
from torchrl.objectives.reinforce import ReinforceLoss
from torchrl.objectives.utils import (
    HardUpdate,
    hold_out_net,
    SoftUpdate,
    ValueEstimators,
)
from torchrl.objectives.value.advantages import GAE, TD1Estimator, TDLambdaEstimator
from torchrl.objectives.value.functional import (
    _transpose_time,
    generalized_advantage_estimate,
    td0_advantage_estimate,
    td1_advantage_estimate,
    td_lambda_advantage_estimate,
    vec_generalized_advantage_estimate,
    vec_td1_advantage_estimate,
    vec_td_lambda_advantage_estimate,
)
from torchrl.objectives.value.utils import (
    _custom_conv1d,
    _get_num_per_traj,
    _get_num_per_traj_init,
    _inv_pad_sequence,
    _make_gammas_tensor,
    _split_and_pad_sequence,
)


class _check_td_steady:
    def __init__(self, td):
        self.td_clone = td.clone()
        self.td = td

    def __enter__(self):
        pass

    def __exit__(self, exc_type, exc_val, exc_tb):
        assert (
            self.td.select(*self.td_clone.keys()) == self.td_clone
        ).all(), "Some keys have been modified in the tensordict!"


def get_devices():
    devices = [torch.device("cpu")]
    for i in range(torch.cuda.device_count()):
        devices += [torch.device(f"cuda:{i}")]
    return devices


class LossModuleTestBase:
    def tensordict_keys_test(self, loss_fn, default_keys, td_est=None):
        self.tensordict_keys_unknown_key_test(loss_fn)
        self.tensordict_keys_default_values_test(loss_fn, default_keys)
        self.tensordict_set_keys_test(loss_fn, default_keys)

    def tensordict_keys_unknown_key_test(self, loss_fn):
        """Test that exception is raised if an unknown key is set via .set_keys()"""
        test_fn = deepcopy(loss_fn)

        with pytest.raises(ValueError):
            test_fn.set_keys(unknown_key="test2")

    def tensordict_keys_default_values_test(self, loss_fn, default_keys):
        test_fn = deepcopy(loss_fn)

        for key, value in default_keys.items():
            assert getattr(test_fn.tensor_keys, key) == value

    def tensordict_set_keys_test(self, loss_fn, default_keys):
        """Test setting of tensordict keys via .set_keys()"""
        test_fn = deepcopy(loss_fn)

        new_key = "test1"
        for key, _ in default_keys.items():
            test_fn.set_keys(**{key: new_key})
            assert getattr(test_fn.tensor_keys, key) == new_key

        test_fn = deepcopy(loss_fn)
        test_fn.set_keys(**{key: new_key for key, _ in default_keys.items()})

        for key, _ in default_keys.items():
            assert getattr(test_fn.tensor_keys, key) == new_key

    def set_advantage_keys_through_loss_test(
        self, loss_fn, td_est, loss_advantage_key_mapping
    ):
        key_mapping = loss_advantage_key_mapping
        test_fn = deepcopy(loss_fn)

        new_keys = {}
        for loss_key, (_, new_key) in key_mapping.items():
            new_keys[loss_key] = new_key

        test_fn.set_keys(**new_keys)
        test_fn.make_value_estimator(td_est)

        for _, (advantage_key, new_key) in key_mapping.items():
            assert (
                getattr(test_fn.value_estimator.tensor_keys, advantage_key) == new_key
            )


class TestDQN(LossModuleTestBase):
    seed = 0

    def _create_mock_actor(
        self,
        action_spec_type,
        batch=2,
        obs_dim=3,
        action_dim=4,
        device="cpu",
        is_nn_module=False,
        action_value_key=None,
    ):
        # Actor
        if action_spec_type == "one_hot":
            action_spec = OneHotDiscreteTensorSpec(action_dim)
        elif action_spec_type == "categorical":
            action_spec = DiscreteTensorSpec(action_dim)
        # elif action_spec_type == "nd_bounded":
        #     action_spec = BoundedTensorSpec(
        #         -torch.ones(action_dim), torch.ones(action_dim), (action_dim,)
        #     )
        else:
            raise ValueError(f"Wrong {action_spec_type}")

        module = nn.Linear(obs_dim, action_dim)
        if is_nn_module:
            return module.to(device)
        actor = QValueActor(
            spec=CompositeSpec(
                action=action_spec,
                action_value=None,
                chosen_action_value=None,
                shape=[],
            ),
            action_space=action_spec_type,
            module=module,
            action_value_key=action_value_key,
        ).to(device)
        return actor

    def _create_mock_distributional_actor(
        self,
        action_spec_type,
        batch=2,
        obs_dim=3,
        action_dim=4,
        atoms=5,
        vmin=1,
        vmax=5,
        is_nn_module=False,
        action_value_key="action_value",
    ):
        # Actor
        var_nums = None
        if action_spec_type == "mult_one_hot":
            action_spec = MultiOneHotDiscreteTensorSpec(
                [action_dim // 2, action_dim // 2]
            )
            var_nums = action_spec.nvec
        elif action_spec_type == "one_hot":
            action_spec = OneHotDiscreteTensorSpec(action_dim)
        elif action_spec_type == "categorical":
            action_spec = DiscreteTensorSpec(action_dim)
        else:
            raise ValueError(f"Wrong {action_spec_type}")
        support = torch.linspace(vmin, vmax, atoms, dtype=torch.float)
        module = MLP(obs_dim, (atoms, action_dim))
        # TODO: Fails tests with
        # TypeError: __init__() missing 1 required keyword-only argument: 'support'
        # DistributionalQValueActor initializer expects additional inputs.
        # if is_nn_module:
        #     return module
        actor = DistributionalQValueActor(
            spec=CompositeSpec(
                action=action_spec,
                action_value=None,
                shape=[],
            ),
            module=module,
            support=support,
            action_space=action_spec_type,
            var_nums=var_nums,
            action_value_key=action_value_key,
        )
        return actor

    def _create_mock_data_dqn(
        self,
        action_spec_type,
        batch=2,
        obs_dim=3,
        action_dim=4,
        atoms=None,
        device="cpu",
        action_key="action",
        action_value_key="action_value",
    ):
        # create a tensordict
        obs = torch.randn(batch, obs_dim)
        next_obs = torch.randn(batch, obs_dim)
        if atoms:
            action_value = torch.randn(batch, atoms, action_dim).softmax(-2)
            action = (
                action_value[..., 0, :] == action_value[..., 0, :].max(-1, True)[0]
            ).to(torch.long)
        else:
            action_value = torch.randn(batch, action_dim)
            action = (action_value == action_value.max(-1, True)[0]).to(torch.long)

        if action_spec_type == "categorical":
            action_value = torch.max(action_value, -1, keepdim=True)[0]
            action = torch.argmax(action, -1, keepdim=False)
        reward = torch.randn(batch, 1)
        done = torch.zeros(batch, 1, dtype=torch.bool)
        td = TensorDict(
            batch_size=(batch,),
            source={
                "observation": obs,
                "next": {
                    "observation": next_obs,
                    "done": done,
                    "reward": reward,
                },
                action_key: action,
                action_value_key: action_value,
            },
            device=device,
        )
        return td

    def _create_seq_mock_data_dqn(
        self,
        action_spec_type,
        batch=2,
        T=4,
        obs_dim=3,
        action_dim=4,
        atoms=None,
        device="cpu",
    ):
        # create a tensordict
        total_obs = torch.randn(batch, T + 1, obs_dim, device=device)
        obs = total_obs[:, :T]
        next_obs = total_obs[:, 1:]
        if atoms:
            action_value = torch.randn(
                batch, T, atoms, action_dim, device=device
            ).softmax(-2)
            action = (
                action_value[..., 0, :] == action_value[..., 0, :].max(-1, True)[0]
            ).to(torch.long)
        else:
            action_value = torch.randn(batch, T, action_dim, device=device)
            action = (action_value == action_value.max(-1, True)[0]).to(torch.long)

        # action_value = action_value.unsqueeze(-1)
        reward = torch.randn(batch, T, 1, device=device)
        done = torch.zeros(batch, T, 1, dtype=torch.bool, device=device)
        mask = ~torch.zeros(batch, T, dtype=torch.bool, device=device)
        if action_spec_type == "categorical":
            action_value = torch.max(action_value, -1, keepdim=True)[0]
            action = torch.argmax(action, -1, keepdim=False)
            action = action.masked_fill_(~mask, 0.0)
        else:
            action = action.masked_fill_(~mask.unsqueeze(-1), 0.0)
        td = TensorDict(
            batch_size=(batch, T),
            source={
                "observation": obs.masked_fill_(~mask.unsqueeze(-1), 0.0),
                "next": {
                    "observation": next_obs.masked_fill_(~mask.unsqueeze(-1), 0.0),
                    "done": done,
                    "reward": reward.masked_fill_(~mask.unsqueeze(-1), 0.0),
                },
                "collector": {"mask": mask},
                "action": action,
                "action_value": action_value.masked_fill_(~mask.unsqueeze(-1), 0.0),
            },
        )
        return td

    @pytest.mark.parametrize("delay_value", (False, True))
    @pytest.mark.parametrize("device", get_available_devices())
    @pytest.mark.parametrize("action_spec_type", ("one_hot", "categorical"))
    @pytest.mark.parametrize("td_est", list(ValueEstimators) + [None])
    def test_dqn(self, delay_value, device, action_spec_type, td_est):
        torch.manual_seed(self.seed)
        actor = self._create_mock_actor(
            action_spec_type=action_spec_type, device=device
        )
        td = self._create_mock_data_dqn(
            action_spec_type=action_spec_type, device=device
        )
        loss_fn = DQNLoss(actor, loss_function="l2", delay_value=delay_value)
        if td_est is ValueEstimators.GAE:
            with pytest.raises(NotImplementedError):
                loss_fn.make_value_estimator(td_est)
            return
        if td_est is not None:
            loss_fn.make_value_estimator(td_est)
        with _check_td_steady(td):
            loss = loss_fn(td)
        assert loss_fn.tensor_keys.priority in td.keys()

        sum([item for _, item in loss.items()]).backward()
        assert torch.nn.utils.clip_grad.clip_grad_norm_(actor.parameters(), 1.0) > 0.0

        # Check param update effect on targets
        target_value = loss_fn.target_value_network_params.clone()
        for p in loss_fn.parameters():
            p.data += torch.randn_like(p)
        target_value2 = loss_fn.target_value_network_params.clone()
        if loss_fn.delay_value:
            assert_allclose_td(target_value, target_value2)
        else:
            assert not (target_value == target_value2).any()

        # check that policy is updated after parameter update
        parameters = [p.clone() for p in actor.parameters()]
        for p in loss_fn.parameters():
            p.data += torch.randn_like(p)
        assert all((p1 != p2).all() for p1, p2 in zip(parameters, actor.parameters()))

    @pytest.mark.parametrize("n", range(4))
    @pytest.mark.parametrize("delay_value", (False, True))
    @pytest.mark.parametrize("device", get_available_devices())
    @pytest.mark.parametrize("action_spec_type", ("one_hot", "categorical"))
    def test_dqn_batcher(self, n, delay_value, device, action_spec_type, gamma=0.9):
        torch.manual_seed(self.seed)
        actor = self._create_mock_actor(
            action_spec_type=action_spec_type, device=device
        )

        td = self._create_seq_mock_data_dqn(
            action_spec_type=action_spec_type, device=device
        )
        loss_fn = DQNLoss(actor, loss_function="l2", delay_value=delay_value)

        ms = MultiStep(gamma=gamma, n_steps=n).to(device)
        ms_td = ms(td.clone())

        with _check_td_steady(ms_td):
            loss_ms = loss_fn(ms_td)
        assert loss_fn.tensor_keys.priority in ms_td.keys()

        with torch.no_grad():
            loss = loss_fn(td)
        if n == 0:
            assert_allclose_td(td, ms_td.select(*td.keys(True, True)))
            _loss = sum([item for _, item in loss.items()])
            _loss_ms = sum([item for _, item in loss_ms.items()])
            assert (
                abs(_loss - _loss_ms) < 1e-3
            ), f"found abs(loss-loss_ms) = {abs(loss - loss_ms):4.5f} for n=0"
        else:
            with pytest.raises(AssertionError):
                assert_allclose_td(loss, loss_ms)
        sum([item for _, item in loss_ms.items()]).backward()
        assert torch.nn.utils.clip_grad.clip_grad_norm_(actor.parameters(), 1.0) > 0.0

        # Check param update effect on targets
        target_value = loss_fn.target_value_network_params.clone()
        for p in loss_fn.parameters():
            p.data += torch.randn_like(p)
        target_value2 = loss_fn.target_value_network_params.clone()
        if loss_fn.delay_value:
            assert_allclose_td(target_value, target_value2)
        else:
            assert not (target_value == target_value2).any()

        # check that policy is updated after parameter update
        parameters = [p.clone() for p in actor.parameters()]
        for p in loss_fn.parameters():
            p.data += torch.randn_like(p)
        assert all((p1 != p2).all() for p1, p2 in zip(parameters, actor.parameters()))

    def test_dqn_tensordict_keys(self):
        torch.manual_seed(self.seed)
        action_spec_type = "one_hot"
        actor = self._create_mock_actor(action_spec_type=action_spec_type)
        loss_fn = DQNLoss(actor)

        default_keys = {
            "priority": "td_error",
            "action_value": "action_value",
            "action": "action",
        }

        self.tensordict_keys_test(loss_fn, default_keys=default_keys)

    @pytest.mark.parametrize("action_spec_type", ("categorical", "one_hot"))
    @pytest.mark.parametrize(
        "td_est", [ValueEstimators.TD1, ValueEstimators.TD0, ValueEstimators.TDLambda]
    )
    def test_dqn_tensordict_run(self, action_spec_type, td_est):
        torch.manual_seed(self.seed)
        tensor_keys = {
            "action_value": "action_value_test",
            "action": "action_test",
            "priority": "priority_test",
        }
        actor = self._create_mock_actor(
            action_spec_type=action_spec_type,
            action_value_key=tensor_keys["action_value"],
        )
        td = self._create_mock_data_dqn(
            action_spec_type=action_spec_type,
            action_key=tensor_keys["action"],
            action_value_key=tensor_keys["action_value"],
        )

        loss_fn = DQNLoss(actor, loss_function="l2")
        loss_fn.set_keys(**tensor_keys)

        if td_est is not None:
            loss_fn.make_value_estimator(td_est)
        with _check_td_steady(td):
            _ = loss_fn(td)
        assert loss_fn.tensor_keys.priority in td.keys()

    @pytest.mark.parametrize("atoms", range(4, 10))
    @pytest.mark.parametrize("delay_value", (False, True))
    @pytest.mark.parametrize("device", get_devices())
    @pytest.mark.parametrize(
        "action_spec_type", ("mult_one_hot", "one_hot", "categorical")
    )
    @pytest.mark.parametrize("td_est", list(ValueEstimators) + [None])
    def test_distributional_dqn(
        self, atoms, delay_value, device, action_spec_type, td_est, gamma=0.9
    ):
        torch.manual_seed(self.seed)
        actor = self._create_mock_distributional_actor(
            action_spec_type=action_spec_type, atoms=atoms
        ).to(device)

        td = self._create_mock_data_dqn(
            action_spec_type=action_spec_type, atoms=atoms
        ).to(device)
        loss_fn = DistributionalDQNLoss(actor, gamma=gamma, delay_value=delay_value)

        if td_est not in (None, ValueEstimators.TD0):
            with pytest.raises(NotImplementedError):
                loss_fn.make_value_estimator(td_est)
            return
        elif td_est is not None:
            loss_fn.make_value_estimator(td_est)

        with _check_td_steady(td):
            loss = loss_fn(td)
        assert loss_fn.tensor_keys.priority in td.keys()

        sum([item for _, item in loss.items()]).backward()
        assert torch.nn.utils.clip_grad.clip_grad_norm_(actor.parameters(), 1.0) > 0.0

        # Check param update effect on targets
        target_value = loss_fn.target_value_network_params.clone()
        for p in loss_fn.parameters():
            p.data += torch.randn_like(p)
        target_value2 = loss_fn.target_value_network_params.clone()
        if loss_fn.delay_value:
            assert_allclose_td(target_value, target_value2)
        else:
            for key, val in target_value.flatten_keys(",").items():
                if "support" in key:
                    continue
                assert not (val == target_value2[tuple(key.split(","))]).any(), key

        # check that policy is updated after parameter update
        parameters = [p.clone() for p in actor.parameters()]
        for p in loss_fn.parameters():
            p.data += torch.randn_like(p)
        assert all((p1 != p2).all() for p1, p2 in zip(parameters, actor.parameters()))

<<<<<<< HEAD
    def test_distributional_dqn_tensordict_keys(self):
        torch.manual_seed(self.seed)
        action_spec_type = "one_hot"
        atoms = 2
        gamma = 0.9
        actor = self._create_mock_distributional_actor(
            action_spec_type=action_spec_type, atoms=atoms
        )

        loss_fn = DistributionalDQNLoss(actor, gamma=gamma)

        default_keys = {
            "priority": "td_error",
            "action_value": "action_value",
            "action": "action",
            "reward": "reward",
            "done": "done",
            "steps_to_next_obs": "steps_to_next_obs",
        }
=======
    def test_dqn_notensordict(self):
        n_obs = 3
        n_action = 4
        action_spec = OneHotDiscreteTensorSpec(n_action)
        value_network = nn.Linear(n_obs, n_action)  # a simple value model
        dqn_loss = DQNLoss(value_network, action_space=action_spec)
        # define data
        observation = torch.randn(n_obs)
        next_observation = torch.randn(n_obs)
        action = action_spec.rand()
        next_reward = torch.randn(1)
        next_done = torch.zeros(1, dtype=torch.bool)
        loss_val = dqn_loss(
            observation=observation,
            next_observation=next_observation,
            next_reward=next_reward,
            next_done=next_done,
            action=action,
        )
        loss_val_td = dqn_loss(
            TensorDict(
                {
                    "observation": observation,
                    "next_observation": next_observation,
                    "next_reward": next_reward,
                    "next_done": next_done,
                    "action": action,
                },
                [],
            ).unflatten_keys("_")
        )
        torch.testing.assert_close(loss_val_td.get("loss"), loss_val)

>>>>>>> 0a5f852f

        self.tensordict_keys_test(loss_fn, default_keys=default_keys)

    @pytest.mark.parametrize("action_spec_type", ("categorical", "one_hot"))
    @pytest.mark.parametrize("td_est", [ValueEstimators.TD0])
    def test_distributional_dqn_tensordict_run(self, action_spec_type, td_est):
        torch.manual_seed(self.seed)
        atoms = 4
        tensor_keys = {
            "action_value": "action_value_test",
            "action": "action_test",
            "priority": "priority_test",
        }
        actor = self._create_mock_distributional_actor(
            action_spec_type=action_spec_type,
            atoms=atoms,
            action_value_key=tensor_keys["action_value"],
        )
        td = self._create_mock_data_dqn(
            action_spec_type=action_spec_type,
            atoms=atoms,
            action_key=tensor_keys["action"],
            action_value_key=tensor_keys["action_value"],
        )
        loss_fn = DistributionalDQNLoss(actor, gamma=0.9)
        loss_fn.set_keys(**tensor_keys)

        loss_fn.make_value_estimator(td_est)

        with _check_td_steady(td):
            _ = loss_fn(td)
        assert loss_fn.tensor_keys.priority in td.keys()


class TestDDPG(LossModuleTestBase):
    seed = 0

    def _create_mock_actor(self, batch=2, obs_dim=3, action_dim=4, device="cpu"):
        # Actor
        action_spec = BoundedTensorSpec(
            -torch.ones(action_dim), torch.ones(action_dim), (action_dim,)
        )
        module = nn.Linear(obs_dim, action_dim)
        actor = Actor(
            spec=action_spec,
            module=module,
        )
        return actor.to(device)

    def _create_mock_value(
        self, batch=2, obs_dim=3, action_dim=4, device="cpu", out_keys=None
    ):
        # Actor
        class ValueClass(nn.Module):
            def __init__(self):
                super().__init__()
                self.linear = nn.Linear(obs_dim + action_dim, 1)

            def forward(self, obs, act):
                return self.linear(torch.cat([obs, act], -1))

        module = ValueClass()
        value = ValueOperator(
            module=module, in_keys=["observation", "action"], out_keys=out_keys
        )
        return value.to(device)

    def _create_mock_distributional_actor(
        self, batch=2, obs_dim=3, action_dim=4, atoms=5, vmin=1, vmax=5
    ):
        raise NotImplementedError

    def _create_mock_data_ddpg(
        self, batch=8, obs_dim=3, action_dim=4, atoms=None, device="cpu"
    ):
        # create a tensordict
        obs = torch.randn(batch, obs_dim, device=device)
        next_obs = torch.randn(batch, obs_dim, device=device)
        if atoms:
            raise NotImplementedError
        else:
            action = torch.randn(batch, action_dim, device=device).clamp(-1, 1)
        reward = torch.randn(batch, 1, device=device)
        done = torch.zeros(batch, 1, dtype=torch.bool, device=device)
        td = TensorDict(
            batch_size=(batch,),
            source={
                "observation": obs,
                "next": {
                    "observation": next_obs,
                    "done": done,
                    "reward": reward,
                },
                "action": action,
            },
            device=device,
        )
        return td

    def _create_seq_mock_data_ddpg(
        self, batch=8, T=4, obs_dim=3, action_dim=4, atoms=None, device="cpu"
    ):
        # create a tensordict
        total_obs = torch.randn(batch, T + 1, obs_dim, device=device)
        obs = total_obs[:, :T]
        next_obs = total_obs[:, 1:]
        if atoms:
            action = torch.randn(batch, T, atoms, action_dim, device=device).clamp(
                -1, 1
            )
        else:
            action = torch.randn(batch, T, action_dim, device=device).clamp(-1, 1)
        reward = torch.randn(batch, T, 1, device=device)
        done = torch.zeros(batch, T, 1, dtype=torch.bool, device=device)
        mask = ~torch.zeros(batch, T, dtype=torch.bool, device=device)
        td = TensorDict(
            batch_size=(batch, T),
            source={
                "observation": obs.masked_fill_(~mask.unsqueeze(-1), 0.0),
                "next": {
                    "observation": next_obs.masked_fill_(~mask.unsqueeze(-1), 0.0),
                    "done": done,
                    "reward": reward.masked_fill_(~mask.unsqueeze(-1), 0.0),
                },
                "collector": {"mask": mask},
                "action": action.masked_fill_(~mask.unsqueeze(-1), 0.0),
            },
            device=device,
        )
        return td

    @pytest.mark.skipif(
        not _has_functorch, reason=f"functorch not installed: {FUNCTORCH_ERR}"
    )
    @pytest.mark.parametrize("device", get_available_devices())
    @pytest.mark.parametrize("delay_actor,delay_value", [(False, False), (True, True)])
    @pytest.mark.parametrize("td_est", list(ValueEstimators) + [None])
    def test_ddpg(self, delay_actor, delay_value, device, td_est):
        torch.manual_seed(self.seed)
        actor = self._create_mock_actor(device=device)
        value = self._create_mock_value(device=device)
        td = self._create_mock_data_ddpg(device=device)
        loss_fn = DDPGLoss(
            actor,
            value,
            loss_function="l2",
            delay_actor=delay_actor,
            delay_value=delay_value,
        )
        if td_est is ValueEstimators.GAE:
            with pytest.raises(NotImplementedError):
                loss_fn.make_value_estimator(td_est)
            return
        if td_est is not None:
            loss_fn.make_value_estimator(td_est)

        with _check_td_steady(td):
            loss = loss_fn(td)

        assert all(
            (p.grad is None) or (p.grad == 0).all()
            for p in loss_fn.value_network_params.values(True, True)
        )
        assert all(
            (p.grad is None) or (p.grad == 0).all()
            for p in loss_fn.actor_network_params.values(True, True)
        )
        # check that losses are independent
        for k in loss.keys():
            if not k.startswith("loss"):
                continue
            loss[k].sum().backward(retain_graph=True)
            if k == "loss_actor":
                assert all(
                    (p.grad is None) or (p.grad == 0).all()
                    for p in loss_fn.value_network_params.values(True, True)
                )
                assert not any(
                    (p.grad is None) or (p.grad == 0).all()
                    for p in loss_fn.actor_network_params.values(True, True)
                )
            elif k == "loss_value":
                assert all(
                    (p.grad is None) or (p.grad == 0).all()
                    for p in loss_fn.actor_network_params.values(True, True)
                )
                assert not any(
                    (p.grad is None) or (p.grad == 0).all()
                    for p in loss_fn.value_network_params.values(True, True)
                )
            else:
                raise NotImplementedError(k)
            loss_fn.zero_grad()

        # check overall grad
        sum([item for _, item in loss.items()]).backward()
        parameters = list(actor.parameters()) + list(value.parameters())
        for p in parameters:
            assert p.grad.norm() > 0.0

        # Check param update effect on targets
        target_actor = [p.clone() for p in loss_fn.target_actor_network_params.values()]
        target_value = [p.clone() for p in loss_fn.target_value_network_params.values()]
        _i = -1
        for _i, p in enumerate(loss_fn.parameters()):
            p.data += torch.randn_like(p)
        assert _i >= 0
        target_actor2 = [
            p.clone() for p in loss_fn.target_actor_network_params.values()
        ]
        target_value2 = [
            p.clone() for p in loss_fn.target_value_network_params.values()
        ]
        if loss_fn.delay_actor:
            assert all((p1 == p2).all() for p1, p2 in zip(target_actor, target_actor2))
        else:
            assert not any(
                (p1 == p2).any() for p1, p2 in zip(target_actor, target_actor2)
            )
        if loss_fn.delay_value:
            assert all((p1 == p2).all() for p1, p2 in zip(target_value, target_value2))
        else:
            assert not any(
                (p1 == p2).any() for p1, p2 in zip(target_value, target_value2)
            )

        # check that policy is updated after parameter update
        parameters = [p.clone() for p in actor.parameters()]
        for p in loss_fn.parameters():
            p.data += torch.randn_like(p)
        assert all((p1 != p2).all() for p1, p2 in zip(parameters, actor.parameters()))

    @pytest.mark.skipif(
        not _has_functorch, reason=f"functorch not installed: {FUNCTORCH_ERR}"
    )
    @pytest.mark.parametrize("n", list(range(4)))
    @pytest.mark.parametrize("device", get_available_devices())
    @pytest.mark.parametrize("delay_actor,delay_value", [(False, False), (True, True)])
    def test_ddpg_batcher(self, n, delay_actor, delay_value, device, gamma=0.9):
        torch.manual_seed(self.seed)
        actor = self._create_mock_actor(device=device)
        value = self._create_mock_value(device=device)
        td = self._create_seq_mock_data_ddpg(device=device)
        loss_fn = DDPGLoss(
            actor,
            value,
            loss_function="l2",
            delay_actor=delay_actor,
            delay_value=delay_value,
        )

        ms = MultiStep(gamma=gamma, n_steps=n).to(device)
        ms_td = ms(td.clone())
        with _check_td_steady(ms_td):
            loss_ms = loss_fn(ms_td)
        with torch.no_grad():
            loss = loss_fn(td)
        if n == 0:
            assert_allclose_td(td, ms_td.select(*list(td.keys(True, True))))
            _loss = sum([item for _, item in loss.items()])
            _loss_ms = sum([item for _, item in loss_ms.items()])
            assert (
                abs(_loss - _loss_ms) < 1e-3
            ), f"found abs(loss-loss_ms) = {abs(loss - loss_ms):4.5f} for n=0"
        else:
            with pytest.raises(AssertionError):
                assert_allclose_td(loss, loss_ms)
        sum([item for _, item in loss_ms.items()]).backward()
        parameters = list(actor.parameters()) + list(value.parameters())
        for p in parameters:
            assert p.grad.norm() > 0.0

    @pytest.mark.parametrize(
        "td_est", [ValueEstimators.TD1, ValueEstimators.TD0, ValueEstimators.TDLambda]
    )
    def test_ddpg_tensordict_keys(self, td_est):
        actor = self._create_mock_actor()
        value = self._create_mock_value()
        loss_fn = DDPGLoss(
            actor,
            value,
            loss_function="l2",
        )

        default_keys = {
            "state_action_value": "state_action_value",
            "priority": "td_error",
        }

        self.tensordict_keys_test(
            loss_fn,
            default_keys=default_keys,
            td_est=td_est,
        )

        value = self._create_mock_value(out_keys=["state_action_value_test"])
        loss_fn = DDPGLoss(
            actor,
            value,
            loss_function="l2",
        )
        key_mapping = {"state_action_value": ("value", "state_action_value_test")}
        self.set_advantage_keys_through_loss_test(loss_fn, td_est, key_mapping)

    @pytest.mark.parametrize(
        "td_est",
        [ValueEstimators.TD0, ValueEstimators.TD1, ValueEstimators.TDLambda, None],
    )
    def test_ddpg_tensordict_run(self, td_est):
        """Test DDPG loss module with non-default tensordict keys."""
        torch.manual_seed(self.seed)
        tensor_keys = {
            "state_action_value": "state_action_value_test",
            "priority": "td_error_test",
        }

        actor = self._create_mock_actor()
        value = self._create_mock_value(out_keys=[tensor_keys["state_action_value"]])
        td = self._create_mock_data_ddpg()
        loss_fn = DDPGLoss(
            actor,
            value,
            loss_function="l2",
        )
        loss_fn.set_keys(**tensor_keys)

        if td_est is not None:
            loss_fn.make_value_estimator(td_est)

        with _check_td_steady(td):
            _ = loss_fn(td)


class TestTD3(LossModuleTestBase):
    seed = 0

    def _create_mock_actor(self, batch=2, obs_dim=3, action_dim=4, device="cpu"):
        # Actor
        action_spec = BoundedTensorSpec(
            -torch.ones(action_dim), torch.ones(action_dim), (action_dim,)
        )
        module = nn.Linear(obs_dim, action_dim)
        actor = Actor(
            spec=action_spec,
            module=module,
        )
        return actor.to(device)

    def _create_mock_value(
        self, batch=2, obs_dim=3, action_dim=4, device="cpu", out_keys=None
    ):
        # Actor
        class ValueClass(nn.Module):
            def __init__(self):
                super().__init__()
                self.linear = nn.Linear(obs_dim + action_dim, 1)

            def forward(self, obs, act):
                return self.linear(torch.cat([obs, act], -1))

        module = ValueClass()
        value = ValueOperator(
            module=module,
            in_keys=["observation", "action"],
            out_keys=out_keys,
        )
        return value.to(device)

    def _create_mock_distributional_actor(
        self, batch=2, obs_dim=3, action_dim=4, atoms=5, vmin=1, vmax=5
    ):
        raise NotImplementedError

    def _create_mock_data_td3(
        self, batch=8, obs_dim=3, action_dim=4, atoms=None, device="cpu"
    ):
        # create a tensordict
        obs = torch.randn(batch, obs_dim, device=device)
        next_obs = torch.randn(batch, obs_dim, device=device)
        if atoms:
            raise NotImplementedError
        else:
            action = torch.randn(batch, action_dim, device=device).clamp(-1, 1)
        reward = torch.randn(batch, 1, device=device)
        done = torch.zeros(batch, 1, dtype=torch.bool, device=device)
        td = TensorDict(
            batch_size=(batch,),
            source={
                "observation": obs,
                "next": {
                    "observation": next_obs,
                    "done": done,
                    "reward": reward,
                },
                "action": action,
            },
            device=device,
        )
        return td

    def _create_seq_mock_data_td3(
        self, batch=8, T=4, obs_dim=3, action_dim=4, atoms=None, device="cpu"
    ):
        # create a tensordict
        total_obs = torch.randn(batch, T + 1, obs_dim, device=device)
        obs = total_obs[:, :T]
        next_obs = total_obs[:, 1:]
        if atoms:
            action = torch.randn(batch, T, atoms, action_dim, device=device).clamp(
                -1, 1
            )
        else:
            action = torch.randn(batch, T, action_dim, device=device).clamp(-1, 1)
        reward = torch.randn(batch, T, 1, device=device)
        done = torch.zeros(batch, T, 1, dtype=torch.bool, device=device)
        mask = ~torch.zeros(batch, T, 1, dtype=torch.bool, device=device)
        td = TensorDict(
            batch_size=(batch, T),
            source={
                "observation": obs * mask.to(obs.dtype),
                "next": {
                    "observation": next_obs * mask.to(obs.dtype),
                    "reward": reward * mask.to(obs.dtype),
                    "done": done,
                },
                "collector": {"mask": mask},
                "action": action * mask.to(obs.dtype),
            },
            device=device,
        )
        return td

    @pytest.mark.skipif(not _has_functorch, reason="functorch not installed")
    @pytest.mark.parametrize("device", get_available_devices())
    @pytest.mark.parametrize(
        "delay_actor, delay_qvalue", [(False, False), (True, True)]
    )
    @pytest.mark.parametrize("policy_noise", [0.1, 1.0])
    @pytest.mark.parametrize("noise_clip", [0.1, 1.0])
    @pytest.mark.parametrize("td_est", list(ValueEstimators) + [None])
    def test_td3(
        self,
        delay_actor,
        delay_qvalue,
        device,
        policy_noise,
        noise_clip,
        td_est,
    ):
        torch.manual_seed(self.seed)
        actor = self._create_mock_actor(device=device)
        value = self._create_mock_value(device=device)
        td = self._create_mock_data_td3(device=device)
        loss_fn = TD3Loss(
            actor,
            value,
            loss_function="l2",
            policy_noise=policy_noise,
            noise_clip=noise_clip,
            delay_actor=delay_actor,
            delay_qvalue=delay_qvalue,
        )
        if td_est is ValueEstimators.GAE:
            with pytest.raises(NotImplementedError):
                loss_fn.make_value_estimator(td_est)
            return
        if td_est is not None:
            loss_fn.make_value_estimator(td_est)
        with _check_td_steady(td):
            loss = loss_fn(td)

        assert all(
            (p.grad is None) or (p.grad == 0).all()
            for p in loss_fn.qvalue_network_params.values(True, True)
        )
        assert all(
            (p.grad is None) or (p.grad == 0).all()
            for p in loss_fn.actor_network_params.values(True, True)
        )
        # check that losses are independent
        for k in loss.keys():
            if not k.startswith("loss"):
                continue
            loss[k].sum().backward(retain_graph=True)
            if k == "loss_actor":
                assert all(
                    (p.grad is None) or (p.grad == 0).all()
                    for p in loss_fn.qvalue_network_params.values(True, True)
                )
                assert not any(
                    (p.grad is None) or (p.grad == 0).all()
                    for p in loss_fn.actor_network_params.values(True, True)
                )
            elif k == "loss_qvalue":
                assert all(
                    (p.grad is None) or (p.grad == 0).all()
                    for p in loss_fn.actor_network_params.values(True, True)
                )
                assert not any(
                    (p.grad is None) or (p.grad == 0).all()
                    for p in loss_fn.qvalue_network_params.values(True, True)
                )
            else:
                raise NotImplementedError(k)
            loss_fn.zero_grad()

        sum([item for _, item in loss.items()]).backward()
        named_parameters = list(loss_fn.named_parameters())
        named_buffers = list(loss_fn.named_buffers())

        assert len({p for n, p in named_parameters}) == len(list(named_parameters))
        assert len({p for n, p in named_buffers}) == len(list(named_buffers))

        for name, p in named_parameters:
            assert p.grad.norm() > 0.0, f"parameter {name} has a null gradient"

    @pytest.mark.skipif(not _has_functorch, reason="functorch not installed")
    @pytest.mark.parametrize("n", list(range(4)))
    @pytest.mark.parametrize("device", get_available_devices())
    @pytest.mark.parametrize("delay_actor,delay_qvalue", [(False, False), (True, True)])
    @pytest.mark.parametrize("policy_noise", [0.1, 1.0])
    @pytest.mark.parametrize("noise_clip", [0.1, 1.0])
    def test_td3_batcher(
        self, n, delay_actor, delay_qvalue, device, policy_noise, noise_clip, gamma=0.9
    ):
        torch.manual_seed(self.seed)
        actor = self._create_mock_actor(device=device)
        value = self._create_mock_value(device=device)
        td = self._create_seq_mock_data_td3(device=device)
        loss_fn = TD3Loss(
            actor,
            value,
            policy_noise=policy_noise,
            noise_clip=noise_clip,
            delay_qvalue=delay_qvalue,
            delay_actor=delay_actor,
        )

        ms = MultiStep(gamma=gamma, n_steps=n).to(device)

        td_clone = td.clone()
        ms_td = ms(td_clone)

        torch.manual_seed(0)
        np.random.seed(0)

        with _check_td_steady(ms_td):
            loss_ms = loss_fn(ms_td)
        assert loss_fn.tensor_keys.priority in ms_td.keys()

        with torch.no_grad():
            torch.manual_seed(0)  # log-prob is computed with a random action
            np.random.seed(0)
            loss = loss_fn(td)
        if n == 0:
            assert_allclose_td(td, ms_td.select(*list(td.keys(True, True))))
            _loss = sum([item for _, item in loss.items()])
            _loss_ms = sum([item for _, item in loss_ms.items()])
            assert (
                abs(_loss - _loss_ms) < 1e-3
            ), f"found abs(loss-loss_ms) = {abs(loss - loss_ms):4.5f} for n=0"
        else:
            with pytest.raises(AssertionError):
                assert_allclose_td(loss, loss_ms)

        sum([item for _, item in loss_ms.items()]).backward()
        named_parameters = loss_fn.named_parameters()
        for name, p in named_parameters:
            assert p.grad.norm() > 0.0, f"parameter {name} has null gradient"

        # Check param update effect on targets
        target_actor = loss_fn.target_actor_network_params.clone().values(
            include_nested=True, leaves_only=True
        )
        target_qvalue = loss_fn.target_qvalue_network_params.clone().values(
            include_nested=True, leaves_only=True
        )
        for p in loss_fn.parameters():
            p.data += torch.randn_like(p)
        target_actor2 = loss_fn.target_actor_network_params.clone().values(
            include_nested=True, leaves_only=True
        )
        target_qvalue2 = loss_fn.target_qvalue_network_params.clone().values(
            include_nested=True, leaves_only=True
        )
        if loss_fn.delay_actor:
            assert all((p1 == p2).all() for p1, p2 in zip(target_actor, target_actor2))
        else:
            assert not any(
                (p1 == p2).any() for p1, p2 in zip(target_actor, target_actor2)
            )
        if loss_fn.delay_qvalue:
            assert all(
                (p1 == p2).all() for p1, p2 in zip(target_qvalue, target_qvalue2)
            )
        else:
            assert not any(
                (p1 == p2).any() for p1, p2 in zip(target_qvalue, target_qvalue2)
            )

        # check that policy is updated after parameter update
        actorp_set = set(actor.parameters())
        loss_fnp_set = set(loss_fn.parameters())
        assert len(actorp_set.intersection(loss_fnp_set)) == len(actorp_set)
        parameters = [p.clone() for p in actor.parameters()]
        for p in loss_fn.parameters():
            p.data += torch.randn_like(p)
        assert all((p1 != p2).all() for p1, p2 in zip(parameters, actor.parameters()))

    @pytest.mark.parametrize(
        "td_est", [ValueEstimators.TD1, ValueEstimators.TD0, ValueEstimators.TDLambda]
    )
    def test_td3_tensordict_keys(self, td_est):
        actor = self._create_mock_actor()
        value = self._create_mock_value()
        loss_fn = TD3Loss(
            actor,
            value,
        )

        default_keys = {
            "priority": "td_error",
            "state_action_value": "state_action_value",
            "action": "action",
        }

        self.tensordict_keys_test(
            loss_fn,
            default_keys=default_keys,
            td_est=td_est,
        )

        value = self._create_mock_value(out_keys=["state_action_value_test"])
        loss_fn = DDPGLoss(
            actor,
            value,
            loss_function="l2",
        )
        key_mapping = {"state_action_value": ("value", "state_action_value_test")}
        self.set_advantage_keys_through_loss_test(loss_fn, td_est, key_mapping)


@pytest.mark.parametrize("version", [1, 2])
class TestSAC(LossModuleTestBase):
    seed = 0

    def _create_mock_actor(self, batch=2, obs_dim=3, action_dim=4, device="cpu"):
        # Actor
        action_spec = BoundedTensorSpec(
            -torch.ones(action_dim), torch.ones(action_dim), (action_dim,)
        )
        net = NormalParamWrapper(nn.Linear(obs_dim, 2 * action_dim))
        module = SafeModule(net, in_keys=["observation"], out_keys=["loc", "scale"])
        actor = ProbabilisticActor(
            module=module,
            in_keys=["loc", "scale"],
            spec=action_spec,
            distribution_class=TanhNormal,
        )
        return actor.to(device)

    def _create_mock_qvalue(self, batch=2, obs_dim=3, action_dim=4, device="cpu"):
        class ValueClass(nn.Module):
            def __init__(self):
                super().__init__()
                self.linear = nn.Linear(obs_dim + action_dim, 1)

            def forward(self, obs, act):
                return self.linear(torch.cat([obs, act], -1))

        module = ValueClass()
        qvalue = ValueOperator(
            module=module,
            in_keys=["observation", "action"],
        )
        return qvalue.to(device)

    def _create_mock_value(self, batch=2, obs_dim=3, action_dim=4, device="cpu"):
        module = nn.Linear(obs_dim, 1)
        value = ValueOperator(
            module=module,
            in_keys=["observation"],
        )
        return value.to(device)

    def _create_mock_distributional_actor(
        self, batch=2, obs_dim=3, action_dim=4, atoms=5, vmin=1, vmax=5
    ):
        raise NotImplementedError

    def _create_mock_data_sac(
        self, batch=16, obs_dim=3, action_dim=4, atoms=None, device="cpu"
    ):
        # create a tensordict
        obs = torch.randn(batch, obs_dim, device=device)
        next_obs = torch.randn(batch, obs_dim, device=device)
        if atoms:
            raise NotImplementedError
        else:
            action = torch.randn(batch, action_dim, device=device).clamp(-1, 1)
        reward = torch.randn(batch, 1, device=device)
        done = torch.zeros(batch, 1, dtype=torch.bool, device=device)
        td = TensorDict(
            batch_size=(batch,),
            source={
                "observation": obs,
                "next": {
                    "observation": next_obs,
                    "done": done,
                    "reward": reward,
                },
                "action": action,
            },
            device=device,
        )
        return td

    def _create_seq_mock_data_sac(
        self, batch=8, T=4, obs_dim=3, action_dim=4, atoms=None, device="cpu"
    ):
        # create a tensordict
        total_obs = torch.randn(batch, T + 1, obs_dim, device=device)
        obs = total_obs[:, :T]
        next_obs = total_obs[:, 1:]
        if atoms:
            action = torch.randn(batch, T, atoms, action_dim, device=device).clamp(
                -1, 1
            )
        else:
            action = torch.randn(batch, T, action_dim, device=device).clamp(-1, 1)
        reward = torch.randn(batch, T, 1, device=device)
        done = torch.zeros(batch, T, 1, dtype=torch.bool, device=device)
        mask = torch.ones(batch, T, dtype=torch.bool, device=device)
        td = TensorDict(
            batch_size=(batch, T),
            source={
                "observation": obs.masked_fill_(~mask.unsqueeze(-1), 0.0),
                "next": {
                    "observation": next_obs.masked_fill_(~mask.unsqueeze(-1), 0.0),
                    "done": done,
                    "reward": reward.masked_fill_(~mask.unsqueeze(-1), 0.0),
                },
                "collector": {"mask": mask},
                "action": action.masked_fill_(~mask.unsqueeze(-1), 0.0),
            },
            device=device,
        )
        return td

    @pytest.mark.skipif(
        not _has_functorch, reason=f"functorch not installed: {FUNCTORCH_ERR}"
    )
    @pytest.mark.parametrize("delay_value", (True, False))
    @pytest.mark.parametrize("delay_actor", (True, False))
    @pytest.mark.parametrize("delay_qvalue", (True, False))
    @pytest.mark.parametrize("num_qvalue", [1, 2, 4, 8])
    @pytest.mark.parametrize("device", get_available_devices())
    @pytest.mark.parametrize("td_est", list(ValueEstimators) + [None])
    def test_sac(
        self,
        delay_value,
        delay_actor,
        delay_qvalue,
        num_qvalue,
        device,
        version,
        td_est,
    ):
        if (delay_actor or delay_qvalue) and not delay_value:
            pytest.skip("incompatible config")

        torch.manual_seed(self.seed)
        td = self._create_mock_data_sac(device=device)

        actor = self._create_mock_actor(device=device)
        qvalue = self._create_mock_qvalue(device=device)
        if version == 1:
            value = self._create_mock_value(device=device)
        else:
            value = None

        kwargs = {}
        if delay_actor:
            kwargs["delay_actor"] = True
        if delay_qvalue:
            kwargs["delay_qvalue"] = True
        if delay_value:
            kwargs["delay_value"] = True

        loss_fn = SACLoss(
            actor_network=actor,
            qvalue_network=qvalue,
            value_network=value,
            num_qvalue_nets=num_qvalue,
            loss_function="l2",
            **kwargs,
        )

        if td_est is ValueEstimators.GAE:
            with pytest.raises(NotImplementedError):
                loss_fn.make_value_estimator(td_est)
            return
        if td_est is not None:
            loss_fn.make_value_estimator(td_est)

        with _check_td_steady(td):
            loss = loss_fn(td)
        assert loss_fn.tensor_keys.priority in td.keys()

        # check that losses are independent
        for k in loss.keys():
            if not k.startswith("loss"):
                continue
            loss[k].sum().backward(retain_graph=True)
            if k == "loss_actor":
                if version == 1:
                    assert all(
                        (p.grad is None) or (p.grad == 0).all()
                        for p in loss_fn.value_network_params.values(
                            include_nested=True, leaves_only=True
                        )
                    )
                assert all(
                    (p.grad is None) or (p.grad == 0).all()
                    for p in loss_fn.qvalue_network_params.values(
                        include_nested=True, leaves_only=True
                    )
                )
                assert not any(
                    (p.grad is None) or (p.grad == 0).all()
                    for p in loss_fn.actor_network_params.values(
                        include_nested=True, leaves_only=True
                    )
                )
            elif k == "loss_value" and version == 1:
                assert all(
                    (p.grad is None) or (p.grad == 0).all()
                    for p in loss_fn.actor_network_params.values(
                        include_nested=True, leaves_only=True
                    )
                )
                assert all(
                    (p.grad is None) or (p.grad == 0).all()
                    for p in loss_fn.qvalue_network_params.values(
                        include_nested=True, leaves_only=True
                    )
                )
                assert not any(
                    (p.grad is None) or (p.grad == 0).all()
                    for p in loss_fn.value_network_params.values(
                        include_nested=True, leaves_only=True
                    )
                )
            elif k == "loss_qvalue":
                assert all(
                    (p.grad is None) or (p.grad == 0).all()
                    for p in loss_fn.actor_network_params.values(
                        include_nested=True, leaves_only=True
                    )
                )
                if version == 1:
                    assert all(
                        (p.grad is None) or (p.grad == 0).all()
                        for p in loss_fn.value_network_params.values(
                            include_nested=True, leaves_only=True
                        )
                    )
                assert not any(
                    (p.grad is None) or (p.grad == 0).all()
                    for p in loss_fn.qvalue_network_params.values(
                        include_nested=True, leaves_only=True
                    )
                )
            elif k == "loss_alpha":
                assert all(
                    (p.grad is None) or (p.grad == 0).all()
                    for p in loss_fn.actor_network_params.values(
                        include_nested=True, leaves_only=True
                    )
                )
                if version == 1:
                    assert all(
                        (p.grad is None) or (p.grad == 0).all()
                        for p in loss_fn.value_network_params.values(
                            include_nested=True, leaves_only=True
                        )
                    )
                assert all(
                    (p.grad is None) or (p.grad == 0).all()
                    for p in loss_fn.qvalue_network_params.values(
                        include_nested=True, leaves_only=True
                    )
                )
            else:
                raise NotImplementedError(k)
            loss_fn.zero_grad()

        sum([item for _, item in loss.items()]).backward()
        named_parameters = list(loss_fn.named_parameters())
        named_buffers = list(loss_fn.named_buffers())

        assert len({p for n, p in named_parameters}) == len(list(named_parameters))
        assert len({p for n, p in named_buffers}) == len(list(named_buffers))

        for name, p in named_parameters:
            assert p.grad.norm() > 0.0, f"parameter {name} has a null gradient"

    @pytest.mark.skipif(
        not _has_functorch, reason=f"functorch not installed: {FUNCTORCH_ERR}"
    )
    @pytest.mark.parametrize("n", list(range(4)))
    @pytest.mark.parametrize("delay_value", (True, False))
    @pytest.mark.parametrize("delay_actor", (True, False))
    @pytest.mark.parametrize("delay_qvalue", (True, False))
    @pytest.mark.parametrize("num_qvalue", [1, 2, 4, 8])
    @pytest.mark.parametrize("device", get_available_devices())
    def test_sac_batcher(
        self,
        n,
        delay_value,
        delay_actor,
        delay_qvalue,
        num_qvalue,
        device,
        version,
    ):
        if (delay_actor or delay_qvalue) and not delay_value:
            pytest.skip("incompatible config")
        torch.manual_seed(self.seed)
        td = self._create_seq_mock_data_sac(device=device)

        actor = self._create_mock_actor(device=device)
        qvalue = self._create_mock_qvalue(device=device)
        if version == 1:
            value = self._create_mock_value(device=device)
        else:
            value = None

        kwargs = {}
        if delay_actor:
            kwargs["delay_actor"] = True
        if delay_qvalue:
            kwargs["delay_qvalue"] = True
        if delay_value:
            kwargs["delay_value"] = True

        loss_fn = SACLoss(
            actor_network=actor,
            qvalue_network=qvalue,
            value_network=value,
            num_qvalue_nets=num_qvalue,
            loss_function="l2",
            **kwargs,
        )

        ms = MultiStep(gamma=0.9, n_steps=n).to(device)

        td_clone = td.clone()
        ms_td = ms(td_clone)

        torch.manual_seed(0)
        np.random.seed(0)
        with _check_td_steady(ms_td):
            loss_ms = loss_fn(ms_td)
        assert loss_fn.tensor_keys.priority in ms_td.keys()

        with torch.no_grad():
            torch.manual_seed(0)  # log-prob is computed with a random action
            np.random.seed(0)
            loss = loss_fn(td)
        if n == 0:
            assert_allclose_td(td, ms_td.select(*list(td.keys(True, True))))
            _loss = sum([item for _, item in loss.items()])
            _loss_ms = sum([item for _, item in loss_ms.items()])
            assert (
                abs(_loss - _loss_ms) < 1e-3
            ), f"found abs(loss-loss_ms) = {abs(loss - loss_ms):4.5f} for n=0"
        else:
            with pytest.raises(AssertionError):
                assert_allclose_td(loss, loss_ms)
        sum([item for _, item in loss_ms.items()]).backward()
        named_parameters = loss_fn.named_parameters()
        for name, p in named_parameters:
            assert p.grad.norm() > 0.0, f"parameter {name} has null gradient"

        # Check param update effect on targets
        target_actor = [
            p.clone()
            for p in loss_fn.target_actor_network_params.values(
                include_nested=True, leaves_only=True
            )
        ]
        target_qvalue = [
            p.clone()
            for p in loss_fn.target_qvalue_network_params.values(
                include_nested=True, leaves_only=True
            )
        ]
        if version == 1:
            target_value = [
                p.clone()
                for p in loss_fn.target_value_network_params.values(
                    include_nested=True, leaves_only=True
                )
            ]
        for p in loss_fn.parameters():
            p.data += torch.randn_like(p)
        target_actor2 = [
            p.clone()
            for p in loss_fn.target_actor_network_params.values(
                include_nested=True, leaves_only=True
            )
        ]
        target_qvalue2 = [
            p.clone()
            for p in loss_fn.target_qvalue_network_params.values(
                include_nested=True, leaves_only=True
            )
        ]
        if version == 1:
            target_value2 = [
                p.clone()
                for p in loss_fn.target_value_network_params.values(
                    include_nested=True, leaves_only=True
                )
            ]
        if loss_fn.delay_actor:
            assert all((p1 == p2).all() for p1, p2 in zip(target_actor, target_actor2))
        else:
            assert not any(
                (p1 == p2).any() for p1, p2 in zip(target_actor, target_actor2)
            )
        if loss_fn.delay_qvalue:
            assert all(
                (p1 == p2).all() for p1, p2 in zip(target_qvalue, target_qvalue2)
            )
        else:
            assert not any(
                (p1 == p2).any() for p1, p2 in zip(target_qvalue, target_qvalue2)
            )
        if version == 1:
            if loss_fn.delay_value:
                assert all(
                    (p1 == p2).all() for p1, p2 in zip(target_value, target_value2)
                )
            else:
                assert not any(
                    (p1 == p2).any() for p1, p2 in zip(target_value, target_value2)
                )

        # check that policy is updated after parameter update
        parameters = [p.clone() for p in actor.parameters()]
        for p in loss_fn.parameters():
            p.data += torch.randn_like(p)
        assert all((p1 != p2).all() for p1, p2 in zip(parameters, actor.parameters()))

    @pytest.mark.parametrize(
        "td_est", [ValueEstimators.TD1, ValueEstimators.TD0, ValueEstimators.TDLambda]
    )
    def test_sac_tensordict_keys(self, td_est, version):
        td = self._create_mock_data_sac()

        actor = self._create_mock_actor()
        qvalue = self._create_mock_qvalue()
        if version == 1:
            value = self._create_mock_value()
        else:
            value = None

        loss_fn = SACLoss(
            actor_network=actor,
            qvalue_network=qvalue,
            value_network=value,
            num_qvalue_nets=2,
            loss_function="l2",
        )

        default_keys = {
            "priority": "td_error",
            "value": "state_value",
            "state_action_value": "state_action_value",
            "action": "action",
            "log_prob": "_log_prob",
        }

        self.tensordict_keys_test(
            loss_fn,
            default_keys=default_keys,
            td_est=td_est,
        )

        value = self._create_mock_value()
        loss_fn = SACLoss(
            actor,
            value,
            loss_function="l2",
        )

        key_mapping = {"value": ("value", "state_value_test")}
        self.set_advantage_keys_through_loss_test(loss_fn, td_est, key_mapping)


class TestDiscreteSAC(LossModuleTestBase):
    seed = 0

    def _create_mock_actor(self, batch=2, obs_dim=3, action_dim=4, device="cpu"):
        # Actor
        action_spec = OneHotDiscreteTensorSpec(action_dim)
        net = NormalParamWrapper(nn.Linear(obs_dim, 2 * action_dim))
        module = SafeModule(net, in_keys=["observation"], out_keys=["logits"])
        actor = ProbabilisticActor(
            spec=action_spec,
            module=module,
            in_keys=["logits"],
            out_keys=["action"],
            distribution_class=OneHotCategorical,
            return_log_prob=False,
        )
        return actor.to(device)

    def _create_mock_qvalue(self, batch=2, obs_dim=3, action_dim=4, device="cpu"):
        class ValueClass(nn.Module):
            def __init__(self):
                super().__init__()
                self.linear = nn.Linear(obs_dim, action_dim)

            def forward(self, obs):
                return self.linear(obs)

        module = ValueClass()
        qvalue = ValueOperator(
            module=module,
            in_keys=["observation"],
        )
        return qvalue.to(device)

    def _create_mock_distributional_actor(
        self, batch=2, obs_dim=3, action_dim=4, atoms=5, vmin=1, vmax=5
    ):
        raise NotImplementedError

    def _create_mock_data_sac(
        self, batch=16, obs_dim=3, action_dim=4, atoms=None, device="cpu"
    ):
        # create a tensordict
        obs = torch.randn(batch, obs_dim, device=device)
        next_obs = torch.randn(batch, obs_dim, device=device)
        if atoms:
            action_value = torch.randn(batch, atoms, action_dim).softmax(-2)
            action = (
                (action_value[..., 0, :] == action_value[..., 0, :].max(-1, True)[0])
                .to(torch.long)
                .to(device)
            )
        else:
            action_value = torch.randn(batch, action_dim, device=device)
            action = (action_value == action_value.max(-1, True)[0]).to(torch.long)
        reward = torch.randn(batch, 1, device=device)
        done = torch.zeros(batch, 1, dtype=torch.bool, device=device)
        td = TensorDict(
            batch_size=(batch,),
            source={
                "observation": obs,
                "next": {
                    "observation": next_obs,
                    "done": done,
                    "reward": reward,
                },
                "action": action,
            },
            device=device,
        )
        return td

    def _create_seq_mock_data_sac(
        self, batch=8, T=4, obs_dim=3, action_dim=4, atoms=None, device="cpu"
    ):
        # create a tensordict
        total_obs = torch.randn(batch, T + 1, obs_dim, device=device)
        obs = total_obs[:, :T]
        next_obs = total_obs[:, 1:]
        if atoms:
            action_value = torch.randn(
                batch, T, atoms, action_dim, device=device
            ).softmax(-2)
            action = (
                action_value[..., 0, :] == action_value[..., 0, :].max(-1, True)[0]
            ).to(torch.long)
        else:
            action_value = torch.randn(batch, T, action_dim, device=device)
            action = (action_value == action_value.max(-1, True)[0]).to(torch.long)

        reward = torch.randn(batch, T, 1, device=device)
        done = torch.zeros(batch, T, 1, dtype=torch.bool, device=device)
        mask = ~torch.zeros(batch, T, dtype=torch.bool, device=device)
        td = TensorDict(
            batch_size=(batch, T),
            source={
                "observation": obs.masked_fill_(~mask.unsqueeze(-1), 0.0),
                "next": {
                    "observation": next_obs.masked_fill_(~mask.unsqueeze(-1), 0.0),
                    "done": done,
                    "reward": reward.masked_fill_(~mask.unsqueeze(-1), 0.0),
                },
                "collector": {"mask": mask},
                "action": action.masked_fill_(~mask.unsqueeze(-1), 0.0),
                "action_value": action_value.masked_fill_(~mask.unsqueeze(-1), 0.0),
            },
        )
        return td

    @pytest.mark.skipif(
        not _has_functorch, reason=f"functorch not installed: {FUNCTORCH_ERR}"
    )
    @pytest.mark.parametrize("delay_qvalue", (True, False))
    @pytest.mark.parametrize("num_qvalue", [2])
    @pytest.mark.parametrize("device", get_available_devices())
    @pytest.mark.parametrize("target_entropy_weight", [0.01, 0.5, 0.99])
    @pytest.mark.parametrize("target_entropy", ["auto", 1.0, 0.1, 0.0])
    @pytest.mark.parametrize("td_est", list(ValueEstimators) + [None])
    def test_discrete_sac(
        self,
        delay_qvalue,
        num_qvalue,
        device,
        target_entropy_weight,
        target_entropy,
        td_est,
    ):

        torch.manual_seed(self.seed)
        td = self._create_mock_data_sac(device=device)

        actor = self._create_mock_actor(device=device)
        qvalue = self._create_mock_qvalue(device=device)

        kwargs = {}
        if delay_qvalue:
            kwargs["delay_qvalue"] = True

        loss_fn = DiscreteSACLoss(
            actor_network=actor,
            qvalue_network=qvalue,
            num_actions=actor.spec["action"].space.n,
            num_qvalue_nets=num_qvalue,
            target_entropy_weight=target_entropy_weight,
            target_entropy=target_entropy,
            loss_function="l2",
            **kwargs,
        )
        if td_est is ValueEstimators.GAE:
            with pytest.raises(NotImplementedError):
                loss_fn.make_value_estimator(td_est)
            return
        if td_est is not None:
            loss_fn.make_value_estimator(td_est)

        with _check_td_steady(td):
            loss = loss_fn(td)
        assert loss_fn.tensor_keys.priority in td.keys()

        # check that losses are independent
        for k in loss.keys():
            if not k.startswith("loss"):
                continue
            loss[k].sum().backward(retain_graph=True)
            if k == "loss_actor":
                assert all(
                    (p.grad is None) or (p.grad == 0).all()
                    for p in loss_fn.qvalue_network_params.values(
                        include_nested=True, leaves_only=True
                    )
                )
                assert not any(
                    (p.grad is None) or (p.grad == 0).all()
                    for p in loss_fn.actor_network_params.values(
                        include_nested=True, leaves_only=True
                    )
                )
            elif k == "loss_qvalue":
                assert all(
                    (p.grad is None) or (p.grad == 0).all()
                    for p in loss_fn.actor_network_params.values(
                        include_nested=True, leaves_only=True
                    )
                )
                assert not any(
                    (p.grad is None) or (p.grad == 0).all()
                    for p in loss_fn.qvalue_network_params.values(
                        include_nested=True, leaves_only=True
                    )
                )
            elif k == "loss_alpha":
                assert all(
                    (p.grad is None) or (p.grad == 0).all()
                    for p in loss_fn.actor_network_params.values(
                        include_nested=True, leaves_only=True
                    )
                )
                assert all(
                    (p.grad is None) or (p.grad == 0).all()
                    for p in loss_fn.qvalue_network_params.values(
                        include_nested=True, leaves_only=True
                    )
                )
            else:
                raise NotImplementedError(k)
            loss_fn.zero_grad()

        sum([item for _, item in loss.items()]).backward()
        named_parameters = list(loss_fn.named_parameters())
        named_buffers = list(loss_fn.named_buffers())

        assert len({p for n, p in named_parameters}) == len(list(named_parameters))
        assert len({p for n, p in named_buffers}) == len(list(named_buffers))

        for name, p in named_parameters:
            assert p.grad.norm() > 0.0, f"parameter {name} has a null gradient"

    @pytest.mark.skipif(
        not _has_functorch, reason=f"functorch not installed: {FUNCTORCH_ERR}"
    )
    @pytest.mark.parametrize("n", list(range(4)))
    @pytest.mark.parametrize("delay_qvalue", (True, False))
    @pytest.mark.parametrize("num_qvalue", [2])
    @pytest.mark.parametrize("device", get_available_devices())
    @pytest.mark.parametrize("target_entropy_weight", [0.01, 0.5, 0.99])
    @pytest.mark.parametrize("target_entropy", ["auto", 1.0, 0.1, 0.0])
    def test_discrete_sac_batcher(
        self,
        n,
        delay_qvalue,
        num_qvalue,
        device,
        target_entropy_weight,
        target_entropy,
        gamma=0.9,
    ):
        torch.manual_seed(self.seed)
        td = self._create_seq_mock_data_sac(device=device)

        actor = self._create_mock_actor(device=device)
        qvalue = self._create_mock_qvalue(device=device)

        kwargs = {}
        if delay_qvalue:
            kwargs["delay_qvalue"] = True
        loss_fn = DiscreteSACLoss(
            actor_network=actor,
            qvalue_network=qvalue,
            num_actions=actor.spec["action"].space.n,
            num_qvalue_nets=num_qvalue,
            loss_function="l2",
            target_entropy_weight=target_entropy_weight,
            target_entropy=target_entropy,
            **kwargs,
        )

        ms = MultiStep(gamma=gamma, n_steps=n).to(device)

        td_clone = td.clone()
        ms_td = ms(td_clone)

        torch.manual_seed(0)
        np.random.seed(0)
        with _check_td_steady(ms_td):
            loss_ms = loss_fn(ms_td)
        assert loss_fn.tensor_keys.priority in ms_td.keys()

        with torch.no_grad():
            torch.manual_seed(0)  # log-prob is computed with a random action
            np.random.seed(0)
            loss = loss_fn(td)
        if n == 0:
            assert_allclose_td(td, ms_td.select(*list(td.keys(True, True))))
            _loss = sum([item for _, item in loss.items()])
            _loss_ms = sum([item for _, item in loss_ms.items()])
            assert (
                abs(_loss - _loss_ms) < 1e-3
            ), f"found abs(loss-loss_ms) = {abs(loss - loss_ms):4.5f} for n=0"
        else:
            with pytest.raises(AssertionError):
                assert_allclose_td(loss, loss_ms)
        sum([item for _, item in loss_ms.items()]).backward()
        named_parameters = loss_fn.named_parameters()
        for name, p in named_parameters:
            assert p.grad.norm() > 0.0, f"parameter {name} has null gradient"

        # Check param update effect on targets
        target_actor = [
            p.clone()
            for p in loss_fn.target_actor_network_params.values(
                include_nested=True, leaves_only=True
            )
        ]
        target_qvalue = [
            p.clone()
            for p in loss_fn.target_qvalue_network_params.values(
                include_nested=True, leaves_only=True
            )
        ]
        for p in loss_fn.parameters():
            p.data += torch.randn_like(p)
        target_actor2 = [
            p.clone()
            for p in loss_fn.target_actor_network_params.values(
                include_nested=True, leaves_only=True
            )
        ]
        target_qvalue2 = [
            p.clone()
            for p in loss_fn.target_qvalue_network_params.values(
                include_nested=True, leaves_only=True
            )
        ]
        if loss_fn.delay_actor:
            assert all((p1 == p2).all() for p1, p2 in zip(target_actor, target_actor2))
        else:
            assert not any(
                (p1 == p2).any() for p1, p2 in zip(target_actor, target_actor2)
            )
        if loss_fn.delay_qvalue:
            assert all(
                (p1 == p2).all() for p1, p2 in zip(target_qvalue, target_qvalue2)
            )
        else:
            assert not any(
                (p1 == p2).any() for p1, p2 in zip(target_qvalue, target_qvalue2)
            )

        # check that policy is updated after parameter update
        parameters = [p.clone() for p in actor.parameters()]
        for p in loss_fn.parameters():
            p.data += torch.randn_like(p)
        assert all((p1 != p2).all() for p1, p2 in zip(parameters, actor.parameters()))

    @pytest.mark.parametrize(
        "td_est", [ValueEstimators.TD1, ValueEstimators.TD0, ValueEstimators.TDLambda]
    )
    def test_discrete_sac_tensordict_keys(self, td_est):
        actor = self._create_mock_actor()
        qvalue = self._create_mock_qvalue()

        loss_fn = DiscreteSACLoss(
            actor_network=actor,
            qvalue_network=qvalue,
            num_actions=actor.spec["action"].space.n,
            loss_function="l2",
        )

        default_keys = {
            "priority": "td_error",
            "value": "state_value",
            "action": "action",
        }
        self.tensordict_keys_test(
            loss_fn,
            default_keys=default_keys,
            td_est=td_est,
        )

        qvalue = self._create_mock_qvalue()
        loss_fn = DiscreteSACLoss(
            actor_network=actor,
            qvalue_network=qvalue,
            num_actions=actor.spec["action"].space.n,
            loss_function="l2",
        )

        key_mapping = {"value": ("value", "state_value_test")}
        self.set_advantage_keys_through_loss_test(loss_fn, td_est, key_mapping)


@pytest.mark.skipif(
    not _has_functorch, reason=f"functorch not installed: {FUNCTORCH_ERR}"
)
class TestREDQ(LossModuleTestBase):
    seed = 0

    def _create_mock_actor(self, batch=2, obs_dim=3, action_dim=4, device="cpu"):
        # Actor
        action_spec = BoundedTensorSpec(
            -torch.ones(action_dim), torch.ones(action_dim), (action_dim,)
        )
        net = NormalParamWrapper(nn.Linear(obs_dim, 2 * action_dim))
        module = SafeModule(net, in_keys=["observation"], out_keys=["loc", "scale"])
        actor = ProbabilisticActor(
            module=module,
            in_keys=["loc", "scale"],
            distribution_class=TanhNormal,
            return_log_prob=True,
            spec=action_spec,
        )
        return actor.to(device)

    def _create_mock_qvalue(self, batch=2, obs_dim=3, action_dim=4, device="cpu"):
        class ValueClass(nn.Module):
            def __init__(self):
                super().__init__()
                self.linear = nn.Linear(obs_dim + action_dim, 1)

            def forward(self, obs, act):
                return self.linear(torch.cat([obs, act], -1))

        module = ValueClass()
        qvalue = ValueOperator(
            module=module,
            in_keys=["observation", "action"],
        )
        return qvalue.to(device)

    def _create_shared_mock_actor_qvalue(
        self, batch=2, obs_dim=3, action_dim=4, hidden_dim=5, device="cpu"
    ):
        class CommonClass(nn.Module):
            def __init__(self):
                super().__init__()
                self.linear = nn.Linear(obs_dim, hidden_dim)

            def forward(self, obs):
                return self.linear(obs)

        class ActorClass(nn.Module):
            def __init__(self):
                super().__init__()
                self.linear = NormalParamWrapper(nn.Linear(hidden_dim, 2 * action_dim))

            def forward(self, hidden):
                return self.linear(hidden)

        class ValueClass(nn.Module):
            def __init__(self):
                super().__init__()
                self.linear = nn.Linear(hidden_dim + action_dim, 1)

            def forward(self, hidden, act):
                return self.linear(torch.cat([hidden, act], -1))

        common = SafeModule(CommonClass(), in_keys=["observation"], out_keys=["hidden"])
        actor_subnet = ProbabilisticActor(
            SafeModule(ActorClass(), in_keys=["hidden"], out_keys=["loc", "scale"]),
            in_keys=["loc", "scale"],
            distribution_class=TanhNormal,
            return_log_prob=True,
        )
        qvalue_subnet = ValueOperator(ValueClass(), in_keys=["hidden", "action"])
        model = ActorCriticOperator(common, actor_subnet, qvalue_subnet)
        return model.to(device)

    def _create_mock_data_redq(
        self, batch=16, obs_dim=3, action_dim=4, atoms=None, device="cpu"
    ):
        # create a tensordict
        obs = torch.randn(batch, obs_dim, device=device)
        next_obs = torch.randn(batch, obs_dim, device=device)
        if atoms:
            raise NotImplementedError
        else:
            action = torch.randn(batch, action_dim, device=device).clamp(-1, 1)
        reward = torch.randn(batch, 1, device=device)
        done = torch.zeros(batch, 1, dtype=torch.bool, device=device)
        td = TensorDict(
            batch_size=(batch,),
            source={
                "observation": obs,
                "next": {
                    "observation": next_obs,
                    "done": done,
                    "reward": reward,
                },
                "action": action,
            },
            device=device,
        )
        return td

    def _create_seq_mock_data_redq(
        self, batch=8, T=4, obs_dim=3, action_dim=4, atoms=None, device="cpu"
    ):
        # create a tensordict
        total_obs = torch.randn(batch, T + 1, obs_dim, device=device)
        obs = total_obs[:, :T]
        next_obs = total_obs[:, 1:]
        if atoms:
            action = torch.randn(batch, T, atoms, action_dim, device=device).clamp(
                -1, 1
            )
        else:
            action = torch.randn(batch, T, action_dim, device=device).clamp(-1, 1)
        reward = torch.randn(batch, T, 1, device=device)
        done = torch.zeros(batch, T, 1, dtype=torch.bool, device=device)
        mask = ~torch.zeros(batch, T, dtype=torch.bool, device=device)
        td = TensorDict(
            batch_size=(batch, T),
            source={
                "observation": obs.masked_fill_(~mask.unsqueeze(-1), 0.0),
                "next": {
                    "observation": next_obs.masked_fill_(~mask.unsqueeze(-1), 0.0),
                    "done": done,
                    "reward": reward.masked_fill_(~mask.unsqueeze(-1), 0.0),
                },
                "collector": {"mask": mask},
                "action": action.masked_fill_(~mask.unsqueeze(-1), 0.0),
            },
            device=device,
        )
        return td

    @pytest.mark.parametrize("delay_qvalue", (True, False))
    @pytest.mark.parametrize("num_qvalue", [1, 2, 4, 8])
    @pytest.mark.parametrize("device", get_available_devices())
    @pytest.mark.parametrize("td_est", list(ValueEstimators) + [None])
    def test_redq(self, delay_qvalue, num_qvalue, device, td_est):

        torch.manual_seed(self.seed)
        td = self._create_mock_data_redq(device=device)

        actor = self._create_mock_actor(device=device)
        qvalue = self._create_mock_qvalue(device=device)

        loss_fn = REDQLoss(
            actor_network=actor,
            qvalue_network=qvalue,
            num_qvalue_nets=num_qvalue,
            loss_function="l2",
            delay_qvalue=delay_qvalue,
        )
        if td_est is ValueEstimators.GAE:
            with pytest.raises(NotImplementedError):
                loss_fn.make_value_estimator(td_est)
            return
        if td_est is not None:
            loss_fn.make_value_estimator(td_est)

        with _check_td_steady(td):
            loss = loss_fn(td)

        # check td is left untouched
        assert loss_fn.tensor_keys.priority in td.keys()

        # check that losses are independent
        for k in loss.keys():
            if not k.startswith("loss"):
                continue
            loss[k].sum().backward(retain_graph=True)
            if k == "loss_actor":
                assert all(
                    (p.grad is None) or (p.grad == 0).all()
                    for p in loss_fn.qvalue_network_params.values(
                        include_nested=True, leaves_only=True
                    )
                )
                assert not any(
                    (p.grad is None) or (p.grad == 0).all()
                    for p in loss_fn.actor_network_params.values(
                        include_nested=True, leaves_only=True
                    )
                )
            elif k == "loss_qvalue":
                assert all(
                    (p.grad is None) or (p.grad == 0).all()
                    for p in loss_fn.actor_network_params.values(
                        include_nested=True, leaves_only=True
                    )
                )
                assert not any(
                    (p.grad is None) or (p.grad == 0).all()
                    for p in loss_fn.qvalue_network_params.values(
                        include_nested=True, leaves_only=True
                    )
                )
            elif k == "loss_alpha":
                assert all(
                    (p.grad is None) or (p.grad == 0).all()
                    for p in loss_fn.actor_network_params.values(
                        include_nested=True, leaves_only=True
                    )
                )
                assert all(
                    (p.grad is None) or (p.grad == 0).all()
                    for p in loss_fn.qvalue_network_params.values(
                        include_nested=True, leaves_only=True
                    )
                )
            else:
                raise NotImplementedError(k)
            loss_fn.zero_grad()

        sum([item for _, item in loss.items()]).backward()
        named_parameters = list(loss_fn.named_parameters())
        named_buffers = list(loss_fn.named_buffers())

        assert len({p for n, p in named_parameters}) == len(list(named_parameters))
        assert len({p for n, p in named_buffers}) == len(list(named_buffers))

        for name, p in named_parameters:
            assert p.grad.norm() > 0.0, f"parameter {name} has a null gradient"

    @pytest.mark.parametrize("delay_qvalue", (True, False))
    @pytest.mark.parametrize("num_qvalue", [1, 2, 4, 8])
    @pytest.mark.parametrize("device", get_available_devices())
    def test_redq_shared(self, delay_qvalue, num_qvalue, device):

        torch.manual_seed(self.seed)
        td = self._create_mock_data_redq(device=device)

        actor_critic = self._create_shared_mock_actor_qvalue(device=device)
        actor = actor_critic.get_policy_operator()
        qvalue = actor_critic.get_critic_operator()

        loss_fn = REDQLoss(
            actor_network=actor,
            qvalue_network=qvalue,
            num_qvalue_nets=num_qvalue,
            loss_function="l2",
            delay_qvalue=delay_qvalue,
            target_entropy=0.0,
        )

        if delay_qvalue:
            target_updater = SoftUpdate(loss_fn, tau=0.05)

        with _check_td_steady(td):
            loss = loss_fn(td)

        # check that losses are independent
        for k in loss.keys():
            if not k.startswith("loss"):
                continue
            loss[k].sum().backward(retain_graph=True)
            if k == "loss_actor":
                assert all(
                    (p.grad is None) or (p.grad == 0).all()
                    for p in loss_fn.qvalue_network_params.values(True, True)
                )
                assert not any(
                    (p.grad is None) or (p.grad == 0).all()
                    for p in loss_fn.actor_network_params.values(True, True)
                )
            elif k == "loss_qvalue":
                assert all(
                    (p.grad is None) or (p.grad == 0).all()
                    for p in loss_fn.actor_network_params.values(True, True)
                )
                assert not any(
                    (p.grad is None) or (p.grad == 0).all()
                    for p in loss_fn.qvalue_network_params.values(True, True)
                    if isinstance(p, nn.Parameter)
                )
            elif k == "loss_alpha":
                assert all(
                    (p.grad is None) or (p.grad == 0).all()
                    for p in loss_fn.actor_network_params.values(True, True)
                )
                assert all(
                    (p.grad is None) or (p.grad == 0).all()
                    for p in loss_fn.qvalue_network_params.values(True, True)
                )
            else:
                raise NotImplementedError(k)
            loss_fn.zero_grad()

        # check td is left untouched
        assert loss_fn.tensor_keys.priority in td.keys()

        sum([item for _, item in loss.items()]).backward()
        named_parameters = list(loss_fn.named_parameters())
        named_buffers = list(loss_fn.named_buffers())

        assert len({p for n, p in named_parameters}) == len(list(named_parameters))
        assert len({p for n, p in named_buffers}) == len(list(named_buffers))

        for name, p in named_parameters:
            assert p.grad.norm() > 0.0, f"parameter {name} has a null gradient"

        # modify params and check that expanded values are updated
        for p in loss_fn.parameters():
            p.data *= 0

        counter = 0
        for key, p in loss_fn.qvalue_network_params.items(True, True):
            if not isinstance(key, tuple):
                key = (key,)
            if not isinstance(p, nn.Parameter):
                counter += 1
                key = "_sep_".join(["qvalue_network", *key])
                mapped_param = next(
                    (k for k, val in loss_fn._param_maps.items() if val == key)
                )
                assert (p == getattr(loss_fn, mapped_param)).all()
                assert (p == 0).all()
        assert counter == len(loss_fn._actor_network_params.keys(True, True))
        assert counter == len(loss_fn.actor_network_params.keys(True, True))

        # check that params of the original actor are those of the loss_fn
        for p in actor.parameters():
            assert p in set(loss_fn.parameters())

        if delay_qvalue:
            # test that updating with target updater resets the targets of qvalue to 0
            target_updater.step()

    @pytest.mark.parametrize("delay_qvalue", (True, False))
    @pytest.mark.parametrize("num_qvalue", [1, 2, 4, 8])
    @pytest.mark.parametrize("device", get_available_devices())
    @pytest.mark.parametrize("td_est", list(ValueEstimators) + [None])
    def test_redq_batched(self, delay_qvalue, num_qvalue, device, td_est):

        torch.manual_seed(self.seed)
        td = self._create_mock_data_redq(device=device)

        actor = self._create_mock_actor(device=device)
        qvalue = self._create_mock_qvalue(device=device)

        loss_fn = REDQLoss(
            actor_network=deepcopy(actor),
            qvalue_network=deepcopy(qvalue),
            num_qvalue_nets=num_qvalue,
            loss_function="l2",
            delay_qvalue=delay_qvalue,
        )
        if td_est is ValueEstimators.GAE:
            with pytest.raises(NotImplementedError):
                loss_fn.make_value_estimator(td_est)
            return
        if td_est is not None:
            loss_fn.make_value_estimator(td_est)

        loss_class_deprec = (
            REDQLoss_deprecated if not delay_qvalue else DoubleREDQLoss_deprecated
        )
        loss_fn_deprec = loss_class_deprec(
            actor_network=deepcopy(actor),
            qvalue_network=deepcopy(qvalue),
            num_qvalue_nets=num_qvalue,
            loss_function="l2",
        )
        if td_est is ValueEstimators.GAE:
            with pytest.raises(NotImplementedError):
                loss_fn_deprec.make_value_estimator(td_est)
            return
        if td_est is not None:
            loss_fn_deprec.make_value_estimator(td_est)

        td_clone1 = td.clone()
        td_clone2 = td.clone()
        torch.manual_seed(0)
        with _check_td_steady(td_clone1):
            loss_fn(td_clone1)

        torch.manual_seed(0)
        with _check_td_steady(td_clone2):
            loss_fn_deprec(td_clone2)

        # TODO: find a way to compare the losses: problem is that we sample actions either sequentially or in batch,
        #  so setting seed has little impact

    @pytest.mark.parametrize("n", list(range(4)))
    @pytest.mark.parametrize("delay_qvalue", (True, False))
    @pytest.mark.parametrize("num_qvalue", [1, 2, 4, 8])
    @pytest.mark.parametrize("device", get_available_devices())
    def test_redq_batcher(self, n, delay_qvalue, num_qvalue, device, gamma=0.9):
        torch.manual_seed(self.seed)
        td = self._create_seq_mock_data_redq(device=device)

        actor = self._create_mock_actor(device=device)
        qvalue = self._create_mock_qvalue(device=device)

        loss_fn = REDQLoss(
            actor_network=actor,
            qvalue_network=qvalue,
            num_qvalue_nets=num_qvalue,
            loss_function="l2",
            delay_qvalue=delay_qvalue,
        )

        ms = MultiStep(gamma=gamma, n_steps=n).to(device)

        td_clone = td.clone()
        ms_td = ms(td_clone)

        torch.manual_seed(0)
        np.random.seed(0)

        with _check_td_steady(ms_td):
            loss_ms = loss_fn(ms_td)
        assert loss_fn.tensor_keys.priority in ms_td.keys()

        with torch.no_grad():
            torch.manual_seed(0)  # log-prob is computed with a random action
            np.random.seed(0)
            loss = loss_fn(td)
        if n == 0:
            assert_allclose_td(td, ms_td.select(*list(td.keys(True, True))))
            _loss = sum([item for _, item in loss.items()])
            _loss_ms = sum([item for _, item in loss_ms.items()])
            assert (
                abs(_loss - _loss_ms) < 1e-3
            ), f"found abs(loss-loss_ms) = {abs(loss - loss_ms):4.5f} for n=0"
        else:
            with pytest.raises(AssertionError):
                assert_allclose_td(loss, loss_ms)
        sum([item for _, item in loss_ms.items()]).backward()
        named_parameters = loss_fn.named_parameters()
        for name, p in named_parameters:
            assert p.grad.norm() > 0.0, f"parameter {name} has null gradient"

        # Check param update effect on targets
        target_actor = loss_fn.target_actor_network_params.clone().values(
            include_nested=True, leaves_only=True
        )
        target_qvalue = loss_fn.target_qvalue_network_params.clone().values(
            include_nested=True, leaves_only=True
        )
        for p in loss_fn.parameters():
            p.data += torch.randn_like(p)
        target_actor2 = loss_fn.target_actor_network_params.clone().values(
            include_nested=True, leaves_only=True
        )
        target_qvalue2 = loss_fn.target_qvalue_network_params.clone().values(
            include_nested=True, leaves_only=True
        )
        if loss_fn.delay_actor:
            assert all((p1 == p2).all() for p1, p2 in zip(target_actor, target_actor2))
        else:
            assert not any(
                (p1 == p2).any() for p1, p2 in zip(target_actor, target_actor2)
            )
        if loss_fn.delay_qvalue:
            assert all(
                (p1 == p2).all() for p1, p2 in zip(target_qvalue, target_qvalue2)
            )
        else:
            assert not any(
                (p1 == p2).any() for p1, p2 in zip(target_qvalue, target_qvalue2)
            )

        # check that policy is updated after parameter update
        actorp_set = set(actor.parameters())
        loss_fnp_set = set(loss_fn.parameters())
        assert len(actorp_set.intersection(loss_fnp_set)) == len(actorp_set)
        parameters = [p.clone() for p in actor.parameters()]
        for p in loss_fn.parameters():
            p.data += torch.randn_like(p)
        assert all((p1 != p2).all() for p1, p2 in zip(parameters, actor.parameters()))

    @pytest.mark.parametrize(
        "td_est", [ValueEstimators.TD1, ValueEstimators.TD0, ValueEstimators.TDLambda]
    )
    def test_redq_tensordict_keys(self, td_est):
        actor = self._create_mock_actor()
        qvalue = self._create_mock_qvalue()

        loss_fn = REDQLoss(
            actor_network=actor,
            qvalue_network=qvalue,
            loss_function="l2",
        )

        default_keys = {
            "priority": "td_error",
            "action": "action",
            "value": "state_value",
            "sample_log_prob": "sample_log_prob",
            "state_action_value": "state_action_value",
        }
        self.tensordict_keys_test(
            loss_fn,
            default_keys=default_keys,
            td_est=td_est,
        )

        qvalue = self._create_mock_qvalue()
        loss_fn = REDQLoss(
            actor_network=actor,
            qvalue_network=qvalue,
            loss_function="l2",
        )

        key_mapping = {"value": ("value", "state_value_test")}
        self.set_advantage_keys_through_loss_test(loss_fn, td_est, key_mapping)


class TestPPO(LossModuleTestBase):
    seed = 0

    def _create_mock_actor(self, batch=2, obs_dim=3, action_dim=4, device="cpu"):
        # Actor
        action_spec = BoundedTensorSpec(
            -torch.ones(action_dim), torch.ones(action_dim), (action_dim,)
        )
        net = NormalParamWrapper(nn.Linear(obs_dim, 2 * action_dim))
        module = SafeModule(net, in_keys=["observation"], out_keys=["loc", "scale"])
        actor = ProbabilisticActor(
            module=module,
            distribution_class=TanhNormal,
            in_keys=["loc", "scale"],
            spec=action_spec,
        )
        return actor.to(device)

    def _create_mock_value(
        self, batch=2, obs_dim=3, action_dim=4, device="cpu", out_keys=None
    ):
        module = nn.Linear(obs_dim, 1)
        value = ValueOperator(
            module=module,
            in_keys=["observation"],
            out_keys=out_keys,
        )
        return value.to(device)

    def _create_mock_actor_value(self, batch=2, obs_dim=3, action_dim=4, device="cpu"):
        # Actor
        action_spec = BoundedTensorSpec(
            -torch.ones(action_dim), torch.ones(action_dim), (action_dim,)
        )
        base_layer = nn.Linear(obs_dim, 5)
        net = NormalParamWrapper(
            nn.Sequential(base_layer, nn.Linear(5, 2 * action_dim))
        )
        module = SafeModule(net, in_keys=["observation"], out_keys=["loc", "scale"])
        actor = ProbabilisticActor(
            module=module,
            distribution_class=TanhNormal,
            in_keys=["loc", "scale"],
            spec=action_spec,
        )
        module = nn.Sequential(base_layer, nn.Linear(5, 1))
        value = ValueOperator(
            module=module,
            in_keys=["observation"],
        )
        return actor.to(device), value.to(device)

    def _create_mock_actor_value_shared(
        self, batch=2, obs_dim=3, action_dim=4, device="cpu"
    ):
        # Actor
        action_spec = BoundedTensorSpec(
            -torch.ones(action_dim), torch.ones(action_dim), (action_dim,)
        )
        base_layer = nn.Linear(obs_dim, 5)
        common = TensorDictModule(
            base_layer, in_keys=["observation"], out_keys=["hidden"]
        )
        net = nn.Sequential(nn.Linear(5, 2 * action_dim), NormalParamExtractor())
        module = SafeModule(net, in_keys=["hidden"], out_keys=["loc", "scale"])
        actor_head = ProbabilisticActor(
            module=module,
            distribution_class=TanhNormal,
            in_keys=["loc", "scale"],
            spec=action_spec,
        )
        module = nn.Linear(5, 1)
        value_head = ValueOperator(
            module=module,
            in_keys=["hidden"],
        )
        model = ActorValueOperator(common, actor_head, value_head).to(device)
        return model, model.get_policy_operator(), model.get_value_operator()

    def _create_mock_distributional_actor(
        self, batch=2, obs_dim=3, action_dim=4, atoms=0, vmin=1, vmax=5
    ):
        raise NotImplementedError

    def _create_mock_data_ppo(
        self, batch=2, obs_dim=3, action_dim=4, atoms=None, device="cpu"
    ):
        # create a tensordict
        obs = torch.randn(batch, obs_dim, device=device)
        next_obs = torch.randn(batch, obs_dim, device=device)
        if atoms:
            raise NotImplementedError
        else:
            action = torch.randn(batch, action_dim, device=device).clamp(-1, 1)
        reward = torch.randn(batch, 1, device=device)
        done = torch.zeros(batch, 1, dtype=torch.bool, device=device)
        td = TensorDict(
            batch_size=(batch,),
            source={
                "observation": obs,
                "next": {
                    "observation": next_obs,
                    "done": done,
                    "reward": reward,
                },
                "action": action,
                "sample_log_prob": torch.randn_like(action[..., 1]) / 10,
            },
            device=device,
        )
        return td

    def _create_seq_mock_data_ppo(
        self,
        batch=2,
        T=4,
        obs_dim=3,
        action_dim=4,
        atoms=None,
        device="cpu",
        sample_log_prob_key="sample_log_prob",
        action_key="action",
    ):
        # create a tensordict
        total_obs = torch.randn(batch, T + 1, obs_dim, device=device)
        obs = total_obs[:, :T]
        next_obs = total_obs[:, 1:]
        if atoms:
            action = torch.randn(batch, T, atoms, action_dim, device=device).clamp(
                -1, 1
            )
        else:
            action = torch.randn(batch, T, action_dim, device=device).clamp(-1, 1)
        reward = torch.randn(batch, T, 1, device=device)
        done = torch.zeros(batch, T, 1, dtype=torch.bool, device=device)
        mask = torch.ones(batch, T, dtype=torch.bool, device=device)
        params_mean = torch.randn_like(action) / 10
        params_scale = torch.rand_like(action) / 10
        td = TensorDict(
            batch_size=(batch, T),
            source={
                "observation": obs.masked_fill_(~mask.unsqueeze(-1), 0.0),
                "next": {
                    "observation": next_obs.masked_fill_(~mask.unsqueeze(-1), 0.0),
                    "done": done,
                    "reward": reward.masked_fill_(~mask.unsqueeze(-1), 0.0),
                },
                "collector": {"mask": mask},
                action_key: action.masked_fill_(~mask.unsqueeze(-1), 0.0),
                sample_log_prob_key: (
                    torch.randn_like(action[..., 1]) / 10
                ).masked_fill_(~mask, 0.0),
                "loc": params_mean.masked_fill_(~mask.unsqueeze(-1), 0.0),
                "scale": params_scale.masked_fill_(~mask.unsqueeze(-1), 0.0),
            },
            device=device,
        )
        return td

    @pytest.mark.parametrize("loss_class", (PPOLoss, ClipPPOLoss, KLPENPPOLoss))
    @pytest.mark.parametrize("gradient_mode", (True, False))
    @pytest.mark.parametrize("advantage", ("gae", "td", "td_lambda", None))
    @pytest.mark.parametrize("device", get_available_devices())
    @pytest.mark.parametrize("td_est", list(ValueEstimators) + [None])
    def test_ppo(self, loss_class, device, gradient_mode, advantage, td_est):
        torch.manual_seed(self.seed)
        td = self._create_seq_mock_data_ppo(device=device)

        actor = self._create_mock_actor(device=device)
        value = self._create_mock_value(device=device)
        if advantage == "gae":
            advantage = GAE(
                gamma=0.9, lmbda=0.9, value_network=value, differentiable=gradient_mode
            )
        elif advantage == "td":
            advantage = TD1Estimator(
                gamma=0.9, value_network=value, differentiable=gradient_mode
            )
        elif advantage == "td_lambda":
            advantage = TDLambdaEstimator(
                gamma=0.9, lmbda=0.9, value_network=value, differentiable=gradient_mode
            )
        elif advantage is None:
            pass
        else:
            raise NotImplementedError

        loss_fn = loss_class(actor, value, loss_critic_type="l2")
        if advantage is not None:
            advantage(td)
        else:
            if td_est is not None:
                loss_fn.make_value_estimator(td_est)

        loss = loss_fn(td)
        loss_critic = loss["loss_critic"]
        loss_objective = loss["loss_objective"] + loss.get("loss_entropy", 0.0)
        loss_critic.backward(retain_graph=True)
        # check that grads are independent and non null
        named_parameters = loss_fn.named_parameters()
        counter = 0
        for name, p in named_parameters:
            if p.grad is not None and p.grad.norm() > 0.0:
                counter += 1
                assert "actor" not in name
                assert "critic" in name
            if p.grad is None:
                assert "actor" in name
                assert "critic" not in name
        assert counter == 2

        value.zero_grad()
        loss_objective.backward()
        counter = 0
        named_parameters = loss_fn.named_parameters()
        for name, p in named_parameters:
            if p.grad is not None and p.grad.norm() > 0.0:
                counter += 1
                assert "actor" in name
                assert "critic" not in name
            if p.grad is None:
                assert "actor" not in name
                assert "critic" in name
        assert counter == 2
        actor.zero_grad()

    @pytest.mark.parametrize("loss_class", (PPOLoss, ClipPPOLoss, KLPENPPOLoss))
    @pytest.mark.parametrize("advantage", ("gae", "td", "td_lambda", None))
    @pytest.mark.parametrize("device", get_available_devices())
    def test_ppo_shared(self, loss_class, device, advantage):
        torch.manual_seed(self.seed)
        td = self._create_seq_mock_data_ppo(device=device)

        actor, value = self._create_mock_actor_value(device=device)
        if advantage == "gae":
            advantage = GAE(
                gamma=0.9,
                lmbda=0.9,
                value_network=value,
            )
        elif advantage == "td":
            advantage = TD1Estimator(
                gamma=0.9,
                value_network=value,
            )
        elif advantage == "td_lambda":
            advantage = TDLambdaEstimator(
                gamma=0.9,
                lmbda=0.9,
                value_network=value,
            )
        elif advantage is None:
            pass
        else:
            raise NotImplementedError
        loss_fn = loss_class(
            actor,
            value,
            loss_critic_type="l2",
            separate_losses=True,
        )

        if advantage is not None:
            advantage(td)
        loss = loss_fn(td)
        loss_critic = loss["loss_critic"]
        loss_objective = loss["loss_objective"] + loss.get("loss_entropy", 0.0)
        loss_critic.backward(retain_graph=True)
        # check that grads are independent and non null
        named_parameters = loss_fn.named_parameters()
        counter = 0
        for name, p in named_parameters:
            if p.grad is not None and p.grad.norm() > 0.0:
                counter += 1
                assert "actor" not in name
                assert "critic" in name
            if p.grad is None:
                assert "actor" in name
                assert "critic" not in name
        assert counter == 2

        value.zero_grad()
        loss_objective.backward()
        named_parameters = loss_fn.named_parameters()
        counter = 0
        for name, p in named_parameters:
            if p.grad is not None and p.grad.norm() > 0.0:
                counter += 1
                assert "actor" in name
                assert "critic" not in name
            if p.grad is None:
                assert "actor" not in name
                assert "critic" in name
        actor.zero_grad()
        assert counter == 4

    @pytest.mark.parametrize("loss_class", (PPOLoss, ClipPPOLoss, KLPENPPOLoss))
    @pytest.mark.parametrize(
        "advantage",
        (
            "gae",
            "td",
            "td_lambda",
        ),
    )
    @pytest.mark.parametrize("device", get_available_devices())
    @pytest.mark.parametrize("separate_losses", [True, False])
    def test_ppo_shared_seq(self, loss_class, device, advantage, separate_losses):
        """Tests PPO with shared module with and without passing twice across the common module."""
        torch.manual_seed(self.seed)
        td = self._create_seq_mock_data_ppo(device=device)

        model, actor, value = self._create_mock_actor_value_shared(device=device)
        value2 = value[-1]  # prune the common module
        if advantage == "gae":
            advantage = GAE(
                gamma=0.9,
                lmbda=0.9,
                value_network=value,
            )
        elif advantage == "td":
            advantage = TD1Estimator(
                gamma=0.9,
                value_network=value,
            )
        elif advantage == "td_lambda":
            advantage = TDLambdaEstimator(
                gamma=0.9,
                lmbda=0.9,
                value_network=value,
            )
        else:
            raise NotImplementedError
        loss_fn = loss_class(
            actor,
            value,
            loss_critic_type="l2",
            separate_losses=separate_losses,
            entropy_coef=0.0,
        )

        loss_fn2 = loss_class(
            actor,
            value2,
            loss_critic_type="l2",
            separate_losses=separate_losses,
            entropy_coef=0.0,
        )

        if advantage is not None:
            advantage(td)
        loss = loss_fn(td).exclude("entropy")
        sum(val for key, val in loss.items() if key.startswith("loss_")).backward()
        grad = TensorDict(dict(model.named_parameters()), []).apply(
            lambda x: x.grad.clone()
        )
        loss2 = loss_fn2(td).exclude("entropy")
        model.zero_grad()
        sum(val for key, val in loss2.items() if key.startswith("loss_")).backward()
        grad2 = TensorDict(dict(model.named_parameters()), []).apply(
            lambda x: x.grad.clone()
        )
        assert_allclose_td(loss, loss2)
        assert_allclose_td(grad, grad2)
        model.zero_grad()

    @pytest.mark.skipif(
        not _has_functorch, reason=f"functorch not found, {FUNCTORCH_ERR}"
    )
    @pytest.mark.parametrize("loss_class", (PPOLoss, ClipPPOLoss, KLPENPPOLoss))
    @pytest.mark.parametrize("gradient_mode", (True, False))
    @pytest.mark.parametrize("advantage", ("gae", "td", "td_lambda", None))
    @pytest.mark.parametrize("device", get_available_devices())
    def test_ppo_diff(self, loss_class, device, gradient_mode, advantage):
        if pack_version.parse(torch.__version__) > pack_version.parse("1.14"):
            raise pytest.skip("make_functional_with_buffers needs to be changed")
        torch.manual_seed(self.seed)
        td = self._create_seq_mock_data_ppo(device=device)

        actor = self._create_mock_actor(device=device)
        value = self._create_mock_value(device=device)
        if advantage == "gae":
            advantage = GAE(
                gamma=0.9, lmbda=0.9, value_network=value, differentiable=gradient_mode
            )
        elif advantage == "td":
            advantage = TD1Estimator(
                gamma=0.9, value_network=value, differentiable=gradient_mode
            )
        elif advantage == "td_lambda":
            advantage = TDLambdaEstimator(
                gamma=0.9, lmbda=0.9, value_network=value, differentiable=gradient_mode
            )
        elif advantage is None:
            pass
        else:
            raise NotImplementedError

        loss_fn = loss_class(actor, value, gamma=0.9, loss_critic_type="l2")

        floss_fn, params, buffers = make_functional_with_buffers(loss_fn)
        # fill params with zero
        for p in params:
            p.data.zero_()
        # assert len(list(floss_fn.parameters())) == 0
        if advantage is not None:
            advantage(td)
        loss = floss_fn(params, buffers, td)

        loss_critic = loss["loss_critic"]
        loss_objective = loss["loss_objective"] + loss.get("loss_entropy", 0.0)
        loss_critic.backward(retain_graph=True)
        # check that grads are independent and non null
        named_parameters = loss_fn.named_parameters()
        for (name, _), p in zip(named_parameters, params):
            if p.grad is not None and p.grad.norm() > 0.0:
                assert "actor" not in name
                assert "critic" in name
            if p.grad is None:
                assert "actor" in name
                assert "critic" not in name

        for param in params:
            param.grad = None
        loss_objective.backward()
        named_parameters = loss_fn.named_parameters()

        for (name, other_p), p in zip(named_parameters, params):
            assert other_p.shape == p.shape
            assert other_p.dtype == p.dtype
            assert other_p.device == p.device
            if p.grad is not None and p.grad.norm() > 0.0:
                assert "actor" in name
                assert "critic" not in name
            if p.grad is None:
                assert "actor" not in name
                assert "critic" in name
        for param in params:
            param.grad = None

    @pytest.mark.parametrize("loss_class", (PPOLoss, ClipPPOLoss, KLPENPPOLoss))
    @pytest.mark.parametrize(
        "td_est",
        [
            ValueEstimators.TD1,
            ValueEstimators.TD0,
            ValueEstimators.GAE,
            ValueEstimators.TDLambda,
        ],
    )
    def test_ppo_tensordict_keys(self, loss_class, td_est):
        actor = self._create_mock_actor()
        value = self._create_mock_value()

        loss_fn = loss_class(actor, value, loss_critic_type="l2")

        default_keys = {
            "advantage": "advantage",
            "value_target": "value_target",
            "value": "state_value",
            "sample_log_prob": "sample_log_prob",
            "action": "action",
        }

        self.tensordict_keys_test(
            loss_fn,
            default_keys=default_keys,
            td_est=td_est,
        )

        value_key = "state_value_test"
        value = self._create_mock_value(out_keys=[value_key])
        loss_fn = loss_class(actor, value, loss_critic_type="l2")

        key_mapping = {
            "advantage": ("advantage", "advantage_new"),
            "value_target": ("value_target", "value_target_new"),
            "value": ("value", value_key),
        }
        self.set_advantage_keys_through_loss_test(loss_fn, td_est, key_mapping)

    @pytest.mark.parametrize("loss_class", (PPOLoss, ClipPPOLoss, KLPENPPOLoss))
    @pytest.mark.parametrize("advantage", ("gae", "td", "td_lambda", None))
    @pytest.mark.parametrize("td_est", list(ValueEstimators) + [None])
    def test_ppo_tensordict_keys_run(self, loss_class, advantage, td_est):
        """Test PPO loss module with non-default tensordict keys."""
        torch.manual_seed(self.seed)
        gradient_mode = True
        tensor_keys = {
            "advantage": "advantage_test",
            "value_target": "value_target_test",
            "value": "state_value_test",
            "sample_log_prob": "sample_log_prob_test",
            "action": "action_test",
        }

        td = self._create_seq_mock_data_ppo(
            sample_log_prob_key=tensor_keys["sample_log_prob"],
            action_key=tensor_keys["action"],
        )
        actor = self._create_mock_actor()
        value = self._create_mock_value(out_keys=[tensor_keys["value"]])

        if advantage == "gae":
            advantage = GAE(
                gamma=0.9,
                lmbda=0.9,
                value_network=value,
                differentiable=gradient_mode,
            )
        elif advantage == "td":
            advantage = TD1Estimator(
                gamma=0.9,
                value_network=value,
                differentiable=gradient_mode,
            )
        elif advantage == "td_lambda":
            advantage = TDLambdaEstimator(
                gamma=0.9,
                lmbda=0.9,
                value_network=value,
                differentiable=gradient_mode,
            )
        elif advantage is None:
            pass
        else:
            raise NotImplementedError

        loss_fn = loss_class(actor, value, loss_critic_type="l2")
        loss_fn.set_keys(**tensor_keys)
        if advantage is not None:
            # collect tensordict key names for the advantage module
            adv_keys = {
                key: value
                for key, value in tensor_keys.items()
                if key in asdict(GAE._AcceptedKeys()).keys()
            }
            advantage.set_keys(**adv_keys)
            advantage(td)
        else:
            if td_est is not None:
                loss_fn.make_value_estimator(td_est)

        loss = loss_fn(td)

        loss_critic = loss["loss_critic"]
        loss_objective = loss["loss_objective"] + loss.get("loss_entropy", 0.0)
        loss_critic.backward(retain_graph=True)
        # check that grads are independent and non null
        named_parameters = loss_fn.named_parameters()
        counter = 0
        for name, p in named_parameters:
            if p.grad is not None and p.grad.norm() > 0.0:
                counter += 1
                assert "actor" not in name
                assert "critic" in name
            if p.grad is None:
                assert "actor" in name
                assert "critic" not in name
        assert counter == 2

        value.zero_grad()
        loss_objective.backward()
        counter = 0
        named_parameters = loss_fn.named_parameters()
        for name, p in named_parameters:
            if p.grad is not None and p.grad.norm() > 0.0:
                counter += 1
                assert "actor" in name
                assert "critic" not in name
            if p.grad is None:
                assert "actor" not in name
                assert "critic" in name
        assert counter == 2
        actor.zero_grad()


class TestA2C(LossModuleTestBase):
    seed = 0

    def _create_mock_actor(self, batch=2, obs_dim=3, action_dim=4, device="cpu"):
        # Actor
        action_spec = BoundedTensorSpec(
            -torch.ones(action_dim), torch.ones(action_dim), (action_dim,)
        )
        net = NormalParamWrapper(nn.Linear(obs_dim, 2 * action_dim))
        module = SafeModule(net, in_keys=["observation"], out_keys=["loc", "scale"])
        actor = ProbabilisticActor(
            module=module,
            in_keys=["loc", "scale"],
            spec=action_spec,
            distribution_class=TanhNormal,
        )
        return actor.to(device)

    def _create_mock_value(
        self, batch=2, obs_dim=3, action_dim=4, device="cpu", out_keys=None
    ):
        module = nn.Linear(obs_dim, 1)
        value = ValueOperator(
            module=module,
            in_keys=["observation"],
            out_keys=out_keys,
        )
        return value.to(device)

    def _create_seq_mock_data_a2c(
        self,
        batch=2,
        T=4,
        obs_dim=3,
        action_dim=4,
        atoms=None,
        device="cpu",
        action_key="action",
    ):
        # create a tensordict
        total_obs = torch.randn(batch, T + 1, obs_dim, device=device)
        obs = total_obs[:, :T]
        next_obs = total_obs[:, 1:]
        if atoms:
            action = torch.randn(batch, T, atoms, action_dim, device=device).clamp(
                -1, 1
            )
        else:
            action = torch.randn(batch, T, action_dim, device=device).clamp(-1, 1)
        reward = torch.randn(batch, T, 1, device=device)
        done = torch.zeros(batch, T, 1, dtype=torch.bool, device=device)
        mask = ~torch.zeros(batch, T, dtype=torch.bool, device=device)
        params_mean = torch.randn_like(action) / 10
        params_scale = torch.rand_like(action) / 10
        td = TensorDict(
            batch_size=(batch, T),
            source={
                "observation": obs.masked_fill_(~mask.unsqueeze(-1), 0.0),
                "next": {
                    "observation": next_obs.masked_fill_(~mask.unsqueeze(-1), 0.0),
                    "done": done,
                    "reward": reward.masked_fill_(~mask.unsqueeze(-1), 0.0),
                },
                "collector": {"mask": mask},
                action_key: action.masked_fill_(~mask.unsqueeze(-1), 0.0),
                "sample_log_prob": torch.randn_like(action[..., 1]).masked_fill_(
                    ~mask, 0.0
                )
                / 10,
                "loc": params_mean.masked_fill_(~mask.unsqueeze(-1), 0.0),
                "scale": params_scale.masked_fill_(~mask.unsqueeze(-1), 0.0),
            },
            device=device,
        )
        return td

    @pytest.mark.parametrize("gradient_mode", (True, False))
    @pytest.mark.parametrize("advantage", ("gae", "td", "td_lambda", None))
    @pytest.mark.parametrize("device", get_available_devices())
    @pytest.mark.parametrize("td_est", list(ValueEstimators) + [None])
    def test_a2c(self, device, gradient_mode, advantage, td_est):
        torch.manual_seed(self.seed)
        td = self._create_seq_mock_data_a2c(device=device)

        actor = self._create_mock_actor(device=device)
        value = self._create_mock_value(device=device)
        if advantage == "gae":
            advantage = GAE(
                gamma=0.9, lmbda=0.9, value_network=value, differentiable=gradient_mode
            )
        elif advantage == "td":
            advantage = TD1Estimator(
                gamma=0.9, value_network=value, differentiable=gradient_mode
            )
        elif advantage == "td_lambda":
            advantage = TDLambdaEstimator(
                gamma=0.9, lmbda=0.9, value_network=value, differentiable=gradient_mode
            )
        elif advantage is None:
            pass
        else:
            raise NotImplementedError

        loss_fn = A2CLoss(actor, value, loss_critic_type="l2")

        # Check error is raised when actions require grads
        td["action"].requires_grad = True
        with pytest.raises(
            RuntimeError,
            match="tensordict stored action require grad.",
        ):
            _ = loss_fn._log_probs(td)
        td["action"].requires_grad = False

        td = td.exclude(loss_fn.tensor_keys.value_target)
        if advantage is not None:
            advantage(td)
        elif td_est is not None:
            loss_fn.make_value_estimator(td_est)
        loss = loss_fn(td)
        loss_critic = loss["loss_critic"]
        loss_objective = loss["loss_objective"] + loss.get("loss_entropy", 0.0)
        loss_critic.backward(retain_graph=True)
        # check that grads are independent and non null
        named_parameters = loss_fn.named_parameters()
        for name, p in named_parameters:
            if p.grad is not None and p.grad.norm() > 0.0:
                assert "actor" not in name
                assert "critic" in name
            if p.grad is None:
                assert "actor" in name
                assert "critic" not in name

        value.zero_grad()
        loss_objective.backward()
        named_parameters = loss_fn.named_parameters()
        for name, p in named_parameters:
            if p.grad is not None and p.grad.norm() > 0.0:
                assert "actor" in name
                assert "critic" not in name
            if p.grad is None:
                assert "actor" not in name
                assert "critic" in name
        actor.zero_grad()

        # test reset
        loss_fn.reset()

    @pytest.mark.skipif(
        not _has_functorch, reason=f"functorch not found, {FUNCTORCH_ERR}"
    )
    @pytest.mark.parametrize("gradient_mode", (True, False))
    @pytest.mark.parametrize("advantage", ("gae", "td", "td_lambda", None))
    @pytest.mark.parametrize("device", get_available_devices())
    def test_a2c_diff(self, device, gradient_mode, advantage):
        if pack_version.parse(torch.__version__) > pack_version.parse("1.14"):
            raise pytest.skip("make_functional_with_buffers needs to be changed")
        torch.manual_seed(self.seed)
        td = self._create_seq_mock_data_a2c(device=device)

        actor = self._create_mock_actor(device=device)
        value = self._create_mock_value(device=device)
        if advantage == "gae":
            advantage = GAE(
                gamma=0.9, lmbda=0.9, value_network=value, differentiable=gradient_mode
            )
        elif advantage == "td":
            advantage = TD1Estimator(
                gamma=0.9, value_network=value, differentiable=gradient_mode
            )
        elif advantage == "td_lambda":
            advantage = TDLambdaEstimator(
                gamma=0.9, lmbda=0.9, value_network=value, differentiable=gradient_mode
            )
        elif advantage is None:
            pass
        else:
            raise NotImplementedError

        loss_fn = A2CLoss(actor, value, loss_critic_type="l2")

        floss_fn, params, buffers = make_functional_with_buffers(loss_fn)

        if advantage is not None:
            advantage(td)
        loss = floss_fn(params, buffers, td)
        loss_critic = loss["loss_critic"]
        loss_objective = loss["loss_objective"] + loss.get("loss_entropy", 0.0)
        loss_critic.backward(retain_graph=True)
        # check that grads are independent and non null
        named_parameters = loss_fn.named_parameters()
        for (name, _), p in zip(named_parameters, params):
            if p.grad is not None and p.grad.norm() > 0.0:
                assert "actor" not in name
                assert "critic" in name
            if p.grad is None:
                assert "actor" in name
                assert "critic" not in name

        for param in params:
            param.grad = None
        loss_objective.backward()
        named_parameters = loss_fn.named_parameters()
        for (name, _), p in zip(named_parameters, params):
            if p.grad is not None and p.grad.norm() > 0.0:
                assert "actor" in name
                assert "critic" not in name
            if p.grad is None:
                assert "actor" not in name
                assert "critic" in name
        for param in params:
            param.grad = None

    @pytest.mark.parametrize(
        "td_est",
        [
            ValueEstimators.TD1,
            ValueEstimators.TD0,
            ValueEstimators.GAE,
            ValueEstimators.TDLambda,
        ],
    )
    def test_a2c_tensordict_keys(self, td_est):
        actor = self._create_mock_actor()
        value = self._create_mock_value()

        loss_fn = A2CLoss(actor, value, loss_critic_type="l2")

        default_keys = {
            "advantage": "advantage",
            "value_target": "value_target",
            "value": "state_value",
            "action": "action",
        }

        self.tensordict_keys_test(
            loss_fn,
            default_keys=default_keys,
            td_est=td_est,
        )

        value = self._create_mock_value(out_keys=["value_state_test"])

        loss_fn = A2CLoss(actor, value, loss_critic_type="l2")

        key_mapping = {
            "advantage": ("advantage", "advantage_test"),
            "value_target": ("value_target", "value_target_test"),
            "value": ("value", "value_state_test"),
        }
        self.set_advantage_keys_through_loss_test(loss_fn, td_est, key_mapping)

    @pytest.mark.parametrize("device", get_available_devices())
    def test_a2c_tensordict_keys_run(self, device):
        """Test A2C loss module with non-default tensordict keys."""
        torch.manual_seed(self.seed)
        gradient_mode = True
        advantage_key = "advantage_test"
        value_target_key = "value_target_test"
        value_key = "state_value_test"
        action_key = "action_test"

        td = self._create_seq_mock_data_a2c(device=device, action_key=action_key)

        actor = self._create_mock_actor(device=device)
        value = self._create_mock_value(device=device, out_keys=[value_key])
        advantage = GAE(
            gamma=0.9,
            lmbda=0.9,
            value_network=value,
            differentiable=gradient_mode,
        )
        advantage.set_keys(
            advantage=advantage_key,
            value_target=value_target_key,
            value=value_key,
        )
        loss_fn = A2CLoss(actor, value, loss_critic_type="l2")
        loss_fn.set_keys(
            advantage=advantage_key,
            value_target=value_target_key,
            value=value_key,
            action=action_key,
        )

        advantage(td)

        loss = loss_fn(td)
        loss_critic = loss["loss_critic"]
        loss_objective = loss["loss_objective"] + loss.get("loss_entropy", 0.0)
        loss_critic.backward(retain_graph=True)
        # check that grads are independent and non null
        named_parameters = loss_fn.named_parameters()
        for name, p in named_parameters:
            if p.grad is not None and p.grad.norm() > 0.0:
                assert "actor" not in name
            if p.grad is None:
                assert "actor" in name
                assert "critic" not in name

        value.zero_grad()
        loss_objective.backward()
        named_parameters = loss_fn.named_parameters()
        for name, p in named_parameters:
            if p.grad is not None and p.grad.norm() > 0.0:
                assert "actor" in name
                assert "critic" not in name
            if p.grad is None:
                assert "actor" not in name
                assert "critic" in name
        actor.zero_grad()

        # test reset
        loss_fn.reset()


class TestReinforce(LossModuleTestBase):
    @pytest.mark.parametrize("delay_value", [True, False])
    @pytest.mark.parametrize("gradient_mode", [True, False])
    @pytest.mark.parametrize("advantage", ["gae", "td", "td_lambda", None])
    @pytest.mark.parametrize("td_est", list(ValueEstimators) + [None])
    def test_reinforce_value_net(self, advantage, gradient_mode, delay_value, td_est):
        n_obs = 3
        n_act = 5
        batch = 4
        gamma = 0.9
        value_net = ValueOperator(nn.Linear(n_obs, 1), in_keys=["observation"])
        net = NormalParamWrapper(nn.Linear(n_obs, 2 * n_act))
        module = SafeModule(net, in_keys=["observation"], out_keys=["loc", "scale"])
        actor_net = ProbabilisticActor(
            module,
            distribution_class=TanhNormal,
            return_log_prob=True,
            in_keys=["loc", "scale"],
            spec=UnboundedContinuousTensorSpec(n_act),
        )
        if advantage == "gae":
            advantage = GAE(
                gamma=gamma,
                lmbda=0.9,
                value_network=get_functional(value_net),
                differentiable=gradient_mode,
            )
        elif advantage == "td":
            advantage = TD1Estimator(
                gamma=gamma,
                value_network=get_functional(value_net),
                differentiable=gradient_mode,
            )
        elif advantage == "td_lambda":
            advantage = TDLambdaEstimator(
                gamma=0.9,
                lmbda=0.9,
                value_network=get_functional(value_net),
                differentiable=gradient_mode,
            )
        elif advantage is None:
            pass
        else:
            raise NotImplementedError

        loss_fn = ReinforceLoss(
            actor_net,
            critic=value_net,
            delay_value=delay_value,
        )

        td = TensorDict(
            {
                "observation": torch.randn(batch, n_obs),
                "next": {
                    "observation": torch.randn(batch, n_obs),
                    "reward": torch.randn(batch, 1),
                    "done": torch.zeros(batch, 1, dtype=torch.bool),
                },
                "action": torch.randn(batch, n_act),
            },
            [batch],
        )

        params = TensorDict(value_net.state_dict(), []).unflatten_keys(".")
        if advantage is not None:
            advantage(td, params=params)
        elif td_est is not None:
            loss_fn.make_value_estimator(td_est)
        loss_td = loss_fn(td)
        autograd.grad(
            loss_td.get("loss_actor"),
            actor_net.parameters(),
            retain_graph=True,
        )
        autograd.grad(
            loss_td.get("loss_value"),
            value_net.parameters(),
            retain_graph=True,
        )
        with pytest.raises(RuntimeError, match="One of the "):
            autograd.grad(
                loss_td.get("loss_actor"),
                value_net.parameters(),
                retain_graph=True,
                allow_unused=False,
            )
        with pytest.raises(RuntimeError, match="One of the "):
            autograd.grad(
                loss_td.get("loss_value"),
                actor_net.parameters(),
                retain_graph=True,
                allow_unused=False,
            )

    @pytest.mark.parametrize(
        "td_est",
        [
            ValueEstimators.TD1,
            ValueEstimators.TD0,
            ValueEstimators.GAE,
            ValueEstimators.TDLambda,
        ],
    )
    def test_reinforce_tensordict_keys(self, td_est):
        n_obs = 3
        n_act = 5
        value_net = ValueOperator(nn.Linear(n_obs, 1), in_keys=["observation"])
        net = NormalParamWrapper(nn.Linear(n_obs, 2 * n_act))
        module = SafeModule(net, in_keys=["observation"], out_keys=["loc", "scale"])
        actor_net = ProbabilisticActor(
            module,
            distribution_class=TanhNormal,
            return_log_prob=True,
            in_keys=["loc", "scale"],
            spec=UnboundedContinuousTensorSpec(n_act),
        )

        loss_fn = ReinforceLoss(
            actor_net,
            critic=value_net,
        )

        default_keys = {
            "advantage": "advantage",
            "value_target": "value_target",
            "value": "state_value",
            "sample_log_prob": "sample_log_prob",
        }

        self.tensordict_keys_test(
            loss_fn,
            default_keys=default_keys,
            td_est=td_est,
        )

        value_net = ValueOperator(
            nn.Linear(n_obs, 1), in_keys=["observation"], out_keys=["state_value_test"]
        )

        loss_fn = ReinforceLoss(
            actor_net,
            critic=value_net,
        )

        key_mapping = {
            "advantage": ("advantage", "advantage_test"),
            "value_target": ("value_target", "value_target_test"),
            "value": ("value", "state_value_test"),
        }
        self.set_advantage_keys_through_loss_test(loss_fn, td_est, key_mapping)


@pytest.mark.parametrize("device", get_available_devices())
class TestDreamer(LossModuleTestBase):
    def _create_world_model_data(
        self, batch_size, temporal_length, rssm_hidden_dim, state_dim
    ):
        td = TensorDict(
            {
                "state": torch.zeros(batch_size, temporal_length, state_dim),
                "belief": torch.zeros(batch_size, temporal_length, rssm_hidden_dim),
                "pixels": torch.randn(batch_size, temporal_length, 3, 64, 64),
                "next": {
                    "pixels": torch.randn(batch_size, temporal_length, 3, 64, 64),
                    "reward": torch.randn(batch_size, temporal_length, 1),
                    "done": torch.zeros(batch_size, temporal_length, dtype=torch.bool),
                },
                "action": torch.randn(batch_size, temporal_length, 64),
            },
            [batch_size, temporal_length],
        )
        return td

    def _create_actor_data(
        self, batch_size, temporal_length, rssm_hidden_dim, state_dim
    ):
        td = TensorDict(
            {
                "state": torch.randn(batch_size, temporal_length, state_dim),
                "belief": torch.randn(batch_size, temporal_length, rssm_hidden_dim),
                "reward": torch.randn(batch_size, temporal_length, 1),
            },
            [batch_size, temporal_length],
        )
        return td

    def _create_value_data(
        self, batch_size, temporal_length, rssm_hidden_dim, state_dim
    ):
        td = TensorDict(
            {
                "state": torch.randn(batch_size * temporal_length, state_dim),
                "belief": torch.randn(batch_size * temporal_length, rssm_hidden_dim),
                "lambda_target": torch.randn(batch_size * temporal_length, 1),
            },
            [batch_size * temporal_length],
        )
        return td

    def _create_world_model_model(self, rssm_hidden_dim, state_dim, mlp_num_units=200):
        mock_env = TransformedEnv(ContinuousActionConvMockEnv(pixel_shape=[3, 64, 64]))
        default_dict = {
            "state": UnboundedContinuousTensorSpec(state_dim),
            "belief": UnboundedContinuousTensorSpec(rssm_hidden_dim),
        }
        mock_env.append_transform(
            TensorDictPrimer(random=False, default_value=0, **default_dict)
        )

        obs_encoder = ObsEncoder()
        obs_decoder = ObsDecoder()

        rssm_prior = RSSMPrior(
            hidden_dim=rssm_hidden_dim,
            rnn_hidden_dim=rssm_hidden_dim,
            state_dim=state_dim,
            action_spec=mock_env.action_spec,
        )
        rssm_posterior = RSSMPosterior(hidden_dim=rssm_hidden_dim, state_dim=state_dim)

        # World Model and reward model
        rssm_rollout = RSSMRollout(
            SafeModule(
                rssm_prior,
                in_keys=["state", "belief", "action"],
                out_keys=[
                    ("next", "prior_mean"),
                    ("next", "prior_std"),
                    "_",
                    ("next", "belief"),
                ],
            ),
            SafeModule(
                rssm_posterior,
                in_keys=[("next", "belief"), ("next", "encoded_latents")],
                out_keys=[
                    ("next", "posterior_mean"),
                    ("next", "posterior_std"),
                    ("next", "state"),
                ],
            ),
        )
        reward_module = MLP(
            out_features=1, depth=2, num_cells=mlp_num_units, activation_class=nn.ELU
        )
        # World Model and reward model
        world_modeler = SafeSequential(
            SafeModule(
                obs_encoder,
                in_keys=[("next", "pixels")],
                out_keys=[("next", "encoded_latents")],
            ),
            rssm_rollout,
            SafeModule(
                obs_decoder,
                in_keys=[("next", "state"), ("next", "belief")],
                out_keys=[("next", "reco_pixels")],
            ),
        )
        reward_module = SafeModule(
            reward_module,
            in_keys=[("next", "state"), ("next", "belief")],
            out_keys=[("next", "reward")],
        )
        world_model = WorldModelWrapper(world_modeler, reward_module)

        with torch.no_grad():
            td = mock_env.rollout(10)
            td = td.unsqueeze(0).to_tensordict()
            td["state"] = torch.zeros((1, 10, state_dim))
            td["belief"] = torch.zeros((1, 10, rssm_hidden_dim))
            world_model(td)
        return world_model

    def _create_mb_env(self, rssm_hidden_dim, state_dim, mlp_num_units=200):
        mock_env = TransformedEnv(ContinuousActionConvMockEnv(pixel_shape=[3, 64, 64]))
        default_dict = {
            "state": UnboundedContinuousTensorSpec(state_dim),
            "belief": UnboundedContinuousTensorSpec(rssm_hidden_dim),
        }
        mock_env.append_transform(
            TensorDictPrimer(random=False, default_value=0, **default_dict)
        )

        rssm_prior = RSSMPrior(
            hidden_dim=rssm_hidden_dim,
            rnn_hidden_dim=rssm_hidden_dim,
            state_dim=state_dim,
            action_spec=mock_env.action_spec,
        )
        reward_module = MLP(
            out_features=1, depth=2, num_cells=mlp_num_units, activation_class=nn.ELU
        )
        transition_model = SafeSequential(
            SafeModule(
                rssm_prior,
                in_keys=["state", "belief", "action"],
                out_keys=[
                    "_",
                    "_",
                    "state",
                    "belief",
                ],
            ),
        )
        reward_model = SafeModule(
            reward_module,
            in_keys=["state", "belief"],
            out_keys=["reward"],
        )
        model_based_env = DreamerEnv(
            world_model=WorldModelWrapper(
                transition_model,
                reward_model,
            ),
            prior_shape=torch.Size([state_dim]),
            belief_shape=torch.Size([rssm_hidden_dim]),
        )
        model_based_env.set_specs_from_env(mock_env)
        with torch.no_grad():
            model_based_env.rollout(3)
        return model_based_env

    def _create_actor_model(self, rssm_hidden_dim, state_dim, mlp_num_units=200):
        mock_env = TransformedEnv(ContinuousActionConvMockEnv(pixel_shape=[3, 64, 64]))
        default_dict = {
            "state": UnboundedContinuousTensorSpec(state_dim),
            "belief": UnboundedContinuousTensorSpec(rssm_hidden_dim),
        }
        mock_env.append_transform(
            TensorDictPrimer(random=False, default_value=0, **default_dict)
        )

        actor_module = DreamerActor(
            out_features=mock_env.action_spec.shape[0],
            depth=4,
            num_cells=mlp_num_units,
            activation_class=nn.ELU,
        )
        actor_model = SafeProbabilisticTensorDictSequential(
            SafeModule(
                actor_module,
                in_keys=["state", "belief"],
                out_keys=["loc", "scale"],
            ),
            SafeProbabilisticModule(
                in_keys=["loc", "scale"],
                out_keys="action",
                default_interaction_type=InteractionType.RANDOM,
                distribution_class=TanhNormal,
            ),
        )
        with torch.no_grad():
            td = TensorDict(
                {
                    "state": torch.randn(1, 2, state_dim),
                    "belief": torch.randn(1, 2, rssm_hidden_dim),
                },
                batch_size=[1],
            )
            actor_model(td)
        return actor_model

    def _create_value_model(self, rssm_hidden_dim, state_dim, mlp_num_units=200):
        value_model = SafeModule(
            MLP(
                out_features=1,
                depth=3,
                num_cells=mlp_num_units,
                activation_class=nn.ELU,
            ),
            in_keys=["state", "belief"],
            out_keys=["state_value"],
        )
        with torch.no_grad():
            td = TensorDict(
                {
                    "state": torch.randn(1, 2, state_dim),
                    "belief": torch.randn(1, 2, rssm_hidden_dim),
                },
                batch_size=[1],
            )
            value_model(td)
        return value_model

    @pytest.mark.parametrize("lambda_kl", [0, 1.0])
    @pytest.mark.parametrize("lambda_reco", [0, 1.0])
    @pytest.mark.parametrize("lambda_reward", [0, 1.0])
    @pytest.mark.parametrize("reco_loss", ["l2", "smooth_l1"])
    @pytest.mark.parametrize("reward_loss", ["l2", "smooth_l1"])
    @pytest.mark.parametrize("free_nats", [-1000, 1000])
    @pytest.mark.parametrize("delayed_clamp", [False, True])
    def test_dreamer_world_model(
        self,
        device,
        lambda_reward,
        lambda_kl,
        lambda_reco,
        reward_loss,
        reco_loss,
        delayed_clamp,
        free_nats,
    ):
        tensordict = self._create_world_model_data(2, 3, 10, 5).to(device)
        world_model = self._create_world_model_model(10, 5).to(device)
        loss_module = DreamerModelLoss(
            world_model,
            lambda_reco=lambda_reco,
            lambda_kl=lambda_kl,
            lambda_reward=lambda_reward,
            reward_loss=reward_loss,
            reco_loss=reco_loss,
            delayed_clamp=delayed_clamp,
            free_nats=free_nats,
        )
        loss_td, _ = loss_module(tensordict)
        for loss_str, lmbda in zip(
            ["loss_model_kl", "loss_model_reco", "loss_model_reward"],
            [lambda_kl, lambda_reco, lambda_reward],
        ):
            assert loss_td.get(loss_str) is not None
            assert loss_td.get(loss_str).shape == torch.Size([1])
            if lmbda == 0:
                assert loss_td.get(loss_str) == 0
            else:
                assert loss_td.get(loss_str) > 0

        loss = (
            loss_td.get("loss_model_kl")
            + loss_td.get("loss_model_reco")
            + loss_td.get("loss_model_reward")
        )
        loss.backward()
        grad_total = 0.0
        for name, param in loss_module.named_parameters():
            if param.grad is not None:
                valid_gradients = not (
                    torch.isnan(param.grad).any() or torch.isinf(param.grad).any()
                )
                if not valid_gradients:
                    raise ValueError(f"Invalid gradients for {name}")
                gsq = param.grad.pow(2).sum()
                grad_total += gsq.item()
        grad_is_zero = grad_total == 0
        if free_nats < 0:
            lambda_kl_corr = lambda_kl
        else:
            # we expect the kl loss to have 0 grad
            lambda_kl_corr = 0
        if grad_is_zero and (lambda_kl_corr or lambda_reward or lambda_reco):
            raise ValueError(
                f"Gradients are zero: lambdas={(lambda_kl_corr, lambda_reward, lambda_reco)}"
            )
        elif grad_is_zero:
            assert not (lambda_kl_corr or lambda_reward or lambda_reco)
        loss_module.zero_grad()

    @pytest.mark.parametrize("imagination_horizon", [3, 5])
    @pytest.mark.parametrize("discount_loss", [True, False])
    def test_dreamer_env(self, device, imagination_horizon, discount_loss):
        mb_env = self._create_mb_env(10, 5).to(device)
        rollout = mb_env.rollout(3)
        assert rollout.shape == torch.Size([3])
        # test reconstruction
        with pytest.raises(ValueError, match="No observation decoder provided"):
            mb_env.decode_obs(rollout)
        mb_env.obs_decoder = SafeModule(
            nn.LazyLinear(4, device=device),
            in_keys=["state"],
            out_keys=["reco_observation"],
        )
        # reconstruct
        mb_env.decode_obs(rollout)
        assert "reco_observation" in rollout.keys()
        # second pass
        tensordict = mb_env.decode_obs(mb_env.reset(), compute_latents=True)
        assert "reco_observation" in tensordict.keys()

    @pytest.mark.parametrize("imagination_horizon", [3, 5])
    @pytest.mark.parametrize("discount_loss", [True, False])
    @pytest.mark.parametrize("td_est", list(ValueEstimators) + [None])
    def test_dreamer_actor(self, device, imagination_horizon, discount_loss, td_est):
        tensordict = self._create_actor_data(2, 3, 10, 5).to(device)
        mb_env = self._create_mb_env(10, 5).to(device)
        actor_model = self._create_actor_model(10, 5).to(device)
        value_model = self._create_value_model(10, 5).to(device)
        loss_module = DreamerActorLoss(
            actor_model,
            value_model,
            mb_env,
            imagination_horizon=imagination_horizon,
            discount_loss=discount_loss,
        )
        if td_est is ValueEstimators.GAE:
            with pytest.raises(NotImplementedError):
                loss_module.make_value_estimator(td_est)
            return
        if td_est is not None:
            loss_module.make_value_estimator(td_est)
        loss_td, fake_data = loss_module(tensordict)
        assert not fake_data.requires_grad
        assert fake_data.shape == torch.Size([tensordict.numel(), imagination_horizon])
        if discount_loss:
            assert loss_module.discount_loss

        assert loss_td.get("loss_actor") is not None
        loss = loss_td.get("loss_actor")
        loss.backward()
        grad_is_zero = True
        for name, param in loss_module.named_parameters():
            if param.grad is not None:
                valid_gradients = not (
                    torch.isnan(param.grad).any() or torch.isinf(param.grad).any()
                )
                grad_is_zero = (
                    grad_is_zero and torch.sum(torch.pow((param.grad), 2)) == 0
                )
                if not valid_gradients:
                    raise ValueError(f"Invalid gradients for {name}")
        if grad_is_zero:
            raise ValueError("Gradients are zero")
        loss_module.zero_grad()

    @pytest.mark.parametrize("discount_loss", [True, False])
    def test_dreamer_value(self, device, discount_loss):
        tensordict = self._create_value_data(2, 3, 10, 5).to(device)
        value_model = self._create_value_model(10, 5).to(device)
        loss_module = DreamerValueLoss(value_model, discount_loss=discount_loss)
        loss_td, fake_data = loss_module(tensordict)
        assert loss_td.get("loss_value") is not None
        assert not fake_data.requires_grad
        loss = loss_td.get("loss_value")
        loss.backward()
        grad_is_zero = True
        for name, param in loss_module.named_parameters():
            if param.grad is not None:
                valid_gradients = not (
                    torch.isnan(param.grad).any() or torch.isinf(param.grad).any()
                )
                grad_is_zero = (
                    grad_is_zero and torch.sum(torch.pow((param.grad), 2)) == 0
                )
                if not valid_gradients:
                    raise ValueError(f"Invalid gradients for {name}")
        if grad_is_zero:
            raise ValueError("Gradients are zero")
        loss_module.zero_grad()

    def test_dreamer_model_tensordict_keys(self, device):
        world_model = self._create_world_model_model(10, 5)
        loss_fn = DreamerModelLoss(world_model)

        default_keys = {
            "reward": "reward",
            "true_reward": "true_reward",
            "prior_mean": "prior_mean",
            "prior_std": "prior_std",
            "posterior_mean": "posterior_mean",
            "posterior_std": "posterior_std",
            "pixels": "pixels",
            "reco_pixels": "reco_pixels",
        }
        self.tensordict_keys_test(loss_fn, default_keys=default_keys)

    @pytest.mark.parametrize(
        "td_est", [ValueEstimators.TD1, ValueEstimators.TD0, ValueEstimators.TDLambda]
    )
    def test_dreamer_actor_tensordict_keys(self, td_est, device):
        mb_env = self._create_mb_env(10, 5)
        actor_model = self._create_actor_model(10, 5)
        value_model = self._create_value_model(10, 5)
        loss_fn = DreamerActorLoss(
            actor_model,
            value_model,
            mb_env,
        )

        default_keys = {
            "belief": "belief",
            "reward": "reward",
            "value": "state_value",
            "done": "done",
        }
        self.tensordict_keys_test(
            loss_fn,
            default_keys=default_keys,
            td_est=td_est,
        )

        loss_fn = DreamerActorLoss(
            actor_model,
            value_model,
            mb_env,
        )

        key_mapping = {"value": ("value", "value_test")}
        self.set_advantage_keys_through_loss_test(loss_fn, td_est, key_mapping)

    def test_dreamer_value_tensordict_keys(self, device):
        value_model = self._create_value_model(10, 5)
        loss_fn = DreamerValueLoss(value_model)

        default_keys = {
            "value": "state_value",
        }
        self.tensordict_keys_test(loss_fn, default_keys=default_keys)


class TestIQL(LossModuleTestBase):
    seed = 0

    def _create_mock_actor(self, batch=2, obs_dim=3, action_dim=4, device="cpu"):
        # Actor
        action_spec = BoundedTensorSpec(
            -torch.ones(action_dim), torch.ones(action_dim), (action_dim,)
        )
        net = NormalParamWrapper(nn.Linear(obs_dim, 2 * action_dim))
        module = SafeModule(net, in_keys=["observation"], out_keys=["loc", "scale"])
        actor = ProbabilisticActor(
            module=module,
            in_keys=["loc", "scale"],
            spec=action_spec,
            distribution_class=TanhNormal,
        )
        return actor.to(device)

    def _create_mock_qvalue(self, batch=2, obs_dim=3, action_dim=4, device="cpu"):
        class ValueClass(nn.Module):
            def __init__(self):
                super().__init__()
                self.linear = nn.Linear(obs_dim + action_dim, 1)

            def forward(self, obs, act):
                return self.linear(torch.cat([obs, act], -1))

        module = ValueClass()
        qvalue = ValueOperator(
            module=module,
            in_keys=["observation", "action"],
        )
        return qvalue.to(device)

    def _create_mock_value(
        self, batch=2, obs_dim=3, action_dim=4, device="cpu", out_keys=None
    ):
        module = nn.Linear(obs_dim, 1)
        value = ValueOperator(module=module, in_keys=["observation"], out_keys=out_keys)
        return value.to(device)

    def _create_mock_distributional_actor(
        self, batch=2, obs_dim=3, action_dim=4, atoms=5, vmin=1, vmax=5
    ):
        raise NotImplementedError

    def _create_mock_data_iql(
        self, batch=16, obs_dim=3, action_dim=4, atoms=None, device="cpu"
    ):
        # create a tensordict
        obs = torch.randn(batch, obs_dim, device=device)
        next_obs = torch.randn(batch, obs_dim, device=device)
        if atoms:
            raise NotImplementedError
        else:
            action = torch.randn(batch, action_dim, device=device).clamp(-1, 1)
        reward = torch.randn(batch, 1, device=device)
        done = torch.zeros(batch, 1, dtype=torch.bool, device=device)
        td = TensorDict(
            batch_size=(batch,),
            source={
                "observation": obs,
                "next": {
                    "observation": next_obs,
                    "done": done,
                    "reward": reward,
                },
                "action": action,
            },
            device=device,
        )
        return td

    def _create_seq_mock_data_iql(
        self, batch=8, T=4, obs_dim=3, action_dim=4, atoms=None, device="cpu"
    ):
        # create a tensordict
        total_obs = torch.randn(batch, T + 1, obs_dim, device=device)
        obs = total_obs[:, :T]
        next_obs = total_obs[:, 1:]
        if atoms:
            action = torch.randn(batch, T, atoms, action_dim, device=device).clamp(
                -1, 1
            )
        else:
            action = torch.randn(batch, T, action_dim, device=device).clamp(-1, 1)
        reward = torch.randn(batch, T, 1, device=device)
        done = torch.zeros(batch, T, 1, dtype=torch.bool, device=device)
        mask = torch.ones(batch, T, dtype=torch.bool, device=device)
        td = TensorDict(
            batch_size=(batch, T),
            source={
                "observation": obs.masked_fill_(~mask.unsqueeze(-1), 0.0),
                "next": {
                    "observation": next_obs.masked_fill_(~mask.unsqueeze(-1), 0.0),
                    "done": done,
                    "reward": reward.masked_fill_(~mask.unsqueeze(-1), 0.0),
                },
                "collector": {"mask": mask},
                "action": action.masked_fill_(~mask.unsqueeze(-1), 0.0),
            },
            device=device,
        )
        return td

    @pytest.mark.skipif(
        not _has_functorch, reason=f"functorch not installed: {FUNCTORCH_ERR}"
    )
    @pytest.mark.parametrize("num_qvalue", [1, 2, 4, 8])
    @pytest.mark.parametrize("device", get_available_devices())
    @pytest.mark.parametrize("temperature", [0.0, 0.1, 1.0, 10.0])
    @pytest.mark.parametrize("expectile", [0.1, 0.5, 1.0])
    @pytest.mark.parametrize("td_est", list(ValueEstimators) + [None])
    def test_iql(
        self,
        num_qvalue,
        device,
        temperature,
        expectile,
        td_est,
    ):

        torch.manual_seed(self.seed)
        td = self._create_mock_data_iql(device=device)

        actor = self._create_mock_actor(device=device)
        qvalue = self._create_mock_qvalue(device=device)
        value = self._create_mock_value(device=device)

        loss_fn = IQLLoss(
            actor_network=actor,
            qvalue_network=qvalue,
            value_network=value,
            num_qvalue_nets=num_qvalue,
            temperature=temperature,
            expectile=expectile,
            loss_function="l2",
        )
        if td_est is ValueEstimators.GAE:
            with pytest.raises(NotImplementedError):
                loss_fn.make_value_estimator(td_est)
            return
        if td_est is not None:
            loss_fn.make_value_estimator(td_est)

        with _check_td_steady(td):
            loss = loss_fn(td)
        assert loss_fn.tensor_keys.priority in td.keys()

        # check that losses are independent
        for k in loss.keys():
            if not k.startswith("loss"):
                continue
            loss[k].sum().backward(retain_graph=True)
            if k == "loss_actor":
                assert all(
                    (p.grad is None) or (p.grad == 0).all()
                    for p in loss_fn.value_network_params.values(
                        include_nested=True, leaves_only=True
                    )
                )
                assert all(
                    (p.grad is None) or (p.grad == 0).all()
                    for p in loss_fn.qvalue_network_params.values(
                        include_nested=True, leaves_only=True
                    )
                )
                assert not any(
                    (p.grad is None) or (p.grad == 0).all()
                    for p in loss_fn.actor_network_params.values(
                        include_nested=True, leaves_only=True
                    )
                )
            elif k == "loss_value":
                assert all(
                    (p.grad is None) or (p.grad == 0).all()
                    for p in loss_fn.actor_network_params.values(
                        include_nested=True, leaves_only=True
                    )
                )
                assert all(
                    (p.grad is None) or (p.grad == 0).all()
                    for p in loss_fn.qvalue_network_params.values(
                        include_nested=True, leaves_only=True
                    )
                )
                assert not any(
                    (p.grad is None) or (p.grad == 0).all()
                    for p in loss_fn.value_network_params.values(
                        include_nested=True, leaves_only=True
                    )
                )
            elif k == "loss_qvalue":
                assert all(
                    (p.grad is None) or (p.grad == 0).all()
                    for p in loss_fn.actor_network_params.values(
                        include_nested=True, leaves_only=True
                    )
                )
                assert all(
                    (p.grad is None) or (p.grad == 0).all()
                    for p in loss_fn.value_network_params.values(
                        include_nested=True, leaves_only=True
                    )
                )
                assert not any(
                    (p.grad is None) or (p.grad == 0).all()
                    for p in loss_fn.qvalue_network_params.values(
                        include_nested=True, leaves_only=True
                    )
                )
            else:
                raise NotImplementedError(k)
            loss_fn.zero_grad()

        sum([item for _, item in loss.items()]).backward()
        named_parameters = list(loss_fn.named_parameters())
        named_buffers = list(loss_fn.named_buffers())

        assert len({p for n, p in named_parameters}) == len(list(named_parameters))
        assert len({p for n, p in named_buffers}) == len(list(named_buffers))

        for name, p in named_parameters:
            assert p.grad.norm() > 0.0, f"parameter {name} has a null gradient"

    @pytest.mark.skipif(
        not _has_functorch, reason=f"functorch not installed: {FUNCTORCH_ERR}"
    )
    @pytest.mark.parametrize("n", list(range(4)))
    @pytest.mark.parametrize("num_qvalue", [1, 2, 4, 8])
    @pytest.mark.parametrize("temperature", [0.0, 0.1, 1.0, 10.0])
    @pytest.mark.parametrize("expectile", [0.1, 0.5, 1.0])
    @pytest.mark.parametrize("device", get_available_devices())
    def test_iql_batcher(
        self,
        n,
        num_qvalue,
        temperature,
        expectile,
        device,
        gamma=0.9,
    ):
        torch.manual_seed(self.seed)
        td = self._create_seq_mock_data_iql(device=device)

        actor = self._create_mock_actor(device=device)
        qvalue = self._create_mock_qvalue(device=device)
        value = self._create_mock_value(device=device)

        loss_fn = IQLLoss(
            actor_network=actor,
            qvalue_network=qvalue,
            value_network=value,
            num_qvalue_nets=num_qvalue,
            temperature=temperature,
            expectile=expectile,
            loss_function="l2",
        )

        ms = MultiStep(gamma=gamma, n_steps=n).to(device)

        td_clone = td.clone()
        ms_td = ms(td_clone)

        torch.manual_seed(0)
        np.random.seed(0)
        with _check_td_steady(ms_td):
            loss_ms = loss_fn(ms_td)
        assert loss_fn.tensor_keys.priority in ms_td.keys()

        with torch.no_grad():
            torch.manual_seed(0)  # log-prob is computed with a random action
            np.random.seed(0)
            loss = loss_fn(td)
        if n == 0:
            assert_allclose_td(td, ms_td.select(*list(td.keys(True, True))))
            _loss = sum([item for _, item in loss.items()])
            _loss_ms = sum([item for _, item in loss_ms.items()])
            assert (
                abs(_loss - _loss_ms) < 1e-3
            ), f"found abs(loss-loss_ms) = {abs(loss - loss_ms):4.5f} for n=0"
        else:
            with pytest.raises(AssertionError):
                assert_allclose_td(loss, loss_ms)
        sum([item for _, item in loss_ms.items()]).backward()
        named_parameters = loss_fn.named_parameters()
        for name, p in named_parameters:
            assert p.grad.norm() > 0.0, f"parameter {name} has null gradient"

        # Check param update effect on targets
        target_qvalue = [
            p.clone()
            for p in loss_fn.target_qvalue_network_params.values(
                include_nested=True, leaves_only=True
            )
        ]
        for p in loss_fn.parameters():
            p.data += torch.randn_like(p)
        target_qvalue2 = [
            p.clone()
            for p in loss_fn.target_qvalue_network_params.values(
                include_nested=True, leaves_only=True
            )
        ]
        if loss_fn.delay_qvalue:
            assert all(
                (p1 == p2).all() for p1, p2 in zip(target_qvalue, target_qvalue2)
            )
        else:
            assert not any(
                (p1 == p2).any() for p1, p2 in zip(target_qvalue, target_qvalue2)
            )

        # check that policy is updated after parameter update
        parameters = [p.clone() for p in actor.parameters()]
        for p in loss_fn.parameters():
            p.data += torch.randn_like(p)
        assert all((p1 != p2).all() for p1, p2 in zip(parameters, actor.parameters()))

    @pytest.mark.parametrize(
        "td_est", [ValueEstimators.TD1, ValueEstimators.TD0, ValueEstimators.TDLambda]
    )
    def test_iql_tensordict_keys(self, td_est):
        actor = self._create_mock_actor()
        qvalue = self._create_mock_qvalue()
        value = self._create_mock_value()

        loss_fn = IQLLoss(
            actor_network=actor,
            qvalue_network=qvalue,
            value_network=value,
            loss_function="l2",
        )

        default_keys = {
            "priority": "td_error",
            "log_prob": "_log_prob",
            "action": "action",
            "state_action_value": "state_action_value",
            "value": "state_value",
        }

        self.tensordict_keys_test(
            loss_fn,
            default_keys=default_keys,
            td_est=td_est,
        )

        value = self._create_mock_value(out_keys=["value_test"])
        loss_fn = IQLLoss(
            actor_network=actor,
            qvalue_network=qvalue,
            value_network=value,
            loss_function="l2",
        )

        key_mapping = {"value": ("value", "value_test")}
        self.set_advantage_keys_through_loss_test(loss_fn, td_est, key_mapping)


def test_hold_out():
    net = torch.nn.Linear(3, 4)
    x = torch.randn(1, 3)
    x_rg = torch.randn(1, 3, requires_grad=True)
    y = net(x)
    assert y.requires_grad
    with hold_out_net(net):
        y = net(x)
        assert not y.requires_grad
        y = net(x_rg)
        assert y.requires_grad

    y = net(x)
    assert y.requires_grad

    # nested case
    with hold_out_net(net):
        y = net(x)
        assert not y.requires_grad
        with hold_out_net(net):
            y = net(x)
            assert not y.requires_grad
            y = net(x_rg)
            assert y.requires_grad

    y = net(x)
    assert y.requires_grad

    # exception
    net = torch.nn.Sequential()
    with hold_out_net(net):
        pass


@pytest.mark.parametrize("mode", ["hard", "soft"])
@pytest.mark.parametrize("value_network_update_interval", [100, 1000])
@pytest.mark.parametrize("device", get_available_devices())
@pytest.mark.parametrize(
    "dtype",
    [
        torch.float64,
        torch.float32,
    ],
)
def test_updater(mode, value_network_update_interval, device, dtype):
    torch.manual_seed(100)

    class custom_module_error(nn.Module):
        def __init__(self):
            super().__init__()
            self.target_params = [torch.randn(3, 4)]
            self.target_error_params = [torch.randn(3, 4)]
            self.params = nn.ParameterList(
                [nn.Parameter(torch.randn(3, 4, requires_grad=True))]
            )

    module = custom_module_error().to(device)
    with pytest.raises(
        RuntimeError, match="Your module seems to have a target tensor list "
    ):
        if mode == "hard":
            upd = HardUpdate(
                module, value_network_update_interval=value_network_update_interval
            )
        elif mode == "soft":
            upd = SoftUpdate(module, eps=1 - 1 / value_network_update_interval)

    class custom_module(LossModule):
        def __init__(self, delay_module=True):
            super().__init__()
            module1 = torch.nn.BatchNorm2d(10).eval()
            self.convert_to_functional(
                module1, "module1", create_target_params=delay_module
            )
            module2 = torch.nn.BatchNorm2d(10).eval()
            self.module2 = module2
            iterator_params = self.target_module1_params.values(
                include_nested=True, leaves_only=True
            )
            for target in iterator_params:
                if target.dtype is not torch.int64:
                    target.data.normal_()
                else:
                    target.data += 10

        def _forward_value_estimator_keys(self, **kwargs) -> None:
            pass

    module = custom_module(delay_module=False)
    with pytest.raises(RuntimeError, match="The target and source data are identical"):
        if mode == "hard":
            upd = HardUpdate(
                module, value_network_update_interval=value_network_update_interval
            )
        elif mode == "soft":
            upd = SoftUpdate(
                module,
                eps=1 - 1 / value_network_update_interval,
            )
        else:
            raise NotImplementedError

    module = custom_module().to(device).to(dtype)

    if mode == "soft":
        with pytest.raises(ValueError, match="One and only one argument"):
            upd = SoftUpdate(
                module,
                eps=1 - 1 / value_network_update_interval,
                tau=0.1,
            )

    _ = module.module1_params
    _ = module.target_module1_params
    if mode == "hard":
        upd = HardUpdate(
            module, value_network_update_interval=value_network_update_interval
        )
    elif mode == "soft":
        upd = SoftUpdate(module, eps=1 - 1 / value_network_update_interval)
    for _, _v in upd._targets.items(True, True):
        if _v.dtype is not torch.int64:
            _v.copy_(torch.randn_like(_v))
        else:
            _v += 10

    # total dist
    d0 = 0.0
    for (key, source_val) in upd._sources.items(True, True):
        if not isinstance(key, tuple):
            key = (key,)
        key = ("target_" + key[0], *key[1:])
        target_val = upd._targets[key]
        assert target_val.dtype is source_val.dtype, key
        assert target_val.device == source_val.device, key
        if target_val.dtype == torch.long:
            continue
        d0 += (target_val - source_val).norm().item()

    assert d0 > 0
    if mode == "hard":
        for i in range(value_network_update_interval + 1):
            # test that no update is occuring until value_network_update_interval
            d1 = 0.0
            for (key, source_val) in upd._sources.items(True, True):
                if not isinstance(key, tuple):
                    key = (key,)
                key = ("target_" + key[0], *key[1:])
                target_val = upd._targets[key]
                if target_val.dtype == torch.long:
                    continue
                d1 += (target_val - source_val).norm().item()

            assert d1 == d0, i
            assert upd.counter == i
            upd.step()
        assert upd.counter == 0
        # test that a new update has occured
        d1 = 0.0
        for (key, source_val) in upd._sources.items(True, True):
            if not isinstance(key, tuple):
                key = (key,)
            key = ("target_" + key[0], *key[1:])
            target_val = upd._targets[key]
            if target_val.dtype == torch.long:
                continue
            d1 += (target_val - source_val).norm().item()
        assert d1 < d0

    elif mode == "soft":
        upd.step()
        d1 = 0.0
        for (key, source_val) in upd._sources.items(True, True):
            if not isinstance(key, tuple):
                key = (key,)
            key = ("target_" + key[0], *key[1:])
            target_val = upd._targets[key]
            if target_val.dtype == torch.long:
                continue
            d1 += (target_val - source_val).norm().item()
        assert d1 < d0

    upd.init_()
    upd.step()
    d2 = 0.0
    for (key, source_val) in upd._sources.items(True, True):
        if not isinstance(key, tuple):
            key = (key,)
        key = ("target_" + key[0], *key[1:])
        target_val = upd._targets[key]
        if target_val.dtype == torch.long:
            continue
        d2 += (target_val - source_val).norm().item()
    assert d2 < 1e-6


class TestValues:
    @pytest.mark.parametrize("device", get_available_devices())
    @pytest.mark.parametrize("gamma", [0.1, 0.5, 0.99])
    @pytest.mark.parametrize("lmbda", [0.1, 0.5, 0.99])
    @pytest.mark.parametrize("N", [(3,), (7, 3)])
    @pytest.mark.parametrize("T", [3, 5, 200])
    # @pytest.mark.parametrize("random_gamma,rolling_gamma", [[True, False], [True, True], [False, None]])
    @pytest.mark.parametrize("random_gamma,rolling_gamma", [[False, None]])
    def test_tdlambda(self, device, gamma, lmbda, N, T, random_gamma, rolling_gamma):
        torch.manual_seed(0)

        done = torch.zeros(*N, T, 1, device=device, dtype=torch.bool).bernoulli_(0.1)
        reward = torch.randn(*N, T, 1, device=device)
        state_value = torch.randn(*N, T, 1, device=device)
        next_state_value = torch.randn(*N, T, 1, device=device)
        if random_gamma:
            gamma = torch.rand_like(reward) * gamma

        r1 = vec_td_lambda_advantage_estimate(
            gamma, lmbda, state_value, next_state_value, reward, done, rolling_gamma
        )
        r2 = td_lambda_advantage_estimate(
            gamma, lmbda, state_value, next_state_value, reward, done, rolling_gamma
        )
        torch.testing.assert_close(r1, r2, rtol=1e-4, atol=1e-4)

    @pytest.mark.parametrize("device", get_available_devices())
    @pytest.mark.parametrize("gamma", [0.1, 0.99])
    @pytest.mark.parametrize("lmbda", [0.1, 0.99])
    @pytest.mark.parametrize("N", [(3,), (7, 3)])
    @pytest.mark.parametrize("T", [3, 100])
    @pytest.mark.parametrize("feature_dim", [[5], [2, 5]])
    @pytest.mark.parametrize("random_gamma,rolling_gamma", [[False, None]])
    def test_tdlambda_multi(
        self, device, gamma, lmbda, N, T, random_gamma, rolling_gamma, feature_dim
    ):
        torch.manual_seed(0)
        D = feature_dim
        time_dim = -1 - len(D)
        done = torch.zeros(*N, T, *D, device=device, dtype=torch.bool).bernoulli_(0.1)
        reward = torch.randn(*N, T, *D, device=device)
        state_value = torch.randn(*N, T, *D, device=device)
        next_state_value = torch.randn(*N, T, *D, device=device)
        if random_gamma:
            gamma = torch.rand_like(reward) * gamma

        r1 = vec_td_lambda_advantage_estimate(
            gamma,
            lmbda,
            state_value,
            next_state_value,
            reward,
            done,
            rolling_gamma,
            time_dim=time_dim,
        )
        r2 = td_lambda_advantage_estimate(
            gamma,
            lmbda,
            state_value,
            next_state_value,
            reward,
            done,
            rolling_gamma,
            time_dim=time_dim,
        )
        if len(D) == 2:
            r3 = torch.cat(
                [
                    vec_td_lambda_advantage_estimate(
                        gamma,
                        lmbda,
                        state_value[..., i : i + 1, j],
                        next_state_value[..., i : i + 1, j],
                        reward[..., i : i + 1, j],
                        done[..., i : i + 1, j],
                        rolling_gamma,
                        time_dim=-2,
                    )
                    for i in range(D[0])
                    for j in range(D[1])
                ],
                -1,
            ).unflatten(-1, D)
            r4 = torch.cat(
                [
                    td_lambda_advantage_estimate(
                        gamma,
                        lmbda,
                        state_value[..., i : i + 1, j],
                        next_state_value[..., i : i + 1, j],
                        reward[..., i : i + 1, j],
                        done[..., i : i + 1, j],
                        rolling_gamma,
                        time_dim=-2,
                    )
                    for i in range(D[0])
                    for j in range(D[1])
                ],
                -1,
            ).unflatten(-1, D)
        else:
            r3 = torch.cat(
                [
                    vec_td_lambda_advantage_estimate(
                        gamma,
                        lmbda,
                        state_value[..., i : i + 1],
                        next_state_value[..., i : i + 1],
                        reward[..., i : i + 1],
                        done[..., i : i + 1],
                        rolling_gamma,
                        time_dim=-2,
                    )
                    for i in range(D[0])
                ],
                -1,
            )
            r4 = torch.cat(
                [
                    td_lambda_advantage_estimate(
                        gamma,
                        lmbda,
                        state_value[..., i : i + 1],
                        next_state_value[..., i : i + 1],
                        reward[..., i : i + 1],
                        done[..., i : i + 1],
                        rolling_gamma,
                        time_dim=-2,
                    )
                    for i in range(D[0])
                ],
                -1,
            )

        torch.testing.assert_close(r4, r2, rtol=1e-4, atol=1e-4)
        torch.testing.assert_close(r3, r1, rtol=1e-4, atol=1e-4)
        torch.testing.assert_close(r1, r2, rtol=1e-4, atol=1e-4)

    @pytest.mark.parametrize("device", get_available_devices())
    @pytest.mark.parametrize("gamma", [0.1, 0.5, 0.99])
    @pytest.mark.parametrize("N", [(3,), (7, 3)])
    @pytest.mark.parametrize("T", [3, 100])
    @pytest.mark.parametrize("random_gamma,rolling_gamma", [[False, None]])
    def test_td1(self, device, gamma, N, T, random_gamma, rolling_gamma):
        torch.manual_seed(0)

        done = torch.zeros(*N, T, 1, device=device, dtype=torch.bool).bernoulli_(0.1)
        reward = torch.randn(*N, T, 1, device=device)
        state_value = torch.randn(*N, T, 1, device=device)
        next_state_value = torch.randn(*N, T, 1, device=device)
        if random_gamma:
            gamma = torch.rand_like(reward) * gamma

        r1 = vec_td1_advantage_estimate(
            gamma, state_value, next_state_value, reward, done, rolling_gamma
        )
        r2 = td1_advantage_estimate(
            gamma, state_value, next_state_value, reward, done, rolling_gamma
        )
        torch.testing.assert_close(r1, r2, rtol=1e-4, atol=1e-4)

    @pytest.mark.parametrize("device", get_available_devices())
    @pytest.mark.parametrize("gamma", [0.1, 0.99])
    @pytest.mark.parametrize("N", [(3,), (7, 3)])
    @pytest.mark.parametrize("T", [3, 5])
    @pytest.mark.parametrize("feature_dim", [[5], [2, 5]])
    @pytest.mark.parametrize("random_gamma,rolling_gamma", [[False, None]])
    def test_td1_multi(
        self, device, gamma, N, T, random_gamma, rolling_gamma, feature_dim
    ):
        torch.manual_seed(0)

        D = feature_dim
        time_dim = -1 - len(D)
        done = torch.zeros(*N, T, *D, device=device, dtype=torch.bool).bernoulli_(0.1)
        reward = torch.randn(*N, T, *D, device=device)
        state_value = torch.randn(*N, T, *D, device=device)
        next_state_value = torch.randn(*N, T, *D, device=device)
        if random_gamma:
            gamma = torch.rand_like(reward) * gamma

        r1 = vec_td1_advantage_estimate(
            gamma,
            state_value,
            next_state_value,
            reward,
            done,
            rolling_gamma,
            time_dim=time_dim,
        )
        r2 = td1_advantage_estimate(
            gamma,
            state_value,
            next_state_value,
            reward,
            done,
            rolling_gamma,
            time_dim=time_dim,
        )
        if len(D) == 2:
            r3 = torch.cat(
                [
                    vec_td1_advantage_estimate(
                        gamma,
                        state_value[..., i : i + 1, j],
                        next_state_value[..., i : i + 1, j],
                        reward[..., i : i + 1, j],
                        done[..., i : i + 1, j],
                        rolling_gamma,
                        time_dim=-2,
                    )
                    for i in range(D[0])
                    for j in range(D[1])
                ],
                -1,
            ).unflatten(-1, D)
            r4 = torch.cat(
                [
                    td1_advantage_estimate(
                        gamma,
                        state_value[..., i : i + 1, j],
                        next_state_value[..., i : i + 1, j],
                        reward[..., i : i + 1, j],
                        done[..., i : i + 1, j],
                        rolling_gamma,
                        time_dim=-2,
                    )
                    for i in range(D[0])
                    for j in range(D[1])
                ],
                -1,
            ).unflatten(-1, D)
        else:
            r3 = torch.cat(
                [
                    vec_td1_advantage_estimate(
                        gamma,
                        state_value[..., i : i + 1],
                        next_state_value[..., i : i + 1],
                        reward[..., i : i + 1],
                        done[..., i : i + 1],
                        rolling_gamma,
                        time_dim=-2,
                    )
                    for i in range(D[0])
                ],
                -1,
            )
            r4 = torch.cat(
                [
                    td1_advantage_estimate(
                        gamma,
                        state_value[..., i : i + 1],
                        next_state_value[..., i : i + 1],
                        reward[..., i : i + 1],
                        done[..., i : i + 1],
                        rolling_gamma,
                        time_dim=-2,
                    )
                    for i in range(D[0])
                ],
                -1,
            )

        torch.testing.assert_close(r4, r2, rtol=1e-4, atol=1e-4)
        torch.testing.assert_close(r3, r1, rtol=1e-4, atol=1e-4)
        torch.testing.assert_close(r1, r2, rtol=1e-4, atol=1e-4)

    @pytest.mark.parametrize("device", get_available_devices())
    @pytest.mark.parametrize("gamma", [0.99, 0.5, 0.1])
    @pytest.mark.parametrize("lmbda", [0.99, 0.5, 0.1])
    @pytest.mark.parametrize("N", [(1,), (3,), (7, 3)])
    @pytest.mark.parametrize("T", [200, 5, 3])
    @pytest.mark.parametrize("dtype", [torch.float, torch.double])
    @pytest.mark.parametrize("has_done", [True, False])
    def test_gae(self, device, gamma, lmbda, N, T, dtype, has_done):
        torch.manual_seed(0)

        done = torch.zeros(*N, T, 1, device=device, dtype=torch.bool)
        if has_done:
            done = done.bernoulli_(0.1)
        reward = torch.randn(*N, T, 1, device=device, dtype=dtype)
        state_value = torch.randn(*N, T, 1, device=device, dtype=dtype)
        next_state_value = torch.randn(*N, T, 1, device=device, dtype=dtype)

        r1 = vec_generalized_advantage_estimate(
            gamma, lmbda, state_value, next_state_value, reward, done
        )
        r2 = generalized_advantage_estimate(
            gamma, lmbda, state_value, next_state_value, reward, done
        )

        torch.testing.assert_close(r1, r2, rtol=1e-4, atol=1e-4)

    @pytest.mark.parametrize("device", get_available_devices())
    @pytest.mark.parametrize("N", [(1,), (8,), (7, 3)])
    @pytest.mark.parametrize("dtype", [torch.float, torch.double])
    @pytest.mark.parametrize("has_done", [True, False])
    @pytest.mark.parametrize(
        "gamma_tensor", ["scalar", "tensor", "tensor_single_element"]
    )
    @pytest.mark.parametrize(
        "lmbda_tensor", ["scalar", "tensor", "tensor_single_element"]
    )
    def test_gae_param_as_tensor(
        self, device, N, dtype, has_done, gamma_tensor, lmbda_tensor
    ):
        torch.manual_seed(0)

        gamma = 0.95
        lmbda = 0.90
        T = 200

        done = torch.zeros(*N, T, 1, device=device, dtype=torch.bool)
        if has_done:
            done = done.bernoulli_(0.1)
        reward = torch.randn(*N, T, 1, device=device, dtype=dtype)
        state_value = torch.randn(*N, T, 1, device=device, dtype=dtype)
        next_state_value = torch.randn(*N, T, 1, device=device, dtype=dtype)

        if gamma_tensor == "tensor":
            gamma_vec = torch.full_like(reward, gamma)
        elif gamma_tensor == "tensor_single_element":
            gamma_vec = torch.as_tensor([gamma], device=device)
        else:
            gamma_vec = gamma

        if lmbda_tensor == "tensor":
            lmbda_vec = torch.full_like(reward, lmbda)
        elif gamma_tensor == "tensor_single_element":
            lmbda_vec = torch.as_tensor([lmbda], device=device)
        else:
            lmbda_vec = lmbda

        r1 = vec_generalized_advantage_estimate(
            gamma_vec, lmbda_vec, state_value, next_state_value, reward, done
        )
        r2 = generalized_advantage_estimate(
            gamma, lmbda, state_value, next_state_value, reward, done
        )
        torch.testing.assert_close(r1, r2, rtol=1e-4, atol=1e-4)

    @pytest.mark.parametrize("device", get_available_devices())
    @pytest.mark.parametrize("gamma", [0.99, 0.5, 0.1])
    @pytest.mark.parametrize("lmbda", [0.99, 0.5, 0.1])
    @pytest.mark.parametrize("N", [(3,), (7, 3)])
    @pytest.mark.parametrize("T", [100, 3])
    @pytest.mark.parametrize("dtype", [torch.float, torch.double])
    @pytest.mark.parametrize("feature_dim", [[5], [2, 5]])
    @pytest.mark.parametrize("has_done", [True, False])
    def test_gae_multidim(
        self, device, gamma, lmbda, N, T, dtype, has_done, feature_dim
    ):
        D = feature_dim
        time_dim = -1 - len(D)

        torch.manual_seed(0)

        done = torch.zeros(*N, T, *D, device=device, dtype=torch.bool)
        if has_done:
            done = done.bernoulli_(0.1)
        reward = torch.randn(*N, T, *D, device=device, dtype=dtype)
        state_value = torch.randn(*N, T, *D, device=device, dtype=dtype)
        next_state_value = torch.randn(*N, T, *D, device=device, dtype=dtype)

        r1 = vec_generalized_advantage_estimate(
            gamma,
            lmbda,
            state_value,
            next_state_value,
            reward,
            done,
            time_dim=time_dim,
        )
        r2 = generalized_advantage_estimate(
            gamma,
            lmbda,
            state_value,
            next_state_value,
            reward,
            done,
            time_dim=time_dim,
        )
        if len(D) == 2:
            r3 = [
                vec_generalized_advantage_estimate(
                    gamma,
                    lmbda,
                    state_value[..., i : i + 1, j],
                    next_state_value[..., i : i + 1, j],
                    reward[..., i : i + 1, j],
                    done[..., i : i + 1, j],
                    time_dim=-2,
                )
                for i in range(D[0])
                for j in range(D[1])
            ]
            r4 = [
                generalized_advantage_estimate(
                    gamma,
                    lmbda,
                    state_value[..., i : i + 1, j],
                    next_state_value[..., i : i + 1, j],
                    reward[..., i : i + 1, j],
                    done[..., i : i + 1, j],
                    time_dim=-2,
                )
                for i in range(D[0])
                for j in range(D[1])
            ]
        else:
            r3 = [
                vec_generalized_advantage_estimate(
                    gamma,
                    lmbda,
                    state_value[..., i : i + 1],
                    next_state_value[..., i : i + 1],
                    reward[..., i : i + 1],
                    done[..., i : i + 1],
                    time_dim=-2,
                )
                for i in range(D[0])
            ]
            r4 = [
                generalized_advantage_estimate(
                    gamma,
                    lmbda,
                    state_value[..., i : i + 1],
                    next_state_value[..., i : i + 1],
                    reward[..., i : i + 1],
                    done[..., i : i + 1],
                    time_dim=-2,
                )
                for i in range(D[0])
            ]

        list3 = list(zip(*r3))
        list4 = list(zip(*r4))
        r3 = [torch.cat(list3[0], -1), torch.cat(list3[1], -1)]
        r4 = [torch.cat(list4[0], -1), torch.cat(list4[1], -1)]
        if len(D) == 2:
            r3 = [r3[0].unflatten(-1, D), r3[1].unflatten(-1, D)]
            r4 = [r4[0].unflatten(-1, D), r4[1].unflatten(-1, D)]
        torch.testing.assert_close(r2, r4, rtol=1e-4, atol=1e-4)
        torch.testing.assert_close(r1, r3, rtol=1e-4, atol=1e-4)
        torch.testing.assert_close(r1, r2, rtol=1e-4, atol=1e-4)

    @pytest.mark.parametrize("device", get_available_devices())
    @pytest.mark.parametrize("gamma", [0.5, 0.99, 0.1])
    @pytest.mark.parametrize("lmbda", [0.1, 0.5, 0.99])
    @pytest.mark.parametrize("N", [(3,), (7, 3)])
    @pytest.mark.parametrize("T", [3, 5, 200])
    @pytest.mark.parametrize("has_done", [True, False])
    def test_tdlambda_tensor_gamma(self, device, gamma, lmbda, N, T, has_done):
        """Tests vec_td_lambda_advantage_estimate against itself with
        gamma being a tensor or a scalar

        """
        torch.manual_seed(0)

        done = torch.zeros(*N, T, 1, device=device, dtype=torch.bool)
        if has_done:
            done = done.bernoulli_(0.1)
        reward = torch.randn(*N, T, 1, device=device)
        state_value = torch.randn(*N, T, 1, device=device)
        next_state_value = torch.randn(*N, T, 1, device=device)

        gamma_tensor = torch.full((*N, T, 1), gamma, device=device)

        v1 = vec_td_lambda_advantage_estimate(
            gamma, lmbda, state_value, next_state_value, reward, done
        )
        v2 = vec_td_lambda_advantage_estimate(
            gamma_tensor, lmbda, state_value, next_state_value, reward, done
        )

        torch.testing.assert_close(v1, v2, rtol=1e-4, atol=1e-4)

        # # same with last done being true
        done[..., -1, :] = True  # terminating trajectory
        gamma_tensor[..., -1, :] = 0.0

        v1 = vec_td_lambda_advantage_estimate(
            gamma, lmbda, state_value, next_state_value, reward, done
        )
        v2 = vec_td_lambda_advantage_estimate(
            gamma_tensor, lmbda, state_value, next_state_value, reward, done
        )

        torch.testing.assert_close(v1, v2, rtol=1e-4, atol=1e-4)

    @pytest.mark.parametrize("device", get_available_devices())
    @pytest.mark.parametrize("gamma", [0.5, 0.99])
    @pytest.mark.parametrize("lmbda", [0.25, 0.99])
    @pytest.mark.parametrize("N", [(3,), (7, 3)])
    @pytest.mark.parametrize("T", [3, 100])
    @pytest.mark.parametrize("F", [1, 4])
    @pytest.mark.parametrize("has_done", [True, False])
    @pytest.mark.parametrize(
        "gamma_tensor", ["scalar", "tensor", "tensor_single_element"]
    )
    @pytest.mark.parametrize("lmbda_tensor", ["scalar", "tensor_single_element"])
    def test_tdlambda_tensor_gamma_single_element(
        self, device, gamma, lmbda, N, T, F, has_done, gamma_tensor, lmbda_tensor
    ):
        """Tests vec_td_lambda_advantage_estimate against itself with
        gamma being a tensor or a scalar

        """
        torch.manual_seed(0)

        done = torch.zeros(*N, T, F, device=device, dtype=torch.bool)
        if has_done:
            done = done.bernoulli_(0.1)
        reward = torch.randn(*N, T, F, device=device)
        state_value = torch.randn(*N, T, F, device=device)
        next_state_value = torch.randn(*N, T, F, device=device)

        if gamma_tensor == "tensor":
            gamma_vec = torch.full_like(reward, gamma)
        elif gamma_tensor == "tensor_single_element":
            gamma_vec = torch.as_tensor([gamma], device=device)
        else:
            gamma_vec = gamma

        if gamma_tensor == "tensor_single_element":
            lmbda_vec = torch.as_tensor([lmbda], device=device)
        else:
            lmbda_vec = lmbda

        v1 = vec_td_lambda_advantage_estimate(
            gamma, lmbda, state_value, next_state_value, reward, done
        )
        v2 = vec_td_lambda_advantage_estimate(
            gamma_vec, lmbda_vec, state_value, next_state_value, reward, done
        )

        torch.testing.assert_close(v1, v2, rtol=1e-4, atol=1e-4)

        # # same with last done being true
        done[..., -1, :] = True  # terminating trajectory

        v1 = vec_td_lambda_advantage_estimate(
            gamma, lmbda, state_value, next_state_value, reward, done
        )
        v2 = vec_td_lambda_advantage_estimate(
            gamma_vec, lmbda_vec, state_value, next_state_value, reward, done
        )

        torch.testing.assert_close(v1, v2, rtol=1e-4, atol=1e-4)

    @pytest.mark.parametrize("device", get_available_devices())
    @pytest.mark.parametrize("gamma", [0.5, 0.99, 0.1])
    @pytest.mark.parametrize("N", [(3,), (7, 3)])
    @pytest.mark.parametrize("T", [3, 5, 200])
    @pytest.mark.parametrize("has_done", [True, False])
    def test_td1_tensor_gamma(self, device, gamma, N, T, has_done):
        """Tests vec_td_lambda_advantage_estimate against itself with
        gamma being a tensor or a scalar

        """
        torch.manual_seed(0)

        done = torch.zeros(*N, T, 1, device=device, dtype=torch.bool)
        if has_done:
            done = done.bernoulli_(0.1)
        reward = torch.randn(*N, T, 1, device=device)
        state_value = torch.randn(*N, T, 1, device=device)
        next_state_value = torch.randn(*N, T, 1, device=device)

        gamma_tensor = torch.full((*N, T, 1), gamma, device=device)

        v1 = vec_td1_advantage_estimate(
            gamma, state_value, next_state_value, reward, done
        )
        v2 = vec_td1_advantage_estimate(
            gamma_tensor, state_value, next_state_value, reward, done
        )

        torch.testing.assert_close(v1, v2, rtol=1e-4, atol=1e-4)

        # # same with last done being true
        done[..., -1, :] = True  # terminating trajectory
        gamma_tensor[..., -1, :] = 0.0

        v1 = vec_td1_advantage_estimate(
            gamma, state_value, next_state_value, reward, done
        )
        v2 = vec_td1_advantage_estimate(
            gamma_tensor, state_value, next_state_value, reward, done
        )

        torch.testing.assert_close(v1, v2, rtol=1e-4, atol=1e-4)

    @pytest.mark.parametrize("device", get_available_devices())
    @pytest.mark.parametrize("gamma", [0.5, 0.99, 0.1])
    @pytest.mark.parametrize("lmbda", [0.1, 0.5, 0.99])
    @pytest.mark.parametrize("N", [(3,), (7, 3)])
    @pytest.mark.parametrize("T", [3, 5, 50])
    @pytest.mark.parametrize("has_done", [True, False])
    def test_vectdlambda_tensor_gamma(
        self, device, gamma, lmbda, N, T, dtype_fixture, has_done  # noqa
    ):
        """Tests td_lambda_advantage_estimate against vec_td_lambda_advantage_estimate
        with gamma being a tensor or a scalar

        """

        torch.manual_seed(0)

        done = torch.zeros(*N, T, 1, device=device, dtype=torch.bool)
        if has_done:
            done = done.bernoulli_(0.1)
        reward = torch.randn(*N, T, 1, device=device)
        state_value = torch.randn(*N, T, 1, device=device)
        next_state_value = torch.randn(*N, T, 1, device=device)

        gamma_tensor = torch.full((*N, T, 1), gamma, device=device)

        v1 = td_lambda_advantage_estimate(
            gamma, lmbda, state_value, next_state_value, reward, done
        )
        v2 = vec_td_lambda_advantage_estimate(
            gamma_tensor, lmbda, state_value, next_state_value, reward, done
        )

        torch.testing.assert_close(v1, v2, rtol=1e-4, atol=1e-4)

        # same with last done being true
        done[..., -1, :] = True  # terminating trajectory
        gamma_tensor[..., -1, :] = 0.0

        v1 = td_lambda_advantage_estimate(
            gamma, lmbda, state_value, next_state_value, reward, done
        )
        v2 = vec_td_lambda_advantage_estimate(
            gamma_tensor, lmbda, state_value, next_state_value, reward, done
        )

        torch.testing.assert_close(v1, v2, rtol=1e-4, atol=1e-4)

    @pytest.mark.parametrize("device", get_available_devices())
    @pytest.mark.parametrize("gamma", [0.5, 0.99, 0.1])
    @pytest.mark.parametrize("N", [(3,), (7, 3)])
    @pytest.mark.parametrize("T", [3, 5, 50])
    @pytest.mark.parametrize("has_done", [True, False])
    def test_vectd1_tensor_gamma(
        self, device, gamma, N, T, dtype_fixture, has_done  # noqa
    ):
        """Tests td_lambda_advantage_estimate against vec_td_lambda_advantage_estimate
        with gamma being a tensor or a scalar

        """

        torch.manual_seed(0)

        done = torch.zeros(*N, T, 1, device=device, dtype=torch.bool)
        if has_done:
            done = done.bernoulli_(0.1)
        reward = torch.randn(*N, T, 1, device=device)
        state_value = torch.randn(*N, T, 1, device=device)
        next_state_value = torch.randn(*N, T, 1, device=device)

        gamma_tensor = torch.full((*N, T, 1), gamma, device=device)

        v1 = td1_advantage_estimate(gamma, state_value, next_state_value, reward, done)
        v2 = vec_td1_advantage_estimate(
            gamma_tensor, state_value, next_state_value, reward, done
        )

        torch.testing.assert_close(v1, v2, rtol=1e-4, atol=1e-4)

        # same with last done being true
        done[..., -1, :] = True  # terminating trajectory
        gamma_tensor[..., -1, :] = 0.0

        v1 = td1_advantage_estimate(gamma, state_value, next_state_value, reward, done)
        v2 = vec_td1_advantage_estimate(
            gamma_tensor, state_value, next_state_value, reward, done
        )

        torch.testing.assert_close(v1, v2, rtol=1e-4, atol=1e-4)

    @pytest.mark.parametrize("device", get_available_devices())
    @pytest.mark.parametrize("lmbda", [0.1, 0.5, 0.99])
    @pytest.mark.parametrize("N", [(3,), (7, 3)])
    @pytest.mark.parametrize("T", [50, 3])
    @pytest.mark.parametrize("rolling_gamma", [True, False, None])
    @pytest.mark.parametrize("has_done", [True, False])
    @pytest.mark.parametrize("seed", range(1))
    def test_vectdlambda_rand_gamma(
        self, device, lmbda, N, T, rolling_gamma, dtype_fixture, has_done, seed  # noqa
    ):
        """Tests td_lambda_advantage_estimate against vec_td_lambda_advantage_estimate
        with gamma being a random tensor

        """
        torch.manual_seed(seed)

        done = torch.zeros(*N, T, 1, device=device, dtype=torch.bool)
        if has_done:
            done = done.bernoulli_(0.1)
        reward = torch.randn(*N, T, 1, device=device)
        state_value = torch.randn(*N, T, 1, device=device)
        next_state_value = torch.randn(*N, T, 1, device=device)

        # avoid low values of gamma
        gamma_tensor = 0.5 + torch.rand_like(next_state_value) / 2

        v1 = td_lambda_advantage_estimate(
            gamma_tensor,
            lmbda,
            state_value,
            next_state_value,
            reward,
            done,
            rolling_gamma,
        )
        if rolling_gamma is False and not done[..., 1:, :][done[..., :-1, :]].all():
            # if a not-done follows a done, then rolling_gamma=False cannot be used
            with pytest.raises(
                NotImplementedError, match="When using rolling_gamma=False"
            ):
                vec_td_lambda_advantage_estimate(
                    gamma_tensor,
                    lmbda,
                    state_value,
                    next_state_value,
                    reward,
                    done,
                    rolling_gamma,
                )
            return
        v2 = vec_td_lambda_advantage_estimate(
            gamma_tensor,
            lmbda,
            state_value,
            next_state_value,
            reward,
            done,
            rolling_gamma,
        )
        torch.testing.assert_close(v1, v2, rtol=1e-4, atol=1e-4)

    @pytest.mark.parametrize("device", get_available_devices())
    @pytest.mark.parametrize("N", [(3,), (7, 3)])
    @pytest.mark.parametrize("T", [50, 3])
    @pytest.mark.parametrize("rolling_gamma", [True, False, None])
    @pytest.mark.parametrize("has_done", [True, False])
    @pytest.mark.parametrize("seed", range(1))
    def test_vectd1_rand_gamma(
        self, device, N, T, rolling_gamma, dtype_fixture, has_done, seed  # noqa
    ):
        """Tests td_lambda_advantage_estimate against vec_td_lambda_advantage_estimate
        with gamma being a random tensor

        """
        torch.manual_seed(seed)

        done = torch.zeros(*N, T, 1, device=device, dtype=torch.bool)
        if has_done:
            done = done.bernoulli_(0.1)
        reward = torch.randn(*N, T, 1, device=device)
        state_value = torch.randn(*N, T, 1, device=device)
        next_state_value = torch.randn(*N, T, 1, device=device)

        # avoid low values of gamma
        gamma_tensor = 0.5 + torch.rand_like(next_state_value) / 2

        v1 = td1_advantage_estimate(
            gamma_tensor,
            state_value,
            next_state_value,
            reward,
            done,
            rolling_gamma,
        )
        if rolling_gamma is False and not done[..., 1:, :][done[..., :-1, :]].all():
            # if a not-done follows a done, then rolling_gamma=False cannot be used
            with pytest.raises(
                NotImplementedError, match="When using rolling_gamma=False"
            ):
                vec_td1_advantage_estimate(
                    gamma_tensor,
                    state_value,
                    next_state_value,
                    reward,
                    done,
                    rolling_gamma,
                )
            return
        v2 = vec_td1_advantage_estimate(
            gamma_tensor,
            state_value,
            next_state_value,
            reward,
            done,
            rolling_gamma,
        )
        torch.testing.assert_close(v1, v2, rtol=1e-4, atol=1e-4)

    @pytest.mark.parametrize("device", get_available_devices())
    @pytest.mark.parametrize("gamma", [0.99, "rand"])
    @pytest.mark.parametrize("N", [(3,), (3, 7)])
    @pytest.mark.parametrize("T", [3, 5, 200])
    @pytest.mark.parametrize("rolling_gamma", [True, False])
    def test_custom_conv1d_tensor(self, device, gamma, N, T, rolling_gamma):
        """
        Tests the _custom_conv1d logic against a manual for-loop implementation
        """
        torch.manual_seed(0)

        if gamma == "rand":
            gamma = torch.rand(*N, T, 1, device=device)
            rand_gamma = True
        else:
            gamma = torch.full((*N, T, 1), gamma, device=device)
            rand_gamma = False

        values = torch.randn(*N, 1, T, device=device)
        out = torch.zeros(*N, 1, T, device=device)
        if rand_gamma and not rolling_gamma:
            for i in range(T):
                for j in reversed(range(i, T)):
                    out[..., i] = out[..., i] * gamma[..., i, :] + values[..., j]
        else:
            prev_val = 0.0
            for i in reversed(range(T)):
                prev_val = out[..., i] = prev_val * gamma[..., i, :] + values[..., i]

        gammas = _make_gammas_tensor(gamma, T, rolling_gamma)
        gammas = gammas.cumprod(-2)
        out_custom = _custom_conv1d(values.view(-1, 1, T), gammas).reshape(values.shape)

        torch.testing.assert_close(out, out_custom, rtol=1e-4, atol=1e-4)

    @pytest.mark.parametrize("device", get_available_devices())
    @pytest.mark.parametrize("N", [(3,), (3, 7)])
    @pytest.mark.parametrize("T", [3, 5, 200])
    @pytest.mark.parametrize("rolling_gamma", [True, False])
    def test_successive_traj_tdlambda(self, device, N, T, rolling_gamma):
        """Tests td_lambda_advantage_estimate against vec_td_lambda_advantage_estimate
        with gamma being a random tensor

        """
        torch.manual_seed(0)

        lmbda = torch.rand([]).item()

        done = torch.zeros(*N, T, 1, device=device, dtype=torch.bool)
        done[..., T // 2 - 1, :] = 1

        reward = torch.randn(*N, T, 1, device=device)
        state_value = torch.randn(*N, T, 1, device=device)
        next_state_value = torch.randn(*N, T, 1, device=device)

        # avoid low values of gamma
        gamma_tensor = 0.5 + torch.rand_like(next_state_value) / 2

        v1 = td_lambda_advantage_estimate(
            gamma_tensor,
            lmbda,
            state_value,
            next_state_value,
            reward,
            done,
            rolling_gamma,
        )
        v1a = td_lambda_advantage_estimate(
            gamma_tensor[..., : T // 2, :],
            lmbda,
            state_value[..., : T // 2, :],
            next_state_value[..., : T // 2, :],
            reward[..., : T // 2, :],
            done[..., : T // 2, :],
            rolling_gamma,
        )
        v1b = td_lambda_advantage_estimate(
            gamma_tensor[..., T // 2 :, :],
            lmbda,
            state_value[..., T // 2 :, :],
            next_state_value[..., T // 2 :, :],
            reward[..., T // 2 :, :],
            done[..., T // 2 :, :],
            rolling_gamma,
        )
        torch.testing.assert_close(v1, torch.cat([v1a, v1b], -2), rtol=1e-4, atol=1e-4)

        if not rolling_gamma:
            with pytest.raises(
                NotImplementedError, match="When using rolling_gamma=False"
            ):
                vec_td_lambda_advantage_estimate(
                    gamma_tensor,
                    lmbda,
                    state_value,
                    next_state_value,
                    reward,
                    done,
                    rolling_gamma,
                )
            return
        v2 = vec_td_lambda_advantage_estimate(
            gamma_tensor,
            lmbda,
            state_value,
            next_state_value,
            reward,
            done,
            rolling_gamma,
        )
        v2a = vec_td_lambda_advantage_estimate(
            gamma_tensor[..., : T // 2, :],
            lmbda,
            state_value[..., : T // 2, :],
            next_state_value[..., : T // 2, :],
            reward[..., : T // 2, :],
            done[..., : T // 2, :],
            rolling_gamma,
        )
        v2b = vec_td_lambda_advantage_estimate(
            gamma_tensor[..., T // 2 :, :],
            lmbda,
            state_value[..., T // 2 :, :],
            next_state_value[..., T // 2 :, :],
            reward[..., T // 2 :, :],
            done[..., T // 2 :, :],
            rolling_gamma,
        )

        torch.testing.assert_close(v1, v2, rtol=1e-4, atol=1e-4)
        torch.testing.assert_close(v1a, v2a, rtol=1e-4, atol=1e-4)

        torch.testing.assert_close(v1b, v2b, rtol=1e-4, atol=1e-4)
        torch.testing.assert_close(v2, torch.cat([v2a, v2b], -2), rtol=1e-4, atol=1e-4)

    @pytest.mark.parametrize("device", get_available_devices())
    @pytest.mark.parametrize("N", [(3,), (3, 7)])
    @pytest.mark.parametrize("T", [3, 5, 200])
    def test_successive_traj_tdadv(
        self,
        device,
        N,
        T,
    ):
        """Tests td_lambda_advantage_estimate against vec_td_lambda_advantage_estimate
        with gamma being a random tensor

        """
        torch.manual_seed(0)

        lmbda = torch.rand([]).item()

        done = torch.zeros(*N, T, 1, device=device, dtype=torch.bool)
        done[..., T // 2 - 1, :] = 1

        reward = torch.randn(*N, T, 1, device=device)
        state_value = torch.randn(*N, T, 1, device=device)
        next_state_value = torch.randn(*N, T, 1, device=device)

        # avoid low values of gamma
        gamma_tensor = 0.5 + torch.rand_like(next_state_value) / 2

        v1 = td0_advantage_estimate(
            gamma_tensor,
            state_value,
            next_state_value,
            reward,
            done,
        )
        v1a = td0_advantage_estimate(
            gamma_tensor[..., : T // 2, :],
            state_value[..., : T // 2, :],
            next_state_value[..., : T // 2, :],
            reward[..., : T // 2, :],
            done[..., : T // 2, :],
        )
        v1b = td0_advantage_estimate(
            gamma_tensor[..., T // 2 :, :],
            state_value[..., T // 2 :, :],
            next_state_value[..., T // 2 :, :],
            reward[..., T // 2 :, :],
            done[..., T // 2 :, :],
        )
        torch.testing.assert_close(v1, torch.cat([v1a, v1b], -2), rtol=1e-4, atol=1e-4)

    @pytest.mark.parametrize("device", get_available_devices())
    @pytest.mark.parametrize("N", [(3,), (3, 7)])
    @pytest.mark.parametrize("T", [3, 5, 200])
    def test_successive_traj_gae(
        self,
        device,
        N,
        T,
    ):
        """Tests td_lambda_advantage_estimate against vec_td_lambda_advantage_estimate
        with gamma being a random tensor

        """
        torch.manual_seed(0)

        lmbda = torch.rand([]).item()

        done = torch.zeros(*N, T, 1, device=device, dtype=torch.bool)
        done[..., T // 2 - 1, :] = 1

        reward = torch.randn(*N, T, 1, device=device)
        state_value = torch.randn(*N, T, 1, device=device)
        next_state_value = torch.randn(*N, T, 1, device=device)

        # avoid low values of gamma
        gamma_tensor = 0.95

        v1 = generalized_advantage_estimate(
            gamma_tensor,
            lmbda,
            state_value,
            next_state_value,
            reward,
            done,
        )[0]
        v1a = generalized_advantage_estimate(
            gamma_tensor,
            lmbda,
            state_value[..., : T // 2, :],
            next_state_value[..., : T // 2, :],
            reward[..., : T // 2, :],
            done[..., : T // 2, :],
        )[0]
        v1b = generalized_advantage_estimate(
            gamma_tensor,
            lmbda,
            state_value[..., T // 2 :, :],
            next_state_value[..., T // 2 :, :],
            reward[..., T // 2 :, :],
            done[..., T // 2 :, :],
        )[0]
        torch.testing.assert_close(v1, torch.cat([v1a, v1b], -2), rtol=1e-4, atol=1e-4)

        v2 = vec_generalized_advantage_estimate(
            gamma_tensor,
            lmbda,
            state_value,
            next_state_value,
            reward,
            done,
        )[0]
        v2a = vec_generalized_advantage_estimate(
            gamma_tensor,
            lmbda,
            state_value[..., : T // 2, :],
            next_state_value[..., : T // 2, :],
            reward[..., : T // 2, :],
            done[..., : T // 2, :],
        )[0]
        v2b = vec_generalized_advantage_estimate(
            gamma_tensor,
            lmbda,
            state_value[..., T // 2 :, :],
            next_state_value[..., T // 2 :, :],
            reward[..., T // 2 :, :],
            done[..., T // 2 :, :],
        )[0]
        torch.testing.assert_close(v1, v2, rtol=1e-4, atol=1e-4)
        torch.testing.assert_close(v2, torch.cat([v2a, v2b], -2), rtol=1e-4, atol=1e-4)


@pytest.mark.skipif(
    not _has_functorch,
    reason=f"no vmap allowed without functorch, error: {FUNCTORCH_ERR}",
)
@pytest.mark.parametrize(
    "dest,expected_dtype,expected_device",
    list(
        zip(
            get_available_devices(),
            [torch.float] * len(get_available_devices()),
            get_available_devices(),
        )
    )
    + [
        ["cuda", torch.float, "cuda:0"],
        ["double", torch.double, "cpu"],
        [torch.double, torch.double, "cpu"],
        [torch.half, torch.half, "cpu"],
        ["half", torch.half, "cpu"],
    ],
)
def test_shared_params(dest, expected_dtype, expected_device):
    if torch.cuda.device_count() == 0 and dest == "cuda":
        pytest.skip("no cuda device available")
    module_hidden = torch.nn.Linear(4, 4)
    td_module_hidden = SafeModule(
        module=module_hidden,
        spec=None,
        in_keys=["observation"],
        out_keys=["hidden"],
    )
    module_action = SafeModule(
        NormalParamWrapper(torch.nn.Linear(4, 8)),
        in_keys=["hidden"],
        out_keys=["loc", "scale"],
    )
    td_module_action = ProbabilisticActor(
        module=module_action,
        in_keys=["loc", "scale"],
        out_keys=["action"],
        spec=None,
        distribution_class=TanhNormal,
        return_log_prob=True,
    )
    module_value = torch.nn.Linear(4, 1)
    td_module_value = ValueOperator(module=module_value, in_keys=["hidden"])
    td_module = ActorValueOperator(td_module_hidden, td_module_action, td_module_value)

    class MyLoss(LossModule):
        def __init__(self, actor_network, qvalue_network):
            super().__init__()
            self.convert_to_functional(
                actor_network,
                "actor_network",
                create_target_params=True,
            )
            self.convert_to_functional(
                qvalue_network,
                "qvalue_network",
                3,
                create_target_params=True,
                compare_against=list(actor_network.parameters()),
            )

        def _forward_value_estimator_keys(self, **kwargs) -> None:
            pass

    actor_network = td_module.get_policy_operator()
    value_network = td_module.get_value_operator()

    loss = MyLoss(actor_network, value_network)
    # modify params
    for p in loss.parameters():
        p.data += torch.randn_like(p)

    assert len(list(loss.parameters())) == 6
    assert (
        len(loss.actor_network_params.keys(include_nested=True, leaves_only=True)) == 4
    )
    assert (
        len(loss.qvalue_network_params.keys(include_nested=True, leaves_only=True)) == 4
    )
    for p in loss.actor_network_params.values(include_nested=True, leaves_only=True):
        assert isinstance(p, nn.Parameter) or isinstance(p, Buffer)
    for i, (key, value) in enumerate(
        loss.qvalue_network_params.items(include_nested=True, leaves_only=True)
    ):
        p1 = value
        p2 = loss.actor_network_params[key]
        assert (p1 == p2).all()
        if i == 1:
            break

    # map module
    if dest == "double":
        loss = loss.double()
    elif dest == "cuda":
        loss = loss.cuda()
    elif dest == "half":
        loss = loss.half()
    else:
        loss = loss.to(dest)

    for p in loss.actor_network_params.values(include_nested=True, leaves_only=True):
        assert isinstance(p, nn.Parameter)
        assert p.dtype is expected_dtype
        assert p.device == torch.device(expected_device)
    for i, (key, qvalparam) in enumerate(
        loss.qvalue_network_params.items(include_nested=True, leaves_only=True)
    ):
        assert qvalparam.dtype is expected_dtype, (key, qvalparam)
        assert qvalparam.device == torch.device(expected_device), key
        assert (qvalparam == loss.actor_network_params[key]).all(), key
        if i == 1:
            break


class TestAdv:
    @pytest.mark.parametrize(
        "adv,kwargs",
        [
            [GAE, {"lmbda": 0.95}],
            [TD1Estimator, {}],
            [TDLambdaEstimator, {"lmbda": 0.95}],
        ],
    )
    def test_dispatch(
        self,
        adv,
        kwargs,
    ):
        value_net = TensorDictModule(
            nn.Linear(3, 1), in_keys=["obs"], out_keys=["state_value"]
        )
        module = adv(
            gamma=0.98,
            value_network=value_net,
            differentiable=False,
            **kwargs,
        )
        kwargs = {
            "obs": torch.randn(1, 10, 3),
            "next_reward": torch.randn(1, 10, 1, requires_grad=True),
            "next_done": torch.zeros(1, 10, 1, dtype=torch.bool),
            "next_obs": torch.randn(1, 10, 3),
        }
        advantage, value_target = module(**kwargs)
        assert advantage.shape == torch.Size([1, 10, 1])
        assert value_target.shape == torch.Size([1, 10, 1])

    @pytest.mark.parametrize(
        "adv,kwargs",
        [
            [GAE, {"lmbda": 0.95}],
            [TD1Estimator, {}],
            [TDLambdaEstimator, {"lmbda": 0.95}],
        ],
    )
    def test_diff_reward(
        self,
        adv,
        kwargs,
    ):
        value_net = TensorDictModule(
            nn.Linear(3, 1), in_keys=["obs"], out_keys=["state_value"]
        )
        module = adv(
            gamma=0.98,
            value_network=value_net,
            differentiable=True,
            **kwargs,
        )
        td = TensorDict(
            {
                "obs": torch.randn(1, 10, 3),
                "next": {
                    "obs": torch.randn(1, 10, 3),
                    "reward": torch.randn(1, 10, 1, requires_grad=True),
                    "done": torch.zeros(1, 10, 1, dtype=torch.bool),
                },
            },
            [1, 10],
        )
        td = module(td.clone(False))
        # check that the advantage can't backprop to the value params
        td["advantage"].sum().backward()
        for p in value_net.parameters():
            assert p.grad is None or (p.grad == 0).all()
        # check that rewards have a grad
        assert td["next", "reward"].grad.norm() > 0

    @pytest.mark.parametrize(
        "adv,kwargs",
        [
            [GAE, {"lmbda": 0.95}],
            [TD1Estimator, {}],
            [TDLambdaEstimator, {"lmbda": 0.95}],
        ],
    )
    def test_non_differentiable(self, adv, kwargs):
        value_net = TensorDictModule(
            nn.Linear(3, 1), in_keys=["obs"], out_keys=["state_value"]
        )
        module = adv(
            gamma=0.98,
            value_network=value_net,
            differentiable=False,
            **kwargs,
        )
        td = TensorDict(
            {
                "obs": torch.randn(1, 10, 3),
                "next": {
                    "obs": torch.randn(1, 10, 3),
                    "reward": torch.randn(1, 10, 1, requires_grad=True),
                    "done": torch.zeros(1, 10, 1, dtype=torch.bool),
                },
            },
            [1, 10],
        )
        td = module(td.clone(False))
        assert td["advantage"].is_leaf

    @pytest.mark.parametrize(
        "adv,kwargs",
        [
            [GAE, {"lmbda": 0.95}],
            [TD1Estimator, {}],
            [TDLambdaEstimator, {"lmbda": 0.95}],
        ],
    )
    @pytest.mark.parametrize("has_value_net", [True, False])
    @pytest.mark.parametrize("skip_existing", [True, False, None])
    def test_skip_existing(
        self,
        adv,
        kwargs,
        has_value_net,
        skip_existing,
    ):
        if has_value_net:
            value_net = TensorDictModule(
                lambda x: torch.zeros(*x.shape[:-1], 1),
                in_keys=["obs"],
                out_keys=["state_value"],
            )
        else:
            value_net = None

        module = adv(
            gamma=0.98,
            value_network=value_net,
            differentiable=True,
            skip_existing=skip_existing,
            **kwargs,
        )
        td = TensorDict(
            {
                "obs": torch.randn(1, 10, 3),
                "state_value": torch.ones(1, 10, 1),
                "next": {
                    "obs": torch.randn(1, 10, 3),
                    "state_value": torch.ones(1, 10, 1),
                    "reward": torch.randn(1, 10, 1, requires_grad=True),
                    "done": torch.zeros(1, 10, 1, dtype=torch.bool),
                },
            },
            [1, 10],
        )
        td = module(td.clone(False))
        if has_value_net and not skip_existing:
            exp_val = 0
        elif has_value_net and skip_existing:
            exp_val = 1
        elif not has_value_net:
            exp_val = 1
        assert (td["state_value"] == exp_val).all()
        # assert (td["next", "state_value"] == exp_val).all()

    @pytest.mark.parametrize("value", ["state_value", "state_value_test"])
    @pytest.mark.parametrize(
        "adv,kwargs",
        [
            [GAE, {"lmbda": 0.95}],
            [TD1Estimator, {}],
            [TDLambdaEstimator, {"lmbda": 0.95}],
        ],
    )
    def test_set_keys(self, value, adv, kwargs):
        value_net = TensorDictModule(nn.Linear(3, 1), in_keys=["obs"], out_keys=[value])
        module = adv(
            gamma=0.98,
            value_network=value_net,
            **kwargs,
        )
        module.set_keys(value=value)
        assert module.tensor_keys.value == value

    @pytest.mark.parametrize(
        "adv,kwargs",
        [
            [GAE, {"lmbda": 0.95}],
            [TD1Estimator, {}],
            [TDLambdaEstimator, {"lmbda": 0.95}],
        ],
    )
    def test_set_deprecated_keys(self, adv, kwargs):
        value_net = TensorDictModule(
            nn.Linear(3, 1), in_keys=["obs"], out_keys=["test_value"]
        )

        with pytest.warns(DeprecationWarning):
            module = adv(
                gamma=0.98,
                value_network=value_net,
                value_key="test_value",
                advantage_key="advantage_test",
                value_target_key="value_target_test",
                **kwargs,
            )
            assert module.tensor_keys.value == "test_value"
            assert module.tensor_keys.advantage == "advantage_test"
            assert module.tensor_keys.value_target == "value_target_test"


class TestBase:
    @pytest.mark.parametrize("expand_dim", [None, 2])
    @pytest.mark.parametrize("compare_against", [True, False])
    @pytest.mark.skipif(not _has_functorch, reason="functorch is needed for expansion")
    def test_convert_to_func(self, compare_against, expand_dim):
        class MyLoss(LossModule):
            def __init__(self, compare_against, expand_dim):
                super().__init__()
                module1 = nn.Linear(3, 4)
                module2 = nn.Linear(3, 4)
                module3 = nn.Linear(3, 4)
                module_a = TensorDictModule(
                    nn.Sequential(module1, module2), in_keys=["a"], out_keys=["c"]
                )
                module_b = TensorDictModule(
                    nn.Sequential(module1, module3), in_keys=["b"], out_keys=["c"]
                )
                self.convert_to_functional(module_a, "module_a")
                self.convert_to_functional(
                    module_b,
                    "module_b",
                    compare_against=module_a.parameters() if compare_against else [],
                    expand_dim=expand_dim,
                )

            def _forward_value_estimator_keys(self, **kwargs) -> None:
                pass

        loss_module = MyLoss(compare_against=compare_against, expand_dim=expand_dim)

        for key in ["module.0.bias", "module.0.weight"]:
            if compare_against:
                assert not loss_module.module_b_params.flatten_keys()[key].requires_grad
            else:
                assert loss_module.module_b_params.flatten_keys()[key].requires_grad
            if expand_dim:
                assert (
                    loss_module.module_b_params.flatten_keys()[key].shape[0]
                    == expand_dim
                )
            else:
                assert (
                    loss_module.module_b_params.flatten_keys()[key].shape[0]
                    != expand_dim
                )

        for key in ["module.1.bias", "module.1.weight"]:
            loss_module.module_b_params.flatten_keys()[key].requires_grad


class TestUtils:
    @pytest.mark.parametrize("B", [None, (1, ), (4, ), (2, 2, ), (1, 2, 8, )])  # fmt: skip
    @pytest.mark.parametrize("T", [1, 10])
    @pytest.mark.parametrize("device", get_available_devices())
    def test_get_num_per_traj_no_stops(self, B, T, device):
        """check _get_num_per_traj when input contains no stops"""
        size = (*B, T) if B else (T,)

        done = torch.zeros(*size, dtype=torch.bool, device=device)
        splits = _get_num_per_traj(done)

        count = functools.reduce(operator.mul, B, 1) if B else 1
        res = torch.full((count,), T, device=device)

        torch.testing.assert_close(splits, res)

    @pytest.mark.parametrize("B", [(1, ), (3, ), (2, 2, ), (1, 2, 8, )])  # fmt: skip
    @pytest.mark.parametrize("T", [5, 100])
    @pytest.mark.parametrize("device", get_available_devices())
    def test_get_num_per_traj(self, B, T, device):
        """check _get_num_per_traj where input contains a stop at half of each trace"""
        size = (*B, T)

        done = torch.zeros(*size, dtype=torch.bool, device=device)
        done[..., T // 2] = True
        splits = _get_num_per_traj(done)

        count = functools.reduce(operator.mul, B, 1)
        res = [T - (T + 1) // 2 + 1, (T + 1) // 2 - 1] * count
        res = torch.as_tensor(res, device=device)

        torch.testing.assert_close(splits, res)

    @pytest.mark.parametrize("B", [(1, ), (3, ), (2, 2, ), (1, 2, 8, )])  # fmt: skip
    @pytest.mark.parametrize("T", [5, 100])
    @pytest.mark.parametrize("device", get_available_devices())
    def test_split_pad_reverse(self, B, T, device):
        """calls _split_and_pad_sequence and reverts it"""
        torch.manual_seed(42)

        size = (*B, T)
        traj = torch.rand(*size, device=device)
        done = torch.zeros(*size, dtype=torch.bool, device=device).bernoulli(0.2)
        splits = _get_num_per_traj(done)

        splitted = _split_and_pad_sequence(traj, splits)
        reversed = _inv_pad_sequence(splitted, splits).reshape(traj.shape)

        torch.testing.assert_close(traj, reversed)

    @pytest.mark.parametrize("B", [(1, ), (3, ), (2, 2, ), (1, 2, 8, )])  # fmt: skip
    @pytest.mark.parametrize("T", [5, 100])
    @pytest.mark.parametrize("device", get_available_devices())
    def test_split_pad_no_stops(self, B, T, device):
        """_split_and_pad_sequence on trajectories without stops should not change input but flatten it along batch dimension"""
        size = (*B, T)
        count = functools.reduce(operator.mul, size, 1)

        traj = torch.arange(0, count, device=device).reshape(size)
        done = torch.zeros(*size, dtype=torch.bool, device=device)

        splits = _get_num_per_traj(done)
        splitted = _split_and_pad_sequence(traj, splits)

        traj_flat = traj.flatten(0, -2)
        torch.testing.assert_close(traj_flat, splitted)

    @pytest.mark.parametrize("device", get_available_devices())
    def test_split_pad_manual(self, device):
        """handcrafted example to test _split_and_pad_seqeunce"""

        traj = torch.as_tensor([[0, 1, 2, 3, 4], [5, 6, 7, 8, 9]], device=device)
        splits = torch.as_tensor([3, 2, 1, 4], device=device)
        res = torch.as_tensor(
            [[0, 1, 2, 0], [3, 4, 0, 0], [5, 0, 0, 0], [6, 7, 8, 9]], device=device
        )

        splitted = _split_and_pad_sequence(traj, splits)
        torch.testing.assert_close(res, splitted)

    @pytest.mark.parametrize("B", [(1, ), (3, ), (2, 2, ), (1, 2, 8, )])  # fmt: skip
    @pytest.mark.parametrize("T", [5, 100])
    @pytest.mark.parametrize("device", get_available_devices())
    def test_split_pad_reverse_tensordict(self, B, T, device):
        """calls _split_and_pad_sequence and reverts it on tensordict input"""
        torch.manual_seed(42)

        td = TensorDict(
            {
                "observation": torch.arange(T, dtype=torch.float32, device=device)
                .unsqueeze(-1)
                .expand(*B, T, 3),
                "is_init": torch.zeros(
                    *B, T, 1, dtype=torch.bool, device=device
                ).bernoulli(0.3),
            },
            [*B, T],
            device=device,
        )

        is_init = td.get("is_init").squeeze(-1)
        splits = _get_num_per_traj_init(is_init)
        splitted = _split_and_pad_sequence(
            td.select("observation", strict=False), splits
        )

        reversed = _inv_pad_sequence(splitted, splits)
        reversed = reversed.reshape(td.shape)
        torch.testing.assert_close(td["observation"], reversed["observation"])

    def test_timedimtranspose_single(self):
        @_transpose_time
        def fun(a, b, time_dim=-2):
            return a + 1

        x = torch.zeros(10)
        y = torch.ones(10)
        with pytest.raises(RuntimeError):
            z = fun(x, y, time_dim=-3)
        with pytest.raises(RuntimeError):
            z = fun(x, y, time_dim=-2)
        z = fun(x, y, time_dim=-1)
        assert z.shape == torch.Size([10])
        assert (z == 1).all()

        @_transpose_time
        def fun(a, b, time_dim=-2):
            return a + 1, b + 1

        with pytest.raises(RuntimeError):
            z1, z2 = fun(x, y, time_dim=-3)
        with pytest.raises(RuntimeError):
            z1, z2 = fun(x, y, time_dim=-2)
        z1, z2 = fun(x, y, time_dim=-1)
        assert z1.shape == torch.Size([10])
        assert (z1 == 1).all()
        assert z2.shape == torch.Size([10])
        assert (z2 == 2).all()


@pytest.mark.parametrize(
    "updater,kwarg",
    [
        (HardUpdate, {"value_network_update_interval": 1000}),
        (SoftUpdate, {"eps": 0.99}),
    ],
)
def test_updater_warning(updater, kwarg):
    with warnings.catch_warnings():
        dqn = DQNLoss(torch.nn.Linear(3, 4), delay_value=True, action_space="one_hot")
    with pytest.warns(UserWarning):
        dqn.target_value_network_params
    with warnings.catch_warnings():
        updater(dqn, **kwarg)
    with warnings.catch_warnings():
        dqn.target_value_network_params


if __name__ == "__main__":
    args, unknown = argparse.ArgumentParser().parse_known_args()
    pytest.main([__file__, "--capture", "no", "--exitfirst"] + unknown)<|MERGE_RESOLUTION|>--- conflicted
+++ resolved
@@ -567,27 +567,6 @@
             p.data += torch.randn_like(p)
         assert all((p1 != p2).all() for p1, p2 in zip(parameters, actor.parameters()))
 
-<<<<<<< HEAD
-    def test_distributional_dqn_tensordict_keys(self):
-        torch.manual_seed(self.seed)
-        action_spec_type = "one_hot"
-        atoms = 2
-        gamma = 0.9
-        actor = self._create_mock_distributional_actor(
-            action_spec_type=action_spec_type, atoms=atoms
-        )
-
-        loss_fn = DistributionalDQNLoss(actor, gamma=gamma)
-
-        default_keys = {
-            "priority": "td_error",
-            "action_value": "action_value",
-            "action": "action",
-            "reward": "reward",
-            "done": "done",
-            "steps_to_next_obs": "steps_to_next_obs",
-        }
-=======
     def test_dqn_notensordict(self):
         n_obs = 3
         n_action = 4
@@ -621,7 +600,25 @@
         )
         torch.testing.assert_close(loss_val_td.get("loss"), loss_val)
 
->>>>>>> 0a5f852f
+    def test_distributional_dqn_tensordict_keys(self):
+        torch.manual_seed(self.seed)
+        action_spec_type = "one_hot"
+        atoms = 2
+        gamma = 0.9
+        actor = self._create_mock_distributional_actor(
+            action_spec_type=action_spec_type, atoms=atoms
+        )
+
+        loss_fn = DistributionalDQNLoss(actor, gamma=gamma)
+
+        default_keys = {
+            "priority": "td_error",
+            "action_value": "action_value",
+            "action": "action",
+            "reward": "reward",
+            "done": "done",
+            "steps_to_next_obs": "steps_to_next_obs",
+        }
 
         self.tensordict_keys_test(loss_fn, default_keys=default_keys)
 

--- conflicted
+++ resolved
@@ -1332,8 +1332,6 @@
 
 
 class TestDiscreteSAC:
-<<<<<<< HEAD
-=======
     seed = 0
 
     def _create_mock_actor(self, batch=2, obs_dim=3, action_dim=4, device="cpu"):
@@ -1554,340 +1552,6 @@
         delay_qvalue,
         num_qvalue,
         device,
-        target_entropy_weight,
-        target_entropy,
-        gamma=0.9,
-    ):
-        if delay_actor or delay_qvalue:
-            pytest.skip("incompatible config")
-        torch.manual_seed(self.seed)
-        td = self._create_seq_mock_data_sac(device=device)
-
-        actor = self._create_mock_actor(device=device)
-        qvalue = self._create_mock_qvalue(device=device)
-
-        kwargs = {}
-        if delay_actor:
-            kwargs["delay_actor"] = True
-        if delay_qvalue:
-            kwargs["delay_qvalue"] = True
-
-        loss_fn = DiscreteSACLoss(
-            actor_network=actor,
-            qvalue_network=qvalue,
-            num_qvalue_nets=num_qvalue,
-            gamma=0.9,
-            loss_function="l2",
-            target_entropy_weight=target_entropy_weight,
-            target_entropy=target_entropy,
-            **kwargs,
-        )
-
-        ms = MultiStep(gamma=gamma, n_steps_max=n).to(device)
-
-        td_clone = td.clone()
-        ms_td = ms(td_clone)
-
-        torch.manual_seed(0)
-        np.random.seed(0)
-        with _check_td_steady(ms_td):
-            loss_ms = loss_fn(ms_td)
-        assert loss_fn.priority_key in ms_td.keys()
-
-        with torch.no_grad():
-            torch.manual_seed(0)  # log-prob is computed with a random action
-            np.random.seed(0)
-            loss = loss_fn(td)
-        if n == 0:
-            assert_allclose_td(td, ms_td.select(*list(td.keys())))
-            _loss = sum([item for _, item in loss.items()])
-            _loss_ms = sum([item for _, item in loss_ms.items()])
-            assert (
-                abs(_loss - _loss_ms) < 1e-3
-            ), f"found abs(loss-loss_ms) = {abs(loss - loss_ms):4.5f} for n=0"
-        else:
-            with pytest.raises(AssertionError):
-                assert_allclose_td(loss, loss_ms)
-        sum([item for _, item in loss_ms.items()]).backward()
-        named_parameters = loss_fn.named_parameters()
-        for name, p in named_parameters:
-            assert p.grad.norm() > 0.0, f"parameter {name} has null gradient"
-
-        # Check param update effect on targets
-        target_actor = [
-            p.clone()
-            for p in loss_fn.target_actor_network_params.values(
-                include_nested=True, leaves_only=True
-            )
-        ]
-        target_qvalue = [
-            p.clone()
-            for p in loss_fn.target_qvalue_network_params.values(
-                include_nested=True, leaves_only=True
-            )
-        ]
-        for p in loss_fn.parameters():
-            p.data += torch.randn_like(p)
-        target_actor2 = [
-            p.clone()
-            for p in loss_fn.target_actor_network_params.values(
-                include_nested=True, leaves_only=True
-            )
-        ]
-        target_qvalue2 = [
-            p.clone()
-            for p in loss_fn.target_qvalue_network_params.values(
-                include_nested=True, leaves_only=True
-            )
-        ]
-        if loss_fn.delay_actor:
-            assert all((p1 == p2).all() for p1, p2 in zip(target_actor, target_actor2))
-        else:
-            assert not any(
-                (p1 == p2).any() for p1, p2 in zip(target_actor, target_actor2)
-            )
-        if loss_fn.delay_qvalue:
-            assert all(
-                (p1 == p2).all() for p1, p2 in zip(target_qvalue, target_qvalue2)
-            )
-        else:
-            assert not any(
-                (p1 == p2).any() for p1, p2 in zip(target_qvalue, target_qvalue2)
-            )
-
-        # check that policy is updated after parameter update
-        parameters = [p.clone() for p in actor.parameters()]
-        for p in loss_fn.parameters():
-            p.data += torch.randn_like(p)
-        assert all((p1 != p2).all() for p1, p2 in zip(parameters, actor.parameters()))
-
-
-@pytest.mark.skipif(
-    not _has_functorch, reason=f"functorch not installed: {FUNCTORCH_ERR}"
-)
-class TestREDQ:
->>>>>>> 4caeb52c
-    seed = 0
-
-    def _create_mock_actor(self, batch=2, obs_dim=3, action_dim=4, device="cpu"):
-        # Actor
-        action_spec = OneHotDiscreteTensorSpec(action_dim)
-        net = NormalParamWrapper(nn.Linear(obs_dim, action_dim))
-        module = SafeModule(net, in_keys=["observation"], out_keys=["logits"])
-        actor = ProbabilisticActor(
-            module=module,
-            in_keys=["logits"],
-            out_keys=["action"],
-            spec=action_spec,
-            distribution_class=OneHotCategorical,
-        )
-        return actor.to(device)
-
-    def _create_mock_qvalue(self, batch=2, obs_dim=3, action_dim=4, device="cpu"):
-        class ValueClass(nn.Module):
-            def __init__(self):
-                super().__init__()
-                self.linear = nn.Linear(obs_dim + action_dim, 1)
-
-            def forward(self, obs, act):
-                return self.linear(torch.cat([obs, act], -1))
-
-        module = ValueClass()
-        qvalue = ValueOperator(
-            module=module,
-            in_keys=["observation", "action"],
-        )
-        return qvalue.to(device)
-
-    def _create_mock_distributional_actor(
-        self, batch=2, obs_dim=3, action_dim=4, atoms=5, vmin=1, vmax=5
-    ):
-        raise NotImplementedError
-
-    def _create_mock_data_sac(
-        self, batch=16, obs_dim=3, action_dim=4, atoms=None, device="cpu"
-    ):
-        # create a tensordict
-        obs = torch.randn(batch, obs_dim, device=device)
-        next_obs = torch.randn(batch, obs_dim, device=device)
-        if atoms:
-            raise NotImplementedError
-        else:
-            action = torch.randint(high=action_dim, size=(batch, 1), device=device)
-        reward = torch.randn(batch, 1, device=device)
-        done = torch.zeros(batch, 1, dtype=torch.bool, device=device)
-        td = TensorDict(
-            batch_size=(batch,),
-            source={
-                "observation": obs,
-                "next": {"observation": next_obs},
-                "done": done,
-                "reward": reward,
-                "action": action,
-            },
-            device=device,
-        )
-        return td
-
-    def _create_seq_mock_data_sac(
-        self, batch=8, T=4, obs_dim=3, action_dim=4, atoms=None, device="cpu"
-    ):
-        # create a tensordict
-        total_obs = torch.randn(batch, T + 1, obs_dim, device=device)
-        obs = total_obs[:, :T]
-        next_obs = total_obs[:, 1:]
-        if atoms:
-            action = torch.randn(batch, T, atoms, action_dim, device=device).clamp(
-                -1, 1
-            )
-        else:
-            action = torch.randint(high=action_dim, size=(batch, T, 1), device=device)
-        reward = torch.randn(batch, T, 1, device=device)
-        done = torch.zeros(batch, T, 1, dtype=torch.bool, device=device)
-        mask = torch.ones(batch, T, dtype=torch.bool, device=device)
-        td = TensorDict(
-            batch_size=(batch, T),
-            source={
-                "observation": obs.masked_fill_(~mask.unsqueeze(-1), 0.0),
-                "next": {
-                    "observation": next_obs.masked_fill_(~mask.unsqueeze(-1), 0.0)
-                },
-                "done": done,
-                "mask": mask,
-                "reward": reward.masked_fill_(~mask.unsqueeze(-1), 0.0),
-                "action": action.masked_fill_(~mask.unsqueeze(-1), 0.0),
-            },
-            device=device,
-        )
-        return td
-
-    @pytest.mark.skipif(
-        not _has_functorch, reason=f"functorch not installed: {FUNCTORCH_ERR}"
-    )
-    @pytest.mark.parametrize("delay_actor", (True, False))
-    @pytest.mark.parametrize("delay_qvalue", (True, False))
-    @pytest.mark.parametrize("num_qvalue", [1, 2, 4, 8])
-    @pytest.mark.parametrize("device", get_available_devices())
-    @pytest.mark.parametrize("target_entropy_weight", [0.01, 0.5, 0.99])
-    @pytest.mark.parametrize("target_entropy", ["auto", 1.0, 0.1, 0.0])
-    def test_sac(
-        self,
-        delay_value,
-        delay_actor,
-        delay_qvalue,
-        num_qvalue,
-        device,
-        target_entropy_weight,
-        target_entropy,
-    ):
-        if (delay_actor or delay_qvalue) and not delay_value:
-            pytest.skip("incompatible config")
-
-        torch.manual_seed(self.seed)
-        td = self._create_mock_data_sac(device=device)
-
-        actor = self._create_mock_actor(device=device)
-        qvalue = self._create_mock_qvalue(device=device)
-
-        kwargs = {}
-        if delay_actor:
-            kwargs["delay_actor"] = True
-        if delay_qvalue:
-            kwargs["delay_qvalue"] = True
-        if delay_value:
-            kwargs["delay_value"] = True
-
-        loss_fn = DiscreteSACLoss(
-            actor_network=actor,
-            qvalue_network=qvalue,
-            num_qvalue_nets=num_qvalue,
-            gamma=0.9,
-            target_entropy_weight=target_entropy_weight,
-            target_entropy=target_entropy,
-            loss_function="l2",
-            **kwargs,
-        )
-
-        with _check_td_steady(td):
-            loss = loss_fn(td)
-        assert loss_fn.priority_key in td.keys()
-
-        # check that losses are independent
-        for k in loss.keys():
-            if not k.startswith("loss"):
-                continue
-            loss[k].sum().backward(retain_graph=True)
-            if k == "loss_actor":
-                assert all(
-                    (p.grad is None) or (p.grad == 0).all()
-                    for p in loss_fn.qvalue_network_params.values(
-                        include_nested=True, leaves_only=True
-                    )
-                )
-                assert not any(
-                    (p.grad is None) or (p.grad == 0).all()
-                    for p in loss_fn.actor_network_params.values(
-                        include_nested=True, leaves_only=True
-                    )
-                )
-            elif k == "loss_qvalue":
-                assert all(
-                    (p.grad is None) or (p.grad == 0).all()
-                    for p in loss_fn.actor_network_params.values(
-                        include_nested=True, leaves_only=True
-                    )
-                )
-                assert not any(
-                    (p.grad is None) or (p.grad == 0).all()
-                    for p in loss_fn.qvalue_network_params.values(
-                        include_nested=True, leaves_only=True
-                    )
-                )
-            elif k == "loss_alpha":
-                assert all(
-                    (p.grad is None) or (p.grad == 0).all()
-                    for p in loss_fn.actor_network_params.values(
-                        include_nested=True, leaves_only=True
-                    )
-                )
-                assert all(
-                    (p.grad is None) or (p.grad == 0).all()
-                    for p in loss_fn.qvalue_network_params.values(
-                        include_nested=True, leaves_only=True
-                    )
-                )
-            else:
-                raise NotImplementedError(k)
-            loss_fn.zero_grad()
-
-        sum([item for _, item in loss.items()]).backward()
-        named_parameters = list(loss_fn.named_parameters())
-        named_buffers = list(loss_fn.named_buffers())
-
-        assert len({p for n, p in named_parameters}) == len(list(named_parameters))
-        assert len({p for n, p in named_buffers}) == len(list(named_buffers))
-
-        for name, p in named_parameters:
-            assert p.grad.norm() > 0.0, f"parameter {name} has a null gradient"
-
-    @pytest.mark.skipif(
-        not _has_functorch, reason=f"functorch not installed: {FUNCTORCH_ERR}"
-    )
-    @pytest.mark.parametrize("n", list(range(4)))
-    @pytest.mark.parametrize("delay_actor", (True, False))
-    @pytest.mark.parametrize("delay_qvalue", (True, False))
-    @pytest.mark.parametrize("num_qvalue", [1, 2, 4, 8])
-    @pytest.mark.parametrize("device", get_available_devices())
-    @pytest.mark.parametrize("target_entropy_weight", [0.01, 0.5, 0.99])
-    @pytest.mark.parametrize("target_entropy", ["auto", 1.0, 0.1, 0.0])
-    def test_sac_batcher(
-        self,
-        n,
-        delay_actor,
-        delay_qvalue,
-        num_qvalue,
-        device,
-        version,
         target_entropy_weight,
         target_entropy,
         gamma=0.9,

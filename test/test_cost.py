# Copyright (c) Meta Platforms, Inc. and affiliates.
#
# This source code is licensed under the MIT license found in the
# LICENSE file in the root directory of this source tree.

import argparse
from copy import deepcopy

from packaging import version as pack_version
from tensordict.nn import InteractionType

_has_functorch = True
try:
    import functorch as ft  # noqa

    make_functional_with_buffers = ft.make_functional_with_buffers
    FUNCTORCH_ERR = ""
except ImportError as err:
    _has_functorch = False
    FUNCTORCH_ERR = str(err)

import numpy as np
import pytest
import torch
from _utils_internal import dtype_fixture, get_available_devices  # noqa
from mocking_classes import ContinuousActionConvMockEnv
from tensordict.nn import get_functional, NormalParamExtractor, TensorDictModule

# from torchrl.data.postprocs.utils import expand_as_right
from tensordict.tensordict import assert_allclose_td, TensorDict
from torch import autograd, nn
from torchrl.data import (
    BoundedTensorSpec,
    CompositeSpec,
    DiscreteTensorSpec,
    MultiOneHotDiscreteTensorSpec,
    OneHotDiscreteTensorSpec,
    UnboundedContinuousTensorSpec,
)
from torchrl.data.postprocs.postprocs import MultiStep
from torchrl.envs.model_based.dreamer import DreamerEnv
from torchrl.envs.transforms import TensorDictPrimer, TransformedEnv
from torchrl.modules import (
    DistributionalQValueActor,
    OneHotCategorical,
    QValueActor,
    SafeModule,
    SafeProbabilisticModule,
    SafeProbabilisticTensorDictSequential,
    SafeSequential,
    WorldModelWrapper,
)
from torchrl.modules.distributions.continuous import NormalParamWrapper, TanhNormal
from torchrl.modules.models.model_based import (
    DreamerActor,
    ObsDecoder,
    ObsEncoder,
    RSSMPosterior,
    RSSMPrior,
    RSSMRollout,
)
from torchrl.modules.models.models import MLP
from torchrl.modules.tensordict_module.actors import (
    Actor,
    ActorCriticOperator,
    ActorValueOperator,
    ProbabilisticActor,
    ValueOperator,
)
from torchrl.modules.utils import Buffer
from torchrl.objectives import (
    A2CLoss,
    ClipPPOLoss,
    DDPGLoss,
    DiscreteSACLoss,
    DistributionalDQNLoss,
    DQNLoss,
    DreamerActorLoss,
    DreamerModelLoss,
    DreamerValueLoss,
    IQLLoss,
    KLPENPPOLoss,
    PPOLoss,
    SACLoss,
    TD3Loss,
)
from torchrl.objectives.common import LossModule
from torchrl.objectives.deprecated import DoubleREDQLoss_deprecated, REDQLoss_deprecated
from torchrl.objectives.redq import REDQLoss
from torchrl.objectives.reinforce import ReinforceLoss
from torchrl.objectives.utils import (
    HardUpdate,
    hold_out_net,
    SoftUpdate,
    ValueEstimators,
)
from torchrl.objectives.value.advantages import GAE, TD1Estimator, TDLambdaEstimator
from torchrl.objectives.value.functional import (
    generalized_advantage_estimate,
    td0_advantage_estimate,
    td1_advantage_estimate,
    td_lambda_advantage_estimate,
    vec_generalized_advantage_estimate,
    vec_td1_advantage_estimate,
    vec_td_lambda_advantage_estimate,
)
from torchrl.objectives.value.utils import _custom_conv1d, _make_gammas_tensor


class _check_td_steady:
    def __init__(self, td):
        self.td_clone = td.clone()
        self.td = td

    def __enter__(self):
        pass

    def __exit__(self, exc_type, exc_val, exc_tb):
        assert (
            self.td.select(*self.td_clone.keys()) == self.td_clone
        ).all(), "Some keys have been modified in the tensordict!"


def get_devices():
    devices = [torch.device("cpu")]
    for i in range(torch.cuda.device_count()):
        devices += [torch.device(f"cuda:{i}")]
    return devices


class TestDQN:
    seed = 0

    def _create_mock_actor(
        self,
        action_spec_type,
        batch=2,
        obs_dim=3,
        action_dim=4,
        device="cpu",
        is_nn_module=False,
    ):
        # Actor
        if action_spec_type == "one_hot":
            action_spec = OneHotDiscreteTensorSpec(action_dim)
        elif action_spec_type == "categorical":
            action_spec = DiscreteTensorSpec(action_dim)
        # elif action_spec_type == "nd_bounded":
        #     action_spec = BoundedTensorSpec(
        #         -torch.ones(action_dim), torch.ones(action_dim), (action_dim,)
        #     )
        else:
            raise ValueError(f"Wrong {action_spec_type}")

        module = nn.Linear(obs_dim, action_dim)
        if is_nn_module:
            return module.to(device)
        actor = QValueActor(
            spec=CompositeSpec(
                action=action_spec,
                action_value=None,
                chosen_action_value=None,
                shape=[],
            ),
            action_space=action_spec_type,
            module=module,
        ).to(device)
        return actor

    def _create_mock_distributional_actor(
        self,
        action_spec_type,
        batch=2,
        obs_dim=3,
        action_dim=4,
        atoms=5,
        vmin=1,
        vmax=5,
        is_nn_module=False,
    ):
        # Actor
        var_nums = None
        if action_spec_type == "mult_one_hot":
<<<<<<< HEAD
            action_spec = MultiOneHotDiscreteTensorSpec([atoms] * action_dim)
        elif action_spect_type == "one_hot":
=======
            action_spec = MultiOneHotDiscreteTensorSpec(
                [action_dim // 2, action_dim // 2]
            )
            var_nums = action_spec.nvec
        elif action_spec_type == "one_hot":
>>>>>>> 32339daf
            action_spec = OneHotDiscreteTensorSpec(action_dim)
        elif action_spec_type == "categorical":
            action_spec = DiscreteTensorSpec(action_dim)
        else:
            raise ValueError(f"Wrong {action_spec_type}")
        support = torch.linspace(vmin, vmax, atoms, dtype=torch.float)
        module = MLP(obs_dim, (atoms, action_dim))
        # TODO: Fails tests with
        # TypeError: __init__() missing 1 required keyword-only argument: 'support'
        # DistributionalQValueActor initializer expects additional inputs.
        # if is_nn_module:
        #     return module
        actor = DistributionalQValueActor(
            spec=CompositeSpec(
                action=action_spec,
                action_value=None,
                shape=[],
            ),
            module=module,
            support=support,
            action_space=action_spec_type,
            var_nums=var_nums,
        )
        return actor

    def _create_mock_data_dqn(
        self,
        action_spec_type,
        batch=2,
        obs_dim=3,
        action_dim=4,
        atoms=None,
        device="cpu",
    ):
        # create a tensordict
        obs = torch.randn(batch, obs_dim)
        next_obs = torch.randn(batch, obs_dim)
        if atoms:
            action_value = torch.randn(batch, atoms, action_dim).softmax(-2)
            action = (
                action_value[..., 0, :] == action_value[..., 0, :].max(-1, True)[0]
            ).to(torch.long)
        else:
            action_value = torch.randn(batch, action_dim)
            action = (action_value == action_value.max(-1, True)[0]).to(torch.long)

        if action_spec_type == "categorical":
            action_value = torch.max(action_value, -1, keepdim=True)[0]
            action = torch.argmax(action, -1, keepdim=False)
        reward = torch.randn(batch, 1)
        done = torch.zeros(batch, 1, dtype=torch.bool)
        td = TensorDict(
            batch_size=(batch,),
            source={
                "observation": obs,
                "next": {
                    "observation": next_obs,
                    "done": done,
                    "reward": reward,
                },
                "action": action,
                "action_value": action_value,
            },
            device=device,
        )
        return td

    def _create_seq_mock_data_dqn(
        self,
        action_spec_type,
        batch=2,
        T=4,
        obs_dim=3,
        action_dim=4,
        atoms=None,
        device="cpu",
    ):
        # create a tensordict
        total_obs = torch.randn(batch, T + 1, obs_dim, device=device)
        obs = total_obs[:, :T]
        next_obs = total_obs[:, 1:]
        if atoms:
            action_value = torch.randn(
                batch, T, atoms, action_dim, device=device
            ).softmax(-2)
            action = (
                action_value[..., 0, :] == action_value[..., 0, :].max(-1, True)[0]
            ).to(torch.long)
        else:
            action_value = torch.randn(batch, T, action_dim, device=device)
            action = (action_value == action_value.max(-1, True)[0]).to(torch.long)

        # action_value = action_value.unsqueeze(-1)
        reward = torch.randn(batch, T, 1, device=device)
        done = torch.zeros(batch, T, 1, dtype=torch.bool, device=device)
        mask = ~torch.zeros(batch, T, dtype=torch.bool, device=device)
        if action_spec_type == "categorical":
            action_value = torch.max(action_value, -1, keepdim=True)[0]
            action = torch.argmax(action, -1, keepdim=False)
            action = action.masked_fill_(~mask, 0.0)
        else:
            action = action.masked_fill_(~mask.unsqueeze(-1), 0.0)
        td = TensorDict(
            batch_size=(batch, T),
            source={
                "observation": obs.masked_fill_(~mask.unsqueeze(-1), 0.0),
                "next": {
                    "observation": next_obs.masked_fill_(~mask.unsqueeze(-1), 0.0),
                    "done": done,
                    "reward": reward.masked_fill_(~mask.unsqueeze(-1), 0.0),
                },
                "collector": {"mask": mask},
                "action": action,
                "action_value": action_value.masked_fill_(~mask.unsqueeze(-1), 0.0),
            },
        )
        return td

    @pytest.mark.parametrize("delay_value", (False, True))
    @pytest.mark.parametrize("device", get_available_devices())
    @pytest.mark.parametrize("action_spec_type", ("one_hot", "categorical"))
    @pytest.mark.parametrize("td_est", list(ValueEstimators) + [None])
    def test_dqn(self, delay_value, device, action_spec_type, td_est):
        torch.manual_seed(self.seed)
        actor = self._create_mock_actor(
            action_spec_type=action_spec_type, device=device
        )
        td = self._create_mock_data_dqn(
            action_spec_type=action_spec_type, device=device
        )
        loss_fn = DQNLoss(actor, loss_function="l2", delay_value=delay_value)
        if td_est is ValueEstimators.GAE:
            with pytest.raises(NotImplementedError):
                loss_fn.make_value_estimator(td_est)
            return
        if td_est is not None:
            loss_fn.make_value_estimator(td_est)
        with _check_td_steady(td):
            loss = loss_fn(td)
        assert loss_fn.priority_key in td.keys()

        sum([item for _, item in loss.items()]).backward()
        assert torch.nn.utils.clip_grad.clip_grad_norm_(actor.parameters(), 1.0) > 0.0

        # Check param update effect on targets
        target_value = loss_fn.target_value_network_params.clone()
        for p in loss_fn.parameters():
            p.data += torch.randn_like(p)
        target_value2 = loss_fn.target_value_network_params.clone()
        if loss_fn.delay_value:
            assert_allclose_td(target_value, target_value2)
        else:
            assert not (target_value == target_value2).any()

        # check that policy is updated after parameter update
        parameters = [p.clone() for p in actor.parameters()]
        for p in loss_fn.parameters():
            p.data += torch.randn_like(p)
        assert all((p1 != p2).all() for p1, p2 in zip(parameters, actor.parameters()))

    @pytest.mark.parametrize("n", range(4))
    @pytest.mark.parametrize("delay_value", (False, True))
    @pytest.mark.parametrize("device", get_available_devices())
    @pytest.mark.parametrize("action_spec_type", ("one_hot", "categorical"))
    def test_dqn_batcher(self, n, delay_value, device, action_spec_type, gamma=0.9):
        torch.manual_seed(self.seed)
        actor = self._create_mock_actor(
            action_spec_type=action_spec_type, device=device
        )

        td = self._create_seq_mock_data_dqn(
            action_spec_type=action_spec_type, device=device
        )
        loss_fn = DQNLoss(actor, loss_function="l2", delay_value=delay_value)

        ms = MultiStep(gamma=gamma, n_steps=n).to(device)
        ms_td = ms(td.clone())

        with _check_td_steady(ms_td):
            loss_ms = loss_fn(ms_td)
        assert loss_fn.priority_key in ms_td.keys()

        with torch.no_grad():
            loss = loss_fn(td)
        if n == 0:
            assert_allclose_td(td, ms_td.select(*td.keys(True, True)))
            _loss = sum([item for _, item in loss.items()])
            _loss_ms = sum([item for _, item in loss_ms.items()])
            assert (
                abs(_loss - _loss_ms) < 1e-3
            ), f"found abs(loss-loss_ms) = {abs(loss - loss_ms):4.5f} for n=0"
        else:
            with pytest.raises(AssertionError):
                assert_allclose_td(loss, loss_ms)
        sum([item for _, item in loss_ms.items()]).backward()
        assert torch.nn.utils.clip_grad.clip_grad_norm_(actor.parameters(), 1.0) > 0.0

        # Check param update effect on targets
        target_value = loss_fn.target_value_network_params.clone()
        for p in loss_fn.parameters():
            p.data += torch.randn_like(p)
        target_value2 = loss_fn.target_value_network_params.clone()
        if loss_fn.delay_value:
            assert_allclose_td(target_value, target_value2)
        else:
            assert not (target_value == target_value2).any()

        # check that policy is updated after parameter update
        parameters = [p.clone() for p in actor.parameters()]
        for p in loss_fn.parameters():
            p.data += torch.randn_like(p)
        assert all((p1 != p2).all() for p1, p2 in zip(parameters, actor.parameters()))

    @pytest.mark.parametrize("atoms", range(4, 10))
    @pytest.mark.parametrize("delay_value", (False, True))
    @pytest.mark.parametrize("device", get_devices())
    @pytest.mark.parametrize(
        "action_spec_type", ("mult_one_hot", "one_hot", "categorical")
    )
    @pytest.mark.parametrize("td_est", list(ValueEstimators) + [None])
    def test_distributional_dqn(
        self, atoms, delay_value, device, action_spec_type, td_est, gamma=0.9
    ):
        torch.manual_seed(self.seed)
        actor = self._create_mock_distributional_actor(
            action_spec_type=action_spec_type, atoms=atoms
        ).to(device)

        td = self._create_mock_data_dqn(
            action_spec_type=action_spec_type, atoms=atoms
        ).to(device)
        loss_fn = DistributionalDQNLoss(actor, gamma=gamma, delay_value=delay_value)

        if td_est not in (None, ValueEstimators.TD0):
            with pytest.raises(NotImplementedError):
                loss_fn.make_value_estimator(td_est)
            return
        elif td_est is not None:
            loss_fn.make_value_estimator(td_est)

        with _check_td_steady(td):
            loss = loss_fn(td)
        assert loss_fn.priority_key in td.keys()

        sum([item for _, item in loss.items()]).backward()
        assert torch.nn.utils.clip_grad.clip_grad_norm_(actor.parameters(), 1.0) > 0.0

        # Check param update effect on targets
        target_value = loss_fn.target_value_network_params.clone()
        for p in loss_fn.parameters():
            p.data += torch.randn_like(p)
        target_value2 = loss_fn.target_value_network_params.clone()
        if loss_fn.delay_value:
            assert_allclose_td(target_value, target_value2)
        else:
            for key, val in target_value.flatten_keys(",").items():
                if "support" in key:
                    continue
                assert not (val == target_value2[tuple(key.split(","))]).any(), key

        # check that policy is updated after parameter update
        parameters = [p.clone() for p in actor.parameters()]
        for p in loss_fn.parameters():
            p.data += torch.randn_like(p)
        assert all((p1 != p2).all() for p1, p2 in zip(parameters, actor.parameters()))


class TestDDPG:
    seed = 0

    def _create_mock_actor(self, batch=2, obs_dim=3, action_dim=4, device="cpu"):
        # Actor
        action_spec = BoundedTensorSpec(
            -torch.ones(action_dim), torch.ones(action_dim), (action_dim,)
        )
        module = nn.Linear(obs_dim, action_dim)
        actor = Actor(
            spec=action_spec,
            module=module,
        )
        return actor.to(device)

    def _create_mock_value(self, batch=2, obs_dim=3, action_dim=4, device="cpu"):
        # Actor
        class ValueClass(nn.Module):
            def __init__(self):
                super().__init__()
                self.linear = nn.Linear(obs_dim + action_dim, 1)

            def forward(self, obs, act):
                return self.linear(torch.cat([obs, act], -1))

        module = ValueClass()
        value = ValueOperator(
            module=module,
            in_keys=["observation", "action"],
        )
        return value.to(device)

    def _create_mock_distributional_actor(
        self, batch=2, obs_dim=3, action_dim=4, atoms=5, vmin=1, vmax=5
    ):
        raise NotImplementedError

    def _create_mock_data_ddpg(
        self, batch=8, obs_dim=3, action_dim=4, atoms=None, device="cpu"
    ):
        # create a tensordict
        obs = torch.randn(batch, obs_dim, device=device)
        next_obs = torch.randn(batch, obs_dim, device=device)
        if atoms:
            raise NotImplementedError
        else:
            action = torch.randn(batch, action_dim, device=device).clamp(-1, 1)
        reward = torch.randn(batch, 1, device=device)
        done = torch.zeros(batch, 1, dtype=torch.bool, device=device)
        td = TensorDict(
            batch_size=(batch,),
            source={
                "observation": obs,
                "next": {
                    "observation": next_obs,
                    "done": done,
                    "reward": reward,
                },
                "action": action,
            },
            device=device,
        )
        return td

    def _create_seq_mock_data_ddpg(
        self, batch=8, T=4, obs_dim=3, action_dim=4, atoms=None, device="cpu"
    ):
        # create a tensordict
        total_obs = torch.randn(batch, T + 1, obs_dim, device=device)
        obs = total_obs[:, :T]
        next_obs = total_obs[:, 1:]
        if atoms:
            action = torch.randn(batch, T, atoms, action_dim, device=device).clamp(
                -1, 1
            )
        else:
            action = torch.randn(batch, T, action_dim, device=device).clamp(-1, 1)
        reward = torch.randn(batch, T, 1, device=device)
        done = torch.zeros(batch, T, 1, dtype=torch.bool, device=device)
        mask = ~torch.zeros(batch, T, dtype=torch.bool, device=device)
        td = TensorDict(
            batch_size=(batch, T),
            source={
                "observation": obs.masked_fill_(~mask.unsqueeze(-1), 0.0),
                "next": {
                    "observation": next_obs.masked_fill_(~mask.unsqueeze(-1), 0.0),
                    "done": done,
                    "reward": reward.masked_fill_(~mask.unsqueeze(-1), 0.0),
                },
                "collector": {"mask": mask},
                "action": action.masked_fill_(~mask.unsqueeze(-1), 0.0),
            },
            device=device,
        )
        return td

    @pytest.mark.skipif(
        not _has_functorch, reason=f"functorch not installed: {FUNCTORCH_ERR}"
    )
    @pytest.mark.parametrize("device", get_available_devices())
    @pytest.mark.parametrize("delay_actor,delay_value", [(False, False), (True, True)])
    @pytest.mark.parametrize("td_est", list(ValueEstimators) + [None])
    def test_ddpg(self, delay_actor, delay_value, device, td_est):
        torch.manual_seed(self.seed)
        actor = self._create_mock_actor(device=device)
        value = self._create_mock_value(device=device)
        td = self._create_mock_data_ddpg(device=device)
        loss_fn = DDPGLoss(
            actor,
            value,
            loss_function="l2",
            delay_actor=delay_actor,
            delay_value=delay_value,
        )
        if td_est is ValueEstimators.GAE:
            with pytest.raises(NotImplementedError):
                loss_fn.make_value_estimator(td_est)
            return
        if td_est is not None:
            loss_fn.make_value_estimator(td_est)

        with _check_td_steady(td):
            loss = loss_fn(td)

        assert all(
            (p.grad is None) or (p.grad == 0).all()
            for p in loss_fn.value_network_params.values(True, True)
        )
        assert all(
            (p.grad is None) or (p.grad == 0).all()
            for p in loss_fn.actor_network_params.values(True, True)
        )
        # check that losses are independent
        for k in loss.keys():
            if not k.startswith("loss"):
                continue
            loss[k].sum().backward(retain_graph=True)
            if k == "loss_actor":
                assert all(
                    (p.grad is None) or (p.grad == 0).all()
                    for p in loss_fn.value_network_params.values(True, True)
                )
                assert not any(
                    (p.grad is None) or (p.grad == 0).all()
                    for p in loss_fn.actor_network_params.values(True, True)
                )
            elif k == "loss_value":
                assert all(
                    (p.grad is None) or (p.grad == 0).all()
                    for p in loss_fn.actor_network_params.values(True, True)
                )
                assert not any(
                    (p.grad is None) or (p.grad == 0).all()
                    for p in loss_fn.value_network_params.values(True, True)
                )
            else:
                raise NotImplementedError(k)
            loss_fn.zero_grad()

        # check overall grad
        sum([item for _, item in loss.items()]).backward()
        parameters = list(actor.parameters()) + list(value.parameters())
        for p in parameters:
            assert p.grad.norm() > 0.0

        # Check param update effect on targets
        target_actor = [p.clone() for p in loss_fn.target_actor_network_params.values()]
        target_value = [p.clone() for p in loss_fn.target_value_network_params.values()]
        _i = -1
        for _i, p in enumerate(loss_fn.parameters()):
            p.data += torch.randn_like(p)
        assert _i >= 0
        target_actor2 = [
            p.clone() for p in loss_fn.target_actor_network_params.values()
        ]
        target_value2 = [
            p.clone() for p in loss_fn.target_value_network_params.values()
        ]
        if loss_fn.delay_actor:
            assert all((p1 == p2).all() for p1, p2 in zip(target_actor, target_actor2))
        else:
            assert not any(
                (p1 == p2).any() for p1, p2 in zip(target_actor, target_actor2)
            )
        if loss_fn.delay_value:
            assert all((p1 == p2).all() for p1, p2 in zip(target_value, target_value2))
        else:
            assert not any(
                (p1 == p2).any() for p1, p2 in zip(target_value, target_value2)
            )

        # check that policy is updated after parameter update
        parameters = [p.clone() for p in actor.parameters()]
        for p in loss_fn.parameters():
            p.data += torch.randn_like(p)
        assert all((p1 != p2).all() for p1, p2 in zip(parameters, actor.parameters()))

    @pytest.mark.skipif(
        not _has_functorch, reason=f"functorch not installed: {FUNCTORCH_ERR}"
    )
    @pytest.mark.parametrize("n", list(range(4)))
    @pytest.mark.parametrize("device", get_available_devices())
    @pytest.mark.parametrize("delay_actor,delay_value", [(False, False), (True, True)])
    def test_ddpg_batcher(self, n, delay_actor, delay_value, device, gamma=0.9):
        torch.manual_seed(self.seed)
        actor = self._create_mock_actor(device=device)
        value = self._create_mock_value(device=device)
        td = self._create_seq_mock_data_ddpg(device=device)
        loss_fn = DDPGLoss(
            actor,
            value,
            loss_function="l2",
            delay_actor=delay_actor,
            delay_value=delay_value,
        )

        ms = MultiStep(gamma=gamma, n_steps=n).to(device)
        ms_td = ms(td.clone())
        with _check_td_steady(ms_td):
            loss_ms = loss_fn(ms_td)
        with torch.no_grad():
            loss = loss_fn(td)
        if n == 0:
            assert_allclose_td(td, ms_td.select(*list(td.keys(True, True))))
            _loss = sum([item for _, item in loss.items()])
            _loss_ms = sum([item for _, item in loss_ms.items()])
            assert (
                abs(_loss - _loss_ms) < 1e-3
            ), f"found abs(loss-loss_ms) = {abs(loss - loss_ms):4.5f} for n=0"
        else:
            with pytest.raises(AssertionError):
                assert_allclose_td(loss, loss_ms)
        sum([item for _, item in loss_ms.items()]).backward()
        parameters = list(actor.parameters()) + list(value.parameters())
        for p in parameters:
            assert p.grad.norm() > 0.0


class TestTD3:
    seed = 0

    def _create_mock_actor(self, batch=2, obs_dim=3, action_dim=4, device="cpu"):
        # Actor
        action_spec = BoundedTensorSpec(
            -torch.ones(action_dim), torch.ones(action_dim), (action_dim,)
        )
        module = nn.Linear(obs_dim, action_dim)
        actor = Actor(
            spec=action_spec,
            module=module,
        )
        return actor.to(device)

    def _create_mock_value(self, batch=2, obs_dim=3, action_dim=4, device="cpu"):
        # Actor
        class ValueClass(nn.Module):
            def __init__(self):
                super().__init__()
                self.linear = nn.Linear(obs_dim + action_dim, 1)

            def forward(self, obs, act):
                return self.linear(torch.cat([obs, act], -1))

        module = ValueClass()
        value = ValueOperator(
            module=module,
            in_keys=["observation", "action"],
        )
        return value.to(device)

    def _create_mock_distributional_actor(
        self, batch=2, obs_dim=3, action_dim=4, atoms=5, vmin=1, vmax=5
    ):
        raise NotImplementedError

    def _create_mock_data_td3(
        self, batch=8, obs_dim=3, action_dim=4, atoms=None, device="cpu"
    ):
        # create a tensordict
        obs = torch.randn(batch, obs_dim, device=device)
        next_obs = torch.randn(batch, obs_dim, device=device)
        if atoms:
            raise NotImplementedError
        else:
            action = torch.randn(batch, action_dim, device=device).clamp(-1, 1)
        reward = torch.randn(batch, 1, device=device)
        done = torch.zeros(batch, 1, dtype=torch.bool, device=device)
        td = TensorDict(
            batch_size=(batch,),
            source={
                "observation": obs,
                "next": {
                    "observation": next_obs,
                    "done": done,
                    "reward": reward,
                },
                "action": action,
            },
            device=device,
        )
        return td

    def _create_seq_mock_data_td3(
        self, batch=8, T=4, obs_dim=3, action_dim=4, atoms=None, device="cpu"
    ):
        # create a tensordict
        total_obs = torch.randn(batch, T + 1, obs_dim, device=device)
        obs = total_obs[:, :T]
        next_obs = total_obs[:, 1:]
        if atoms:
            action = torch.randn(batch, T, atoms, action_dim, device=device).clamp(
                -1, 1
            )
        else:
            action = torch.randn(batch, T, action_dim, device=device).clamp(-1, 1)
        reward = torch.randn(batch, T, 1, device=device)
        done = torch.zeros(batch, T, 1, dtype=torch.bool, device=device)
        mask = ~torch.zeros(batch, T, 1, dtype=torch.bool, device=device)
        td = TensorDict(
            batch_size=(batch, T),
            source={
                "observation": obs * mask.to(obs.dtype),
                "next": {
                    "observation": next_obs * mask.to(obs.dtype),
                    "reward": reward * mask.to(obs.dtype),
                    "done": done,
                },
                "collector": {"mask": mask},
                "action": action * mask.to(obs.dtype),
            },
            device=device,
        )
        return td

    @pytest.mark.skipif(not _has_functorch, reason="functorch not installed")
    @pytest.mark.parametrize("device", get_available_devices())
    @pytest.mark.parametrize(
        "delay_actor, delay_qvalue", [(False, False), (True, True)]
    )
    @pytest.mark.parametrize("policy_noise", [0.1, 1.0])
    @pytest.mark.parametrize("noise_clip", [0.1, 1.0])
    @pytest.mark.parametrize("td_est", list(ValueEstimators) + [None])
    def test_td3(
        self,
        delay_actor,
        delay_qvalue,
        device,
        policy_noise,
        noise_clip,
        td_est,
    ):
        torch.manual_seed(self.seed)
        actor = self._create_mock_actor(device=device)
        value = self._create_mock_value(device=device)
        td = self._create_mock_data_td3(device=device)
        loss_fn = TD3Loss(
            actor,
            value,
            loss_function="l2",
            policy_noise=policy_noise,
            noise_clip=noise_clip,
            delay_actor=delay_actor,
            delay_qvalue=delay_qvalue,
        )
        if td_est is ValueEstimators.GAE:
            with pytest.raises(NotImplementedError):
                loss_fn.make_value_estimator(td_est)
            return
        if td_est is not None:
            loss_fn.make_value_estimator(td_est)
        with _check_td_steady(td):
            loss = loss_fn(td)

        assert all(
            (p.grad is None) or (p.grad == 0).all()
            for p in loss_fn.qvalue_network_params.values(True, True)
        )
        assert all(
            (p.grad is None) or (p.grad == 0).all()
            for p in loss_fn.actor_network_params.values(True, True)
        )
        # check that losses are independent
        for k in loss.keys():
            if not k.startswith("loss"):
                continue
            loss[k].sum().backward(retain_graph=True)
            if k == "loss_actor":
                assert all(
                    (p.grad is None) or (p.grad == 0).all()
                    for p in loss_fn.qvalue_network_params.values(True, True)
                )
                assert not any(
                    (p.grad is None) or (p.grad == 0).all()
                    for p in loss_fn.actor_network_params.values(True, True)
                )
            elif k == "loss_qvalue":
                assert all(
                    (p.grad is None) or (p.grad == 0).all()
                    for p in loss_fn.actor_network_params.values(True, True)
                )
                assert not any(
                    (p.grad is None) or (p.grad == 0).all()
                    for p in loss_fn.qvalue_network_params.values(True, True)
                )
            else:
                raise NotImplementedError(k)
            loss_fn.zero_grad()

        sum([item for _, item in loss.items()]).backward()
        named_parameters = list(loss_fn.named_parameters())
        named_buffers = list(loss_fn.named_buffers())

        assert len({p for n, p in named_parameters}) == len(list(named_parameters))
        assert len({p for n, p in named_buffers}) == len(list(named_buffers))

        for name, p in named_parameters:
            assert p.grad.norm() > 0.0, f"parameter {name} has a null gradient"

    @pytest.mark.skipif(not _has_functorch, reason="functorch not installed")
    @pytest.mark.parametrize("n", list(range(4)))
    @pytest.mark.parametrize("device", get_available_devices())
    @pytest.mark.parametrize("delay_actor,delay_qvalue", [(False, False), (True, True)])
    @pytest.mark.parametrize("policy_noise", [0.1, 1.0])
    @pytest.mark.parametrize("noise_clip", [0.1, 1.0])
    def test_td3_batcher(
        self, n, delay_actor, delay_qvalue, device, policy_noise, noise_clip, gamma=0.9
    ):
        torch.manual_seed(self.seed)
        actor = self._create_mock_actor(device=device)
        value = self._create_mock_value(device=device)
        td = self._create_seq_mock_data_td3(device=device)
        loss_fn = TD3Loss(
            actor,
            value,
            policy_noise=policy_noise,
            noise_clip=noise_clip,
            delay_qvalue=delay_qvalue,
            delay_actor=delay_actor,
        )

        ms = MultiStep(gamma=gamma, n_steps=n).to(device)

        td_clone = td.clone()
        ms_td = ms(td_clone)

        torch.manual_seed(0)
        np.random.seed(0)

        with _check_td_steady(ms_td):
            loss_ms = loss_fn(ms_td)
        assert loss_fn.priority_key in ms_td.keys()

        with torch.no_grad():
            torch.manual_seed(0)  # log-prob is computed with a random action
            np.random.seed(0)
            loss = loss_fn(td)
        if n == 0:
            assert_allclose_td(td, ms_td.select(*list(td.keys(True, True))))
            _loss = sum([item for _, item in loss.items()])
            _loss_ms = sum([item for _, item in loss_ms.items()])
            assert (
                abs(_loss - _loss_ms) < 1e-3
            ), f"found abs(loss-loss_ms) = {abs(loss - loss_ms):4.5f} for n=0"
        else:
            with pytest.raises(AssertionError):
                assert_allclose_td(loss, loss_ms)

        sum([item for _, item in loss_ms.items()]).backward()
        named_parameters = loss_fn.named_parameters()
        for name, p in named_parameters:
            assert p.grad.norm() > 0.0, f"parameter {name} has null gradient"

        # Check param update effect on targets
        target_actor = loss_fn.target_actor_network_params.clone().values(
            include_nested=True, leaves_only=True
        )
        target_qvalue = loss_fn.target_qvalue_network_params.clone().values(
            include_nested=True, leaves_only=True
        )
        for p in loss_fn.parameters():
            p.data += torch.randn_like(p)
        target_actor2 = loss_fn.target_actor_network_params.clone().values(
            include_nested=True, leaves_only=True
        )
        target_qvalue2 = loss_fn.target_qvalue_network_params.clone().values(
            include_nested=True, leaves_only=True
        )
        if loss_fn.delay_actor:
            assert all((p1 == p2).all() for p1, p2 in zip(target_actor, target_actor2))
        else:
            assert not any(
                (p1 == p2).any() for p1, p2 in zip(target_actor, target_actor2)
            )
        if loss_fn.delay_qvalue:
            assert all(
                (p1 == p2).all() for p1, p2 in zip(target_qvalue, target_qvalue2)
            )
        else:
            assert not any(
                (p1 == p2).any() for p1, p2 in zip(target_qvalue, target_qvalue2)
            )

        # check that policy is updated after parameter update
        actorp_set = set(actor.parameters())
        loss_fnp_set = set(loss_fn.parameters())
        assert len(actorp_set.intersection(loss_fnp_set)) == len(actorp_set)
        parameters = [p.clone() for p in actor.parameters()]
        for p in loss_fn.parameters():
            p.data += torch.randn_like(p)
        assert all((p1 != p2).all() for p1, p2 in zip(parameters, actor.parameters()))


@pytest.mark.parametrize("version", [1, 2])
class TestSAC:
    seed = 0

    def _create_mock_actor(self, batch=2, obs_dim=3, action_dim=4, device="cpu"):
        # Actor
        action_spec = BoundedTensorSpec(
            -torch.ones(action_dim), torch.ones(action_dim), (action_dim,)
        )
        net = NormalParamWrapper(nn.Linear(obs_dim, 2 * action_dim))
        module = SafeModule(net, in_keys=["observation"], out_keys=["loc", "scale"])
        actor = ProbabilisticActor(
            module=module,
            in_keys=["loc", "scale"],
            spec=action_spec,
            distribution_class=TanhNormal,
        )
        return actor.to(device)

    def _create_mock_qvalue(self, batch=2, obs_dim=3, action_dim=4, device="cpu"):
        class ValueClass(nn.Module):
            def __init__(self):
                super().__init__()
                self.linear = nn.Linear(obs_dim + action_dim, 1)

            def forward(self, obs, act):
                return self.linear(torch.cat([obs, act], -1))

        module = ValueClass()
        qvalue = ValueOperator(
            module=module,
            in_keys=["observation", "action"],
        )
        return qvalue.to(device)

    def _create_mock_value(self, batch=2, obs_dim=3, action_dim=4, device="cpu"):
        module = nn.Linear(obs_dim, 1)
        value = ValueOperator(
            module=module,
            in_keys=["observation"],
        )
        return value.to(device)

    def _create_mock_distributional_actor(
        self, batch=2, obs_dim=3, action_dim=4, atoms=5, vmin=1, vmax=5
    ):
        raise NotImplementedError

    def _create_mock_data_sac(
        self, batch=16, obs_dim=3, action_dim=4, atoms=None, device="cpu"
    ):
        # create a tensordict
        obs = torch.randn(batch, obs_dim, device=device)
        next_obs = torch.randn(batch, obs_dim, device=device)
        if atoms:
            raise NotImplementedError
        else:
            action = torch.randn(batch, action_dim, device=device).clamp(-1, 1)
        reward = torch.randn(batch, 1, device=device)
        done = torch.zeros(batch, 1, dtype=torch.bool, device=device)
        td = TensorDict(
            batch_size=(batch,),
            source={
                "observation": obs,
                "next": {
                    "observation": next_obs,
                    "done": done,
                    "reward": reward,
                },
                "action": action,
            },
            device=device,
        )
        return td

    def _create_seq_mock_data_sac(
        self, batch=8, T=4, obs_dim=3, action_dim=4, atoms=None, device="cpu"
    ):
        # create a tensordict
        total_obs = torch.randn(batch, T + 1, obs_dim, device=device)
        obs = total_obs[:, :T]
        next_obs = total_obs[:, 1:]
        if atoms:
            action = torch.randn(batch, T, atoms, action_dim, device=device).clamp(
                -1, 1
            )
        else:
            action = torch.randn(batch, T, action_dim, device=device).clamp(-1, 1)
        reward = torch.randn(batch, T, 1, device=device)
        done = torch.zeros(batch, T, 1, dtype=torch.bool, device=device)
        mask = torch.ones(batch, T, dtype=torch.bool, device=device)
        td = TensorDict(
            batch_size=(batch, T),
            source={
                "observation": obs.masked_fill_(~mask.unsqueeze(-1), 0.0),
                "next": {
                    "observation": next_obs.masked_fill_(~mask.unsqueeze(-1), 0.0),
                    "done": done,
                    "reward": reward.masked_fill_(~mask.unsqueeze(-1), 0.0),
                },
                "collector": {"mask": mask},
                "action": action.masked_fill_(~mask.unsqueeze(-1), 0.0),
            },
            device=device,
        )
        return td

    @pytest.mark.skipif(
        not _has_functorch, reason=f"functorch not installed: {FUNCTORCH_ERR}"
    )
    @pytest.mark.parametrize("delay_value", (True, False))
    @pytest.mark.parametrize("delay_actor", (True, False))
    @pytest.mark.parametrize("delay_qvalue", (True, False))
    @pytest.mark.parametrize("num_qvalue", [1, 2, 4, 8])
    @pytest.mark.parametrize("device", get_available_devices())
    @pytest.mark.parametrize("td_est", list(ValueEstimators) + [None])
    def test_sac(
        self,
        delay_value,
        delay_actor,
        delay_qvalue,
        num_qvalue,
        device,
        version,
        td_est,
    ):
        if (delay_actor or delay_qvalue) and not delay_value:
            pytest.skip("incompatible config")

        torch.manual_seed(self.seed)
        td = self._create_mock_data_sac(device=device)

        actor = self._create_mock_actor(device=device)
        qvalue = self._create_mock_qvalue(device=device)
        if version == 1:
            value = self._create_mock_value(device=device)
        else:
            value = None

        kwargs = {}
        if delay_actor:
            kwargs["delay_actor"] = True
        if delay_qvalue:
            kwargs["delay_qvalue"] = True
        if delay_value:
            kwargs["delay_value"] = True

        loss_fn = SACLoss(
            actor_network=actor,
            qvalue_network=qvalue,
            value_network=value,
            num_qvalue_nets=num_qvalue,
            loss_function="l2",
            **kwargs,
        )

        if td_est is ValueEstimators.GAE:
            with pytest.raises(NotImplementedError):
                loss_fn.make_value_estimator(td_est)
            return
        if td_est is not None:
            loss_fn.make_value_estimator(td_est)

        with _check_td_steady(td):
            loss = loss_fn(td)
        assert loss_fn.priority_key in td.keys()

        # check that losses are independent
        for k in loss.keys():
            if not k.startswith("loss"):
                continue
            loss[k].sum().backward(retain_graph=True)
            if k == "loss_actor":
                if version == 1:
                    assert all(
                        (p.grad is None) or (p.grad == 0).all()
                        for p in loss_fn.value_network_params.values(
                            include_nested=True, leaves_only=True
                        )
                    )
                assert all(
                    (p.grad is None) or (p.grad == 0).all()
                    for p in loss_fn.qvalue_network_params.values(
                        include_nested=True, leaves_only=True
                    )
                )
                assert not any(
                    (p.grad is None) or (p.grad == 0).all()
                    for p in loss_fn.actor_network_params.values(
                        include_nested=True, leaves_only=True
                    )
                )
            elif k == "loss_value" and version == 1:
                assert all(
                    (p.grad is None) or (p.grad == 0).all()
                    for p in loss_fn.actor_network_params.values(
                        include_nested=True, leaves_only=True
                    )
                )
                assert all(
                    (p.grad is None) or (p.grad == 0).all()
                    for p in loss_fn.qvalue_network_params.values(
                        include_nested=True, leaves_only=True
                    )
                )
                assert not any(
                    (p.grad is None) or (p.grad == 0).all()
                    for p in loss_fn.value_network_params.values(
                        include_nested=True, leaves_only=True
                    )
                )
            elif k == "loss_qvalue":
                assert all(
                    (p.grad is None) or (p.grad == 0).all()
                    for p in loss_fn.actor_network_params.values(
                        include_nested=True, leaves_only=True
                    )
                )
                if version == 1:
                    assert all(
                        (p.grad is None) or (p.grad == 0).all()
                        for p in loss_fn.value_network_params.values(
                            include_nested=True, leaves_only=True
                        )
                    )
                assert not any(
                    (p.grad is None) or (p.grad == 0).all()
                    for p in loss_fn.qvalue_network_params.values(
                        include_nested=True, leaves_only=True
                    )
                )
            elif k == "loss_alpha":
                assert all(
                    (p.grad is None) or (p.grad == 0).all()
                    for p in loss_fn.actor_network_params.values(
                        include_nested=True, leaves_only=True
                    )
                )
                if version == 1:
                    assert all(
                        (p.grad is None) or (p.grad == 0).all()
                        for p in loss_fn.value_network_params.values(
                            include_nested=True, leaves_only=True
                        )
                    )
                assert all(
                    (p.grad is None) or (p.grad == 0).all()
                    for p in loss_fn.qvalue_network_params.values(
                        include_nested=True, leaves_only=True
                    )
                )
            else:
                raise NotImplementedError(k)
            loss_fn.zero_grad()

        sum([item for _, item in loss.items()]).backward()
        named_parameters = list(loss_fn.named_parameters())
        named_buffers = list(loss_fn.named_buffers())

        assert len({p for n, p in named_parameters}) == len(list(named_parameters))
        assert len({p for n, p in named_buffers}) == len(list(named_buffers))

        for name, p in named_parameters:
            assert p.grad.norm() > 0.0, f"parameter {name} has a null gradient"

    @pytest.mark.skipif(
        not _has_functorch, reason=f"functorch not installed: {FUNCTORCH_ERR}"
    )
    @pytest.mark.parametrize("n", list(range(4)))
    @pytest.mark.parametrize("delay_value", (True, False))
    @pytest.mark.parametrize("delay_actor", (True, False))
    @pytest.mark.parametrize("delay_qvalue", (True, False))
    @pytest.mark.parametrize("num_qvalue", [1, 2, 4, 8])
    @pytest.mark.parametrize("device", get_available_devices())
    def test_sac_batcher(
        self,
        n,
        delay_value,
        delay_actor,
        delay_qvalue,
        num_qvalue,
        device,
        version,
    ):
        if (delay_actor or delay_qvalue) and not delay_value:
            pytest.skip("incompatible config")
        torch.manual_seed(self.seed)
        td = self._create_seq_mock_data_sac(device=device)

        actor = self._create_mock_actor(device=device)
        qvalue = self._create_mock_qvalue(device=device)
        if version == 1:
            value = self._create_mock_value(device=device)
        else:
            value = None

        kwargs = {}
        if delay_actor:
            kwargs["delay_actor"] = True
        if delay_qvalue:
            kwargs["delay_qvalue"] = True
        if delay_value:
            kwargs["delay_value"] = True

        loss_fn = SACLoss(
            actor_network=actor,
            qvalue_network=qvalue,
            value_network=value,
            num_qvalue_nets=num_qvalue,
            loss_function="l2",
            **kwargs,
        )

        ms = MultiStep(gamma=0.9, n_steps=n).to(device)

        td_clone = td.clone()
        ms_td = ms(td_clone)

        torch.manual_seed(0)
        np.random.seed(0)
        with _check_td_steady(ms_td):
            loss_ms = loss_fn(ms_td)
        assert loss_fn.priority_key in ms_td.keys()

        with torch.no_grad():
            torch.manual_seed(0)  # log-prob is computed with a random action
            np.random.seed(0)
            loss = loss_fn(td)
        if n == 0:
            assert_allclose_td(td, ms_td.select(*list(td.keys(True, True))))
            _loss = sum([item for _, item in loss.items()])
            _loss_ms = sum([item for _, item in loss_ms.items()])
            assert (
                abs(_loss - _loss_ms) < 1e-3
            ), f"found abs(loss-loss_ms) = {abs(loss - loss_ms):4.5f} for n=0"
        else:
            with pytest.raises(AssertionError):
                assert_allclose_td(loss, loss_ms)
        sum([item for _, item in loss_ms.items()]).backward()
        named_parameters = loss_fn.named_parameters()
        for name, p in named_parameters:
            assert p.grad.norm() > 0.0, f"parameter {name} has null gradient"

        # Check param update effect on targets
        target_actor = [
            p.clone()
            for p in loss_fn.target_actor_network_params.values(
                include_nested=True, leaves_only=True
            )
        ]
        target_qvalue = [
            p.clone()
            for p in loss_fn.target_qvalue_network_params.values(
                include_nested=True, leaves_only=True
            )
        ]
        if version == 1:
            target_value = [
                p.clone()
                for p in loss_fn.target_value_network_params.values(
                    include_nested=True, leaves_only=True
                )
            ]
        for p in loss_fn.parameters():
            p.data += torch.randn_like(p)
        target_actor2 = [
            p.clone()
            for p in loss_fn.target_actor_network_params.values(
                include_nested=True, leaves_only=True
            )
        ]
        target_qvalue2 = [
            p.clone()
            for p in loss_fn.target_qvalue_network_params.values(
                include_nested=True, leaves_only=True
            )
        ]
        if version == 1:
            target_value2 = [
                p.clone()
                for p in loss_fn.target_value_network_params.values(
                    include_nested=True, leaves_only=True
                )
            ]
        if loss_fn.delay_actor:
            assert all((p1 == p2).all() for p1, p2 in zip(target_actor, target_actor2))
        else:
            assert not any(
                (p1 == p2).any() for p1, p2 in zip(target_actor, target_actor2)
            )
        if loss_fn.delay_qvalue:
            assert all(
                (p1 == p2).all() for p1, p2 in zip(target_qvalue, target_qvalue2)
            )
        else:
            assert not any(
                (p1 == p2).any() for p1, p2 in zip(target_qvalue, target_qvalue2)
            )
        if version == 1:
            if loss_fn.delay_value:
                assert all(
                    (p1 == p2).all() for p1, p2 in zip(target_value, target_value2)
                )
            else:
                assert not any(
                    (p1 == p2).any() for p1, p2 in zip(target_value, target_value2)
                )

        # check that policy is updated after parameter update
        parameters = [p.clone() for p in actor.parameters()]
        for p in loss_fn.parameters():
            p.data += torch.randn_like(p)
        assert all((p1 != p2).all() for p1, p2 in zip(parameters, actor.parameters()))


class TestDiscreteSAC:
    seed = 0

    def _create_mock_actor(self, batch=2, obs_dim=3, action_dim=4, device="cpu"):
        # Actor
        action_spec = OneHotDiscreteTensorSpec(action_dim)
        net = NormalParamWrapper(nn.Linear(obs_dim, 2 * action_dim))
        module = SafeModule(net, in_keys=["observation"], out_keys=["logits"])
        actor = ProbabilisticActor(
            spec=action_spec,
            module=module,
            in_keys=["logits"],
            out_keys=["action"],
            distribution_class=OneHotCategorical,
            return_log_prob=False,
        )
        return actor.to(device)

    def _create_mock_qvalue(self, batch=2, obs_dim=3, action_dim=4, device="cpu"):
        class ValueClass(nn.Module):
            def __init__(self):
                super().__init__()
                self.linear = nn.Linear(obs_dim, action_dim)

            def forward(self, obs):
                return self.linear(obs)

        module = ValueClass()
        qvalue = ValueOperator(
            module=module,
            in_keys=["observation"],
        )
        return qvalue.to(device)

    def _create_mock_distributional_actor(
        self, batch=2, obs_dim=3, action_dim=4, atoms=5, vmin=1, vmax=5
    ):
        raise NotImplementedError

    def _create_mock_data_sac(
        self, batch=16, obs_dim=3, action_dim=4, atoms=None, device="cpu"
    ):
        # create a tensordict
        obs = torch.randn(batch, obs_dim, device=device)
        next_obs = torch.randn(batch, obs_dim, device=device)
        if atoms:
            action_value = torch.randn(batch, atoms, action_dim).softmax(-2)
            action = (
                (action_value[..., 0, :] == action_value[..., 0, :].max(-1, True)[0])
                .to(torch.long)
                .to(device)
            )
        else:
            action_value = torch.randn(batch, action_dim, device=device)
            action = (action_value == action_value.max(-1, True)[0]).to(torch.long)
        reward = torch.randn(batch, 1, device=device)
        done = torch.zeros(batch, 1, dtype=torch.bool, device=device)
        td = TensorDict(
            batch_size=(batch,),
            source={
                "observation": obs,
                "next": {
                    "observation": next_obs,
                    "done": done,
                    "reward": reward,
                },
                "action": action,
            },
            device=device,
        )
        return td

    def _create_seq_mock_data_sac(
        self, batch=8, T=4, obs_dim=3, action_dim=4, atoms=None, device="cpu"
    ):
        # create a tensordict
        total_obs = torch.randn(batch, T + 1, obs_dim, device=device)
        obs = total_obs[:, :T]
        next_obs = total_obs[:, 1:]
        if atoms:
            action_value = torch.randn(
                batch, T, atoms, action_dim, device=device
            ).softmax(-2)
            action = (
                action_value[..., 0, :] == action_value[..., 0, :].max(-1, True)[0]
            ).to(torch.long)
        else:
            action_value = torch.randn(batch, T, action_dim, device=device)
            action = (action_value == action_value.max(-1, True)[0]).to(torch.long)

        reward = torch.randn(batch, T, 1, device=device)
        done = torch.zeros(batch, T, 1, dtype=torch.bool, device=device)
        mask = ~torch.zeros(batch, T, dtype=torch.bool, device=device)
        td = TensorDict(
            batch_size=(batch, T),
            source={
                "observation": obs.masked_fill_(~mask.unsqueeze(-1), 0.0),
                "next": {
                    "observation": next_obs.masked_fill_(~mask.unsqueeze(-1), 0.0),
                    "done": done,
                    "reward": reward.masked_fill_(~mask.unsqueeze(-1), 0.0),
                },
                "collector": {"mask": mask},
                "action": action.masked_fill_(~mask.unsqueeze(-1), 0.0),
                "action_value": action_value.masked_fill_(~mask.unsqueeze(-1), 0.0),
            },
        )
        return td

    @pytest.mark.skipif(
        not _has_functorch, reason=f"functorch not installed: {FUNCTORCH_ERR}"
    )
    @pytest.mark.parametrize("delay_qvalue", (True, False))
    @pytest.mark.parametrize("num_qvalue", [2])
    @pytest.mark.parametrize("device", get_available_devices())
    @pytest.mark.parametrize("target_entropy_weight", [0.01, 0.5, 0.99])
    @pytest.mark.parametrize("target_entropy", ["auto", 1.0, 0.1, 0.0])
    @pytest.mark.parametrize("td_est", list(ValueEstimators) + [None])
    def test_discrete_sac(
        self,
        delay_qvalue,
        num_qvalue,
        device,
        target_entropy_weight,
        target_entropy,
        td_est,
    ):

        torch.manual_seed(self.seed)
        td = self._create_mock_data_sac(device=device)

        actor = self._create_mock_actor(device=device)
        qvalue = self._create_mock_qvalue(device=device)

        kwargs = {}
        if delay_qvalue:
            kwargs["delay_qvalue"] = True

        loss_fn = DiscreteSACLoss(
            actor_network=actor,
            qvalue_network=qvalue,
            num_actions=actor.spec["action"].space.n,
            num_qvalue_nets=num_qvalue,
            target_entropy_weight=target_entropy_weight,
            target_entropy=target_entropy,
            loss_function="l2",
            **kwargs,
        )
        if td_est is ValueEstimators.GAE:
            with pytest.raises(NotImplementedError):
                loss_fn.make_value_estimator(td_est)
            return
        if td_est is not None:
            loss_fn.make_value_estimator(td_est)

        with _check_td_steady(td):
            loss = loss_fn(td)
        assert loss_fn.priority_key in td.keys()

        # check that losses are independent
        for k in loss.keys():
            if not k.startswith("loss"):
                continue
            loss[k].sum().backward(retain_graph=True)
            if k == "loss_actor":
                assert all(
                    (p.grad is None) or (p.grad == 0).all()
                    for p in loss_fn.qvalue_network_params.values(
                        include_nested=True, leaves_only=True
                    )
                )
                assert not any(
                    (p.grad is None) or (p.grad == 0).all()
                    for p in loss_fn.actor_network_params.values(
                        include_nested=True, leaves_only=True
                    )
                )
            elif k == "loss_qvalue":
                assert all(
                    (p.grad is None) or (p.grad == 0).all()
                    for p in loss_fn.actor_network_params.values(
                        include_nested=True, leaves_only=True
                    )
                )
                assert not any(
                    (p.grad is None) or (p.grad == 0).all()
                    for p in loss_fn.qvalue_network_params.values(
                        include_nested=True, leaves_only=True
                    )
                )
            elif k == "loss_alpha":
                assert all(
                    (p.grad is None) or (p.grad == 0).all()
                    for p in loss_fn.actor_network_params.values(
                        include_nested=True, leaves_only=True
                    )
                )
                assert all(
                    (p.grad is None) or (p.grad == 0).all()
                    for p in loss_fn.qvalue_network_params.values(
                        include_nested=True, leaves_only=True
                    )
                )
            else:
                raise NotImplementedError(k)
            loss_fn.zero_grad()

        sum([item for _, item in loss.items()]).backward()
        named_parameters = list(loss_fn.named_parameters())
        named_buffers = list(loss_fn.named_buffers())

        assert len({p for n, p in named_parameters}) == len(list(named_parameters))
        assert len({p for n, p in named_buffers}) == len(list(named_buffers))

        for name, p in named_parameters:
            assert p.grad.norm() > 0.0, f"parameter {name} has a null gradient"

    @pytest.mark.skipif(
        not _has_functorch, reason=f"functorch not installed: {FUNCTORCH_ERR}"
    )
    @pytest.mark.parametrize("n", list(range(4)))
    @pytest.mark.parametrize("delay_qvalue", (True, False))
    @pytest.mark.parametrize("num_qvalue", [2])
    @pytest.mark.parametrize("device", get_available_devices())
    @pytest.mark.parametrize("target_entropy_weight", [0.01, 0.5, 0.99])
    @pytest.mark.parametrize("target_entropy", ["auto", 1.0, 0.1, 0.0])
    def test_discrete_sac_batcher(
        self,
        n,
        delay_qvalue,
        num_qvalue,
        device,
        target_entropy_weight,
        target_entropy,
        gamma=0.9,
    ):
        torch.manual_seed(self.seed)
        td = self._create_seq_mock_data_sac(device=device)

        actor = self._create_mock_actor(device=device)
        qvalue = self._create_mock_qvalue(device=device)

        kwargs = {}
        if delay_qvalue:
            kwargs["delay_qvalue"] = True
        loss_fn = DiscreteSACLoss(
            actor_network=actor,
            qvalue_network=qvalue,
            num_actions=actor.spec["action"].space.n,
            num_qvalue_nets=num_qvalue,
            loss_function="l2",
            target_entropy_weight=target_entropy_weight,
            target_entropy=target_entropy,
            **kwargs,
        )

        ms = MultiStep(gamma=gamma, n_steps=n).to(device)

        td_clone = td.clone()
        ms_td = ms(td_clone)

        torch.manual_seed(0)
        np.random.seed(0)
        with _check_td_steady(ms_td):
            loss_ms = loss_fn(ms_td)
        assert loss_fn.priority_key in ms_td.keys()

        with torch.no_grad():
            torch.manual_seed(0)  # log-prob is computed with a random action
            np.random.seed(0)
            loss = loss_fn(td)
        if n == 0:
            assert_allclose_td(td, ms_td.select(*list(td.keys(True, True))))
            _loss = sum([item for _, item in loss.items()])
            _loss_ms = sum([item for _, item in loss_ms.items()])
            assert (
                abs(_loss - _loss_ms) < 1e-3
            ), f"found abs(loss-loss_ms) = {abs(loss - loss_ms):4.5f} for n=0"
        else:
            with pytest.raises(AssertionError):
                assert_allclose_td(loss, loss_ms)
        sum([item for _, item in loss_ms.items()]).backward()
        named_parameters = loss_fn.named_parameters()
        for name, p in named_parameters:
            assert p.grad.norm() > 0.0, f"parameter {name} has null gradient"

        # Check param update effect on targets
        target_actor = [
            p.clone()
            for p in loss_fn.target_actor_network_params.values(
                include_nested=True, leaves_only=True
            )
        ]
        target_qvalue = [
            p.clone()
            for p in loss_fn.target_qvalue_network_params.values(
                include_nested=True, leaves_only=True
            )
        ]
        for p in loss_fn.parameters():
            p.data += torch.randn_like(p)
        target_actor2 = [
            p.clone()
            for p in loss_fn.target_actor_network_params.values(
                include_nested=True, leaves_only=True
            )
        ]
        target_qvalue2 = [
            p.clone()
            for p in loss_fn.target_qvalue_network_params.values(
                include_nested=True, leaves_only=True
            )
        ]
        if loss_fn.delay_actor:
            assert all((p1 == p2).all() for p1, p2 in zip(target_actor, target_actor2))
        else:
            assert not any(
                (p1 == p2).any() for p1, p2 in zip(target_actor, target_actor2)
            )
        if loss_fn.delay_qvalue:
            assert all(
                (p1 == p2).all() for p1, p2 in zip(target_qvalue, target_qvalue2)
            )
        else:
            assert not any(
                (p1 == p2).any() for p1, p2 in zip(target_qvalue, target_qvalue2)
            )

        # check that policy is updated after parameter update
        parameters = [p.clone() for p in actor.parameters()]
        for p in loss_fn.parameters():
            p.data += torch.randn_like(p)
        assert all((p1 != p2).all() for p1, p2 in zip(parameters, actor.parameters()))


@pytest.mark.skipif(
    not _has_functorch, reason=f"functorch not installed: {FUNCTORCH_ERR}"
)
class TestREDQ:
    seed = 0

    def _create_mock_actor(self, batch=2, obs_dim=3, action_dim=4, device="cpu"):
        # Actor
        action_spec = BoundedTensorSpec(
            -torch.ones(action_dim), torch.ones(action_dim), (action_dim,)
        )
        net = NormalParamWrapper(nn.Linear(obs_dim, 2 * action_dim))
        module = SafeModule(net, in_keys=["observation"], out_keys=["loc", "scale"])
        actor = ProbabilisticActor(
            module=module,
            in_keys=["loc", "scale"],
            distribution_class=TanhNormal,
            return_log_prob=True,
            spec=action_spec,
        )
        return actor.to(device)

    def _create_mock_qvalue(self, batch=2, obs_dim=3, action_dim=4, device="cpu"):
        class ValueClass(nn.Module):
            def __init__(self):
                super().__init__()
                self.linear = nn.Linear(obs_dim + action_dim, 1)

            def forward(self, obs, act):
                return self.linear(torch.cat([obs, act], -1))

        module = ValueClass()
        qvalue = ValueOperator(
            module=module,
            in_keys=["observation", "action"],
        )
        return qvalue.to(device)

    def _create_shared_mock_actor_qvalue(
        self, batch=2, obs_dim=3, action_dim=4, hidden_dim=5, device="cpu"
    ):
        class CommonClass(nn.Module):
            def __init__(self):
                super().__init__()
                self.linear = nn.Linear(obs_dim, hidden_dim)

            def forward(self, obs):
                return self.linear(obs)

        class ActorClass(nn.Module):
            def __init__(self):
                super().__init__()
                self.linear = NormalParamWrapper(nn.Linear(hidden_dim, 2 * action_dim))

            def forward(self, hidden):
                return self.linear(hidden)

        class ValueClass(nn.Module):
            def __init__(self):
                super().__init__()
                self.linear = nn.Linear(hidden_dim + action_dim, 1)

            def forward(self, hidden, act):
                return self.linear(torch.cat([hidden, act], -1))

        common = SafeModule(CommonClass(), in_keys=["observation"], out_keys=["hidden"])
        actor_subnet = ProbabilisticActor(
            SafeModule(ActorClass(), in_keys=["hidden"], out_keys=["loc", "scale"]),
            in_keys=["loc", "scale"],
            distribution_class=TanhNormal,
            return_log_prob=True,
        )
        qvalue_subnet = ValueOperator(ValueClass(), in_keys=["hidden", "action"])
        model = ActorCriticOperator(common, actor_subnet, qvalue_subnet)
        return model.to(device)

    def _create_mock_data_redq(
        self, batch=16, obs_dim=3, action_dim=4, atoms=None, device="cpu"
    ):
        # create a tensordict
        obs = torch.randn(batch, obs_dim, device=device)
        next_obs = torch.randn(batch, obs_dim, device=device)
        if atoms:
            raise NotImplementedError
        else:
            action = torch.randn(batch, action_dim, device=device).clamp(-1, 1)
        reward = torch.randn(batch, 1, device=device)
        done = torch.zeros(batch, 1, dtype=torch.bool, device=device)
        td = TensorDict(
            batch_size=(batch,),
            source={
                "observation": obs,
                "next": {
                    "observation": next_obs,
                    "done": done,
                    "reward": reward,
                },
                "action": action,
            },
            device=device,
        )
        return td

    def _create_seq_mock_data_redq(
        self, batch=8, T=4, obs_dim=3, action_dim=4, atoms=None, device="cpu"
    ):
        # create a tensordict
        total_obs = torch.randn(batch, T + 1, obs_dim, device=device)
        obs = total_obs[:, :T]
        next_obs = total_obs[:, 1:]
        if atoms:
            action = torch.randn(batch, T, atoms, action_dim, device=device).clamp(
                -1, 1
            )
        else:
            action = torch.randn(batch, T, action_dim, device=device).clamp(-1, 1)
        reward = torch.randn(batch, T, 1, device=device)
        done = torch.zeros(batch, T, 1, dtype=torch.bool, device=device)
        mask = ~torch.zeros(batch, T, dtype=torch.bool, device=device)
        td = TensorDict(
            batch_size=(batch, T),
            source={
                "observation": obs.masked_fill_(~mask.unsqueeze(-1), 0.0),
                "next": {
                    "observation": next_obs.masked_fill_(~mask.unsqueeze(-1), 0.0),
                    "done": done,
                    "reward": reward.masked_fill_(~mask.unsqueeze(-1), 0.0),
                },
                "collector": {"mask": mask},
                "action": action.masked_fill_(~mask.unsqueeze(-1), 0.0),
            },
            device=device,
        )
        return td

    @pytest.mark.parametrize("delay_qvalue", (True, False))
    @pytest.mark.parametrize("num_qvalue", [1, 2, 4, 8])
    @pytest.mark.parametrize("device", get_available_devices())
    @pytest.mark.parametrize("td_est", list(ValueEstimators) + [None])
    def test_redq(self, delay_qvalue, num_qvalue, device, td_est):

        torch.manual_seed(self.seed)
        td = self._create_mock_data_redq(device=device)

        actor = self._create_mock_actor(device=device)
        qvalue = self._create_mock_qvalue(device=device)

        loss_fn = REDQLoss(
            actor_network=actor,
            qvalue_network=qvalue,
            num_qvalue_nets=num_qvalue,
            loss_function="l2",
            delay_qvalue=delay_qvalue,
        )
        if td_est is ValueEstimators.GAE:
            with pytest.raises(NotImplementedError):
                loss_fn.make_value_estimator(td_est)
            return
        if td_est is not None:
            loss_fn.make_value_estimator(td_est)

        with _check_td_steady(td):
            loss = loss_fn(td)

        # check td is left untouched
        assert loss_fn.priority_key in td.keys()

        # check that losses are independent
        for k in loss.keys():
            if not k.startswith("loss"):
                continue
            loss[k].sum().backward(retain_graph=True)
            if k == "loss_actor":
                assert all(
                    (p.grad is None) or (p.grad == 0).all()
                    for p in loss_fn.qvalue_network_params.values(
                        include_nested=True, leaves_only=True
                    )
                )
                assert not any(
                    (p.grad is None) or (p.grad == 0).all()
                    for p in loss_fn.actor_network_params.values(
                        include_nested=True, leaves_only=True
                    )
                )
            elif k == "loss_qvalue":
                assert all(
                    (p.grad is None) or (p.grad == 0).all()
                    for p in loss_fn.actor_network_params.values(
                        include_nested=True, leaves_only=True
                    )
                )
                assert not any(
                    (p.grad is None) or (p.grad == 0).all()
                    for p in loss_fn.qvalue_network_params.values(
                        include_nested=True, leaves_only=True
                    )
                )
            elif k == "loss_alpha":
                assert all(
                    (p.grad is None) or (p.grad == 0).all()
                    for p in loss_fn.actor_network_params.values(
                        include_nested=True, leaves_only=True
                    )
                )
                assert all(
                    (p.grad is None) or (p.grad == 0).all()
                    for p in loss_fn.qvalue_network_params.values(
                        include_nested=True, leaves_only=True
                    )
                )
            else:
                raise NotImplementedError(k)
            loss_fn.zero_grad()

        sum([item for _, item in loss.items()]).backward()
        named_parameters = list(loss_fn.named_parameters())
        named_buffers = list(loss_fn.named_buffers())

        assert len({p for n, p in named_parameters}) == len(list(named_parameters))
        assert len({p for n, p in named_buffers}) == len(list(named_buffers))

        for name, p in named_parameters:
            assert p.grad.norm() > 0.0, f"parameter {name} has a null gradient"

    @pytest.mark.parametrize("delay_qvalue", (True, False))
    @pytest.mark.parametrize("num_qvalue", [1, 2, 4, 8])
    @pytest.mark.parametrize("device", get_available_devices())
    def test_redq_shared(self, delay_qvalue, num_qvalue, device):

        torch.manual_seed(self.seed)
        td = self._create_mock_data_redq(device=device)

        actor_critic = self._create_shared_mock_actor_qvalue(device=device)
        actor = actor_critic.get_policy_operator()
        qvalue = actor_critic.get_critic_operator()

        loss_fn = REDQLoss(
            actor_network=actor,
            qvalue_network=qvalue,
            num_qvalue_nets=num_qvalue,
            loss_function="l2",
            delay_qvalue=delay_qvalue,
            target_entropy=0.0,
        )

        if delay_qvalue:
            target_updater = SoftUpdate(loss_fn)
            target_updater.init_()

        with _check_td_steady(td):
            loss = loss_fn(td)

        # check that losses are independent
        for k in loss.keys():
            if not k.startswith("loss"):
                continue
            loss[k].sum().backward(retain_graph=True)
            if k == "loss_actor":
                assert all(
                    (p.grad is None) or (p.grad == 0).all()
                    for p in loss_fn.qvalue_network_params.values(True, True)
                )
                assert not any(
                    (p.grad is None) or (p.grad == 0).all()
                    for p in loss_fn.actor_network_params.values(True, True)
                )
            elif k == "loss_qvalue":
                assert all(
                    (p.grad is None) or (p.grad == 0).all()
                    for p in loss_fn.actor_network_params.values(True, True)
                )
                assert not any(
                    (p.grad is None) or (p.grad == 0).all()
                    for p in loss_fn.qvalue_network_params.values(True, True)
                    if isinstance(p, nn.Parameter)
                )
            elif k == "loss_alpha":
                assert all(
                    (p.grad is None) or (p.grad == 0).all()
                    for p in loss_fn.actor_network_params.values(True, True)
                )
                assert all(
                    (p.grad is None) or (p.grad == 0).all()
                    for p in loss_fn.qvalue_network_params.values(True, True)
                )
            else:
                raise NotImplementedError(k)
            loss_fn.zero_grad()

        # check td is left untouched
        assert loss_fn.priority_key in td.keys()

        sum([item for _, item in loss.items()]).backward()
        named_parameters = list(loss_fn.named_parameters())
        named_buffers = list(loss_fn.named_buffers())

        assert len({p for n, p in named_parameters}) == len(list(named_parameters))
        assert len({p for n, p in named_buffers}) == len(list(named_buffers))

        for name, p in named_parameters:
            assert p.grad.norm() > 0.0, f"parameter {name} has a null gradient"

        # modify params and check that expanded values are updated
        for p in loss_fn.parameters():
            p.data *= 0

        counter = 0
        for key, p in loss_fn.qvalue_network_params.items(True, True):
            if not isinstance(key, tuple):
                key = (key,)
            if not isinstance(p, nn.Parameter):
                counter += 1
                key = "_sep_".join(["qvalue_network", *key])
                mapped_param = next(
                    (k for k, val in loss_fn._param_maps.items() if val == key)
                )
                assert (p == getattr(loss_fn, mapped_param)).all()
                assert (p == 0).all()
        assert counter == len(loss_fn._actor_network_params.keys(True, True))
        assert counter == len(loss_fn.actor_network_params.keys(True, True))

        # check that params of the original actor are those of the loss_fn
        for p in actor.parameters():
            assert p in set(loss_fn.parameters())

        if delay_qvalue:
            # test that updating with target updater resets the targets of qvalue to 0
            target_updater.step()

    @pytest.mark.parametrize("delay_qvalue", (True, False))
    @pytest.mark.parametrize("num_qvalue", [1, 2, 4, 8])
    @pytest.mark.parametrize("device", get_available_devices())
    @pytest.mark.parametrize("td_est", list(ValueEstimators) + [None])
    def test_redq_batched(self, delay_qvalue, num_qvalue, device, td_est):

        torch.manual_seed(self.seed)
        td = self._create_mock_data_redq(device=device)

        actor = self._create_mock_actor(device=device)
        qvalue = self._create_mock_qvalue(device=device)

        loss_fn = REDQLoss(
            actor_network=deepcopy(actor),
            qvalue_network=deepcopy(qvalue),
            num_qvalue_nets=num_qvalue,
            loss_function="l2",
            delay_qvalue=delay_qvalue,
        )
        if td_est is ValueEstimators.GAE:
            with pytest.raises(NotImplementedError):
                loss_fn.make_value_estimator(td_est)
            return
        if td_est is not None:
            loss_fn.make_value_estimator(td_est)

        loss_class_deprec = (
            REDQLoss_deprecated if not delay_qvalue else DoubleREDQLoss_deprecated
        )
        loss_fn_deprec = loss_class_deprec(
            actor_network=deepcopy(actor),
            qvalue_network=deepcopy(qvalue),
            num_qvalue_nets=num_qvalue,
            loss_function="l2",
        )
        if td_est is ValueEstimators.GAE:
            with pytest.raises(NotImplementedError):
                loss_fn_deprec.make_value_estimator(td_est)
            return
        if td_est is not None:
            loss_fn_deprec.make_value_estimator(td_est)

        td_clone1 = td.clone()
        td_clone2 = td.clone()
        torch.manual_seed(0)
        with _check_td_steady(td_clone1):
            loss_fn(td_clone1)

        torch.manual_seed(0)
        with _check_td_steady(td_clone2):
            loss_fn_deprec(td_clone2)

        # TODO: find a way to compare the losses: problem is that we sample actions either sequentially or in batch,
        #  so setting seed has little impact

    @pytest.mark.parametrize("n", list(range(4)))
    @pytest.mark.parametrize("delay_qvalue", (True, False))
    @pytest.mark.parametrize("num_qvalue", [1, 2, 4, 8])
    @pytest.mark.parametrize("device", get_available_devices())
    def test_redq_batcher(self, n, delay_qvalue, num_qvalue, device, gamma=0.9):
        torch.manual_seed(self.seed)
        td = self._create_seq_mock_data_redq(device=device)

        actor = self._create_mock_actor(device=device)
        qvalue = self._create_mock_qvalue(device=device)

        loss_fn = REDQLoss(
            actor_network=actor,
            qvalue_network=qvalue,
            num_qvalue_nets=num_qvalue,
            loss_function="l2",
            delay_qvalue=delay_qvalue,
        )

        ms = MultiStep(gamma=gamma, n_steps=n).to(device)

        td_clone = td.clone()
        ms_td = ms(td_clone)

        torch.manual_seed(0)
        np.random.seed(0)

        with _check_td_steady(ms_td):
            loss_ms = loss_fn(ms_td)
        assert loss_fn.priority_key in ms_td.keys()

        with torch.no_grad():
            torch.manual_seed(0)  # log-prob is computed with a random action
            np.random.seed(0)
            loss = loss_fn(td)
        if n == 0:
            assert_allclose_td(td, ms_td.select(*list(td.keys(True, True))))
            _loss = sum([item for _, item in loss.items()])
            _loss_ms = sum([item for _, item in loss_ms.items()])
            assert (
                abs(_loss - _loss_ms) < 1e-3
            ), f"found abs(loss-loss_ms) = {abs(loss - loss_ms):4.5f} for n=0"
        else:
            with pytest.raises(AssertionError):
                assert_allclose_td(loss, loss_ms)
        sum([item for _, item in loss_ms.items()]).backward()
        named_parameters = loss_fn.named_parameters()
        for name, p in named_parameters:
            assert p.grad.norm() > 0.0, f"parameter {name} has null gradient"

        # Check param update effect on targets
        target_actor = loss_fn.target_actor_network_params.clone().values(
            include_nested=True, leaves_only=True
        )
        target_qvalue = loss_fn.target_qvalue_network_params.clone().values(
            include_nested=True, leaves_only=True
        )
        for p in loss_fn.parameters():
            p.data += torch.randn_like(p)
        target_actor2 = loss_fn.target_actor_network_params.clone().values(
            include_nested=True, leaves_only=True
        )
        target_qvalue2 = loss_fn.target_qvalue_network_params.clone().values(
            include_nested=True, leaves_only=True
        )
        if loss_fn.delay_actor:
            assert all((p1 == p2).all() for p1, p2 in zip(target_actor, target_actor2))
        else:
            assert not any(
                (p1 == p2).any() for p1, p2 in zip(target_actor, target_actor2)
            )
        if loss_fn.delay_qvalue:
            assert all(
                (p1 == p2).all() for p1, p2 in zip(target_qvalue, target_qvalue2)
            )
        else:
            assert not any(
                (p1 == p2).any() for p1, p2 in zip(target_qvalue, target_qvalue2)
            )

        # check that policy is updated after parameter update
        actorp_set = set(actor.parameters())
        loss_fnp_set = set(loss_fn.parameters())
        assert len(actorp_set.intersection(loss_fnp_set)) == len(actorp_set)
        parameters = [p.clone() for p in actor.parameters()]
        for p in loss_fn.parameters():
            p.data += torch.randn_like(p)
        assert all((p1 != p2).all() for p1, p2 in zip(parameters, actor.parameters()))


class TestPPO:
    seed = 0

    def _create_mock_actor(self, batch=2, obs_dim=3, action_dim=4, device="cpu"):
        # Actor
        action_spec = BoundedTensorSpec(
            -torch.ones(action_dim), torch.ones(action_dim), (action_dim,)
        )
        net = NormalParamWrapper(nn.Linear(obs_dim, 2 * action_dim))
        module = SafeModule(net, in_keys=["observation"], out_keys=["loc", "scale"])
        actor = ProbabilisticActor(
            module=module,
            distribution_class=TanhNormal,
            in_keys=["loc", "scale"],
            spec=action_spec,
        )
        return actor.to(device)

    def _create_mock_value(self, batch=2, obs_dim=3, action_dim=4, device="cpu"):
        module = nn.Linear(obs_dim, 1)
        value = ValueOperator(
            module=module,
            in_keys=["observation"],
        )
        return value.to(device)

    def _create_mock_actor_value(self, batch=2, obs_dim=3, action_dim=4, device="cpu"):
        # Actor
        action_spec = BoundedTensorSpec(
            -torch.ones(action_dim), torch.ones(action_dim), (action_dim,)
        )
        base_layer = nn.Linear(obs_dim, 5)
        net = NormalParamWrapper(
            nn.Sequential(base_layer, nn.Linear(5, 2 * action_dim))
        )
        module = SafeModule(net, in_keys=["observation"], out_keys=["loc", "scale"])
        actor = ProbabilisticActor(
            module=module,
            distribution_class=TanhNormal,
            in_keys=["loc", "scale"],
            spec=action_spec,
        )
        module = nn.Sequential(base_layer, nn.Linear(5, 1))
        value = ValueOperator(
            module=module,
            in_keys=["observation"],
        )
        return actor.to(device), value.to(device)

    def _create_mock_actor_value_shared(
        self, batch=2, obs_dim=3, action_dim=4, device="cpu"
    ):
        # Actor
        action_spec = BoundedTensorSpec(
            -torch.ones(action_dim), torch.ones(action_dim), (action_dim,)
        )
        base_layer = nn.Linear(obs_dim, 5)
        common = TensorDictModule(
            base_layer, in_keys=["observation"], out_keys=["hidden"]
        )
        net = nn.Sequential(nn.Linear(5, 2 * action_dim), NormalParamExtractor())
        module = SafeModule(net, in_keys=["hidden"], out_keys=["loc", "scale"])
        actor_head = ProbabilisticActor(
            module=module,
            distribution_class=TanhNormal,
            in_keys=["loc", "scale"],
            spec=action_spec,
        )
        module = nn.Linear(5, 1)
        value_head = ValueOperator(
            module=module,
            in_keys=["hidden"],
        )
        model = ActorValueOperator(common, actor_head, value_head).to(device)
        return model, model.get_policy_operator(), model.get_value_operator()

    def _create_mock_distributional_actor(
        self, batch=2, obs_dim=3, action_dim=4, atoms=0, vmin=1, vmax=5
    ):
        raise NotImplementedError

    def _create_mock_data_ppo(
        self, batch=2, obs_dim=3, action_dim=4, atoms=None, device="cpu"
    ):
        # create a tensordict
        obs = torch.randn(batch, obs_dim, device=device)
        next_obs = torch.randn(batch, obs_dim, device=device)
        if atoms:
            raise NotImplementedError
        else:
            action = torch.randn(batch, action_dim, device=device).clamp(-1, 1)
        reward = torch.randn(batch, 1, device=device)
        done = torch.zeros(batch, 1, dtype=torch.bool, device=device)
        td = TensorDict(
            batch_size=(batch,),
            source={
                "observation": obs,
                "next": {
                    "observation": next_obs,
                    "done": done,
                    "reward": reward,
                },
                "action": action,
                "sample_log_prob": torch.randn_like(action[..., 1]) / 10,
            },
            device=device,
        )
        return td

    def _create_seq_mock_data_ppo(
        self, batch=2, T=4, obs_dim=3, action_dim=4, atoms=None, device="cpu"
    ):
        # create a tensordict
        total_obs = torch.randn(batch, T + 1, obs_dim, device=device)
        obs = total_obs[:, :T]
        next_obs = total_obs[:, 1:]
        if atoms:
            action = torch.randn(batch, T, atoms, action_dim, device=device).clamp(
                -1, 1
            )
        else:
            action = torch.randn(batch, T, action_dim, device=device).clamp(-1, 1)
        reward = torch.randn(batch, T, 1, device=device)
        done = torch.zeros(batch, T, 1, dtype=torch.bool, device=device)
        mask = torch.ones(batch, T, dtype=torch.bool, device=device)
        params_mean = torch.randn_like(action) / 10
        params_scale = torch.rand_like(action) / 10
        td = TensorDict(
            batch_size=(batch, T),
            source={
                "observation": obs.masked_fill_(~mask.unsqueeze(-1), 0.0),
                "next": {
                    "observation": next_obs.masked_fill_(~mask.unsqueeze(-1), 0.0),
                    "done": done,
                    "reward": reward.masked_fill_(~mask.unsqueeze(-1), 0.0),
                },
                "collector": {"mask": mask},
                "action": action.masked_fill_(~mask.unsqueeze(-1), 0.0),
                "sample_log_prob": (torch.randn_like(action[..., 1]) / 10).masked_fill_(
                    ~mask, 0.0
                ),
                "loc": params_mean.masked_fill_(~mask.unsqueeze(-1), 0.0),
                "scale": params_scale.masked_fill_(~mask.unsqueeze(-1), 0.0),
            },
            device=device,
        )
        return td

    @pytest.mark.parametrize("loss_class", (PPOLoss, ClipPPOLoss, KLPENPPOLoss))
    @pytest.mark.parametrize("gradient_mode", (True, False))
    @pytest.mark.parametrize("advantage", ("gae", "td", "td_lambda", None))
    @pytest.mark.parametrize("device", get_available_devices())
    @pytest.mark.parametrize("td_est", list(ValueEstimators) + [None])
    def test_ppo(self, loss_class, device, gradient_mode, advantage, td_est):
        torch.manual_seed(self.seed)
        td = self._create_seq_mock_data_ppo(device=device)

        actor = self._create_mock_actor(device=device)
        value = self._create_mock_value(device=device)
        if advantage == "gae":
            advantage = GAE(
                gamma=0.9, lmbda=0.9, value_network=value, differentiable=gradient_mode
            )
        elif advantage == "td":
            advantage = TD1Estimator(
                gamma=0.9, value_network=value, differentiable=gradient_mode
            )
        elif advantage == "td_lambda":
            advantage = TDLambdaEstimator(
                gamma=0.9, lmbda=0.9, value_network=value, differentiable=gradient_mode
            )
        elif advantage is None:
            pass
        else:
            raise NotImplementedError

        loss_fn = loss_class(actor, value, loss_critic_type="l2")
        if advantage is not None:
            advantage(td)
        else:
            if td_est is not None:
                loss_fn.make_value_estimator(td_est)

        loss = loss_fn(td)
        loss_critic = loss["loss_critic"]
        loss_objective = loss["loss_objective"] + loss.get("loss_entropy", 0.0)
        loss_critic.backward(retain_graph=True)
        # check that grads are independent and non null
        named_parameters = loss_fn.named_parameters()
        counter = 0
        for name, p in named_parameters:
            if p.grad is not None and p.grad.norm() > 0.0:
                counter += 1
                assert "actor" not in name
                assert "critic" in name
            if p.grad is None:
                assert "actor" in name
                assert "critic" not in name
        assert counter == 2

        value.zero_grad()
        loss_objective.backward()
        counter = 0
        named_parameters = loss_fn.named_parameters()
        for name, p in named_parameters:
            if p.grad is not None and p.grad.norm() > 0.0:
                counter += 1
                assert "actor" in name
                assert "critic" not in name
            if p.grad is None:
                assert "actor" not in name
                assert "critic" in name
        assert counter == 2
        actor.zero_grad()

    @pytest.mark.parametrize("loss_class", (PPOLoss, ClipPPOLoss, KLPENPPOLoss))
    @pytest.mark.parametrize("advantage", ("gae", "td", "td_lambda", None))
    @pytest.mark.parametrize("device", get_available_devices())
    def test_ppo_shared(self, loss_class, device, advantage):
        torch.manual_seed(self.seed)
        td = self._create_seq_mock_data_ppo(device=device)

        actor, value = self._create_mock_actor_value(device=device)
        if advantage == "gae":
            advantage = GAE(
                gamma=0.9,
                lmbda=0.9,
                value_network=value,
            )
        elif advantage == "td":
            advantage = TD1Estimator(
                gamma=0.9,
                value_network=value,
            )
        elif advantage == "td_lambda":
            advantage = TDLambdaEstimator(
                gamma=0.9,
                lmbda=0.9,
                value_network=value,
            )
        elif advantage is None:
            pass
        else:
            raise NotImplementedError
        loss_fn = loss_class(
            actor,
            value,
            loss_critic_type="l2",
            separate_losses=True,
        )

        if advantage is not None:
            advantage(td)
        loss = loss_fn(td)
        loss_critic = loss["loss_critic"]
        loss_objective = loss["loss_objective"] + loss.get("loss_entropy", 0.0)
        loss_critic.backward(retain_graph=True)
        # check that grads are independent and non null
        named_parameters = loss_fn.named_parameters()
        counter = 0
        for name, p in named_parameters:
            if p.grad is not None and p.grad.norm() > 0.0:
                counter += 1
                assert "actor" not in name
                assert "critic" in name
            if p.grad is None:
                assert "actor" in name
                assert "critic" not in name
        assert counter == 2

        value.zero_grad()
        loss_objective.backward()
        named_parameters = loss_fn.named_parameters()
        counter = 0
        for name, p in named_parameters:
            if p.grad is not None and p.grad.norm() > 0.0:
                counter += 1
                assert "actor" in name
                assert "critic" not in name
            if p.grad is None:
                assert "actor" not in name
                assert "critic" in name
        actor.zero_grad()
        assert counter == 4

    @pytest.mark.parametrize("loss_class", (PPOLoss, ClipPPOLoss, KLPENPPOLoss))
    @pytest.mark.parametrize(
        "advantage",
        (
            "gae",
            "td",
            "td_lambda",
        ),
    )
    @pytest.mark.parametrize("device", get_available_devices())
    @pytest.mark.parametrize("separate_losses", [True, False])
    def test_ppo_shared_seq(self, loss_class, device, advantage, separate_losses):
        """Tests PPO with shared module with and without passing twice across the common module."""
        torch.manual_seed(self.seed)
        td = self._create_seq_mock_data_ppo(device=device)

        model, actor, value = self._create_mock_actor_value_shared(device=device)
        value2 = value[-1]  # prune the common module
        if advantage == "gae":
            advantage = GAE(
                gamma=0.9,
                lmbda=0.9,
                value_network=value,
            )
        elif advantage == "td":
            advantage = TD1Estimator(
                gamma=0.9,
                value_network=value,
            )
        elif advantage == "td_lambda":
            advantage = TDLambdaEstimator(
                gamma=0.9,
                lmbda=0.9,
                value_network=value,
            )
        else:
            raise NotImplementedError
        loss_fn = loss_class(
            actor,
            value,
            loss_critic_type="l2",
            separate_losses=separate_losses,
            entropy_coef=0.0,
        )

        loss_fn2 = loss_class(
            actor,
            value2,
            loss_critic_type="l2",
            separate_losses=separate_losses,
            entropy_coef=0.0,
        )

        if advantage is not None:
            advantage(td)
        loss = loss_fn(td).exclude("entropy")
        sum(val for key, val in loss.items() if key.startswith("loss_")).backward()
        grad = TensorDict(dict(model.named_parameters()), []).apply(
            lambda x: x.grad.clone()
        )
        loss2 = loss_fn2(td).exclude("entropy")
        model.zero_grad()
        sum(val for key, val in loss2.items() if key.startswith("loss_")).backward()
        grad2 = TensorDict(dict(model.named_parameters()), []).apply(
            lambda x: x.grad.clone()
        )
        assert_allclose_td(loss, loss2)
        assert_allclose_td(grad, grad2)
        model.zero_grad()

    @pytest.mark.skipif(
        not _has_functorch, reason=f"functorch not found, {FUNCTORCH_ERR}"
    )
    @pytest.mark.parametrize("loss_class", (PPOLoss, ClipPPOLoss, KLPENPPOLoss))
    @pytest.mark.parametrize("gradient_mode", (True, False))
    @pytest.mark.parametrize("advantage", ("gae", "td", "td_lambda", None))
    @pytest.mark.parametrize("device", get_available_devices())
    def test_ppo_diff(self, loss_class, device, gradient_mode, advantage):
        if pack_version.parse(torch.__version__) > pack_version.parse("1.14"):
            raise pytest.skip("make_functional_with_buffers needs to be changed")
        torch.manual_seed(self.seed)
        td = self._create_seq_mock_data_ppo(device=device)

        actor = self._create_mock_actor(device=device)
        value = self._create_mock_value(device=device)
        if advantage == "gae":
            advantage = GAE(
                gamma=0.9, lmbda=0.9, value_network=value, differentiable=gradient_mode
            )
        elif advantage == "td":
            advantage = TD1Estimator(
                gamma=0.9, value_network=value, differentiable=gradient_mode
            )
        elif advantage == "td_lambda":
            advantage = TDLambdaEstimator(
                gamma=0.9, lmbda=0.9, value_network=value, differentiable=gradient_mode
            )
        elif advantage is None:
            pass
        else:
            raise NotImplementedError

        loss_fn = loss_class(actor, value, gamma=0.9, loss_critic_type="l2")

        floss_fn, params, buffers = make_functional_with_buffers(loss_fn)
        # fill params with zero
        for p in params:
            p.data.zero_()
        # assert len(list(floss_fn.parameters())) == 0
        if advantage is not None:
            advantage(td)
        loss = floss_fn(params, buffers, td)

        loss_critic = loss["loss_critic"]
        loss_objective = loss["loss_objective"] + loss.get("loss_entropy", 0.0)
        loss_critic.backward(retain_graph=True)
        # check that grads are independent and non null
        named_parameters = loss_fn.named_parameters()
        for (name, _), p in zip(named_parameters, params):
            if p.grad is not None and p.grad.norm() > 0.0:
                assert "actor" not in name
                assert "critic" in name
            if p.grad is None:
                assert "actor" in name
                assert "critic" not in name

        for param in params:
            param.grad = None
        loss_objective.backward()
        named_parameters = loss_fn.named_parameters()

        for (name, other_p), p in zip(named_parameters, params):
            assert other_p.shape == p.shape
            assert other_p.dtype == p.dtype
            assert other_p.device == p.device
            if p.grad is not None and p.grad.norm() > 0.0:
                assert "actor" in name
                assert "critic" not in name
            if p.grad is None:
                assert "actor" not in name
                assert "critic" in name
        for param in params:
            param.grad = None


class TestA2C:
    seed = 0

    def _create_mock_actor(self, batch=2, obs_dim=3, action_dim=4, device="cpu"):
        # Actor
        action_spec = BoundedTensorSpec(
            -torch.ones(action_dim), torch.ones(action_dim), (action_dim,)
        )
        net = NormalParamWrapper(nn.Linear(obs_dim, 2 * action_dim))
        module = SafeModule(net, in_keys=["observation"], out_keys=["loc", "scale"])
        actor = ProbabilisticActor(
            module=module,
            in_keys=["loc", "scale"],
            spec=action_spec,
            distribution_class=TanhNormal,
        )
        return actor.to(device)

    def _create_mock_value(self, batch=2, obs_dim=3, action_dim=4, device="cpu"):
        module = nn.Linear(obs_dim, 1)
        value = ValueOperator(
            module=module,
            in_keys=["observation"],
        )
        return value.to(device)

    def _create_seq_mock_data_a2c(
        self, batch=2, T=4, obs_dim=3, action_dim=4, atoms=None, device="cpu"
    ):
        # create a tensordict
        total_obs = torch.randn(batch, T + 1, obs_dim, device=device)
        obs = total_obs[:, :T]
        next_obs = total_obs[:, 1:]
        if atoms:
            action = torch.randn(batch, T, atoms, action_dim, device=device).clamp(
                -1, 1
            )
        else:
            action = torch.randn(batch, T, action_dim, device=device).clamp(-1, 1)
        reward = torch.randn(batch, T, 1, device=device)
        done = torch.zeros(batch, T, 1, dtype=torch.bool, device=device)
        mask = ~torch.zeros(batch, T, dtype=torch.bool, device=device)
        params_mean = torch.randn_like(action) / 10
        params_scale = torch.rand_like(action) / 10
        td = TensorDict(
            batch_size=(batch, T),
            source={
                "observation": obs.masked_fill_(~mask.unsqueeze(-1), 0.0),
                "next": {
                    "observation": next_obs.masked_fill_(~mask.unsqueeze(-1), 0.0),
                    "done": done,
                    "reward": reward.masked_fill_(~mask.unsqueeze(-1), 0.0),
                },
                "collector": {"mask": mask},
                "action": action.masked_fill_(~mask.unsqueeze(-1), 0.0),
                "sample_log_prob": torch.randn_like(action[..., 1]).masked_fill_(
                    ~mask, 0.0
                )
                / 10,
                "loc": params_mean.masked_fill_(~mask.unsqueeze(-1), 0.0),
                "scale": params_scale.masked_fill_(~mask.unsqueeze(-1), 0.0),
            },
            device=device,
        )
        return td

    @pytest.mark.parametrize("gradient_mode", (True, False))
    @pytest.mark.parametrize("advantage", ("gae", "td", "td_lambda", None))
    @pytest.mark.parametrize("device", get_available_devices())
    @pytest.mark.parametrize("td_est", list(ValueEstimators) + [None])
    def test_a2c(self, device, gradient_mode, advantage, td_est):
        torch.manual_seed(self.seed)
        td = self._create_seq_mock_data_a2c(device=device)

        actor = self._create_mock_actor(device=device)
        value = self._create_mock_value(device=device)
        if advantage == "gae":
            advantage = GAE(
                gamma=0.9, lmbda=0.9, value_network=value, differentiable=gradient_mode
            )
        elif advantage == "td":
            advantage = TD1Estimator(
                gamma=0.9, value_network=value, differentiable=gradient_mode
            )
        elif advantage == "td_lambda":
            advantage = TDLambdaEstimator(
                gamma=0.9, lmbda=0.9, value_network=value, differentiable=gradient_mode
            )
        elif advantage is None:
            pass
        else:
            raise NotImplementedError

        loss_fn = A2CLoss(actor, value, loss_critic_type="l2")

        # Check error is raised when actions require grads
        td["action"].requires_grad = True
        with pytest.raises(
            RuntimeError,
            match="tensordict stored action require grad.",
        ):
            _ = loss_fn._log_probs(td)
        td["action"].requires_grad = False

        td = td.exclude(loss_fn.value_target_key)
        if advantage is not None:
            advantage(td)
        elif td_est is not None:
            loss_fn.make_value_estimator(td_est)
        loss = loss_fn(td)
        loss_critic = loss["loss_critic"]
        loss_objective = loss["loss_objective"] + loss.get("loss_entropy", 0.0)
        loss_critic.backward(retain_graph=True)
        # check that grads are independent and non null
        named_parameters = loss_fn.named_parameters()
        for name, p in named_parameters:
            if p.grad is not None and p.grad.norm() > 0.0:
                assert "actor" not in name
                assert "critic" in name
            if p.grad is None:
                assert "actor" in name
                assert "critic" not in name

        value.zero_grad()
        loss_objective.backward()
        named_parameters = loss_fn.named_parameters()
        for name, p in named_parameters:
            if p.grad is not None and p.grad.norm() > 0.0:
                assert "actor" in name
                assert "critic" not in name
            if p.grad is None:
                assert "actor" not in name
                assert "critic" in name
        actor.zero_grad()

        # test reset
        loss_fn.reset()

    @pytest.mark.skipif(
        not _has_functorch, reason=f"functorch not found, {FUNCTORCH_ERR}"
    )
    @pytest.mark.parametrize("gradient_mode", (True, False))
    @pytest.mark.parametrize("advantage", ("gae", "td", "td_lambda", None))
    @pytest.mark.parametrize("device", get_available_devices())
    def test_a2c_diff(self, device, gradient_mode, advantage):
        if pack_version.parse(torch.__version__) > pack_version.parse("1.14"):
            raise pytest.skip("make_functional_with_buffers needs to be changed")
        torch.manual_seed(self.seed)
        td = self._create_seq_mock_data_a2c(device=device)

        actor = self._create_mock_actor(device=device)
        value = self._create_mock_value(device=device)
        if advantage == "gae":
            advantage = GAE(
                gamma=0.9, lmbda=0.9, value_network=value, differentiable=gradient_mode
            )
        elif advantage == "td":
            advantage = TD1Estimator(
                gamma=0.9, value_network=value, differentiable=gradient_mode
            )
        elif advantage == "td_lambda":
            advantage = TDLambdaEstimator(
                gamma=0.9, lmbda=0.9, value_network=value, differentiable=gradient_mode
            )
        elif advantage is None:
            pass
        else:
            raise NotImplementedError

        loss_fn = A2CLoss(actor, value, loss_critic_type="l2")

        floss_fn, params, buffers = make_functional_with_buffers(loss_fn)

        if advantage is not None:
            advantage(td)
        loss = floss_fn(params, buffers, td)
        loss_critic = loss["loss_critic"]
        loss_objective = loss["loss_objective"] + loss.get("loss_entropy", 0.0)
        loss_critic.backward(retain_graph=True)
        # check that grads are independent and non null
        named_parameters = loss_fn.named_parameters()
        for (name, _), p in zip(named_parameters, params):
            if p.grad is not None and p.grad.norm() > 0.0:
                assert "actor" not in name
                assert "critic" in name
            if p.grad is None:
                assert "actor" in name
                assert "critic" not in name

        for param in params:
            param.grad = None
        loss_objective.backward()
        named_parameters = loss_fn.named_parameters()
        for (name, _), p in zip(named_parameters, params):
            if p.grad is not None and p.grad.norm() > 0.0:
                assert "actor" in name
                assert "critic" not in name
            if p.grad is None:
                assert "actor" not in name
                assert "critic" in name
        for param in params:
            param.grad = None


class TestReinforce:
    @pytest.mark.parametrize("delay_value", [True, False])
    @pytest.mark.parametrize("gradient_mode", [True, False])
    @pytest.mark.parametrize("advantage", ["gae", "td", "td_lambda", None])
    @pytest.mark.parametrize("td_est", list(ValueEstimators) + [None])
    def test_reinforce_value_net(self, advantage, gradient_mode, delay_value, td_est):
        n_obs = 3
        n_act = 5
        batch = 4
        gamma = 0.9
        value_net = ValueOperator(nn.Linear(n_obs, 1), in_keys=["observation"])
        net = NormalParamWrapper(nn.Linear(n_obs, 2 * n_act))
        module = SafeModule(net, in_keys=["observation"], out_keys=["loc", "scale"])
        actor_net = ProbabilisticActor(
            module,
            distribution_class=TanhNormal,
            return_log_prob=True,
            in_keys=["loc", "scale"],
            spec=UnboundedContinuousTensorSpec(n_act),
        )
        if advantage == "gae":
            advantage = GAE(
                gamma=gamma,
                lmbda=0.9,
                value_network=get_functional(value_net),
                differentiable=gradient_mode,
            )
        elif advantage == "td":
            advantage = TD1Estimator(
                gamma=gamma,
                value_network=get_functional(value_net),
                differentiable=gradient_mode,
            )
        elif advantage == "td_lambda":
            advantage = TDLambdaEstimator(
                gamma=0.9,
                lmbda=0.9,
                value_network=get_functional(value_net),
                differentiable=gradient_mode,
            )
        elif advantage is None:
            pass
        else:
            raise NotImplementedError

        loss_fn = ReinforceLoss(
            actor_net,
            critic=value_net,
            delay_value=delay_value,
        )

        td = TensorDict(
            {
                "observation": torch.randn(batch, n_obs),
                "next": {
                    "observation": torch.randn(batch, n_obs),
                    "reward": torch.randn(batch, 1),
                    "done": torch.zeros(batch, 1, dtype=torch.bool),
                },
                "action": torch.randn(batch, n_act),
            },
            [batch],
        )

        params = TensorDict(value_net.state_dict(), []).unflatten_keys(".")
        if advantage is not None:
            advantage(td, params=params)
        elif td_est is not None:
            loss_fn.make_value_estimator(td_est)
        loss_td = loss_fn(td)
        autograd.grad(
            loss_td.get("loss_actor"),
            actor_net.parameters(),
            retain_graph=True,
        )
        autograd.grad(
            loss_td.get("loss_value"),
            value_net.parameters(),
            retain_graph=True,
        )
        with pytest.raises(RuntimeError, match="One of the "):
            autograd.grad(
                loss_td.get("loss_actor"),
                value_net.parameters(),
                retain_graph=True,
                allow_unused=False,
            )
        with pytest.raises(RuntimeError, match="One of the "):
            autograd.grad(
                loss_td.get("loss_value"),
                actor_net.parameters(),
                retain_graph=True,
                allow_unused=False,
            )


@pytest.mark.parametrize("device", get_available_devices())
class TestDreamer:
    def _create_world_model_data(
        self, batch_size, temporal_length, rssm_hidden_dim, state_dim
    ):
        td = TensorDict(
            {
                "state": torch.zeros(batch_size, temporal_length, state_dim),
                "belief": torch.zeros(batch_size, temporal_length, rssm_hidden_dim),
                "pixels": torch.randn(batch_size, temporal_length, 3, 64, 64),
                "next": {
                    "pixels": torch.randn(batch_size, temporal_length, 3, 64, 64),
                    "reward": torch.randn(batch_size, temporal_length, 1),
                    "done": torch.zeros(batch_size, temporal_length, dtype=torch.bool),
                },
                "action": torch.randn(batch_size, temporal_length, 64),
            },
            [batch_size, temporal_length],
        )
        return td

    def _create_actor_data(
        self, batch_size, temporal_length, rssm_hidden_dim, state_dim
    ):
        td = TensorDict(
            {
                "state": torch.randn(batch_size, temporal_length, state_dim),
                "belief": torch.randn(batch_size, temporal_length, rssm_hidden_dim),
                "reward": torch.randn(batch_size, temporal_length, 1),
            },
            [batch_size, temporal_length],
        )
        return td

    def _create_value_data(
        self, batch_size, temporal_length, rssm_hidden_dim, state_dim
    ):
        td = TensorDict(
            {
                "state": torch.randn(batch_size * temporal_length, state_dim),
                "belief": torch.randn(batch_size * temporal_length, rssm_hidden_dim),
                "lambda_target": torch.randn(batch_size * temporal_length, 1),
            },
            [batch_size * temporal_length],
        )
        return td

    def _create_world_model_model(self, rssm_hidden_dim, state_dim, mlp_num_units=200):
        mock_env = TransformedEnv(ContinuousActionConvMockEnv(pixel_shape=[3, 64, 64]))
        default_dict = {
            "state": UnboundedContinuousTensorSpec(state_dim),
            "belief": UnboundedContinuousTensorSpec(rssm_hidden_dim),
        }
        mock_env.append_transform(
            TensorDictPrimer(random=False, default_value=0, **default_dict)
        )

        obs_encoder = ObsEncoder()
        obs_decoder = ObsDecoder()

        rssm_prior = RSSMPrior(
            hidden_dim=rssm_hidden_dim,
            rnn_hidden_dim=rssm_hidden_dim,
            state_dim=state_dim,
            action_spec=mock_env.action_spec,
        )
        rssm_posterior = RSSMPosterior(hidden_dim=rssm_hidden_dim, state_dim=state_dim)

        # World Model and reward model
        rssm_rollout = RSSMRollout(
            SafeModule(
                rssm_prior,
                in_keys=["state", "belief", "action"],
                out_keys=[
                    ("next", "prior_mean"),
                    ("next", "prior_std"),
                    "_",
                    ("next", "belief"),
                ],
            ),
            SafeModule(
                rssm_posterior,
                in_keys=[("next", "belief"), ("next", "encoded_latents")],
                out_keys=[
                    ("next", "posterior_mean"),
                    ("next", "posterior_std"),
                    ("next", "state"),
                ],
            ),
        )
        reward_module = MLP(
            out_features=1, depth=2, num_cells=mlp_num_units, activation_class=nn.ELU
        )
        # World Model and reward model
        world_modeler = SafeSequential(
            SafeModule(
                obs_encoder,
                in_keys=[("next", "pixels")],
                out_keys=[("next", "encoded_latents")],
            ),
            rssm_rollout,
            SafeModule(
                obs_decoder,
                in_keys=[("next", "state"), ("next", "belief")],
                out_keys=[("next", "reco_pixels")],
            ),
        )
        reward_module = SafeModule(
            reward_module,
            in_keys=[("next", "state"), ("next", "belief")],
            out_keys=[("next", "reward")],
        )
        world_model = WorldModelWrapper(world_modeler, reward_module)

        with torch.no_grad():
            td = mock_env.rollout(10)
            td = td.unsqueeze(0).to_tensordict()
            td["state"] = torch.zeros((1, 10, state_dim))
            td["belief"] = torch.zeros((1, 10, rssm_hidden_dim))
            world_model(td)
        return world_model

    def _create_mb_env(self, rssm_hidden_dim, state_dim, mlp_num_units=200):
        mock_env = TransformedEnv(ContinuousActionConvMockEnv(pixel_shape=[3, 64, 64]))
        default_dict = {
            "state": UnboundedContinuousTensorSpec(state_dim),
            "belief": UnboundedContinuousTensorSpec(rssm_hidden_dim),
        }
        mock_env.append_transform(
            TensorDictPrimer(random=False, default_value=0, **default_dict)
        )

        rssm_prior = RSSMPrior(
            hidden_dim=rssm_hidden_dim,
            rnn_hidden_dim=rssm_hidden_dim,
            state_dim=state_dim,
            action_spec=mock_env.action_spec,
        )
        reward_module = MLP(
            out_features=1, depth=2, num_cells=mlp_num_units, activation_class=nn.ELU
        )
        transition_model = SafeSequential(
            SafeModule(
                rssm_prior,
                in_keys=["state", "belief", "action"],
                out_keys=[
                    "_",
                    "_",
                    "state",
                    "belief",
                ],
            ),
        )
        reward_model = SafeModule(
            reward_module,
            in_keys=["state", "belief"],
            out_keys=["reward"],
        )
        model_based_env = DreamerEnv(
            world_model=WorldModelWrapper(
                transition_model,
                reward_model,
            ),
            prior_shape=torch.Size([state_dim]),
            belief_shape=torch.Size([rssm_hidden_dim]),
        )
        model_based_env.set_specs_from_env(mock_env)
        with torch.no_grad():
            model_based_env.rollout(3)
        return model_based_env

    def _create_actor_model(self, rssm_hidden_dim, state_dim, mlp_num_units=200):
        mock_env = TransformedEnv(ContinuousActionConvMockEnv(pixel_shape=[3, 64, 64]))
        default_dict = {
            "state": UnboundedContinuousTensorSpec(state_dim),
            "belief": UnboundedContinuousTensorSpec(rssm_hidden_dim),
        }
        mock_env.append_transform(
            TensorDictPrimer(random=False, default_value=0, **default_dict)
        )

        actor_module = DreamerActor(
            out_features=mock_env.action_spec.shape[0],
            depth=4,
            num_cells=mlp_num_units,
            activation_class=nn.ELU,
        )
        actor_model = SafeProbabilisticTensorDictSequential(
            SafeModule(
                actor_module,
                in_keys=["state", "belief"],
                out_keys=["loc", "scale"],
            ),
            SafeProbabilisticModule(
                in_keys=["loc", "scale"],
                out_keys="action",
                default_interaction_type=InteractionType.RANDOM,
                distribution_class=TanhNormal,
            ),
        )
        with torch.no_grad():
            td = TensorDict(
                {
                    "state": torch.randn(1, 2, state_dim),
                    "belief": torch.randn(1, 2, rssm_hidden_dim),
                },
                batch_size=[1],
            )
            actor_model(td)
        return actor_model

    def _create_value_model(self, rssm_hidden_dim, state_dim, mlp_num_units=200):
        value_model = SafeModule(
            MLP(
                out_features=1,
                depth=3,
                num_cells=mlp_num_units,
                activation_class=nn.ELU,
            ),
            in_keys=["state", "belief"],
            out_keys=["state_value"],
        )
        with torch.no_grad():
            td = TensorDict(
                {
                    "state": torch.randn(1, 2, state_dim),
                    "belief": torch.randn(1, 2, rssm_hidden_dim),
                },
                batch_size=[1],
            )
            value_model(td)
        return value_model

    @pytest.mark.parametrize("lambda_kl", [0, 1.0])
    @pytest.mark.parametrize("lambda_reco", [0, 1.0])
    @pytest.mark.parametrize("lambda_reward", [0, 1.0])
    @pytest.mark.parametrize("reco_loss", ["l2", "smooth_l1"])
    @pytest.mark.parametrize("reward_loss", ["l2", "smooth_l1"])
    @pytest.mark.parametrize("free_nats", [-1000, 1000])
    @pytest.mark.parametrize("delayed_clamp", [False, True])
    def test_dreamer_world_model(
        self,
        device,
        lambda_reward,
        lambda_kl,
        lambda_reco,
        reward_loss,
        reco_loss,
        delayed_clamp,
        free_nats,
    ):
        tensordict = self._create_world_model_data(2, 3, 10, 5).to(device)
        world_model = self._create_world_model_model(10, 5).to(device)
        loss_module = DreamerModelLoss(
            world_model,
            lambda_reco=lambda_reco,
            lambda_kl=lambda_kl,
            lambda_reward=lambda_reward,
            reward_loss=reward_loss,
            reco_loss=reco_loss,
            delayed_clamp=delayed_clamp,
            free_nats=free_nats,
        )
        loss_td, _ = loss_module(tensordict)
        for loss_str, lmbda in zip(
            ["loss_model_kl", "loss_model_reco", "loss_model_reward"],
            [lambda_kl, lambda_reco, lambda_reward],
        ):
            assert loss_td.get(loss_str) is not None
            assert loss_td.get(loss_str).shape == torch.Size([1])
            if lmbda == 0:
                assert loss_td.get(loss_str) == 0
            else:
                assert loss_td.get(loss_str) > 0

        loss = (
            loss_td.get("loss_model_kl")
            + loss_td.get("loss_model_reco")
            + loss_td.get("loss_model_reward")
        )
        loss.backward()
        grad_total = 0.0
        for name, param in loss_module.named_parameters():
            if param.grad is not None:
                valid_gradients = not (
                    torch.isnan(param.grad).any() or torch.isinf(param.grad).any()
                )
                if not valid_gradients:
                    raise ValueError(f"Invalid gradients for {name}")
                gsq = param.grad.pow(2).sum()
                grad_total += gsq.item()
        grad_is_zero = grad_total == 0
        if free_nats < 0:
            lambda_kl_corr = lambda_kl
        else:
            # we expect the kl loss to have 0 grad
            lambda_kl_corr = 0
        if grad_is_zero and (lambda_kl_corr or lambda_reward or lambda_reco):
            raise ValueError(
                f"Gradients are zero: lambdas={(lambda_kl_corr, lambda_reward, lambda_reco)}"
            )
        elif grad_is_zero:
            assert not (lambda_kl_corr or lambda_reward or lambda_reco)
        loss_module.zero_grad()

    @pytest.mark.parametrize("imagination_horizon", [3, 5])
    @pytest.mark.parametrize("discount_loss", [True, False])
    def test_dreamer_env(self, device, imagination_horizon, discount_loss):
        mb_env = self._create_mb_env(10, 5).to(device)
        rollout = mb_env.rollout(3)
        assert rollout.shape == torch.Size([3])
        # test reconstruction
        with pytest.raises(ValueError, match="No observation decoder provided"):
            mb_env.decode_obs(rollout)
        mb_env.obs_decoder = SafeModule(
            nn.LazyLinear(4, device=device),
            in_keys=["state"],
            out_keys=["reco_observation"],
        )
        # reconstruct
        mb_env.decode_obs(rollout)
        assert "reco_observation" in rollout.keys()
        # second pass
        tensordict = mb_env.decode_obs(mb_env.reset(), compute_latents=True)
        assert "reco_observation" in tensordict.keys()

    @pytest.mark.parametrize("imagination_horizon", [3, 5])
    @pytest.mark.parametrize("discount_loss", [True, False])
    @pytest.mark.parametrize("td_est", list(ValueEstimators) + [None])
    def test_dreamer_actor(self, device, imagination_horizon, discount_loss, td_est):
        tensordict = self._create_actor_data(2, 3, 10, 5).to(device)
        mb_env = self._create_mb_env(10, 5).to(device)
        actor_model = self._create_actor_model(10, 5).to(device)
        value_model = self._create_value_model(10, 5).to(device)
        loss_module = DreamerActorLoss(
            actor_model,
            value_model,
            mb_env,
            imagination_horizon=imagination_horizon,
            discount_loss=discount_loss,
        )
        if td_est is ValueEstimators.GAE:
            with pytest.raises(NotImplementedError):
                loss_module.make_value_estimator(td_est)
            return
        if td_est is not None:
            loss_module.make_value_estimator(td_est)
        loss_td, fake_data = loss_module(tensordict)
        assert not fake_data.requires_grad
        assert fake_data.shape == torch.Size([tensordict.numel(), imagination_horizon])
        if discount_loss:
            assert loss_module.discount_loss

        assert loss_td.get("loss_actor") is not None
        loss = loss_td.get("loss_actor")
        loss.backward()
        grad_is_zero = True
        for name, param in loss_module.named_parameters():
            if param.grad is not None:
                valid_gradients = not (
                    torch.isnan(param.grad).any() or torch.isinf(param.grad).any()
                )
                grad_is_zero = (
                    grad_is_zero and torch.sum(torch.pow((param.grad), 2)) == 0
                )
                if not valid_gradients:
                    raise ValueError(f"Invalid gradients for {name}")
        if grad_is_zero:
            raise ValueError("Gradients are zero")
        loss_module.zero_grad()

    @pytest.mark.parametrize("discount_loss", [True, False])
    def test_dreamer_value(self, device, discount_loss):
        tensordict = self._create_value_data(2, 3, 10, 5).to(device)
        value_model = self._create_value_model(10, 5).to(device)
        loss_module = DreamerValueLoss(value_model, discount_loss=discount_loss)
        loss_td, fake_data = loss_module(tensordict)
        assert loss_td.get("loss_value") is not None
        assert not fake_data.requires_grad
        loss = loss_td.get("loss_value")
        loss.backward()
        grad_is_zero = True
        for name, param in loss_module.named_parameters():
            if param.grad is not None:
                valid_gradients = not (
                    torch.isnan(param.grad).any() or torch.isinf(param.grad).any()
                )
                grad_is_zero = (
                    grad_is_zero and torch.sum(torch.pow((param.grad), 2)) == 0
                )
                if not valid_gradients:
                    raise ValueError(f"Invalid gradients for {name}")
        if grad_is_zero:
            raise ValueError("Gradients are zero")
        loss_module.zero_grad()


class TestIQL:
    seed = 0

    def _create_mock_actor(self, batch=2, obs_dim=3, action_dim=4, device="cpu"):
        # Actor
        action_spec = BoundedTensorSpec(
            -torch.ones(action_dim), torch.ones(action_dim), (action_dim,)
        )
        net = NormalParamWrapper(nn.Linear(obs_dim, 2 * action_dim))
        module = SafeModule(net, in_keys=["observation"], out_keys=["loc", "scale"])
        actor = ProbabilisticActor(
            module=module,
            in_keys=["loc", "scale"],
            spec=action_spec,
            distribution_class=TanhNormal,
        )
        return actor.to(device)

    def _create_mock_qvalue(self, batch=2, obs_dim=3, action_dim=4, device="cpu"):
        class ValueClass(nn.Module):
            def __init__(self):
                super().__init__()
                self.linear = nn.Linear(obs_dim + action_dim, 1)

            def forward(self, obs, act):
                return self.linear(torch.cat([obs, act], -1))

        module = ValueClass()
        qvalue = ValueOperator(
            module=module,
            in_keys=["observation", "action"],
        )
        return qvalue.to(device)

    def _create_mock_value(self, batch=2, obs_dim=3, action_dim=4, device="cpu"):
        module = nn.Linear(obs_dim, 1)
        value = ValueOperator(
            module=module,
            in_keys=["observation"],
        )
        return value.to(device)

    def _create_mock_distributional_actor(
        self, batch=2, obs_dim=3, action_dim=4, atoms=5, vmin=1, vmax=5
    ):
        raise NotImplementedError

    def _create_mock_data_iql(
        self, batch=16, obs_dim=3, action_dim=4, atoms=None, device="cpu"
    ):
        # create a tensordict
        obs = torch.randn(batch, obs_dim, device=device)
        next_obs = torch.randn(batch, obs_dim, device=device)
        if atoms:
            raise NotImplementedError
        else:
            action = torch.randn(batch, action_dim, device=device).clamp(-1, 1)
        reward = torch.randn(batch, 1, device=device)
        done = torch.zeros(batch, 1, dtype=torch.bool, device=device)
        td = TensorDict(
            batch_size=(batch,),
            source={
                "observation": obs,
                "next": {
                    "observation": next_obs,
                    "done": done,
                    "reward": reward,
                },
                "action": action,
            },
            device=device,
        )
        return td

    def _create_seq_mock_data_iql(
        self, batch=8, T=4, obs_dim=3, action_dim=4, atoms=None, device="cpu"
    ):
        # create a tensordict
        total_obs = torch.randn(batch, T + 1, obs_dim, device=device)
        obs = total_obs[:, :T]
        next_obs = total_obs[:, 1:]
        if atoms:
            action = torch.randn(batch, T, atoms, action_dim, device=device).clamp(
                -1, 1
            )
        else:
            action = torch.randn(batch, T, action_dim, device=device).clamp(-1, 1)
        reward = torch.randn(batch, T, 1, device=device)
        done = torch.zeros(batch, T, 1, dtype=torch.bool, device=device)
        mask = torch.ones(batch, T, dtype=torch.bool, device=device)
        td = TensorDict(
            batch_size=(batch, T),
            source={
                "observation": obs.masked_fill_(~mask.unsqueeze(-1), 0.0),
                "next": {
                    "observation": next_obs.masked_fill_(~mask.unsqueeze(-1), 0.0),
                    "done": done,
                    "reward": reward.masked_fill_(~mask.unsqueeze(-1), 0.0),
                },
                "collector": {"mask": mask},
                "action": action.masked_fill_(~mask.unsqueeze(-1), 0.0),
            },
            device=device,
        )
        return td

    @pytest.mark.skipif(
        not _has_functorch, reason=f"functorch not installed: {FUNCTORCH_ERR}"
    )
    @pytest.mark.parametrize("num_qvalue", [1, 2, 4, 8])
    @pytest.mark.parametrize("device", get_available_devices())
    @pytest.mark.parametrize("temperature", [0.0, 0.1, 1.0, 10.0])
    @pytest.mark.parametrize("expectile", [0.1, 0.5, 1.0])
    @pytest.mark.parametrize("td_est", list(ValueEstimators) + [None])
    def test_iql(
        self,
        num_qvalue,
        device,
        temperature,
        expectile,
        td_est,
    ):

        torch.manual_seed(self.seed)
        td = self._create_mock_data_iql(device=device)

        actor = self._create_mock_actor(device=device)
        qvalue = self._create_mock_qvalue(device=device)
        value = self._create_mock_value(device=device)

        loss_fn = IQLLoss(
            actor_network=actor,
            qvalue_network=qvalue,
            value_network=value,
            num_qvalue_nets=num_qvalue,
            temperature=temperature,
            expectile=expectile,
            loss_function="l2",
        )
        if td_est is ValueEstimators.GAE:
            with pytest.raises(NotImplementedError):
                loss_fn.make_value_estimator(td_est)
            return
        if td_est is not None:
            loss_fn.make_value_estimator(td_est)

        with _check_td_steady(td):
            loss = loss_fn(td)
        assert loss_fn.priority_key in td.keys()

        # check that losses are independent
        for k in loss.keys():
            if not k.startswith("loss"):
                continue
            loss[k].sum().backward(retain_graph=True)
            if k == "loss_actor":
                assert all(
                    (p.grad is None) or (p.grad == 0).all()
                    for p in loss_fn.value_network_params.values(
                        include_nested=True, leaves_only=True
                    )
                )
                assert all(
                    (p.grad is None) or (p.grad == 0).all()
                    for p in loss_fn.qvalue_network_params.values(
                        include_nested=True, leaves_only=True
                    )
                )
                assert not any(
                    (p.grad is None) or (p.grad == 0).all()
                    for p in loss_fn.actor_network_params.values(
                        include_nested=True, leaves_only=True
                    )
                )
            elif k == "loss_value":
                assert all(
                    (p.grad is None) or (p.grad == 0).all()
                    for p in loss_fn.actor_network_params.values(
                        include_nested=True, leaves_only=True
                    )
                )
                assert all(
                    (p.grad is None) or (p.grad == 0).all()
                    for p in loss_fn.qvalue_network_params.values(
                        include_nested=True, leaves_only=True
                    )
                )
                assert not any(
                    (p.grad is None) or (p.grad == 0).all()
                    for p in loss_fn.value_network_params.values(
                        include_nested=True, leaves_only=True
                    )
                )
            elif k == "loss_qvalue":
                assert all(
                    (p.grad is None) or (p.grad == 0).all()
                    for p in loss_fn.actor_network_params.values(
                        include_nested=True, leaves_only=True
                    )
                )
                assert all(
                    (p.grad is None) or (p.grad == 0).all()
                    for p in loss_fn.value_network_params.values(
                        include_nested=True, leaves_only=True
                    )
                )
                assert not any(
                    (p.grad is None) or (p.grad == 0).all()
                    for p in loss_fn.qvalue_network_params.values(
                        include_nested=True, leaves_only=True
                    )
                )
            else:
                raise NotImplementedError(k)
            loss_fn.zero_grad()

        sum([item for _, item in loss.items()]).backward()
        named_parameters = list(loss_fn.named_parameters())
        named_buffers = list(loss_fn.named_buffers())

        assert len({p for n, p in named_parameters}) == len(list(named_parameters))
        assert len({p for n, p in named_buffers}) == len(list(named_buffers))

        for name, p in named_parameters:
            assert p.grad.norm() > 0.0, f"parameter {name} has a null gradient"

    @pytest.mark.skipif(
        not _has_functorch, reason=f"functorch not installed: {FUNCTORCH_ERR}"
    )
    @pytest.mark.parametrize("n", list(range(4)))
    @pytest.mark.parametrize("num_qvalue", [1, 2, 4, 8])
    @pytest.mark.parametrize("temperature", [0.0, 0.1, 1.0, 10.0])
    @pytest.mark.parametrize("expectile", [0.1, 0.5, 1.0])
    @pytest.mark.parametrize("device", get_available_devices())
    def test_iql_batcher(
        self,
        n,
        num_qvalue,
        temperature,
        expectile,
        device,
        gamma=0.9,
    ):
        torch.manual_seed(self.seed)
        td = self._create_seq_mock_data_iql(device=device)

        actor = self._create_mock_actor(device=device)
        qvalue = self._create_mock_qvalue(device=device)
        value = self._create_mock_value(device=device)

        loss_fn = IQLLoss(
            actor_network=actor,
            qvalue_network=qvalue,
            value_network=value,
            num_qvalue_nets=num_qvalue,
            temperature=temperature,
            expectile=expectile,
            loss_function="l2",
        )

        ms = MultiStep(gamma=gamma, n_steps=n).to(device)

        td_clone = td.clone()
        ms_td = ms(td_clone)

        torch.manual_seed(0)
        np.random.seed(0)
        with _check_td_steady(ms_td):
            loss_ms = loss_fn(ms_td)
        assert loss_fn.priority_key in ms_td.keys()

        with torch.no_grad():
            torch.manual_seed(0)  # log-prob is computed with a random action
            np.random.seed(0)
            loss = loss_fn(td)
        if n == 0:
            assert_allclose_td(td, ms_td.select(*list(td.keys(True, True))))
            _loss = sum([item for _, item in loss.items()])
            _loss_ms = sum([item for _, item in loss_ms.items()])
            assert (
                abs(_loss - _loss_ms) < 1e-3
            ), f"found abs(loss-loss_ms) = {abs(loss - loss_ms):4.5f} for n=0"
        else:
            with pytest.raises(AssertionError):
                assert_allclose_td(loss, loss_ms)
        sum([item for _, item in loss_ms.items()]).backward()
        named_parameters = loss_fn.named_parameters()
        for name, p in named_parameters:
            assert p.grad.norm() > 0.0, f"parameter {name} has null gradient"

        # Check param update effect on targets
        target_qvalue = [
            p.clone()
            for p in loss_fn.target_qvalue_network_params.values(
                include_nested=True, leaves_only=True
            )
        ]
        for p in loss_fn.parameters():
            p.data += torch.randn_like(p)
        target_qvalue2 = [
            p.clone()
            for p in loss_fn.target_qvalue_network_params.values(
                include_nested=True, leaves_only=True
            )
        ]
        if loss_fn.delay_qvalue:
            assert all(
                (p1 == p2).all() for p1, p2 in zip(target_qvalue, target_qvalue2)
            )
        else:
            assert not any(
                (p1 == p2).any() for p1, p2 in zip(target_qvalue, target_qvalue2)
            )

        # check that policy is updated after parameter update
        parameters = [p.clone() for p in actor.parameters()]
        for p in loss_fn.parameters():
            p.data += torch.randn_like(p)
        assert all((p1 != p2).all() for p1, p2 in zip(parameters, actor.parameters()))


def test_hold_out():
    net = torch.nn.Linear(3, 4)
    x = torch.randn(1, 3)
    x_rg = torch.randn(1, 3, requires_grad=True)
    y = net(x)
    assert y.requires_grad
    with hold_out_net(net):
        y = net(x)
        assert not y.requires_grad
        y = net(x_rg)
        assert y.requires_grad

    y = net(x)
    assert y.requires_grad

    # nested case
    with hold_out_net(net):
        y = net(x)
        assert not y.requires_grad
        with hold_out_net(net):
            y = net(x)
            assert not y.requires_grad
            y = net(x_rg)
            assert y.requires_grad

    y = net(x)
    assert y.requires_grad

    # exception
    net = torch.nn.Sequential()
    with hold_out_net(net):
        pass


@pytest.mark.parametrize("mode", ["hard", "soft"])
@pytest.mark.parametrize("value_network_update_interval", [100, 1000])
@pytest.mark.parametrize("device", get_available_devices())
@pytest.mark.parametrize(
    "dtype",
    [
        torch.float64,
        torch.float32,
    ],
)
def test_updater(mode, value_network_update_interval, device, dtype):
    torch.manual_seed(100)

    class custom_module_error(nn.Module):
        def __init__(self):
            super().__init__()
            self.target_params = [torch.randn(3, 4)]
            self.target_error_params = [torch.randn(3, 4)]
            self.params = nn.ParameterList(
                [nn.Parameter(torch.randn(3, 4, requires_grad=True))]
            )

    module = custom_module_error().to(device)
    with pytest.raises(
        RuntimeError, match="Your module seems to have a target tensor list "
    ):
        if mode == "hard":
            upd = HardUpdate(module, value_network_update_interval)
        elif mode == "soft":
            upd = SoftUpdate(module, 1 - 1 / value_network_update_interval)

    class custom_module(LossModule):
        def __init__(self):
            super().__init__()
            module1 = torch.nn.BatchNorm2d(10).eval()
            self.convert_to_functional(module1, "module1", create_target_params=True)
            module2 = torch.nn.BatchNorm2d(10).eval()
            self.module2 = module2
            iterator_params = self.target_module1_params.values(
                include_nested=True, leaves_only=True
            )
            for target in iterator_params:
                if target.dtype is not torch.int64:
                    target.data.normal_()
                else:
                    target.data += 10

    module = custom_module().to(device).to(dtype)
    _ = module.module1_params
    _ = module.target_module1_params
    if mode == "hard":
        upd = HardUpdate(
            module, value_network_update_interval=value_network_update_interval
        )
    elif mode == "soft":
        upd = SoftUpdate(module, 1 - 1 / value_network_update_interval)
    upd.init_()
    for _, _v in upd._targets.items(True, True):
        if _v.dtype is not torch.int64:
            _v.copy_(torch.randn_like(_v))
        else:
            _v += 10

    # total dist
    d0 = 0.0
    for (key, source_val) in upd._sources.items(True, True):
        if not isinstance(key, tuple):
            key = (key,)
        key = ("target_" + key[0], *key[1:])
        target_val = upd._targets[key]
        assert target_val.dtype is source_val.dtype, key
        assert target_val.device == source_val.device, key
        if target_val.dtype == torch.long:
            continue
        d0 += (target_val - source_val).norm().item()

    assert d0 > 0
    if mode == "hard":
        for i in range(value_network_update_interval + 1):
            # test that no update is occuring until value_network_update_interval
            d1 = 0.0
            for (key, source_val) in upd._sources.items(True, True):
                if not isinstance(key, tuple):
                    key = (key,)
                key = ("target_" + key[0], *key[1:])
                target_val = upd._targets[key]
                if target_val.dtype == torch.long:
                    continue
                d1 += (target_val - source_val).norm().item()

            assert d1 == d0, i
            assert upd.counter == i
            upd.step()
        assert upd.counter == 0
        # test that a new update has occured
        d1 = 0.0
        for (key, source_val) in upd._sources.items(True, True):
            if not isinstance(key, tuple):
                key = (key,)
            key = ("target_" + key[0], *key[1:])
            target_val = upd._targets[key]
            if target_val.dtype == torch.long:
                continue
            d1 += (target_val - source_val).norm().item()
        assert d1 < d0

    elif mode == "soft":
        upd.step()
        d1 = 0.0
        for (key, source_val) in upd._sources.items(True, True):
            if not isinstance(key, tuple):
                key = (key,)
            key = ("target_" + key[0], *key[1:])
            target_val = upd._targets[key]
            if target_val.dtype == torch.long:
                continue
            d1 += (target_val - source_val).norm().item()
        assert d1 < d0

    upd.init_()
    upd.step()
    d2 = 0.0
    for (key, source_val) in upd._sources.items(True, True):
        if not isinstance(key, tuple):
            key = (key,)
        key = ("target_" + key[0], *key[1:])
        target_val = upd._targets[key]
        if target_val.dtype == torch.long:
            continue
        d2 += (target_val - source_val).norm().item()
    assert d2 < 1e-6


class TestValues:
    @pytest.mark.parametrize("device", get_available_devices())
    @pytest.mark.parametrize("gamma", [0.1, 0.5, 0.99])
    @pytest.mark.parametrize("lmbda", [0.1, 0.5, 0.99])
    @pytest.mark.parametrize("N", [(3,), (7, 3)])
    @pytest.mark.parametrize("T", [3, 5, 200])
    # @pytest.mark.parametrize("random_gamma,rolling_gamma", [[True, False], [True, True], [False, None]])
    @pytest.mark.parametrize("random_gamma,rolling_gamma", [[False, None]])
    def test_tdlambda(self, device, gamma, lmbda, N, T, random_gamma, rolling_gamma):
        torch.manual_seed(0)

        done = torch.zeros(*N, T, 1, device=device, dtype=torch.bool).bernoulli_(0.1)
        reward = torch.randn(*N, T, 1, device=device)
        state_value = torch.randn(*N, T, 1, device=device)
        next_state_value = torch.randn(*N, T, 1, device=device)
        if random_gamma:
            gamma = torch.rand_like(reward) * gamma

        r1 = vec_td_lambda_advantage_estimate(
            gamma, lmbda, state_value, next_state_value, reward, done, rolling_gamma
        )
        r2 = td_lambda_advantage_estimate(
            gamma, lmbda, state_value, next_state_value, reward, done, rolling_gamma
        )
        torch.testing.assert_close(r1, r2, rtol=1e-4, atol=1e-4)

    @pytest.mark.parametrize("device", get_available_devices())
    @pytest.mark.parametrize("gamma", [0.1, 0.99])
    @pytest.mark.parametrize("lmbda", [0.1, 0.99])
    @pytest.mark.parametrize("N", [(3,), (7, 3)])
    @pytest.mark.parametrize("T", [3, 100])
    @pytest.mark.parametrize("feature_dim", [[5], [2, 5]])
    @pytest.mark.parametrize("random_gamma,rolling_gamma", [[False, None]])
    def test_tdlambda_multi(
        self, device, gamma, lmbda, N, T, random_gamma, rolling_gamma, feature_dim
    ):
        torch.manual_seed(0)
        D = feature_dim
        time_dim = -1 - len(D)
        done = torch.zeros(*N, T, *D, device=device, dtype=torch.bool).bernoulli_(0.1)
        reward = torch.randn(*N, T, *D, device=device)
        state_value = torch.randn(*N, T, *D, device=device)
        next_state_value = torch.randn(*N, T, *D, device=device)
        if random_gamma:
            gamma = torch.rand_like(reward) * gamma

        r1 = vec_td_lambda_advantage_estimate(
            gamma,
            lmbda,
            state_value,
            next_state_value,
            reward,
            done,
            rolling_gamma,
            time_dim=time_dim,
        )
        r2 = td_lambda_advantage_estimate(
            gamma,
            lmbda,
            state_value,
            next_state_value,
            reward,
            done,
            rolling_gamma,
            time_dim=time_dim,
        )
        if len(D) == 2:
            r3 = torch.cat(
                [
                    vec_td_lambda_advantage_estimate(
                        gamma,
                        lmbda,
                        state_value[..., i : i + 1, j],
                        next_state_value[..., i : i + 1, j],
                        reward[..., i : i + 1, j],
                        done[..., i : i + 1, j],
                        rolling_gamma,
                        time_dim=-2,
                    )
                    for i in range(D[0])
                    for j in range(D[1])
                ],
                -1,
            ).unflatten(-1, D)
            r4 = torch.cat(
                [
                    td_lambda_advantage_estimate(
                        gamma,
                        lmbda,
                        state_value[..., i : i + 1, j],
                        next_state_value[..., i : i + 1, j],
                        reward[..., i : i + 1, j],
                        done[..., i : i + 1, j],
                        rolling_gamma,
                        time_dim=-2,
                    )
                    for i in range(D[0])
                    for j in range(D[1])
                ],
                -1,
            ).unflatten(-1, D)
        else:
            r3 = torch.cat(
                [
                    vec_td_lambda_advantage_estimate(
                        gamma,
                        lmbda,
                        state_value[..., i : i + 1],
                        next_state_value[..., i : i + 1],
                        reward[..., i : i + 1],
                        done[..., i : i + 1],
                        rolling_gamma,
                        time_dim=-2,
                    )
                    for i in range(D[0])
                ],
                -1,
            )
            r4 = torch.cat(
                [
                    td_lambda_advantage_estimate(
                        gamma,
                        lmbda,
                        state_value[..., i : i + 1],
                        next_state_value[..., i : i + 1],
                        reward[..., i : i + 1],
                        done[..., i : i + 1],
                        rolling_gamma,
                        time_dim=-2,
                    )
                    for i in range(D[0])
                ],
                -1,
            )

        torch.testing.assert_close(r4, r2, rtol=1e-4, atol=1e-4)
        torch.testing.assert_close(r3, r1, rtol=1e-4, atol=1e-4)
        torch.testing.assert_close(r1, r2, rtol=1e-4, atol=1e-4)

    @pytest.mark.parametrize("device", get_available_devices())
    @pytest.mark.parametrize("gamma", [0.1, 0.5, 0.99])
    @pytest.mark.parametrize("N", [(3,), (7, 3)])
    @pytest.mark.parametrize("T", [3, 100])
    @pytest.mark.parametrize("random_gamma,rolling_gamma", [[False, None]])
    def test_td1(self, device, gamma, N, T, random_gamma, rolling_gamma):
        torch.manual_seed(0)

        done = torch.zeros(*N, T, 1, device=device, dtype=torch.bool).bernoulli_(0.1)
        reward = torch.randn(*N, T, 1, device=device)
        state_value = torch.randn(*N, T, 1, device=device)
        next_state_value = torch.randn(*N, T, 1, device=device)
        if random_gamma:
            gamma = torch.rand_like(reward) * gamma

        r1 = vec_td1_advantage_estimate(
            gamma, state_value, next_state_value, reward, done, rolling_gamma
        )
        r2 = td1_advantage_estimate(
            gamma, state_value, next_state_value, reward, done, rolling_gamma
        )
        torch.testing.assert_close(r1, r2, rtol=1e-4, atol=1e-4)

    @pytest.mark.parametrize("device", get_available_devices())
    @pytest.mark.parametrize("gamma", [0.1, 0.99])
    @pytest.mark.parametrize("N", [(3,), (7, 3)])
    @pytest.mark.parametrize("T", [3, 5])
    @pytest.mark.parametrize("feature_dim", [[5], [2, 5]])
    @pytest.mark.parametrize("random_gamma,rolling_gamma", [[False, None]])
    def test_td1_multi(
        self, device, gamma, N, T, random_gamma, rolling_gamma, feature_dim
    ):
        torch.manual_seed(0)

        D = feature_dim
        time_dim = -1 - len(D)
        done = torch.zeros(*N, T, *D, device=device, dtype=torch.bool).bernoulli_(0.1)
        reward = torch.randn(*N, T, *D, device=device)
        state_value = torch.randn(*N, T, *D, device=device)
        next_state_value = torch.randn(*N, T, *D, device=device)
        if random_gamma:
            gamma = torch.rand_like(reward) * gamma

        r1 = vec_td1_advantage_estimate(
            gamma,
            state_value,
            next_state_value,
            reward,
            done,
            rolling_gamma,
            time_dim=time_dim,
        )
        r2 = td1_advantage_estimate(
            gamma,
            state_value,
            next_state_value,
            reward,
            done,
            rolling_gamma,
            time_dim=time_dim,
        )
        if len(D) == 2:
            r3 = torch.cat(
                [
                    vec_td1_advantage_estimate(
                        gamma,
                        state_value[..., i : i + 1, j],
                        next_state_value[..., i : i + 1, j],
                        reward[..., i : i + 1, j],
                        done[..., i : i + 1, j],
                        rolling_gamma,
                        time_dim=-2,
                    )
                    for i in range(D[0])
                    for j in range(D[1])
                ],
                -1,
            ).unflatten(-1, D)
            r4 = torch.cat(
                [
                    td1_advantage_estimate(
                        gamma,
                        state_value[..., i : i + 1, j],
                        next_state_value[..., i : i + 1, j],
                        reward[..., i : i + 1, j],
                        done[..., i : i + 1, j],
                        rolling_gamma,
                        time_dim=-2,
                    )
                    for i in range(D[0])
                    for j in range(D[1])
                ],
                -1,
            ).unflatten(-1, D)
        else:
            r3 = torch.cat(
                [
                    vec_td1_advantage_estimate(
                        gamma,
                        state_value[..., i : i + 1],
                        next_state_value[..., i : i + 1],
                        reward[..., i : i + 1],
                        done[..., i : i + 1],
                        rolling_gamma,
                        time_dim=-2,
                    )
                    for i in range(D[0])
                ],
                -1,
            )
            r4 = torch.cat(
                [
                    td1_advantage_estimate(
                        gamma,
                        state_value[..., i : i + 1],
                        next_state_value[..., i : i + 1],
                        reward[..., i : i + 1],
                        done[..., i : i + 1],
                        rolling_gamma,
                        time_dim=-2,
                    )
                    for i in range(D[0])
                ],
                -1,
            )

        torch.testing.assert_close(r4, r2, rtol=1e-4, atol=1e-4)
        torch.testing.assert_close(r3, r1, rtol=1e-4, atol=1e-4)
        torch.testing.assert_close(r1, r2, rtol=1e-4, atol=1e-4)

    @pytest.mark.parametrize("device", get_available_devices())
    @pytest.mark.parametrize("gamma", [0.99, 0.5, 0.1])
    @pytest.mark.parametrize("lmbda", [0.99, 0.5, 0.1])
    @pytest.mark.parametrize("N", [(3,), (7, 3)])
    @pytest.mark.parametrize("T", [200, 5, 3])
    @pytest.mark.parametrize("dtype", [torch.float, torch.double])
    @pytest.mark.parametrize("has_done", [True, False])
    def test_gae(self, device, gamma, lmbda, N, T, dtype, has_done):
        torch.manual_seed(0)

        done = torch.zeros(*N, T, 1, device=device, dtype=torch.bool)
        if has_done:
            done = done.bernoulli_(0.1)
        reward = torch.randn(*N, T, 1, device=device, dtype=dtype)
        state_value = torch.randn(*N, T, 1, device=device, dtype=dtype)
        next_state_value = torch.randn(*N, T, 1, device=device, dtype=dtype)

        r1 = vec_generalized_advantage_estimate(
            gamma, lmbda, state_value, next_state_value, reward, done
        )
        r2 = generalized_advantage_estimate(
            gamma, lmbda, state_value, next_state_value, reward, done
        )
        torch.testing.assert_close(r1, r2, rtol=1e-4, atol=1e-4)

    @pytest.mark.parametrize("device", get_available_devices())
    @pytest.mark.parametrize("gamma", [0.99, 0.5, 0.1])
    @pytest.mark.parametrize("lmbda", [0.99, 0.5, 0.1])
    @pytest.mark.parametrize("N", [(3,), (7, 3)])
    @pytest.mark.parametrize("T", [100, 3])
    @pytest.mark.parametrize("dtype", [torch.float, torch.double])
    @pytest.mark.parametrize("feature_dim", [[5], [2, 5]])
    @pytest.mark.parametrize("has_done", [True, False])
    def test_gae_multidim(
        self, device, gamma, lmbda, N, T, dtype, has_done, feature_dim
    ):
        D = feature_dim
        time_dim = -1 - len(D)

        torch.manual_seed(0)

        done = torch.zeros(*N, T, *D, device=device, dtype=torch.bool)
        if has_done:
            done = done.bernoulli_(0.1)
        reward = torch.randn(*N, T, *D, device=device, dtype=dtype)
        state_value = torch.randn(*N, T, *D, device=device, dtype=dtype)
        next_state_value = torch.randn(*N, T, *D, device=device, dtype=dtype)

        r1 = vec_generalized_advantage_estimate(
            gamma,
            lmbda,
            state_value,
            next_state_value,
            reward,
            done,
            time_dim=time_dim,
        )
        r2 = generalized_advantage_estimate(
            gamma,
            lmbda,
            state_value,
            next_state_value,
            reward,
            done,
            time_dim=time_dim,
        )
        if len(D) == 2:
            r3 = [
                vec_generalized_advantage_estimate(
                    gamma,
                    lmbda,
                    state_value[..., i : i + 1, j],
                    next_state_value[..., i : i + 1, j],
                    reward[..., i : i + 1, j],
                    done[..., i : i + 1, j],
                    time_dim=-2,
                )
                for i in range(D[0])
                for j in range(D[1])
            ]
            r4 = [
                generalized_advantage_estimate(
                    gamma,
                    lmbda,
                    state_value[..., i : i + 1, j],
                    next_state_value[..., i : i + 1, j],
                    reward[..., i : i + 1, j],
                    done[..., i : i + 1, j],
                    time_dim=-2,
                )
                for i in range(D[0])
                for j in range(D[1])
            ]
        else:
            r3 = [
                vec_generalized_advantage_estimate(
                    gamma,
                    lmbda,
                    state_value[..., i : i + 1],
                    next_state_value[..., i : i + 1],
                    reward[..., i : i + 1],
                    done[..., i : i + 1],
                    time_dim=-2,
                )
                for i in range(D[0])
            ]
            r4 = [
                generalized_advantage_estimate(
                    gamma,
                    lmbda,
                    state_value[..., i : i + 1],
                    next_state_value[..., i : i + 1],
                    reward[..., i : i + 1],
                    done[..., i : i + 1],
                    time_dim=-2,
                )
                for i in range(D[0])
            ]

        list3 = list(zip(*r3))
        list4 = list(zip(*r4))
        r3 = [torch.cat(list3[0], -1), torch.cat(list3[1], -1)]
        r4 = [torch.cat(list4[0], -1), torch.cat(list4[1], -1)]
        if len(D) == 2:
            r3 = [r3[0].unflatten(-1, D), r3[1].unflatten(-1, D)]
            r4 = [r4[0].unflatten(-1, D), r4[1].unflatten(-1, D)]
        torch.testing.assert_close(r2, r4, rtol=1e-4, atol=1e-4)
        torch.testing.assert_close(r1, r3, rtol=1e-4, atol=1e-4)
        torch.testing.assert_close(r1, r2, rtol=1e-4, atol=1e-4)

    @pytest.mark.parametrize("device", get_available_devices())
    @pytest.mark.parametrize("gamma", [0.5, 0.99, 0.1])
    @pytest.mark.parametrize("lmbda", [0.1, 0.5, 0.99])
    @pytest.mark.parametrize("N", [(3,), (7, 3)])
    @pytest.mark.parametrize("T", [3, 5, 200])
    @pytest.mark.parametrize("has_done", [True, False])
    def test_tdlambda_tensor_gamma(self, device, gamma, lmbda, N, T, has_done):
        """Tests vec_td_lambda_advantage_estimate against itself with
        gamma being a tensor or a scalar

        """
        torch.manual_seed(0)

        done = torch.zeros(*N, T, 1, device=device, dtype=torch.bool)
        if has_done:
            done = done.bernoulli_(0.1)
        reward = torch.randn(*N, T, 1, device=device)
        state_value = torch.randn(*N, T, 1, device=device)
        next_state_value = torch.randn(*N, T, 1, device=device)

        gamma_tensor = torch.full((*N, T, 1), gamma, device=device)

        v1 = vec_td_lambda_advantage_estimate(
            gamma, lmbda, state_value, next_state_value, reward, done
        )
        v2 = vec_td_lambda_advantage_estimate(
            gamma_tensor, lmbda, state_value, next_state_value, reward, done
        )

        torch.testing.assert_close(v1, v2, rtol=1e-4, atol=1e-4)

        # # same with last done being true
        done[..., -1, :] = True  # terminating trajectory
        gamma_tensor[..., -1, :] = 0.0

        v1 = vec_td_lambda_advantage_estimate(
            gamma, lmbda, state_value, next_state_value, reward, done
        )
        v2 = vec_td_lambda_advantage_estimate(
            gamma_tensor, lmbda, state_value, next_state_value, reward, done
        )

        torch.testing.assert_close(v1, v2, rtol=1e-4, atol=1e-4)

    @pytest.mark.parametrize("device", get_available_devices())
    @pytest.mark.parametrize("gamma", [0.5, 0.99, 0.1])
    @pytest.mark.parametrize("N", [(3,), (7, 3)])
    @pytest.mark.parametrize("T", [3, 5, 200])
    @pytest.mark.parametrize("has_done", [True, False])
    def test_td1_tensor_gamma(self, device, gamma, N, T, has_done):
        """Tests vec_td_lambda_advantage_estimate against itself with
        gamma being a tensor or a scalar

        """
        torch.manual_seed(0)

        done = torch.zeros(*N, T, 1, device=device, dtype=torch.bool)
        if has_done:
            done = done.bernoulli_(0.1)
        reward = torch.randn(*N, T, 1, device=device)
        state_value = torch.randn(*N, T, 1, device=device)
        next_state_value = torch.randn(*N, T, 1, device=device)

        gamma_tensor = torch.full((*N, T, 1), gamma, device=device)

        v1 = vec_td1_advantage_estimate(
            gamma, state_value, next_state_value, reward, done
        )
        v2 = vec_td1_advantage_estimate(
            gamma_tensor, state_value, next_state_value, reward, done
        )

        torch.testing.assert_close(v1, v2, rtol=1e-4, atol=1e-4)

        # # same with last done being true
        done[..., -1, :] = True  # terminating trajectory
        gamma_tensor[..., -1, :] = 0.0

        v1 = vec_td1_advantage_estimate(
            gamma, state_value, next_state_value, reward, done
        )
        v2 = vec_td1_advantage_estimate(
            gamma_tensor, state_value, next_state_value, reward, done
        )

        torch.testing.assert_close(v1, v2, rtol=1e-4, atol=1e-4)

    @pytest.mark.parametrize("device", get_available_devices())
    @pytest.mark.parametrize("gamma", [0.5, 0.99, 0.1])
    @pytest.mark.parametrize("lmbda", [0.1, 0.5, 0.99])
    @pytest.mark.parametrize("N", [(3,), (7, 3)])
    @pytest.mark.parametrize("T", [3, 5, 50])
    @pytest.mark.parametrize("has_done", [True, False])
    def test_vectdlambda_tensor_gamma(
        self, device, gamma, lmbda, N, T, dtype_fixture, has_done  # noqa
    ):
        """Tests td_lambda_advantage_estimate against vec_td_lambda_advantage_estimate
        with gamma being a tensor or a scalar

        """

        torch.manual_seed(0)

        done = torch.zeros(*N, T, 1, device=device, dtype=torch.bool)
        if has_done:
            done = done.bernoulli_(0.1)
        reward = torch.randn(*N, T, 1, device=device)
        state_value = torch.randn(*N, T, 1, device=device)
        next_state_value = torch.randn(*N, T, 1, device=device)

        gamma_tensor = torch.full((*N, T, 1), gamma, device=device)

        v1 = td_lambda_advantage_estimate(
            gamma, lmbda, state_value, next_state_value, reward, done
        )
        v2 = vec_td_lambda_advantage_estimate(
            gamma_tensor, lmbda, state_value, next_state_value, reward, done
        )

        torch.testing.assert_close(v1, v2, rtol=1e-4, atol=1e-4)

        # same with last done being true
        done[..., -1, :] = True  # terminating trajectory
        gamma_tensor[..., -1, :] = 0.0

        v1 = td_lambda_advantage_estimate(
            gamma, lmbda, state_value, next_state_value, reward, done
        )
        v2 = vec_td_lambda_advantage_estimate(
            gamma_tensor, lmbda, state_value, next_state_value, reward, done
        )

        torch.testing.assert_close(v1, v2, rtol=1e-4, atol=1e-4)

    @pytest.mark.parametrize("device", get_available_devices())
    @pytest.mark.parametrize("gamma", [0.5, 0.99, 0.1])
    @pytest.mark.parametrize("N", [(3,), (7, 3)])
    @pytest.mark.parametrize("T", [3, 5, 50])
    @pytest.mark.parametrize("has_done", [True, False])
    def test_vectd1_tensor_gamma(
        self, device, gamma, N, T, dtype_fixture, has_done  # noqa
    ):
        """Tests td_lambda_advantage_estimate against vec_td_lambda_advantage_estimate
        with gamma being a tensor or a scalar

        """

        torch.manual_seed(0)

        done = torch.zeros(*N, T, 1, device=device, dtype=torch.bool)
        if has_done:
            done = done.bernoulli_(0.1)
        reward = torch.randn(*N, T, 1, device=device)
        state_value = torch.randn(*N, T, 1, device=device)
        next_state_value = torch.randn(*N, T, 1, device=device)

        gamma_tensor = torch.full((*N, T, 1), gamma, device=device)

        v1 = td1_advantage_estimate(gamma, state_value, next_state_value, reward, done)
        v2 = vec_td1_advantage_estimate(
            gamma_tensor, state_value, next_state_value, reward, done
        )

        torch.testing.assert_close(v1, v2, rtol=1e-4, atol=1e-4)

        # same with last done being true
        done[..., -1, :] = True  # terminating trajectory
        gamma_tensor[..., -1, :] = 0.0

        v1 = td1_advantage_estimate(gamma, state_value, next_state_value, reward, done)
        v2 = vec_td1_advantage_estimate(
            gamma_tensor, state_value, next_state_value, reward, done
        )

        torch.testing.assert_close(v1, v2, rtol=1e-4, atol=1e-4)

    @pytest.mark.parametrize("device", get_available_devices())
    @pytest.mark.parametrize("lmbda", [0.1, 0.5, 0.99])
    @pytest.mark.parametrize("N", [(3,), (7, 3)])
    @pytest.mark.parametrize("T", [50, 3])
    @pytest.mark.parametrize("rolling_gamma", [True, False, None])
    @pytest.mark.parametrize("has_done", [True, False])
    @pytest.mark.parametrize("seed", range(1))
    def test_vectdlambda_rand_gamma(
        self, device, lmbda, N, T, rolling_gamma, dtype_fixture, has_done, seed  # noqa
    ):
        """Tests td_lambda_advantage_estimate against vec_td_lambda_advantage_estimate
        with gamma being a random tensor

        """
        torch.manual_seed(seed)

        done = torch.zeros(*N, T, 1, device=device, dtype=torch.bool)
        if has_done:
            done = done.bernoulli_(0.1)
        reward = torch.randn(*N, T, 1, device=device)
        state_value = torch.randn(*N, T, 1, device=device)
        next_state_value = torch.randn(*N, T, 1, device=device)

        # avoid low values of gamma
        gamma_tensor = 0.5 + torch.rand_like(next_state_value) / 2

        v1 = td_lambda_advantage_estimate(
            gamma_tensor,
            lmbda,
            state_value,
            next_state_value,
            reward,
            done,
            rolling_gamma,
        )
        if rolling_gamma is False and not done[..., 1:, :][done[..., :-1, :]].all():
            # if a not-done follows a done, then rolling_gamma=False cannot be used
            with pytest.raises(
                NotImplementedError, match="When using rolling_gamma=False"
            ):
                vec_td_lambda_advantage_estimate(
                    gamma_tensor,
                    lmbda,
                    state_value,
                    next_state_value,
                    reward,
                    done,
                    rolling_gamma,
                )
            return
        v2 = vec_td_lambda_advantage_estimate(
            gamma_tensor,
            lmbda,
            state_value,
            next_state_value,
            reward,
            done,
            rolling_gamma,
        )
        torch.testing.assert_close(v1, v2, rtol=1e-4, atol=1e-4)

    @pytest.mark.parametrize("device", get_available_devices())
    @pytest.mark.parametrize("N", [(3,), (7, 3)])
    @pytest.mark.parametrize("T", [50, 3])
    @pytest.mark.parametrize("rolling_gamma", [True, False, None])
    @pytest.mark.parametrize("has_done", [True, False])
    @pytest.mark.parametrize("seed", range(1))
    def test_vectd1_rand_gamma(
        self, device, N, T, rolling_gamma, dtype_fixture, has_done, seed  # noqa
    ):
        """Tests td_lambda_advantage_estimate against vec_td_lambda_advantage_estimate
        with gamma being a random tensor

        """
        torch.manual_seed(seed)

        done = torch.zeros(*N, T, 1, device=device, dtype=torch.bool)
        if has_done:
            done = done.bernoulli_(0.1)
        reward = torch.randn(*N, T, 1, device=device)
        state_value = torch.randn(*N, T, 1, device=device)
        next_state_value = torch.randn(*N, T, 1, device=device)

        # avoid low values of gamma
        gamma_tensor = 0.5 + torch.rand_like(next_state_value) / 2

        v1 = td1_advantage_estimate(
            gamma_tensor,
            state_value,
            next_state_value,
            reward,
            done,
            rolling_gamma,
        )
        if rolling_gamma is False and not done[..., 1:, :][done[..., :-1, :]].all():
            # if a not-done follows a done, then rolling_gamma=False cannot be used
            with pytest.raises(
                NotImplementedError, match="When using rolling_gamma=False"
            ):
                vec_td1_advantage_estimate(
                    gamma_tensor,
                    state_value,
                    next_state_value,
                    reward,
                    done,
                    rolling_gamma,
                )
            return
        v2 = vec_td1_advantage_estimate(
            gamma_tensor,
            state_value,
            next_state_value,
            reward,
            done,
            rolling_gamma,
        )
        torch.testing.assert_close(v1, v2, rtol=1e-4, atol=1e-4)

    @pytest.mark.parametrize("device", get_available_devices())
    @pytest.mark.parametrize("gamma", [0.99, "rand"])
    @pytest.mark.parametrize("N", [(3,), (3, 7)])
    @pytest.mark.parametrize("T", [3, 5, 200])
    @pytest.mark.parametrize("rolling_gamma", [True, False])
    def test_custom_conv1d_tensor(self, device, gamma, N, T, rolling_gamma):
        """
        Tests the _custom_conv1d logic against a manual for-loop implementation
        """
        torch.manual_seed(0)

        if gamma == "rand":
            gamma = torch.rand(*N, T, 1, device=device)
            rand_gamma = True
        else:
            gamma = torch.full((*N, T, 1), gamma, device=device)
            rand_gamma = False

        values = torch.randn(*N, 1, T, device=device)
        out = torch.zeros(*N, 1, T, device=device)
        if rand_gamma and not rolling_gamma:
            for i in range(T):
                for j in reversed(range(i, T)):
                    out[..., i] = out[..., i] * gamma[..., i, :] + values[..., j]
        else:
            prev_val = 0.0
            for i in reversed(range(T)):
                prev_val = out[..., i] = prev_val * gamma[..., i, :] + values[..., i]

        gammas = _make_gammas_tensor(gamma, T, rolling_gamma)
        gammas = gammas.cumprod(-2)
        out_custom = _custom_conv1d(values.view(-1, 1, T), gammas).reshape(values.shape)

        torch.testing.assert_close(out, out_custom, rtol=1e-4, atol=1e-4)

    @pytest.mark.parametrize("device", get_available_devices())
    @pytest.mark.parametrize("N", [(3,), (3, 7)])
    @pytest.mark.parametrize("T", [3, 5, 200])
    @pytest.mark.parametrize("rolling_gamma", [True, False])
    def test_successive_traj_tdlambda(self, device, N, T, rolling_gamma):
        """Tests td_lambda_advantage_estimate against vec_td_lambda_advantage_estimate
        with gamma being a random tensor

        """
        torch.manual_seed(0)

        lmbda = torch.rand([]).item()

        done = torch.zeros(*N, T, 1, device=device, dtype=torch.bool)
        done[..., T // 2 - 1, :] = 1

        reward = torch.randn(*N, T, 1, device=device)
        state_value = torch.randn(*N, T, 1, device=device)
        next_state_value = torch.randn(*N, T, 1, device=device)

        # avoid low values of gamma
        gamma_tensor = 0.5 + torch.rand_like(next_state_value) / 2

        v1 = td_lambda_advantage_estimate(
            gamma_tensor,
            lmbda,
            state_value,
            next_state_value,
            reward,
            done,
            rolling_gamma,
        )
        v1a = td_lambda_advantage_estimate(
            gamma_tensor[..., : T // 2, :],
            lmbda,
            state_value[..., : T // 2, :],
            next_state_value[..., : T // 2, :],
            reward[..., : T // 2, :],
            done[..., : T // 2, :],
            rolling_gamma,
        )
        v1b = td_lambda_advantage_estimate(
            gamma_tensor[..., T // 2 :, :],
            lmbda,
            state_value[..., T // 2 :, :],
            next_state_value[..., T // 2 :, :],
            reward[..., T // 2 :, :],
            done[..., T // 2 :, :],
            rolling_gamma,
        )
        torch.testing.assert_close(v1, torch.cat([v1a, v1b], -2), rtol=1e-4, atol=1e-4)

        if not rolling_gamma:
            with pytest.raises(
                NotImplementedError, match="When using rolling_gamma=False"
            ):
                vec_td_lambda_advantage_estimate(
                    gamma_tensor,
                    lmbda,
                    state_value,
                    next_state_value,
                    reward,
                    done,
                    rolling_gamma,
                )
            return
        v2 = vec_td_lambda_advantage_estimate(
            gamma_tensor,
            lmbda,
            state_value,
            next_state_value,
            reward,
            done,
            rolling_gamma,
        )
        v2a = vec_td_lambda_advantage_estimate(
            gamma_tensor[..., : T // 2, :],
            lmbda,
            state_value[..., : T // 2, :],
            next_state_value[..., : T // 2, :],
            reward[..., : T // 2, :],
            done[..., : T // 2, :],
            rolling_gamma,
        )
        v2b = vec_td_lambda_advantage_estimate(
            gamma_tensor[..., T // 2 :, :],
            lmbda,
            state_value[..., T // 2 :, :],
            next_state_value[..., T // 2 :, :],
            reward[..., T // 2 :, :],
            done[..., T // 2 :, :],
            rolling_gamma,
        )

        torch.testing.assert_close(v1, v2, rtol=1e-4, atol=1e-4)
        torch.testing.assert_close(v1a, v2a, rtol=1e-4, atol=1e-4)

        torch.testing.assert_close(v1b, v2b, rtol=1e-4, atol=1e-4)
        torch.testing.assert_close(v2, torch.cat([v2a, v2b], -2), rtol=1e-4, atol=1e-4)

    @pytest.mark.parametrize("device", get_available_devices())
    @pytest.mark.parametrize("N", [(3,), (3, 7)])
    @pytest.mark.parametrize("T", [3, 5, 200])
    def test_successive_traj_tdadv(
        self,
        device,
        N,
        T,
    ):
        """Tests td_lambda_advantage_estimate against vec_td_lambda_advantage_estimate
        with gamma being a random tensor

        """
        torch.manual_seed(0)

        lmbda = torch.rand([]).item()

        done = torch.zeros(*N, T, 1, device=device, dtype=torch.bool)
        done[..., T // 2 - 1, :] = 1

        reward = torch.randn(*N, T, 1, device=device)
        state_value = torch.randn(*N, T, 1, device=device)
        next_state_value = torch.randn(*N, T, 1, device=device)

        # avoid low values of gamma
        gamma_tensor = 0.5 + torch.rand_like(next_state_value) / 2

        v1 = td0_advantage_estimate(
            gamma_tensor,
            state_value,
            next_state_value,
            reward,
            done,
        )
        v1a = td0_advantage_estimate(
            gamma_tensor[..., : T // 2, :],
            state_value[..., : T // 2, :],
            next_state_value[..., : T // 2, :],
            reward[..., : T // 2, :],
            done[..., : T // 2, :],
        )
        v1b = td0_advantage_estimate(
            gamma_tensor[..., T // 2 :, :],
            state_value[..., T // 2 :, :],
            next_state_value[..., T // 2 :, :],
            reward[..., T // 2 :, :],
            done[..., T // 2 :, :],
        )
        torch.testing.assert_close(v1, torch.cat([v1a, v1b], -2), rtol=1e-4, atol=1e-4)

    @pytest.mark.parametrize("device", get_available_devices())
    @pytest.mark.parametrize("N", [(3,), (3, 7)])
    @pytest.mark.parametrize("T", [3, 5, 200])
    def test_successive_traj_gae(
        self,
        device,
        N,
        T,
    ):
        """Tests td_lambda_advantage_estimate against vec_td_lambda_advantage_estimate
        with gamma being a random tensor

        """
        torch.manual_seed(0)

        lmbda = torch.rand([]).item()

        done = torch.zeros(*N, T, 1, device=device, dtype=torch.bool)
        done[..., T // 2 - 1, :] = 1

        reward = torch.randn(*N, T, 1, device=device)
        state_value = torch.randn(*N, T, 1, device=device)
        next_state_value = torch.randn(*N, T, 1, device=device)

        # avoid low values of gamma
        gamma_tensor = 0.95

        v1 = generalized_advantage_estimate(
            gamma_tensor,
            lmbda,
            state_value,
            next_state_value,
            reward,
            done,
        )[0]
        v1a = generalized_advantage_estimate(
            gamma_tensor,
            lmbda,
            state_value[..., : T // 2, :],
            next_state_value[..., : T // 2, :],
            reward[..., : T // 2, :],
            done[..., : T // 2, :],
        )[0]
        v1b = generalized_advantage_estimate(
            gamma_tensor,
            lmbda,
            state_value[..., T // 2 :, :],
            next_state_value[..., T // 2 :, :],
            reward[..., T // 2 :, :],
            done[..., T // 2 :, :],
        )[0]
        torch.testing.assert_close(v1, torch.cat([v1a, v1b], -2), rtol=1e-4, atol=1e-4)

        v2 = vec_generalized_advantage_estimate(
            gamma_tensor,
            lmbda,
            state_value,
            next_state_value,
            reward,
            done,
        )[0]
        v2a = vec_generalized_advantage_estimate(
            gamma_tensor,
            lmbda,
            state_value[..., : T // 2, :],
            next_state_value[..., : T // 2, :],
            reward[..., : T // 2, :],
            done[..., : T // 2, :],
        )[0]
        v2b = vec_generalized_advantage_estimate(
            gamma_tensor,
            lmbda,
            state_value[..., T // 2 :, :],
            next_state_value[..., T // 2 :, :],
            reward[..., T // 2 :, :],
            done[..., T // 2 :, :],
        )[0]
        torch.testing.assert_close(v1, v2, rtol=1e-4, atol=1e-4)
        torch.testing.assert_close(v2, torch.cat([v2a, v2b], -2), rtol=1e-4, atol=1e-4)


@pytest.mark.skipif(
    not _has_functorch,
    reason=f"no vmap allowed without functorch, error: {FUNCTORCH_ERR}",
)
@pytest.mark.parametrize(
    "dest,expected_dtype,expected_device",
    list(
        zip(
            get_available_devices(),
            [torch.float] * len(get_available_devices()),
            get_available_devices(),
        )
    )
    + [
        ["cuda", torch.float, "cuda:0"],
        ["double", torch.double, "cpu"],
        [torch.double, torch.double, "cpu"],
        [torch.half, torch.half, "cpu"],
        ["half", torch.half, "cpu"],
    ],
)
def test_shared_params(dest, expected_dtype, expected_device):
    if torch.cuda.device_count() == 0 and dest == "cuda":
        pytest.skip("no cuda device available")
    module_hidden = torch.nn.Linear(4, 4)
    td_module_hidden = SafeModule(
        module=module_hidden,
        spec=None,
        in_keys=["observation"],
        out_keys=["hidden"],
    )
    module_action = SafeModule(
        NormalParamWrapper(torch.nn.Linear(4, 8)),
        in_keys=["hidden"],
        out_keys=["loc", "scale"],
    )
    td_module_action = ProbabilisticActor(
        module=module_action,
        in_keys=["loc", "scale"],
        out_keys=["action"],
        spec=None,
        distribution_class=TanhNormal,
        return_log_prob=True,
    )
    module_value = torch.nn.Linear(4, 1)
    td_module_value = ValueOperator(module=module_value, in_keys=["hidden"])
    td_module = ActorValueOperator(td_module_hidden, td_module_action, td_module_value)

    class MyLoss(LossModule):
        def __init__(self, actor_network, qvalue_network):
            super().__init__()
            self.convert_to_functional(
                actor_network,
                "actor_network",
                create_target_params=True,
            )
            self.convert_to_functional(
                qvalue_network,
                "qvalue_network",
                3,
                create_target_params=True,
                compare_against=list(actor_network.parameters()),
            )

    actor_network = td_module.get_policy_operator()
    value_network = td_module.get_value_operator()

    loss = MyLoss(actor_network, value_network)
    # modify params
    for p in loss.parameters():
        p.data += torch.randn_like(p)

    assert len(list(loss.parameters())) == 6
    assert (
        len(loss.actor_network_params.keys(include_nested=True, leaves_only=True)) == 4
    )
    assert (
        len(loss.qvalue_network_params.keys(include_nested=True, leaves_only=True)) == 4
    )
    for p in loss.actor_network_params.values(include_nested=True, leaves_only=True):
        assert isinstance(p, nn.Parameter) or isinstance(p, Buffer)
    for i, (key, value) in enumerate(
        loss.qvalue_network_params.items(include_nested=True, leaves_only=True)
    ):
        p1 = value
        p2 = loss.actor_network_params[key]
        assert (p1 == p2).all()
        if i == 1:
            break

    # map module
    if dest == "double":
        loss = loss.double()
    elif dest == "cuda":
        loss = loss.cuda()
    elif dest == "half":
        loss = loss.half()
    else:
        loss = loss.to(dest)

    for p in loss.actor_network_params.values(include_nested=True, leaves_only=True):
        assert isinstance(p, nn.Parameter)
        assert p.dtype is expected_dtype
        assert p.device == torch.device(expected_device)
    for i, (key, qvalparam) in enumerate(
        loss.qvalue_network_params.items(include_nested=True, leaves_only=True)
    ):
        assert qvalparam.dtype is expected_dtype, (key, qvalparam)
        assert qvalparam.device == torch.device(expected_device), key
        assert (qvalparam == loss.actor_network_params[key]).all(), key
        if i == 1:
            break


class TestAdv:
    @pytest.mark.parametrize(
        "adv,kwargs",
        [
            [GAE, {"lmbda": 0.95}],
            [TD1Estimator, {}],
            [TDLambdaEstimator, {"lmbda": 0.95}],
        ],
    )
    def test_dispatch(
        self,
        adv,
        kwargs,
    ):
        value_net = TensorDictModule(
            nn.Linear(3, 1), in_keys=["obs"], out_keys=["state_value"]
        )
        module = adv(
            gamma=0.98,
            value_network=value_net,
            differentiable=False,
            **kwargs,
        )
        kwargs = {
            "obs": torch.randn(1, 10, 3),
            "next_reward": torch.randn(1, 10, 1, requires_grad=True),
            "next_done": torch.zeros(1, 10, 1, dtype=torch.bool),
            "next_obs": torch.randn(1, 10, 3),
        }
        advantage, value_target = module(**kwargs)
        assert advantage.shape == torch.Size([1, 10, 1])
        assert value_target.shape == torch.Size([1, 10, 1])

    @pytest.mark.parametrize(
        "adv,kwargs",
        [
            [GAE, {"lmbda": 0.95}],
            [TD1Estimator, {}],
            [TDLambdaEstimator, {"lmbda": 0.95}],
        ],
    )
    def test_diff_reward(
        self,
        adv,
        kwargs,
    ):
        value_net = TensorDictModule(
            nn.Linear(3, 1), in_keys=["obs"], out_keys=["state_value"]
        )
        module = adv(
            gamma=0.98,
            value_network=value_net,
            differentiable=True,
            **kwargs,
        )
        td = TensorDict(
            {
                "obs": torch.randn(1, 10, 3),
                "next": {
                    "obs": torch.randn(1, 10, 3),
                    "reward": torch.randn(1, 10, 1, requires_grad=True),
                    "done": torch.zeros(1, 10, 1, dtype=torch.bool),
                },
            },
            [1, 10],
        )
        td = module(td.clone(False))
        # check that the advantage can't backprop to the value params
        td["advantage"].sum().backward()
        for p in value_net.parameters():
            assert p.grad is None or (p.grad == 0).all()
        # check that rewards have a grad
        assert td["next", "reward"].grad.norm() > 0

    @pytest.mark.parametrize(
        "adv,kwargs",
        [
            [GAE, {"lmbda": 0.95}],
            [TD1Estimator, {}],
            [TDLambdaEstimator, {"lmbda": 0.95}],
        ],
    )
    def test_non_differentiable(self, adv, kwargs):
        value_net = TensorDictModule(
            nn.Linear(3, 1), in_keys=["obs"], out_keys=["state_value"]
        )
        module = adv(
            gamma=0.98,
            value_network=value_net,
            differentiable=False,
            **kwargs,
        )
        td = TensorDict(
            {
                "obs": torch.randn(1, 10, 3),
                "next": {
                    "obs": torch.randn(1, 10, 3),
                    "reward": torch.randn(1, 10, 1, requires_grad=True),
                    "done": torch.zeros(1, 10, 1, dtype=torch.bool),
                },
            },
            [1, 10],
        )
        td = module(td.clone(False))
        assert td["advantage"].is_leaf

    @pytest.mark.parametrize(
        "adv,kwargs",
        [
            [GAE, {"lmbda": 0.95}],
            [TD1Estimator, {}],
            [TDLambdaEstimator, {"lmbda": 0.95}],
        ],
    )
    @pytest.mark.parametrize("has_value_net", [True, False])
    @pytest.mark.parametrize("skip_existing", [True, False, None])
    def test_skip_existing(
        self,
        adv,
        kwargs,
        has_value_net,
        skip_existing,
    ):
        if has_value_net:
            value_net = TensorDictModule(
                lambda x: torch.zeros(*x.shape[:-1], 1),
                in_keys=["obs"],
                out_keys=["state_value"],
            )
        else:
            value_net = None

        module = adv(
            gamma=0.98,
            value_network=value_net,
            differentiable=True,
            skip_existing=skip_existing,
            **kwargs,
        )
        td = TensorDict(
            {
                "obs": torch.randn(1, 10, 3),
                "state_value": torch.ones(1, 10, 1),
                "next": {
                    "obs": torch.randn(1, 10, 3),
                    "state_value": torch.ones(1, 10, 1),
                    "reward": torch.randn(1, 10, 1, requires_grad=True),
                    "done": torch.zeros(1, 10, 1, dtype=torch.bool),
                },
            },
            [1, 10],
        )
        td = module(td.clone(False))
        if has_value_net and not skip_existing:
            exp_val = 0
        elif has_value_net and skip_existing:
            exp_val = 1
        elif not has_value_net:
            exp_val = 1
        assert (td["state_value"] == exp_val).all()
        # assert (td["next", "state_value"] == exp_val).all()


class TestBase:
    @pytest.mark.parametrize("expand_dim", [None, 2])
    @pytest.mark.parametrize("compare_against", [True, False])
    @pytest.mark.skipif(not _has_functorch, reason="functorch is needed for expansion")
    def test_convert_to_func(self, compare_against, expand_dim):
        class MyLoss(LossModule):
            def __init__(self, compare_against, expand_dim):
                super().__init__()
                module1 = nn.Linear(3, 4)
                module2 = nn.Linear(3, 4)
                module3 = nn.Linear(3, 4)
                module_a = TensorDictModule(
                    nn.Sequential(module1, module2), in_keys=["a"], out_keys=["c"]
                )
                module_b = TensorDictModule(
                    nn.Sequential(module1, module3), in_keys=["b"], out_keys=["c"]
                )
                self.convert_to_functional(module_a, "module_a")
                self.convert_to_functional(
                    module_b,
                    "module_b",
                    compare_against=module_a.parameters() if compare_against else [],
                    expand_dim=expand_dim,
                )

        loss_module = MyLoss(compare_against=compare_against, expand_dim=expand_dim)

        for key in ["module.0.bias", "module.0.weight"]:
            if compare_against:
                assert not loss_module.module_b_params.flatten_keys()[key].requires_grad
            else:
                assert loss_module.module_b_params.flatten_keys()[key].requires_grad
            if expand_dim:
                assert (
                    loss_module.module_b_params.flatten_keys()[key].shape[0]
                    == expand_dim
                )
            else:
                assert (
                    loss_module.module_b_params.flatten_keys()[key].shape[0]
                    != expand_dim
                )

        for key in ["module.1.bias", "module.1.weight"]:
            loss_module.module_b_params.flatten_keys()[key].requires_grad


if __name__ == "__main__":
    args, unknown = argparse.ArgumentParser().parse_known_args()
    pytest.main([__file__, "--capture", "no", "--exitfirst"] + unknown)<|MERGE_RESOLUTION|>--- conflicted
+++ resolved
@@ -181,16 +181,11 @@
         # Actor
         var_nums = None
         if action_spec_type == "mult_one_hot":
-<<<<<<< HEAD
-            action_spec = MultiOneHotDiscreteTensorSpec([atoms] * action_dim)
-        elif action_spect_type == "one_hot":
-=======
             action_spec = MultiOneHotDiscreteTensorSpec(
                 [action_dim // 2, action_dim // 2]
             )
             var_nums = action_spec.nvec
         elif action_spec_type == "one_hot":
->>>>>>> 32339daf
             action_spec = OneHotDiscreteTensorSpec(action_dim)
         elif action_spec_type == "categorical":
             action_spec = DiscreteTensorSpec(action_dim)

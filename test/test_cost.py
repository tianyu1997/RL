--- conflicted
+++ resolved
@@ -491,13 +491,13 @@
         )
         loss_fn = DQNLoss(
             actor,
+
             loss_function="l2",
+
             delay_value=delay_value,
+
             double_dqn=double_dqn,
-<<<<<<< HEAD
-            return_tensorclass=False,
-=======
->>>>>>> aebc6a29
+            return_tensorclass=False,,
         )
         if td_est in (ValueEstimators.GAE, ValueEstimators.VTrace):
             with pytest.raises(NotImplementedError):
@@ -7035,11 +7035,7 @@
             value,
             loss_critic_type="l2",
             functional=functional,
-<<<<<<< HEAD
-            return_tensorclass=False,
             reduction=reduction,
-=======
->>>>>>> aebc6a29
         )
 
         # Check error is raised when actions require grads

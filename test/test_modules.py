--- conflicted
+++ resolved
@@ -305,7 +305,29 @@
     torch.testing.assert_close(tds_vec["hidden1_out"][-1], tds_loop["hidden1_out"][-1])
 
 
-<<<<<<< HEAD
+class TestFunctionalModules:
+    def test_func_seq(self):
+        module = nn.Sequential(nn.Linear(3, 4), nn.Linear(4, 3))
+        fmodule, params = FunctionalModule._create_from(module)
+        x = torch.randn(3)
+        assert (fmodule(params, x) == module(x)).all()
+
+    def test_func_bn(self):
+        module = nn.Sequential(nn.Linear(3, 4), nn.BatchNorm1d(4))
+        module.eval()
+        fmodule, params, buffers = FunctionalModuleWithBuffers._create_from(module)
+        x = torch.randn(10, 3)
+        assert (fmodule(params, buffers, x) == module(x)).all()
+
+    def test_func_transformer(self):
+        module = nn.Transformer(128)
+        module.eval()
+        fmodule, params, buffers = FunctionalModuleWithBuffers._create_from(module)
+        print(params, buffers)
+        x = torch.randn(10, 128)
+        torch.testing.assert_close(fmodule(params, buffers, x, x), module(x, x))
+
+
 class TestPlanner:
     @pytest.mark.parametrize("device", get_available_devices())
     @pytest.mark.parametrize("batch_size", [3, 5])
@@ -329,29 +351,6 @@
         for key in td.keys():
             if key != "action":
                 assert torch.allclose(td[key], td_copy[key])
-=======
-class TestFunctionalModules:
-    def test_func_seq(self):
-        module = nn.Sequential(nn.Linear(3, 4), nn.Linear(4, 3))
-        fmodule, params = FunctionalModule._create_from(module)
-        x = torch.randn(3)
-        assert (fmodule(params, x) == module(x)).all()
-
-    def test_func_bn(self):
-        module = nn.Sequential(nn.Linear(3, 4), nn.BatchNorm1d(4))
-        module.eval()
-        fmodule, params, buffers = FunctionalModuleWithBuffers._create_from(module)
-        x = torch.randn(10, 3)
-        assert (fmodule(params, buffers, x) == module(x)).all()
-
-    def test_func_transformer(self):
-        module = nn.Transformer(128)
-        module.eval()
-        fmodule, params, buffers = FunctionalModuleWithBuffers._create_from(module)
-        print(params, buffers)
-        x = torch.randn(10, 128)
-        torch.testing.assert_close(fmodule(params, buffers, x, x), module(x, x))
->>>>>>> 086098e7
 
 
 if __name__ == "__main__":

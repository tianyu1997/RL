# Copyright (c) Meta Platforms, Inc. and affiliates.
#
# This source code is licensed under the MIT license found in the
# LICENSE file in the root directory of this source tree.
import argparse
from numbers import Number

import pytest
import torch
from _utils_internal import get_available_devices
<<<<<<< HEAD
from packaging import version
=======
from mocking_classes import MockBatchedUnLockedEnv
>>>>>>> 86a1a139
from torch import nn
from torchrl.data import TensorDict
from torchrl.data.tensor_specs import OneHotDiscreteTensorSpec
from torchrl.modules import (
    ActorValueOperator,
    CEMPlanner,
    LSTMNet,
    ProbabilisticActor,
    QValueActor,
    TensorDictModule,
    ValueOperator,
)
from torchrl.modules.functional_modules import (
    FunctionalModule,
    FunctionalModuleWithBuffers,
)
<<<<<<< HEAD
from torchrl.modules.models import NoisyLinear, MLP, NoisyLazyLinear
=======
from torchrl.modules.models import ConvNet, MLP, NoisyLazyLinear, NoisyLinear
from torchrl.modules.models.utils import SquashDims
>>>>>>> 86a1a139


@pytest.mark.parametrize("in_features", [3, 10, None])
@pytest.mark.parametrize("out_features", [3, (3, 10)])
@pytest.mark.parametrize("depth, num_cells", [(3, 32), (None, (32, 32, 32))])
@pytest.mark.parametrize(
    "activation_class, activation_kwargs",
    [(nn.ReLU, {"inplace": True}), (nn.ReLU, {}), (nn.PReLU, {})],
)
@pytest.mark.parametrize(
    "norm_class, norm_kwargs",
    [(nn.LazyBatchNorm1d, {}), (nn.BatchNorm1d, {"num_features": 32})],
)
@pytest.mark.parametrize("bias_last_layer", [True, False])
@pytest.mark.parametrize("single_bias_last_layer", [True, False])
@pytest.mark.parametrize("layer_class", [nn.Linear, NoisyLinear])
@pytest.mark.parametrize("device", get_available_devices())
def test_mlp(
    in_features,
    out_features,
    depth,
    num_cells,
    activation_class,
    activation_kwargs,
    bias_last_layer,
    norm_class,
    norm_kwargs,
    single_bias_last_layer,
    layer_class,
    device,
    seed=0,
):
    torch.manual_seed(seed)
    batch = 2
    mlp = MLP(
        in_features=in_features,
        out_features=out_features,
        depth=depth,
        num_cells=num_cells,
        activation_class=activation_class,
        activation_kwargs=activation_kwargs,
        norm_class=norm_class,
        norm_kwargs=norm_kwargs,
        bias_last_layer=bias_last_layer,
        single_bias_last_layer=False,
        layer_class=layer_class,
        device=device,
    )
    if in_features is None:
        in_features = 5
    x = torch.randn(batch, in_features, device=device)
    y = mlp(x)
    out_features = [out_features] if isinstance(out_features, Number) else out_features
    assert y.shape == torch.Size([batch, *out_features])


@pytest.mark.parametrize("in_features", [3, 10, None])
@pytest.mark.parametrize(
    "input_size, depth, num_cells, kernel_sizes, strides, paddings, expected_features",
    [(100, None, None, 3, 1, 0, 32 * 94 * 94), (100, 3, 32, 3, 1, 1, 32 * 100 * 100)],
)
@pytest.mark.parametrize(
    "activation_class, activation_kwargs",
    [(nn.ReLU, {"inplace": True}), (nn.ReLU, {}), (nn.PReLU, {})],
)
@pytest.mark.parametrize(
    "norm_class, norm_kwargs",
    [(None, None), (nn.LazyBatchNorm2d, {}), (nn.BatchNorm2d, {"num_features": 32})],
)
@pytest.mark.parametrize("bias_last_layer", [True, False])
@pytest.mark.parametrize(
    "aggregator_class, aggregator_kwargs",
    [(SquashDims, {})],
)
@pytest.mark.parametrize("squeeze_output", [False])
@pytest.mark.parametrize("device", get_available_devices())
def test_convnet(
    in_features,
    depth,
    num_cells,
    kernel_sizes,
    strides,
    paddings,
    activation_class,
    activation_kwargs,
    norm_class,
    norm_kwargs,
    bias_last_layer,
    aggregator_class,
    aggregator_kwargs,
    squeeze_output,
    device,
    input_size,
    expected_features,
    seed=0,
):
    torch.manual_seed(seed)
    batch = 2
    convnet = ConvNet(
        in_features=in_features,
        depth=depth,
        num_cells=num_cells,
        kernel_sizes=kernel_sizes,
        strides=strides,
        paddings=paddings,
        activation_class=activation_class,
        activation_kwargs=activation_kwargs,
        norm_class=norm_class,
        norm_kwargs=norm_kwargs,
        bias_last_layer=bias_last_layer,
        aggregator_class=aggregator_class,
        aggregator_kwargs=aggregator_kwargs,
        squeeze_output=squeeze_output,
        device=device,
    )
    if in_features is None:
        in_features = 5
    x = torch.randn(batch, in_features, input_size, input_size, device=device)
    y = convnet(x)
    assert y.shape == torch.Size([batch, expected_features])


@pytest.mark.parametrize(
    "layer_class",
    [
        NoisyLinear,
        NoisyLazyLinear,
    ],
)
@pytest.mark.parametrize("device", get_available_devices())
def test_noisy(layer_class, device, seed=0):
    torch.manual_seed(seed)
    layer = layer_class(3, 4, device=device)
    x = torch.randn(10, 3, device=device)
    y1 = layer(x)
    layer.reset_noise()
    y2 = layer(x)
    y3 = layer(x)
    torch.testing.assert_close(y2, y3)
    with pytest.raises(AssertionError):
        torch.testing.assert_close(y1, y2)


@pytest.mark.parametrize("device", get_available_devices())
def test_value_based_policy(device):
    torch.manual_seed(0)
    obs_dim = 4
    action_dim = 5
    action_spec = OneHotDiscreteTensorSpec(action_dim)

    def make_net():
        net = MLP(in_features=obs_dim, out_features=action_dim, depth=2, device=device)
        for mod in net.modules():
            if hasattr(mod, "bias") and mod.bias is not None:
                mod.bias.data.zero_()
        return net

    actor = QValueActor(spec=action_spec, module=make_net(), safe=True)
    obs = torch.zeros(2, obs_dim, device=device)
    td = TensorDict(batch_size=[2], source={"observation": obs})
    action = actor(td).get("action")
    assert (action.sum(-1) == 1).all()

    actor = QValueActor(spec=action_spec, module=make_net(), safe=False)
    obs = torch.randn(2, obs_dim, device=device)
    td = TensorDict(batch_size=[2], source={"observation": obs})
    action = actor(td).get("action")
    assert (action.sum(-1) == 1).all()

    actor = QValueActor(spec=action_spec, module=make_net(), safe=False)
    obs = torch.zeros(2, obs_dim, device=device)
    td = TensorDict(batch_size=[2], source={"observation": obs})
    action = actor(td).get("action")
    with pytest.raises(AssertionError):
        assert (action.sum(-1) == 1).all()


@pytest.mark.parametrize("device", get_available_devices())
def test_actorcritic(device):
    common_module = TensorDictModule(
        spec=None, module=nn.Linear(3, 4), in_keys=["obs"], out_keys=["hidden"]
    ).to(device)
    module = TensorDictModule(nn.Linear(4, 5), in_keys=["hidden"], out_keys=["param"])
    policy_operator = ProbabilisticActor(
        spec=None, module=module, dist_param_keys=["param"], return_log_prob=True
    ).to(device)
    value_operator = ValueOperator(nn.Linear(4, 1), in_keys=["hidden"]).to(device)
    op = ActorValueOperator(
        common_operator=common_module,
        policy_operator=policy_operator,
        value_operator=value_operator,
    ).to(device)
    td = TensorDict(
        source={"obs": torch.randn(4, 3)},
        batch_size=[
            4,
        ],
    ).to(device)
    td_total = op(td.clone())
    policy_op = op.get_policy_operator()
    td_policy = policy_op(td.clone())
    value_op = op.get_value_operator()
    td_value = value_op(td)
    torch.testing.assert_close(td_total.get("action"), td_policy.get("action"))
    torch.testing.assert_close(
        td_total.get("sample_log_prob"), td_policy.get("sample_log_prob")
    )
    torch.testing.assert_close(td_total.get("state_value"), td_value.get("state_value"))

    value_params = set(
        list(op.get_value_operator().parameters()) + list(op.module[0].parameters())
    )
    value_params2 = set(value_op.parameters())
    assert len(value_params.difference(value_params2)) == 0 and len(
        value_params.intersection(value_params2)
    ) == len(value_params)

    policy_params = set(
        list(op.get_policy_operator().parameters()) + list(op.module[0].parameters())
    )
    policy_params2 = set(policy_op.parameters())
    assert len(policy_params.difference(policy_params2)) == 0 and len(
        policy_params.intersection(policy_params2)
    ) == len(policy_params)


@pytest.mark.parametrize("device", get_available_devices())
@pytest.mark.parametrize("out_features", [3, 4])
@pytest.mark.parametrize("hidden_size", [8, 9])
@pytest.mark.parametrize("num_layers", [1, 2])
@pytest.mark.parametrize("has_precond_hidden", [True, False])
def test_lstm_net(device, out_features, hidden_size, num_layers, has_precond_hidden):
    batch = 5
    time_steps = 6
    in_features = 7
    net = LSTMNet(
        out_features,
        {
            "input_size": hidden_size,
            "hidden_size": hidden_size,
            "num_layers": num_layers,
        },
        {"out_features": hidden_size},
        device=device,
    )
    # test single step vs multi-step
    x = torch.randn(batch, time_steps, in_features, device=device)
    x_unbind = x.unbind(1)
    tds_loop = []
    if has_precond_hidden:
        hidden0_out0, hidden1_out0 = torch.randn(
            2, batch, time_steps, num_layers, hidden_size, device=device
        )
        hidden0_out0[:, 1:] = 0.0
        hidden1_out0[:, 1:] = 0.0
        hidden0_out = hidden0_out0[:, 0]
        hidden1_out = hidden1_out0[:, 0]
    else:
        hidden0_out, hidden1_out = None, None
        hidden0_out0, hidden1_out0 = None, None

    for _x in x_unbind:
        y, hidden0_in, hidden1_in, hidden0_out, hidden1_out = net(
            _x, hidden0_out, hidden1_out
        )
        td = TensorDict(
            {
                "y": y,
                "hidden0_in": hidden0_in,
                "hidden1_in": hidden1_in,
                "hidden0_out": hidden0_out,
                "hidden1_out": hidden1_out,
            },
            [batch],
        )
        tds_loop.append(td)
    tds_loop = torch.stack(tds_loop, 1)

    y, hidden0_in, hidden1_in, hidden0_out, hidden1_out = net(
        x, hidden0_out0, hidden1_out0
    )
    tds_vec = TensorDict(
        {
            "y": y,
            "hidden0_in": hidden0_in,
            "hidden1_in": hidden1_in,
            "hidden0_out": hidden0_out,
            "hidden1_out": hidden1_out,
        },
        [batch, time_steps],
    )
    torch.testing.assert_close(tds_vec["y"], tds_loop["y"])
    torch.testing.assert_close(
        tds_vec["hidden0_out"][:, -1], tds_loop["hidden0_out"][:, -1]
    )
    torch.testing.assert_close(
        tds_vec["hidden1_out"][:, -1], tds_loop["hidden1_out"][:, -1]
    )


@pytest.mark.parametrize("device", get_available_devices())
@pytest.mark.parametrize("out_features", [3, 5])
@pytest.mark.parametrize("hidden_size", [3, 5])
def test_lstm_net_nobatch(device, out_features, hidden_size):
    time_steps = 6
    in_features = 4
    net = LSTMNet(
        out_features,
        {"input_size": hidden_size, "hidden_size": hidden_size},
        {"out_features": hidden_size},
        device=device,
    )
    # test single step vs multi-step
    x = torch.randn(time_steps, in_features, device=device)
    x_unbind = x.unbind(0)
    tds_loop = []
    hidden0_in, hidden1_in, hidden0_out, hidden1_out = [
        None,
    ] * 4
    for _x in x_unbind:
        y, hidden0_in, hidden1_in, hidden0_out, hidden1_out = net(
            _x, hidden0_out, hidden1_out
        )
        td = TensorDict(
            {
                "y": y,
                "hidden0_in": hidden0_in,
                "hidden1_in": hidden1_in,
                "hidden0_out": hidden0_out,
                "hidden1_out": hidden1_out,
            },
            [],
        )
        tds_loop.append(td)
    tds_loop = torch.stack(tds_loop, 0)

    y, hidden0_in, hidden1_in, hidden0_out, hidden1_out = net(x.unsqueeze(0))
    tds_vec = TensorDict(
        {
            "y": y,
            "hidden0_in": hidden0_in,
            "hidden1_in": hidden1_in,
            "hidden0_out": hidden0_out,
            "hidden1_out": hidden1_out,
        },
        [1, time_steps],
    ).squeeze(0)
    torch.testing.assert_close(tds_vec["y"], tds_loop["y"])
    torch.testing.assert_close(tds_vec["hidden0_out"][-1], tds_loop["hidden0_out"][-1])
    torch.testing.assert_close(tds_vec["hidden1_out"][-1], tds_loop["hidden1_out"][-1])


class TestFunctionalModules:
    def test_func_seq(self):
        module = nn.Sequential(nn.Linear(3, 4), nn.Linear(4, 3))
        fmodule, params = FunctionalModule._create_from(module)
        x = torch.randn(3)
        assert (fmodule(params, x) == module(x)).all()

    def test_func_bn(self):
        module = nn.Sequential(nn.Linear(3, 4), nn.BatchNorm1d(4))
        module.eval()
        fmodule, params, buffers = FunctionalModuleWithBuffers._create_from(module)
        x = torch.randn(10, 3)
        assert (fmodule(params, buffers, x) == module(x)).all()

<<<<<<< HEAD
    @pytest.mark.skipif(
        version.parse(torch.__version__) < version.parse("1.12.0"),
        reason="breaks with previous torch versions",
    )
=======
>>>>>>> 86a1a139
    def test_func_transformer(self):
        module = nn.Transformer(128)
        module.eval()
        fmodule, params, buffers = FunctionalModuleWithBuffers._create_from(module)
<<<<<<< HEAD
=======
        print(params, buffers)
>>>>>>> 86a1a139
        x = torch.randn(10, 128)
        torch.testing.assert_close(fmodule(params, buffers, x, x), module(x, x))


<<<<<<< HEAD
=======
class TestPlanner:
    @pytest.mark.parametrize("device", get_available_devices())
    @pytest.mark.parametrize("batch_size", [3, 5])
    def test_CEM_model_free_env(self, device, batch_size, seed=1):
        env = MockBatchedUnLockedEnv(device=device)
        torch.manual_seed(seed)
        planner = CEMPlanner(
            env,
            planning_horizon=10,
            optim_steps=2,
            num_candidates=100,
            num_top_k_candidates=2,
        )
        td = env.reset(TensorDict({}, batch_size=batch_size).to(device))
        td_copy = td.clone()
        td = planner(td)
        assert td.get("action").shape[1:] == env.action_spec.shape

        assert env.action_spec.is_in(td.get("action"))

        for key in td.keys():
            if key != "action":
                assert torch.allclose(td[key], td_copy[key])


>>>>>>> 86a1a139
if __name__ == "__main__":
    args, unknown = argparse.ArgumentParser().parse_known_args()
    pytest.main([__file__, "--capture", "no", "--exitfirst"] + unknown)<|MERGE_RESOLUTION|>--- conflicted
+++ resolved
@@ -8,11 +8,8 @@
 import pytest
 import torch
 from _utils_internal import get_available_devices
-<<<<<<< HEAD
+from mocking_classes import MockBatchedUnLockedEnv
 from packaging import version
-=======
-from mocking_classes import MockBatchedUnLockedEnv
->>>>>>> 86a1a139
 from torch import nn
 from torchrl.data import TensorDict
 from torchrl.data.tensor_specs import OneHotDiscreteTensorSpec
@@ -29,12 +26,8 @@
     FunctionalModule,
     FunctionalModuleWithBuffers,
 )
-<<<<<<< HEAD
-from torchrl.modules.models import NoisyLinear, MLP, NoisyLazyLinear
-=======
 from torchrl.modules.models import ConvNet, MLP, NoisyLazyLinear, NoisyLinear
 from torchrl.modules.models.utils import SquashDims
->>>>>>> 86a1a139
 
 
 @pytest.mark.parametrize("in_features", [3, 10, None])
@@ -401,27 +394,15 @@
         x = torch.randn(10, 3)
         assert (fmodule(params, buffers, x) == module(x)).all()
 
-<<<<<<< HEAD
-    @pytest.mark.skipif(
-        version.parse(torch.__version__) < version.parse("1.12.0"),
-        reason="breaks with previous torch versions",
-    )
-=======
->>>>>>> 86a1a139
     def test_func_transformer(self):
         module = nn.Transformer(128)
         module.eval()
         fmodule, params, buffers = FunctionalModuleWithBuffers._create_from(module)
-<<<<<<< HEAD
-=======
         print(params, buffers)
->>>>>>> 86a1a139
         x = torch.randn(10, 128)
         torch.testing.assert_close(fmodule(params, buffers, x, x), module(x, x))
 
 
-<<<<<<< HEAD
-=======
 class TestPlanner:
     @pytest.mark.parametrize("device", get_available_devices())
     @pytest.mark.parametrize("batch_size", [3, 5])
@@ -447,7 +428,6 @@
                 assert torch.allclose(td[key], td_copy[key])
 
 
->>>>>>> 86a1a139
 if __name__ == "__main__":
     args, unknown = argparse.ArgumentParser().parse_known_args()
     pytest.main([__file__, "--capture", "no", "--exitfirst"] + unknown)
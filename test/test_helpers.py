--- conflicted
+++ resolved
@@ -8,13 +8,10 @@
 
 import pytest
 import torch
-<<<<<<< HEAD
 from _utils_internal import get_available_devices
 from hydra import initialize, compose
 from hydra.core.config_store import ConfigStore
-=======
-from _utils_internal import get_available_devices, generate_seeds
->>>>>>> bc84f86e
+
 from mocking_classes import (
     ContinuousActionConvMockEnvNumpy,
     ContinuousActionVecMockEnv,

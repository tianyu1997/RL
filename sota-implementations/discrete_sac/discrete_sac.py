# Copyright (c) Meta Platforms, Inc. and affiliates.
#
# This source code is licensed under the MIT license found in the
# LICENSE file in the root directory of this source tree.
"""Discrete SAC Example.

This is a simple self-contained example of a discrete SAC training script.

It supports gym state environments like CartPole.

The helper functions are coded in the utils.py associated with this script.
"""
<<<<<<< HEAD

import warnings
=======
from __future__ import annotations

import time
>>>>>>> 02006cfa

import hydra
import numpy as np
import torch
import torch.cuda
import tqdm
from tensordict.nn import CudaGraphModule
from torchrl._utils import timeit
from torchrl.envs.utils import ExplorationType, set_exploration_type
from torchrl.objectives import group_optimizers
from torchrl.record.loggers import generate_exp_name, get_logger
from utils import (
    dump_video,
    log_metrics,
    make_collector,
    make_environment,
    make_loss_module,
    make_optimizer,
    make_replay_buffer,
    make_sac_agent,
)


@hydra.main(version_base="1.1", config_path="", config_name="config")
def main(cfg: "DictConfig"):  # noqa: F821
    device = cfg.network.device
    if device in ("", None):
        if torch.cuda.is_available():
            device = "cuda:0"
        else:
            device = "cpu"
    device = torch.device(device)

    # Create logger
    exp_name = generate_exp_name("DiscreteSAC", cfg.logger.exp_name)
    logger = None
    if cfg.logger.backend:
        logger = get_logger(
            logger_type=cfg.logger.backend,
            logger_name="DiscreteSAC_logging",
            experiment_name=exp_name,
            wandb_kwargs={
                "mode": cfg.logger.mode,
                "config": dict(cfg),
                "project": cfg.logger.project_name,
                "group": cfg.logger.group_name,
            },
        )

    # Set seeds
    torch.manual_seed(cfg.env.seed)
    np.random.seed(cfg.env.seed)

    # Create environments
    train_env, eval_env = make_environment(cfg, logger=logger)

    # Create agent
    model = make_sac_agent(cfg, train_env, eval_env, device)

    # Create TD3 loss
    loss_module, target_net_updater = make_loss_module(cfg, model)

    # Create replay buffer
    replay_buffer = make_replay_buffer(
        batch_size=cfg.optim.batch_size,
        prb=cfg.replay_buffer.prb,
        buffer_size=cfg.replay_buffer.size,
        scratch_dir=cfg.replay_buffer.scratch_dir,
        device="cpu",
    )

    # Create optimizers
    optimizer_actor, optimizer_critic, optimizer_alpha = make_optimizer(
        cfg, loss_module
    )
    optimizer = group_optimizers(optimizer_actor, optimizer_critic, optimizer_alpha)
    del optimizer_actor, optimizer_critic, optimizer_alpha

    def update(sampled_tensordict):
        optimizer.zero_grad(set_to_none=True)

        # Compute loss
        loss_out = loss_module(sampled_tensordict)

        actor_loss, q_loss, alpha_loss = (
            loss_out["loss_actor"],
            loss_out["loss_qvalue"],
            loss_out["loss_alpha"],
        )

        # Update critic
        (q_loss + actor_loss + alpha_loss).backward()
        optimizer.step()

        # Update target params
        target_net_updater.step()

        return loss_out.detach()

    compile_mode = None
    if cfg.compile.compile:
        compile_mode = cfg.compile.compile_mode
        if compile_mode in ("", None):
            if cfg.compile.cudagraphs:
                compile_mode = "default"
            else:
                compile_mode = "reduce-overhead"
        update = torch.compile(update, mode=compile_mode)
    if cfg.compile.cudagraphs:
        warnings.warn(
            "CudaGraphModule is experimental and may lead to silently wrong results. Use with caution.",
            category=UserWarning,
        )
        update = CudaGraphModule(update, warmup=50)

    # Create off-policy collector
    collector = make_collector(
        cfg,
        train_env,
        model[0],
        compile=compile_mode is not None,
        compile_mode=compile_mode,
        cudagraphs=cfg.compile.cudagraphs,
    )

    # Main loop
    collected_frames = 0
    pbar = tqdm.tqdm(total=cfg.collector.total_frames)

    init_random_frames = cfg.collector.init_random_frames
    num_updates = int(
        cfg.collector.env_per_collector
        * cfg.collector.frames_per_batch
        * cfg.optim.utd_ratio
    )
    prb = cfg.replay_buffer.prb
    eval_rollout_steps = cfg.env.max_episode_steps
    eval_iter = cfg.logger.eval_iter
    frames_per_batch = cfg.collector.frames_per_batch

    c_iter = iter(collector)
    for i in range(len(collector)):
        with timeit("collecting"):
            collected_data = next(c_iter)

        # Update weights of the inference policy
        collector.update_policy_weights_()
        current_frames = collected_data.numel()

        pbar.update(current_frames)

        collected_data = collected_data.reshape(-1)
        with timeit("rb - extend"):
            # Add to replay buffer
            replay_buffer.extend(collected_data)
        collected_frames += current_frames

        # Optimization steps
        if collected_frames >= init_random_frames:
            tds = []
            for _ in range(num_updates):
                with timeit("rb - sample"):
                    # Sample from replay buffer
                    sampled_tensordict = replay_buffer.sample()

                with timeit("update"):
                    torch.compiler.cudagraph_mark_step_begin()
                    sampled_tensordict = sampled_tensordict.to(device)
                    loss_out = update(sampled_tensordict).clone()

                tds.append(loss_out)

                # Update priority
                if prb:
                    replay_buffer.update_priority(sampled_tensordict)
            tds = torch.stack(tds).mean()

        # Logging
        episode_end = (
            collected_data["next", "done"]
            if collected_data["next", "done"].any()
            else collected_data["next", "truncated"]
        )
        episode_rewards = collected_data["next", "episode_reward"][episode_end]

        metrics_to_log = {}
        if len(episode_rewards) > 0:
            episode_length = collected_data["next", "step_count"][episode_end]
            metrics_to_log["train/reward"] = episode_rewards.mean().item()
            metrics_to_log["train/episode_length"] = episode_length.sum().item() / len(
                episode_length
            )

        if collected_frames >= init_random_frames:
            metrics_to_log["train/q_loss"] = tds["loss_qvalue"]
            metrics_to_log["train/a_loss"] = tds["loss_actor"]
            metrics_to_log["train/alpha_loss"] = tds["loss_alpha"]

        # Evaluation
        prev_test_frame = ((i - 1) * frames_per_batch) // eval_iter
        cur_test_frame = (i * frames_per_batch) // eval_iter
        final = current_frames >= collector.total_frames
        if (i >= 1 and (prev_test_frame < cur_test_frame)) or final:
            with set_exploration_type(
                ExplorationType.DETERMINISTIC
            ), torch.no_grad(), timeit("eval"):
                eval_rollout = eval_env.rollout(
                    eval_rollout_steps,
                    model[0],
                    auto_cast_to_device=True,
                    break_when_any_done=True,
                )
                eval_env.apply(dump_video)
                eval_reward = eval_rollout["next", "reward"].sum(-2).mean().item()
                metrics_to_log["eval/reward"] = eval_reward
        if i % 50 == 0:
            metrics_to_log.update(timeit.todict(prefix="time"))
            timeit.print()
            timeit.erase()
        if logger is not None:
            log_metrics(logger, metrics_to_log, collected_frames)

    collector.shutdown()
    if not eval_env.is_closed:
        eval_env.close()
    if not train_env.is_closed:
        train_env.close()


if __name__ == "__main__":
    main()<|MERGE_RESOLUTION|>--- conflicted
+++ resolved
@@ -10,14 +10,10 @@
 
 The helper functions are coded in the utils.py associated with this script.
 """
-<<<<<<< HEAD
+
+from __future__ import annotations
 
 import warnings
-=======
-from __future__ import annotations
-
-import time
->>>>>>> 02006cfa
 
 import hydra
 import numpy as np

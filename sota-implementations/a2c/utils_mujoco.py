# Copyright (c) Meta Platforms, Inc. and affiliates.
#
# This source code is licensed under the MIT license found in the
# LICENSE file in the root directory of this source tree.

import numpy as np
import torch.nn
import torch.optim

from tensordict.nn import AddStateIndependentNormalScale, TensorDictModule
from torchrl.envs import (
    ClipTransform,
    DoubleToFloat,
    ExplorationType,
    RewardSum,
    StepCounter,
    TransformedEnv,
    VecNorm,
)
from torchrl.envs.libs.gym import GymEnv
from torchrl.modules import MLP, ProbabilisticActor, TanhNormal, ValueOperator
from torchrl.record import VideoRecorder


# ====================================================================
# Environment utils
# --------------------------------------------------------------------


def make_env(
    env_name="HalfCheetah-v4", device="cpu", from_pixels=False, pixels_only=False
):
    env = GymEnv(
        env_name, device=device, from_pixels=from_pixels, pixels_only=pixels_only
    )
    env = TransformedEnv(env)
    env.append_transform(RewardSum())
    env.append_transform(StepCounter())
    env.append_transform(VecNorm(in_keys=["observation"]))
    env.append_transform(ClipTransform(in_keys=["observation"], low=-10, high=10))
    env.append_transform(DoubleToFloat(in_keys=["observation"]))
    return env


# ====================================================================
# Model utils
# --------------------------------------------------------------------


def make_ppo_models_state(proof_environment, device, *, compile: bool = False):

    # Define input shape
    input_shape = proof_environment.observation_spec["observation"].shape

    # Define policy output distribution class
    num_outputs = proof_environment.single_action_spec.shape[-1]
    distribution_class = TanhNormal
    distribution_kwargs = {
<<<<<<< HEAD
        "low": proof_environment.single_action_spec.space.low.to(device),
        "high": proof_environment.single_action_spec.space.high.to(device),
=======
        "low": proof_environment.action_spec_unbatched.space.low.to(device),
        "high": proof_environment.action_spec_unbatched.space.high.to(device),
>>>>>>> b4b59444
        "tanh_loc": False,
        "safe_tanh": True,
    }

    # Define policy architecture
    policy_mlp = MLP(
        in_features=input_shape[-1],
        activation_class=torch.nn.Tanh,
        out_features=num_outputs,  # predict only loc
        num_cells=[64, 64],
        device=device,
    )

    # Initialize policy weights
    for layer in policy_mlp.modules():
        if isinstance(layer, torch.nn.Linear):
            torch.nn.init.orthogonal_(layer.weight, 1.0)
            layer.bias.data.zero_()

    # Add state-independent normal scale
    policy_mlp = torch.nn.Sequential(
        policy_mlp,
        AddStateIndependentNormalScale(
            proof_environment.single_action_spec.shape[-1], device=device
        ),
    )

    # Add probabilistic sampling of the actions
    policy_module = ProbabilisticActor(
        TensorDictModule(
            module=policy_mlp,
            in_keys=["observation"],
            out_keys=["loc", "scale"],
        ),
        in_keys=["loc", "scale"],
        spec=proof_environment.single_full_action_spec.to(device),
        distribution_class=distribution_class,
        distribution_kwargs=distribution_kwargs,
        return_log_prob=True,
        default_interaction_type=ExplorationType.RANDOM,
    )

    # Define value architecture
    value_mlp = MLP(
        in_features=input_shape[-1],
        activation_class=torch.nn.Tanh,
        out_features=1,
        num_cells=[64, 64],
        device=device,
    )

    # Initialize value weights
    for layer in value_mlp.modules():
        if isinstance(layer, torch.nn.Linear):
            torch.nn.init.orthogonal_(layer.weight, 0.01)
            layer.bias.data.zero_()

    # Define value module
    value_module = ValueOperator(
        value_mlp,
        in_keys=["observation"],
    )

    return policy_module, value_module


def make_ppo_models(env_name, device, *, compile: bool = False):
    proof_environment = make_env(env_name, device="cpu")
    actor, critic = make_ppo_models_state(
        proof_environment, device=device, compile=compile
    )
    return actor, critic


# ====================================================================
# Evaluation utils
# --------------------------------------------------------------------


def dump_video(module):
    if isinstance(module, VideoRecorder):
        module.dump()


def eval_model(actor, test_env, num_episodes=3):
    test_rewards = []
    for _ in range(num_episodes):
        td_test = test_env.rollout(
            policy=actor,
            auto_reset=True,
            auto_cast_to_device=True,
            break_when_any_done=True,
            max_steps=10_000_000,
        )
        reward = td_test["next", "episode_reward"][td_test["next", "done"]]
        test_rewards = np.append(test_rewards, reward.cpu().numpy())
        test_env.apply(dump_video)
    del td_test
    return test_rewards.mean()<|MERGE_RESOLUTION|>--- conflicted
+++ resolved
@@ -56,13 +56,8 @@
     num_outputs = proof_environment.single_action_spec.shape[-1]
     distribution_class = TanhNormal
     distribution_kwargs = {
-<<<<<<< HEAD
-        "low": proof_environment.single_action_spec.space.low.to(device),
-        "high": proof_environment.single_action_spec.space.high.to(device),
-=======
         "low": proof_environment.action_spec_unbatched.space.low.to(device),
         "high": proof_environment.action_spec_unbatched.space.high.to(device),
->>>>>>> b4b59444
         "tanh_loc": False,
         "safe_tanh": True,
     }

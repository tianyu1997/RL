--- conflicted
+++ resolved
@@ -139,15 +139,11 @@
         else:
             compile_mode = "reduce-overhead"
         update = torch.compile(update, mode=compile_mode)
-<<<<<<< HEAD
-    if cfg.loss.cudagraphs:
+    if cfg.compile.cudagraphs:
         warnings.warn(
             "CudaGraphModule is experimental and may lead to silently wrong results. Use with caution.",
             category=UserWarning,
         )
-=======
-    if cfg.compile.cudagraphs:
->>>>>>> 45907dc1
         update = CudaGraphModule(update, warmup=50)
 
     pbar = tqdm.tqdm(total=cfg.optim.gradient_steps)

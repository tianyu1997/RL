# Copyright (c) Meta Platforms, Inc. and affiliates.
#
# This source code is licensed under the MIT license found in the
# LICENSE file in the root directory of this source tree.

"""
This script reproduces the Proximal Policy Optimization (PPO) Algorithm
results from Schulman et al. 2017 for the on MuJoCo Environments.
"""
from __future__ import annotations

import warnings

import hydra

from torchrl._utils import compile_with_warmup


@hydra.main(config_path="", config_name="config_mujoco", version_base="1.1")
def main(cfg: "DictConfig"):  # noqa: F821

    import torch.optim
    import tqdm

    from tensordict import TensorDict
    from tensordict.nn import CudaGraphModule

    from torchrl._utils import timeit
    from torchrl.collectors import SyncDataCollector
    from torchrl.data import LazyTensorStorage, TensorDictReplayBuffer
    from torchrl.data.replay_buffers.samplers import SamplerWithoutReplacement
    from torchrl.envs import ExplorationType, set_exploration_type
    from torchrl.objectives import ClipPPOLoss, group_optimizers
    from torchrl.objectives.value.advantages import GAE
    from torchrl.record import VideoRecorder
    from torchrl.record.loggers import generate_exp_name, get_logger
    from utils_mujoco import eval_model, make_env, make_ppo_models

    torch.set_float32_matmul_precision("high")

    device = cfg.optim.device
    if device in ("", None):
        if torch.cuda.is_available():
            device = "cuda:0"
        else:
            device = "cpu"
    device = torch.device(device)

    num_mini_batches = cfg.collector.frames_per_batch // cfg.loss.mini_batch_size
    total_network_updates = (
        (cfg.collector.total_frames // cfg.collector.frames_per_batch)
        * cfg.loss.ppo_epochs
        * num_mini_batches
    )

    compile_mode = None
    if cfg.compile.compile:
        compile_mode = cfg.compile.compile_mode
        if compile_mode in ("", None):
            if cfg.compile.cudagraphs:
                compile_mode = "default"
            else:
                compile_mode = "reduce-overhead"

    # Create models (check utils_mujoco.py)
    actor, critic = make_ppo_models(cfg.env.env_name, device=device)

    # Create collector
    collector = SyncDataCollector(
        create_env_fn=make_env(cfg.env.env_name, device),
        policy=actor,
        frames_per_batch=cfg.collector.frames_per_batch,
        total_frames=cfg.collector.total_frames,
        device=device,
        storing_device=device,
        max_frames_per_traj=-1,
        compile_policy={"mode": compile_mode, "warmup": 1} if compile_mode else False,
        cudagraph_policy=cfg.compile.cudagraphs,
    )

    # Create data buffer
    sampler = SamplerWithoutReplacement()
    data_buffer = TensorDictReplayBuffer(
        storage=LazyTensorStorage(
            cfg.collector.frames_per_batch,
            compilable=cfg.compile.compile,
            device=device,
        ),
        sampler=sampler,
        batch_size=cfg.loss.mini_batch_size,
        compilable=cfg.compile.compile,
    )

    # Create loss and adv modules
    adv_module = GAE(
        gamma=cfg.loss.gamma,
        lmbda=cfg.loss.gae_lambda,
        value_network=critic,
        average_gae=False,
        device=device,
        vectorized=not cfg.compile.compile,
    )

    loss_module = ClipPPOLoss(
        actor_network=actor,
        critic_network=critic,
        clip_epsilon=cfg.loss.clip_epsilon,
        loss_critic_type=cfg.loss.loss_critic_type,
        entropy_coef=cfg.loss.entropy_coef,
        critic_coef=cfg.loss.critic_coef,
        normalize_advantage=True,
    )

    # Create optimizers
    actor_optim = torch.optim.Adam(actor.parameters(), lr=cfg.optim.lr, eps=1e-5)
    critic_optim = torch.optim.Adam(critic.parameters(), lr=cfg.optim.lr, eps=1e-5)
    optim = group_optimizers(actor_optim, critic_optim)
    del actor_optim, critic_optim

    # Create logger
    logger = None
    if cfg.logger.backend:
        exp_name = generate_exp_name("PPO", f"{cfg.logger.exp_name}_{cfg.env.env_name}")
        logger = get_logger(
            cfg.logger.backend,
            logger_name="ppo",
            experiment_name=exp_name,
            wandb_kwargs={
                "config": dict(cfg),
                "project": cfg.logger.project_name,
                "group": cfg.logger.group_name,
            },
        )
        logger_video = cfg.logger.video
    else:
        logger_video = False

    # Create test environment
    test_env = make_env(cfg.env.env_name, device, from_pixels=logger_video)
    if logger_video:
        test_env = test_env.append_transform(
            VideoRecorder(logger, tag="rendering/test", in_keys=["pixels"])
        )
    test_env.eval()

    def update(batch, num_network_updates):
        optim.zero_grad(set_to_none=True)
        # Linearly decrease the learning rate and clip epsilon
        alpha = torch.ones((), device=device)
        if cfg_optim_anneal_lr:
            alpha = 1 - (num_network_updates / total_network_updates)
            for group in optim.param_groups:
                group["lr"] = cfg_optim_lr * alpha
        if cfg_loss_anneal_clip_eps:
            loss_module.clip_epsilon.copy_(cfg_loss_clip_epsilon * alpha)
        num_network_updates = num_network_updates + 1

        # Forward pass PPO loss
        loss = loss_module(batch)
        critic_loss = loss["loss_critic"]
        actor_loss = loss["loss_objective"] + loss["loss_entropy"]
        total_loss = critic_loss + actor_loss

        # Backward pass
        total_loss.backward()

        # Update the networks
        optim.step()
<<<<<<< HEAD
        return loss.detach().set("alpha", alpha), num_network_updates.clone()
=======
        return loss.detach().set("alpha", alpha), num_network_updates

>>>>>>> aaec905b
    if cfg.compile.compile:
        update = compile_with_warmup(update, mode=compile_mode, warmup=1)
        adv_module = compile_with_warmup(adv_module, mode=compile_mode, warmup=1)

    if cfg.compile.cudagraphs:
        warnings.warn(
            "CudaGraphModule is experimental and may lead to silently wrong results. Use with caution.",
            category=UserWarning,
        )
        update = CudaGraphModule(update, in_keys=[], out_keys=[], warmup=5)
        adv_module = CudaGraphModule(adv_module)

    # Main loop
    collected_frames = 0
    num_network_updates = torch.zeros((), dtype=torch.int64, device=device)
    pbar = tqdm.tqdm(total=cfg.collector.total_frames)

    # extract cfg variables
    cfg_loss_ppo_epochs = cfg.loss.ppo_epochs
    cfg_optim_anneal_lr = cfg.optim.anneal_lr
    cfg_optim_lr = cfg.optim.lr
    cfg_loss_anneal_clip_eps = cfg.loss.anneal_clip_epsilon
    cfg_loss_clip_epsilon = cfg.loss.clip_epsilon
    cfg_logger_test_interval = cfg.logger.test_interval
    cfg_logger_num_test_episodes = cfg.logger.num_test_episodes
    losses = TensorDict(batch_size=[cfg_loss_ppo_epochs, num_mini_batches])

    collector_iter = iter(collector)
    total_iter = len(collector)
    for i in range(total_iter):
        timeit.printevery(1000, total_iter, erase=True)

        with timeit("collecting"):
            data = next(collector_iter)

        log_info = {}
        frames_in_batch = data.numel()
        collected_frames += frames_in_batch
        pbar.update(frames_in_batch)

        # Get training rewards and episode lengths
        episode_rewards = data["next", "episode_reward"][data["next", "done"]]
        if len(episode_rewards) > 0:
            episode_length = data["next", "step_count"][data["next", "done"]]
            log_info.update(
                {
                    "train/reward": episode_rewards.mean().item(),
                    "train/episode_length": episode_length.sum().item()
                    / len(episode_length),
                }
            )

        with timeit("training"):
            for j in range(cfg_loss_ppo_epochs):

                # Compute GAE
                with torch.no_grad(), timeit("adv"):
                    data = adv_module(data.to(device))
                with timeit("rb - extend"):
                    # Update the data buffer
                    data_reshape = data.reshape(-1)
                    data_buffer.extend(data_reshape)

                for k, batch in enumerate(data_buffer):
                    torch.compiler.cudagraph_mark_step_begin()
                    loss, num_network_updates = update(
                        batch, num_network_updates=num_network_updates
                    )
                    loss = loss.clone()
                    num_network_updates = num_network_updates.clone()
                    losses[j, k] = loss.select(
                        "loss_critic", "loss_entropy", "loss_objective"
                    )

        # Get training losses and times
        losses_mean = losses.apply(lambda x: x.float().mean(), batch_size=[])
        for key, value in losses_mean.items():
            log_info.update({f"train/{key}": value.item()})
        log_info.update(
            {
                "train/lr": loss["alpha"] * cfg_optim_lr,
                "train/clip_epsilon": loss["alpha"] * cfg_loss_clip_epsilon
                if cfg_loss_anneal_clip_eps
                else cfg_loss_clip_epsilon,
            }
        )

        # Get test rewards
        with torch.no_grad(), set_exploration_type(
            ExplorationType.DETERMINISTIC
        ), timeit("eval"):
            if ((i - 1) * frames_in_batch) // cfg_logger_test_interval < (
                i * frames_in_batch
            ) // cfg_logger_test_interval:
                actor.eval()
                test_rewards = eval_model(
                    actor, test_env, num_episodes=cfg_logger_num_test_episodes
                )
                log_info.update(
                    {
                        "eval/reward": test_rewards.mean(),
                    }
                )
                actor.train()

        if logger:
            log_info.update(timeit.todict(prefix="time"))
            for key, value in log_info.items():
                logger.log_scalar(key, value, collected_frames)

        collector.update_policy_weights_()

    collector.shutdown()
    if not test_env.is_closed:
        test_env.close()


if __name__ == "__main__":
    main()<|MERGE_RESOLUTION|>--- conflicted
+++ resolved
@@ -166,12 +166,7 @@
 
         # Update the networks
         optim.step()
-<<<<<<< HEAD
-        return loss.detach().set("alpha", alpha), num_network_updates.clone()
-=======
         return loss.detach().set("alpha", alpha), num_network_updates
-
->>>>>>> aaec905b
     if cfg.compile.compile:
         update = compile_with_warmup(update, mode=compile_mode, warmup=1)
         adv_module = compile_with_warmup(adv_module, mode=compile_mode, warmup=1)

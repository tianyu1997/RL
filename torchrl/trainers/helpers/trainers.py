# Copyright (c) Meta Platforms, Inc. and affiliates.
#
# This source code is licensed under the MIT license found in the
# LICENSE file in the root directory of this source tree.

import argparse
from argparse import ArgumentParser, Namespace
from typing import Optional, Union
from warnings import warn

from torch import optim
from torch.optim.lr_scheduler import CosineAnnealingLR

from torchrl.collectors.collectors import _DataCollector
from torchrl.data import ReplayBuffer
from torchrl.envs.common import _EnvClass
from torchrl.modules import TensorDictModule, TensorDictModuleWrapper, reset_noise
from torchrl.objectives.costs.common import _LossModule
from torchrl.objectives.costs.utils import _TargetNetUpdate
from torchrl.trainers.trainers import (
    Trainer,
    SelectKeys,
    ReplayBufferTrainer,
    LogReward,
    RewardNormalizer,
    mask_batch,
    BatchSubSampler,
    UpdateWeights,
    Recorder,
    CountFramesLog,
)

OPTIMIZERS = {
    "adam": optim.Adam,
    "sgd": optim.SGD,
    "adamax": optim.Adamax,
}

__all__ = [
    "make_trainer",
    "parser_trainer_args",
]


def make_trainer(
    collector: _DataCollector,
    loss_module: _LossModule,
    recorder: Optional[_EnvClass] = None,
    target_net_updater: Optional[_TargetNetUpdate] = None,
    policy_exploration: Optional[
        Union[TensorDictModuleWrapper, TensorDictModule]
    ] = None,
    replay_buffer: Optional[ReplayBuffer] = None,
    writer: Optional["SummaryWriter"] = None,
    args: Optional[Namespace] = None,
) -> Trainer:
    """Creates a Trainer instance given its constituents.

    Args:
        collector (_DataCollector): A data collector to be used to collect data.
        loss_module (_LossModule): A TorchRL loss module
        recorder (_EnvClass, optional): a recorder environment. If None, the trainer will train the policy without
            testing it.
        target_net_updater (_TargetNetUpdate, optional): A target network update object.
        policy_exploration (TDModule or TensorDictModuleWrapper, optional): a policy to be used for recording and exploration
            updates (should be synced with the learnt policy).
        replay_buffer (ReplayBuffer, optional): a replay buffer to be used to collect data.
        writer (SummaryWriter, optional): a tensorboard SummaryWriter to be used for logging.
        args (argparse.Namespace, optional): a Namespace containing the arguments of the script. If None, the default
            arguments are used.

    Returns:
        A trainer built with the input objects. The optimizer is built by this helper function using the args provided.

    Examples:
        >>> import torch
        >>> import tempfile
        >>> from torch.utils.tensorboard import SummaryWriter
        >>> from torchrl.trainers import Trainer
        >>> from torchrl.envs import EnvCreator
        >>> from torchrl.collectors.collectors import SyncDataCollector
        >>> from torchrl.data import TensorDictReplayBuffer
        >>> from torchrl.envs import GymEnv
        >>> from torchrl.modules import TensorDictModuleWrapper, TensorDictModule, ValueOperator, EGreedyWrapper
        >>> from torchrl.objectives.costs.common import _LossModule
        >>> from torchrl.objectives.costs.utils import _TargetNetUpdate
        >>> from torchrl.objectives import DDPGLoss
        >>> env_maker = EnvCreator(lambda: GymEnv("Pendulum-v0"))
        >>> env_proof = env_maker()
        >>> obs_spec = env_proof.observation_spec
        >>> action_spec = env_proof.action_spec
        >>> net = torch.nn.Linear(env_proof.observation_spec.shape[-1], action_spec.shape[-1])
        >>> net_value = torch.nn.Linear(env_proof.observation_spec.shape[-1], 1)  # for the purpose of testing
        >>> policy = TensorDictModule(action_spec, net, in_keys=["observation"], out_keys=["action"])
        >>> value = ValueOperator(net_value, in_keys=["observation"], out_keys=["state_action_value"])
        >>> collector = SyncDataCollector(env_maker, policy, total_frames=100)
        >>> loss_module = DDPGLoss(policy, value, gamma=0.99)
        >>> recorder = env_proof
        >>> target_net_updater = None
        >>> policy_exploration = EGreedyWrapper(policy)
        >>> replay_buffer = TensorDictReplayBuffer(1000)
        >>> dir = tempfile.gettempdir()
        >>> writer = SummaryWriter(log_dir=dir)
        >>> trainer = make_trainer(collector, loss_module, recorder, target_net_updater, policy_exploration,
        ...    replay_buffer, writer)
        >>> print(trainer)

    """
    if args is None:
        warn(
            "Getting default args for the trainer. "
            "This should be only used for debugging."
        )
        parser = parser_trainer_args(argparse.ArgumentParser())
        parser.add_argument("--frame_skip", default=1)
        parser.add_argument("--total_frames", default=1000)
        parser.add_argument("--record_frames", default=10)
        parser.add_argument("--record_interval", default=10)
        args = parser.parse_args([])

    optimizer_kwargs = {} if args.optimizer != "adam" else {"betas": (0.0, 0.9)}
    optimizer = OPTIMIZERS[args.optimizer](
        loss_module.parameters(),
        lr=args.lr,
        weight_decay=args.weight_decay,
        **optimizer_kwargs,
    )
    device = next(loss_module.parameters()).device
<<<<<<< HEAD

=======
>>>>>>> 01e00b51
    if args.lr_scheduler == "cosine":
        optim_scheduler = CosineAnnealingLR(
            optimizer,
            T_max=int(
                args.total_frames / args.frames_per_batch * args.optim_steps_per_batch
            ),
        )
    elif args.lr_scheduler == "":
        optim_scheduler = None
    else:
        raise NotImplementedError(f"lr scheduler {args.lr_scheduler}")

    print(
        f"collector = {collector}; \n"
        f"loss_module = {loss_module}; \n"
        f"recorder = {recorder}; \n"
        f"target_net_updater = {target_net_updater}; \n"
        f"policy_exploration = {policy_exploration}; \n"
        f"replay_buffer = {replay_buffer}; \n"
        f"writer = {writer}; \n"
        f"args = {args}; \n"
    )

    if writer is not None:
        # log hyperparams
        txt = "\n\t".join([f"{k}: {val}" for k, val in sorted(vars(args).items())])
        writer.add_text("hparams", txt)

    trainer = Trainer(
        collector=collector,
        frame_skip=args.frame_skip,
        total_frames=args.total_frames * args.frame_skip,
        loss_module=loss_module,
        optimizer=optimizer,
        writer=writer,
        optim_steps_per_batch=args.optim_steps_per_batch,
        clip_grad_norm=args.clip_grad_norm,
        clip_norm=args.clip_norm,
    )

    if hasattr(args, "noisy") and args.noisy:
        trainer.register_op("pre_optim_steps", lambda: loss_module.apply(reset_noise))

    if args.selected_keys:
        trainer.register_op("batch_process", SelectKeys(args.selected_keys))
    # store on disk
    trainer.register_op("batch_process", lambda batch: batch.cpu())

    if replay_buffer is not None:
        # replay buffer is used 2 or 3 times: to register data, to sample
        # data and possibly to update priorities
        rb_trainer = ReplayBufferTrainer(
            replay_buffer, args.batch_size, memmap=False, device=device
        )
        trainer.register_op("batch_process", rb_trainer.extend)
        trainer.register_op("process_optim_batch", rb_trainer.sample)
        trainer.register_op("post_loss", rb_trainer.update_priority)
    else:
        trainer.register_op("batch_process", mask_batch)
        trainer.register_op(
            "process_optim_batch",
            BatchSubSampler(batch_size=args.batch_size, sub_traj_len=args.sub_traj_len),
        )

    if optim_scheduler is not None:
        trainer.register_op("post_optim", optim_scheduler.step)

    if target_net_updater is not None:
        trainer.register_op("post_optim", target_net_updater.step)

    if args.normalize_rewards_online:
        # if used the running statistics of the rewards are computed and the
        # rewards used for training will be normalized based on these.
        reward_normalizer = RewardNormalizer(scale=args.normalize_rewards_online_scale)
        trainer.register_op("batch_process", reward_normalizer.update_reward_stats)
        trainer.register_op("process_optim_batch", reward_normalizer.normalize_reward)

    if policy_exploration is not None and hasattr(policy_exploration, "step"):
        trainer.register_op(
            "post_steps", policy_exploration.step, frames=args.frames_per_batch
        )

    trainer.register_op(
        "post_steps_log", lambda *args: {"lr": optimizer.param_groups[0]["lr"]}
    )

    if recorder is not None:
        recorder_obj = Recorder(
            record_frames=args.record_frames,
            frame_skip=args.frame_skip,
            policy_exploration=policy_exploration,
            recorder=recorder,
            record_interval=args.record_interval,
            log_keys=args.recorder_log_keys,
        )
        trainer.register_op(
            "post_steps_log",
            recorder_obj,
        )
        recorder_obj(None)
        recorder_obj_explore = Recorder(
            record_frames=args.record_frames,
            frame_skip=args.frame_skip,
            policy_exploration=policy_exploration,
            recorder=recorder,
            record_interval=args.record_interval,
            exploration_mode="random",
            suffix="exploration",
            out_keys={"reward": "r_evaluation_exploration"},
        )
        trainer.register_op(
            "post_steps_log",
            recorder_obj_explore,
        )
        recorder_obj_explore(None)

    trainer.register_op(
        "post_steps", UpdateWeights(collector, update_weights_interval=1)
    )

    trainer.register_op("pre_steps_log", LogReward())
    trainer.register_op("pre_steps_log", CountFramesLog(frame_skip=args.frame_skip))

    return trainer


def parser_trainer_args(parser: ArgumentParser) -> ArgumentParser:
    """
    Populates the argument parser to build the trainer.

    Args:
        parser (ArgumentParser): parser to be populated.

    """
    parser.add_argument(
        "--optim_steps_per_batch",
        "--optim-steps-per-batch",
        type=int,
        default=1,
        help="Number of optimization steps in between two collection of data. See frames_per_batch "
        "below. "
        "Default=1",
    )
    parser.add_argument(
        "--optimizer", type=str, default="adam", help="Optimizer to be used."
    )
    parser.add_argument(
        "--lr_scheduler",
        "--lr-scheduler",
        type=str,
        default="cosine",
        choices=["cosine", ""],
        help="LR scheduler.",
    )
    parser.add_argument(
        "--selected_keys",
        "--selected-keys",
        nargs="+",
        default=None,
        help="a list of strings that indicate the data that should be kept from the data collector. Since storing and "
        "retrieving information from the replay buffer does not come for free, limiting the amount of data "
        "passed to it can improve the algorithm performance."
        "Default is None, i.e. all keys are kept.",
    )

    parser.add_argument(
        "--batch_size",
        "--batch-size",
        type=int,
        default=256,
        help="batch size of the TensorDict retrieved from the replay buffer. Default=64.",
    )
    parser.add_argument(
        "--log_interval",
        "--log-interval",
        type=int,
        default=10000,
        help="logging interval, in terms of optimization steps. Default=1000.",
    )
    parser.add_argument(
        "--lr",
        type=float,
        default=3e-4,
        help="Learning rate used for the optimizer. Default=2e-4.",
    )
    parser.add_argument(
        "--weight_decay",
        "--weight-decay",
        type=float,
        default=0.0,
        help="Weight-decay to be used with the optimizer. Default=0.0.",
    )
    parser.add_argument(
        "--clip_norm",
        "--clip-norm",
        type=float,
        default=1000.0,
        help="value at which the total gradient norm / single derivative should be clipped. Default=1000.0",
    )
    parser.add_argument(
        "--clip_grad_norm",
        action="store_true",
        help="if called, the gradient will be clipped based on its L2 norm. Otherwise, single gradient "
        "values will be clipped to the desired threshold.",
    )
    parser.add_argument(
        "--normalize_rewards_online",
        "--normalize-rewards-online",
        action="store_true",
        help="Computes the running statistics of the rewards and normalizes them before they are "
        "passed to the loss module.",
    )
    parser.add_argument(
        "--normalize_rewards_online_scale",
        "--normalize-rewards-online-scale",
        default=1.0,
        type=float,
        help="Final value of the normalized rewards.",
    )
    parser.add_argument(
        "--sub_traj_len",
        "--sub-traj-len",
        type=int,
        default=-1,
        help="length of the trajectories that sub-samples must have in online settings.",
    )
    return parser<|MERGE_RESOLUTION|>--- conflicted
+++ resolved
@@ -126,10 +126,6 @@
         **optimizer_kwargs,
     )
     device = next(loss_module.parameters()).device
-<<<<<<< HEAD
-
-=======
->>>>>>> 01e00b51
     if args.lr_scheduler == "cosine":
         optim_scheduler = CosineAnnealingLR(
             optimizer,
@@ -175,7 +171,6 @@
 
     if args.selected_keys:
         trainer.register_op("batch_process", SelectKeys(args.selected_keys))
-    # store on disk
     trainer.register_op("batch_process", lambda batch: batch.cpu())
 
     if replay_buffer is not None:

--- conflicted
+++ resolved
@@ -197,13 +197,8 @@
         clip_norm=cfg.clip_norm,
     )
 
-<<<<<<< HEAD
-    # if torch.cuda.device_count() > 0:
-    #     trainer.register_op("pre_optim_steps", ClearCudaCache(100))
-=======
     if torch.cuda.device_count() > 0:
         trainer.register_op("pre_optim_steps", ClearCudaCache(1))
->>>>>>> 2c3ab67b
 
     if hasattr(cfg, "noisy") and cfg.noisy:
         trainer.register_op("pre_optim_steps", lambda: loss_module.apply(reset_noise))

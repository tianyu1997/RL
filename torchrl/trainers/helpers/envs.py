# Copyright (c) Meta Platforms, Inc. and affiliates.
#
# This source code is licensed under the MIT license found in the
# LICENSE file in the root directory of this source tree.

from dataclasses import dataclass
from dataclasses import field as dataclass_field
from typing import Callable, Optional, Union, Any

import torch

from torchrl.envs import DMControlEnv, GymEnv, ParallelEnv, RetroEnv
from torchrl.envs.common import _EnvClass
from torchrl.envs.env_creator import env_creator, EnvCreator
from torchrl.envs.transforms import (
    CatFrames,
    CatTensors,
    DoubleToFloat,
    FiniteTensorDictCheck,
    GrayScale,
    NoopResetEnv,
    ObservationNorm,
    Resize,
    RewardScaling,
    ToTensorImage,
    TransformedEnv,
    VecNorm,
    CenterCrop,
)
from torchrl.envs.transforms.transforms import gSDENoise, FlattenObservation
from torchrl.record.recorder import VideoRecorder

__all__ = [
    "correct_for_frame_skip",
    "transformed_env_constructor",
    "parallel_env_constructor",
    "get_stats_random_rollout",
]

LIBS = {
    "gym": GymEnv,
    "retro": RetroEnv,
    "dm_control": DMControlEnv,
}


def correct_for_frame_skip(cfg: "DictConfig") -> "DictConfig":
    """
    Correct the arguments for the input frame_skip, by dividing all the arguments that reflect a count of frames by the
    frame_skip.
    This is aimed at avoiding unknowingly over-sampling from the environment, i.e. targetting a total number of frames
    of 1M but actually collecting frame_skip * 1M frames.

    Args:
        cfg (DictConfig): DictConfig containing some frame-counting argument, including:
            "max_frames_per_traj", "total_frames", "frames_per_batch", "record_frames", "annealing_frames",
            "init_random_frames", "init_env_steps"

    Returns:
         the input DictConfig, modified in-place.

    """
    # Adapt all frame counts wrt frame_skip
    if cfg.frame_skip != 1:
        fields = [
            "max_frames_per_traj",
            "total_frames",
            "frames_per_batch",
            "record_frames",
            "annealing_frames",
            "init_random_frames",
            "init_env_steps",
            "noops",
        ]
        for field in fields:
            if hasattr(cfg, field):
                setattr(cfg, field, getattr(cfg, field) // cfg.frame_skip)
    return cfg


def make_env_transforms(
    env,
    cfg,
    video_tag,
    writer,
    env_name,
    stats,
    norm_obs_only,
    env_library,
    action_dim_gsde,
    state_dim_gsde,
    batch_dims=0,
):
    env = TransformedEnv(env)

    from_pixels = cfg.from_pixels
    vecnorm = cfg.vecnorm
    norm_rewards = vecnorm and cfg.norm_rewards
    _norm_obs_only = norm_obs_only or not norm_rewards
    reward_scaling = cfg.reward_scaling
    reward_loc = cfg.reward_loc

    if len(video_tag):
        center_crop = cfg.center_crop
        if center_crop:
            center_crop = center_crop[0]
        env.append_transform(
            VideoRecorder(
                writer=writer,
                tag=f"{video_tag}_{env_name}_video",
                center_crop=center_crop,
            ),
        )

    if cfg.noops:
<<<<<<< HEAD
        env.append_transform(NoopResetEnv(cfg.noops))
=======
        env.append_transform(NoopResetEnv(env, cfg.noops))

>>>>>>> f9156adb
    if from_pixels:
        if not cfg.catframes:
            raise RuntimeError(
                "this env builder currently only accepts positive catframes values"
                "when pixels are being used."
            )
        env.append_transform(ToTensorImage())
        if cfg.center_crop:
            env.append_transform(CenterCrop(*cfg.center_crop))
        env.append_transform(Resize(84, 84))
        if cfg.grayscale:
            env.append_transform(GrayScale())
        env.append_transform(FlattenObservation(first_dim=batch_dims))
        env.append_transform(CatFrames(N=cfg.catframes, keys=["next_pixels"]))
        if stats is None:
            obs_stats = {"loc": 0.0, "scale": 1.0}
        else:
            obs_stats = stats
        obs_stats["standard_normal"] = True
        env.append_transform(ObservationNorm(**obs_stats, keys=["next_pixels"]))
    if norm_rewards:
        reward_scaling = 1.0
        reward_loc = 0.0
    if norm_obs_only:
        reward_scaling = 1.0
        reward_loc = 0.0
    if reward_scaling is not None:
        env.append_transform(RewardScaling(reward_loc, reward_scaling))

    double_to_float_list = []
    if env_library is DMControlEnv:
        double_to_float_list += [
            "reward",
            "action",
        ]  # DMControl requires double-precision
    if not from_pixels:
        selected_keys = [
            key for key in env.observation_spec.keys() if "pixels" not in key
        ]

        # even if there is a single tensor, it'll be renamed in "next_observation_vector"
        out_key = "next_observation_vector"
        env.append_transform(CatTensors(keys=selected_keys, out_key=out_key))

        if not vecnorm:
            if stats is None:
                _stats = {"loc": 0.0, "scale": 1.0}
            else:
                _stats = stats
            env.append_transform(
                ObservationNorm(**_stats, keys=[out_key], standard_normal=True)
            )
        else:
            env.append_transform(
                VecNorm(
                    keys=[out_key, "reward"] if not _norm_obs_only else [out_key],
                    decay=0.9999,
                )
            )

        double_to_float_list.append(out_key)
        env.append_transform(DoubleToFloat(keys=double_to_float_list))

        if hasattr(cfg, "catframes") and cfg.catframes:
            env.append_transform(CatFrames(N=cfg.catframes, keys=[out_key], cat_dim=-1))

    else:
        env.append_transform(DoubleToFloat(keys=double_to_float_list))

    if hasattr(cfg, "gSDE") and cfg.gSDE:
        env.append_transform(
            gSDENoise(action_dim=action_dim_gsde, state_dim=state_dim_gsde)
        )

    env.append_transform(FiniteTensorDictCheck())
    return env


def transformed_env_constructor(
    cfg: "DictConfig",
    video_tag: str = "",
    writer: Optional["SummaryWriter"] = None,
    stats: Optional[dict] = None,
    norm_obs_only: bool = False,
    use_env_creator: bool = True,
    custom_env_maker: Optional[Callable] = None,
    custom_env: Optional[_EnvClass] = None,
    return_transformed_envs: bool = True,
    action_dim_gsde: Optional[int] = None,
    state_dim_gsde: Optional[int] = None,
    batch_dims: Optional[int] = 0,
) -> Union[Callable, EnvCreator]:
    """
    Returns an environment creator from an argparse.Namespace built with the appropriate parser constructor.

    Args:
        cfg (DictConfig): a DictConfig containing the arguments of the script.
        video_tag (str, optional): video tag to be passed to the SummaryWriter object
        writer (SummaryWriter, optional): tensorboard writer associated with the script
        stats (dict, optional): a dictionary containing the `loc` and `scale` for the `ObservationNorm` transform
        norm_obs_only (bool, optional): If `True` and `VecNorm` is used, the reward won't be normalized online.
            Default is `False`.
        use_env_creator (bool, optional): wheter the `EnvCreator` class should be used. By using `EnvCreator`,
            one can make sure that running statistics will be put in shared memory and accessible for all workers
            when using a `VecNorm` transform. Default is `True`.
        custom_env_maker (callable, optional): if your env maker is not part
            of torchrl env wrappers, a custom callable
            can be passed instead. In this case it will override the
            constructor retrieved from `args`.
        custom_env (_EnvClass, optional): if an existing environment needs to be
            transformed_in, it can be passed directly to this helper. `custom_env_maker`
            and `custom_env` are exclusive features.
        return_transformed_envs (bool, optional): if True, a transformed_in environment
            is returned.
        action_dim_gsde (int, Optional): if gSDE is used, this can present the action dim to initialize the noise.
            Make sure this is indicated in environment executed in parallel.
        state_dim_gsde: if gSDE is used, this can present the state dim to initialize the noise.
            Make sure this is indicated in environment executed in parallel.
        batch_dims (int, optional): number of dimensions of a batch of data. If a single env is
            used, it should be 0 (default). If multiple envs are being transformed in parallel,
            it should be set to 1 (or the number of dims of the batch).
    """

    def make_transformed_env(**kwargs) -> TransformedEnv:
        env_name = cfg.env_name
        env_task = cfg.env_task
        env_library = LIBS[cfg.env_library]
        frame_skip = cfg.frame_skip
        from_pixels = cfg.from_pixels

        if custom_env is None and custom_env_maker is None:
            env_kwargs = {
                "envname": env_name,
                "device": "cpu",
                "frame_skip": frame_skip,
                "from_pixels": from_pixels or len(video_tag),
                "pixels_only": from_pixels,
            }
            if env_library is DMControlEnv:
                env_kwargs.update({"taskname": env_task})
            env_kwargs.update(kwargs)
            env = env_library(**env_kwargs)
        elif custom_env is None and custom_env_maker is not None:
            env = custom_env_maker(**kwargs)
        elif custom_env_maker is None and custom_env is not None:
            env = custom_env
        else:
            raise RuntimeError("cannot provive both custom_env and custom_env_maker")

        if not return_transformed_envs:
            return env

        return make_env_transforms(
            env,
            cfg,
            video_tag,
            writer,
            env_name,
            stats,
            norm_obs_only,
            env_library,
            action_dim_gsde,
            state_dim_gsde,
            batch_dims=batch_dims,
        )

    if use_env_creator:
        return env_creator(make_transformed_env)
    return make_transformed_env


def parallel_env_constructor(
    cfg: "DictConfig", **kwargs
) -> Union[ParallelEnv, EnvCreator]:
    """Returns a parallel environment from an argparse.Namespace built with the appropriate parser constructor.

    Args:
        cfg (DictConfig): config containing user-defined arguments
        kwargs: keyword arguments for the `transformed_env_constructor` method.
    """
    batch_transform = cfg.batch_transform
    if cfg.env_per_collector == 1:
        kwargs.update({"cfg": cfg, "use_env_creator": True})
        make_transformed_env = transformed_env_constructor(**kwargs)
        return make_transformed_env
    kwargs.update({"cfg": cfg, "use_env_creator": True})
    make_transformed_env = transformed_env_constructor(
        return_transformed_envs=not batch_transform, **kwargs
    )
    parallel_env = ParallelEnv(
        num_workers=cfg.env_per_collector,
        create_env_fn=make_transformed_env,
        create_env_kwargs=None,
        pin_memory=cfg.pin_memory,
    )
    if batch_transform:
        kwargs.update(
            {
                "cfg": cfg,
                "use_env_creator": False,
                "custom_env": parallel_env,
                "batch_dims": 1,
            }
        )
        env = transformed_env_constructor(**kwargs)()
        return env
    return parallel_env


def get_stats_random_rollout(
    cfg: "DictConfig", proof_environment: _EnvClass, key: Optional[str] = None
):
    print("computing state stats")
    if not hasattr(cfg, "init_env_steps"):
        raise AttributeError("init_env_steps missing from arguments.")

    n = 0
    td_stats = []
    while n < cfg.init_env_steps:
        _td_stats = proof_environment.rollout(max_steps=cfg.init_env_steps)
        n += _td_stats.numel()
        td_stats.append(_td_stats)
    td_stats = torch.cat(td_stats, 0)

    if key is None:
        keys = list(proof_environment.observation_spec.keys())
        key = keys.pop()
        if len(keys):
            raise RuntimeError(
                f"More than one key exists in the observation_specs: {[key] + keys} were found, "
                "thus get_stats_random_rollout cannot infer which to compute the stats of."
            )

    if key == "next_pixels":
        m = td_stats.get(key).mean()
        s = td_stats.get(key).std().clamp_min(1e-5)
    else:
        m = td_stats.get(key).mean(dim=0)
        s = td_stats.get(key).std(dim=0).clamp_min(1e-5)

    print(
        f"stats computed for {td_stats.numel()} steps. Got: \n"
        f"loc = {m}, \n"
        f"scale: {s}"
    )
    if not torch.isfinite(m).all():
        raise RuntimeError("non-finite values found in mean")
    if not torch.isfinite(s).all():
        raise RuntimeError("non-finite values found in sd")
    stats = {"loc": m, "scale": s}
    return stats


@dataclass
class EnvConfig:
    env_library: str = "gym"
    # env_library used for the simulated environment. Default=gym
    env_name: str = "Humanoid-v2"
    # name of the environment to be created. Default=Humanoid-v2
    env_task: str = ""
    # task (if any) for the environment. Default=run
    from_pixels: bool = False
    # whether the environment output should be state vector(s) (default) or the pixels.
    frame_skip: int = 1
    # frame_skip for the environment. Note that this value does NOT impact the buffer size,
    # maximum steps per trajectory, frames per batch or any other factor in the algorithm,
    # e.g. if the total number of frames that has to be computed is 50e6 and the frame skip is 4
    # the actual number of frames retrieved will be 200e6. Default=1.
    reward_scaling: Optional[float] = None
    # scale of the reward.
    reward_loc: float = 0.0
    # location of the reward.
    init_env_steps: int = 1000
    # number of random steps to compute normalizing constants
    vecnorm: bool = False
    # Normalizes the environment observation and reward outputs with the running statistics obtained across processes.
    norm_rewards: bool = False
    # If True, rewards will be normalized on the fly. This may interfere with SAC update rule and should be used cautiously.
    norm_stats: bool = True
    # Deactivates the normalization based on random collection of data.
    noops: int = 0
    # number of random steps to do after reset. Default is 0
    catframes: int = 0
    # Number of frames to concatenate through time. Default is 0 (do not use CatFrames).
    center_crop: Any = dataclass_field(default_factory=lambda: [])
    # center crop size.
    grayscale: bool = True
    # Disables grayscale transform.
    max_frames_per_traj: int = 1000
    # Number of steps before a reset of the environment is called (if it has not been flagged as done before).
    batch_transform: bool = False
    # if True, the transforms will be applied to the parallel env, and not to each individual env.<|MERGE_RESOLUTION|>--- conflicted
+++ resolved
@@ -113,12 +113,7 @@
         )
 
     if cfg.noops:
-<<<<<<< HEAD
         env.append_transform(NoopResetEnv(cfg.noops))
-=======
-        env.append_transform(NoopResetEnv(env, cfg.noops))
-
->>>>>>> f9156adb
     if from_pixels:
         if not cfg.catframes:
             raise RuntimeError(

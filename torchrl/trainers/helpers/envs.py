# Copyright (c) Meta Platforms, Inc. and affiliates.
#
# This source code is licensed under the MIT license found in the
# LICENSE file in the root directory of this source tree.

from dataclasses import dataclass
from dataclasses import field as dataclass_field
from typing import Callable, Optional, Union, Any

import torch

from torchrl.envs import DMControlEnv, GymEnv, ParallelEnv, RetroEnv
<<<<<<< HEAD
from torchrl.envs.common import EnvStateful
=======
from torchrl.envs.common import EnvBase
>>>>>>> 712d9782
from torchrl.envs.env_creator import env_creator, EnvCreator
from torchrl.envs.transforms import (
    CatFrames,
    CatTensors,
    DoubleToFloat,
    FiniteTensorDictCheck,
    GrayScale,
    NoopResetEnv,
    ObservationNorm,
    Resize,
    RewardScaling,
    ToTensorImage,
    TransformedEnv,
    VecNorm,
    CenterCrop,
)
from torchrl.envs.transforms.transforms import gSDENoise, FlattenObservation
from torchrl.record.recorder import VideoRecorder
from torchrl.trainers.loggers import Logger

__all__ = [
    "correct_for_frame_skip",
    "transformed_env_constructor",
    "parallel_env_constructor",
    "get_stats_random_rollout",
]

LIBS = {
    "gym": GymEnv,
    "retro": RetroEnv,
    "dm_control": DMControlEnv,
}


def correct_for_frame_skip(cfg: "DictConfig") -> "DictConfig":
    """
    Correct the arguments for the input frame_skip, by dividing all the arguments that reflect a count of frames by the
    frame_skip.
    This is aimed at avoiding unknowingly over-sampling from the environment, i.e. targetting a total number of frames
    of 1M but actually collecting frame_skip * 1M frames.

    Args:
        cfg (DictConfig): DictConfig containing some frame-counting argument, including:
            "max_frames_per_traj", "total_frames", "frames_per_batch", "record_frames", "annealing_frames",
            "init_random_frames", "init_env_steps"

    Returns:
         the input DictConfig, modified in-place.

    """
    # Adapt all frame counts wrt frame_skip
    if cfg.frame_skip != 1:
        fields = [
            "max_frames_per_traj",
            "total_frames",
            "frames_per_batch",
            "record_frames",
            "annealing_frames",
            "init_random_frames",
            "init_env_steps",
            "noops",
        ]
        for field in fields:
            if hasattr(cfg, field):
                setattr(cfg, field, getattr(cfg, field) // cfg.frame_skip)
    return cfg


def make_env_transforms(
    env,
    cfg,
    video_tag,
    logger,
    env_name,
    stats,
    norm_obs_only,
    env_library,
    action_dim_gsde,
    state_dim_gsde,
    batch_dims=0,
):
    env = TransformedEnv(env)

    from_pixels = cfg.from_pixels
    vecnorm = cfg.vecnorm
    norm_rewards = vecnorm and cfg.norm_rewards
    _norm_obs_only = norm_obs_only or not norm_rewards
    reward_scaling = cfg.reward_scaling
    reward_loc = cfg.reward_loc

    if len(video_tag):
        center_crop = cfg.center_crop
        if center_crop:
            center_crop = center_crop[0]
        env.append_transform(
            VideoRecorder(
                logger=logger,
                tag=f"{video_tag}_{env_name}_video",
                center_crop=center_crop,
            ),
        )

    if cfg.noops:
        env.append_transform(NoopResetEnv(cfg.noops))

    if from_pixels:
        if not cfg.catframes:
            raise RuntimeError(
                "this env builder currently only accepts positive catframes values"
                "when pixels are being used."
            )
        env.append_transform(ToTensorImage())
        if cfg.center_crop:
            env.append_transform(CenterCrop(*cfg.center_crop))
        env.append_transform(Resize(84, 84))
        if cfg.grayscale:
            env.append_transform(GrayScale())
        env.append_transform(FlattenObservation(first_dim=batch_dims))
        env.append_transform(CatFrames(N=cfg.catframes, keys_in=["next_pixels"]))
        if stats is None:
            obs_stats = {"loc": 0.0, "scale": 1.0}
        else:
            obs_stats = stats
        obs_stats["standard_normal"] = True
        env.append_transform(ObservationNorm(**obs_stats, keys_in=["next_pixels"]))
    if norm_rewards:
        reward_scaling = 1.0
        reward_loc = 0.0
    if norm_obs_only:
        reward_scaling = 1.0
        reward_loc = 0.0
    if reward_scaling is not None:
        env.append_transform(RewardScaling(reward_loc, reward_scaling))

    double_to_float_list = []
    double_to_float_inv_list = []
    if env_library is DMControlEnv:
        double_to_float_list += [
            "reward",
        ]
        double_to_float_inv_list += ["action"]  # DMControl requires double-precision
    if not from_pixels:
        selected_keys = [
            key for key in env.observation_spec.keys() if "pixels" not in key
        ]

        # even if there is a single tensor, it'll be renamed in "next_observation_vector"
        out_key = "next_observation_vector"
        env.append_transform(CatTensors(keys_in=selected_keys, out_key=out_key))

        if not vecnorm:
            if stats is None:
                _stats = {"loc": 0.0, "scale": 1.0}
            else:
                _stats = stats
            env.append_transform(
                ObservationNorm(**_stats, keys_in=[out_key], standard_normal=True)
            )
        else:
            env.append_transform(
                VecNorm(
                    keys_in=[out_key, "reward"] if not _norm_obs_only else [out_key],
                    decay=0.9999,
                )
            )

        double_to_float_list.append(out_key)
        env.append_transform(
            DoubleToFloat(
                keys_in=double_to_float_list, keys_inv_in=double_to_float_inv_list
            )
        )

        if hasattr(cfg, "catframes") and cfg.catframes:
            env.append_transform(
                CatFrames(N=cfg.catframes, keys_in=[out_key], cat_dim=-1)
            )

    else:
        env.append_transform(
            DoubleToFloat(
                keys_in=double_to_float_list, keys_inv_in=double_to_float_inv_list
            )
        )

    if hasattr(cfg, "gSDE") and cfg.gSDE:
        env.append_transform(
            gSDENoise(action_dim=action_dim_gsde, state_dim=state_dim_gsde)
        )

    env.append_transform(FiniteTensorDictCheck())
    return env


def transformed_env_constructor(
    cfg: "DictConfig",
    video_tag: str = "",
    logger: Optional[Logger] = None,
    stats: Optional[dict] = None,
    norm_obs_only: bool = False,
    use_env_creator: bool = True,
    custom_env_maker: Optional[Callable] = None,
<<<<<<< HEAD
    custom_env: Optional[EnvStateful] = None,
=======
    custom_env: Optional[EnvBase] = None,
>>>>>>> 712d9782
    return_transformed_envs: bool = True,
    action_dim_gsde: Optional[int] = None,
    state_dim_gsde: Optional[int] = None,
    batch_dims: Optional[int] = 0,
) -> Union[Callable, EnvCreator]:
    """
    Returns an environment creator from an argparse.Namespace built with the appropriate parser constructor.

    Args:
        cfg (DictConfig): a DictConfig containing the arguments of the script.
        video_tag (str, optional): video tag to be passed to the Logger object
        logger (Logger, optional): logger associated with the script
        stats (dict, optional): a dictionary containing the `loc` and `scale` for the `ObservationNorm` transform
        norm_obs_only (bool, optional): If `True` and `VecNorm` is used, the reward won't be normalized online.
            Default is `False`.
        use_env_creator (bool, optional): wheter the `EnvCreator` class should be used. By using `EnvCreator`,
            one can make sure that running statistics will be put in shared memory and accessible for all workers
            when using a `VecNorm` transform. Default is `True`.
        custom_env_maker (callable, optional): if your env maker is not part
            of torchrl env wrappers, a custom callable
            can be passed instead. In this case it will override the
            constructor retrieved from `args`.
<<<<<<< HEAD
        custom_env (EnvStateful, optional): if an existing environment needs to be
=======
        custom_env (EnvBase, optional): if an existing environment needs to be
>>>>>>> 712d9782
            transformed_in, it can be passed directly to this helper. `custom_env_maker`
            and `custom_env` are exclusive features.
        return_transformed_envs (bool, optional): if True, a transformed_in environment
            is returned.
        action_dim_gsde (int, Optional): if gSDE is used, this can present the action dim to initialize the noise.
            Make sure this is indicated in environment executed in parallel.
        state_dim_gsde: if gSDE is used, this can present the state dim to initialize the noise.
            Make sure this is indicated in environment executed in parallel.
        batch_dims (int, optional): number of dimensions of a batch of data. If a single env is
            used, it should be 0 (default). If multiple envs are being transformed in parallel,
            it should be set to 1 (or the number of dims of the batch).
    """

    def make_transformed_env(**kwargs) -> TransformedEnv:
        env_name = cfg.env_name
        env_task = cfg.env_task
        env_library = LIBS[cfg.env_library]
        frame_skip = cfg.frame_skip
        from_pixels = cfg.from_pixels

        if custom_env is None and custom_env_maker is None:
            env_kwargs = {
                "env_name": env_name,
                "device": "cpu",
                "frame_skip": frame_skip,
                "from_pixels": from_pixels or len(video_tag),
                "pixels_only": from_pixels,
            }
            if env_library is DMControlEnv:
                env_kwargs.update({"task_name": env_task})
            env_kwargs.update(kwargs)
            env = env_library(**env_kwargs)
        elif custom_env is None and custom_env_maker is not None:
            env = custom_env_maker(**kwargs)
        elif custom_env_maker is None and custom_env is not None:
            env = custom_env
        else:
            raise RuntimeError("cannot provive both custom_env and custom_env_maker")

        if not return_transformed_envs:
            return env

        return make_env_transforms(
            env,
            cfg,
            video_tag,
            logger,
            env_name,
            stats,
            norm_obs_only,
            env_library,
            action_dim_gsde,
            state_dim_gsde,
            batch_dims=batch_dims,
        )

    if use_env_creator:
        return env_creator(make_transformed_env)
    return make_transformed_env


def parallel_env_constructor(
    cfg: "DictConfig", **kwargs
) -> Union[ParallelEnv, EnvCreator]:
    """Returns a parallel environment from an argparse.Namespace built with the appropriate parser constructor.

    Args:
        cfg (DictConfig): config containing user-defined arguments
        kwargs: keyword arguments for the `transformed_env_constructor` method.
    """
    batch_transform = cfg.batch_transform
    if cfg.env_per_collector == 1:
        kwargs.update({"cfg": cfg, "use_env_creator": True})
        make_transformed_env = transformed_env_constructor(**kwargs)
        return make_transformed_env
    kwargs.update({"cfg": cfg, "use_env_creator": True})
    make_transformed_env = transformed_env_constructor(
        return_transformed_envs=not batch_transform, **kwargs
    )
    parallel_env = ParallelEnv(
        num_workers=cfg.env_per_collector,
        create_env_fn=make_transformed_env,
        create_env_kwargs=None,
        pin_memory=cfg.pin_memory,
    )
    if batch_transform:
        kwargs.update(
            {
                "cfg": cfg,
                "use_env_creator": False,
                "custom_env": parallel_env,
                "batch_dims": 1,
            }
        )
        env = transformed_env_constructor(**kwargs)()
        return env
    return parallel_env


def get_stats_random_rollout(
<<<<<<< HEAD
    cfg: "DictConfig", proof_environment: EnvStateful, key: Optional[str] = None
=======
    cfg: "DictConfig", proof_environment: EnvBase, key: Optional[str] = None
>>>>>>> 712d9782
):
    print("computing state stats")
    if not hasattr(cfg, "init_env_steps"):
        raise AttributeError("init_env_steps missing from arguments.")

    n = 0
    td_stats = []
    while n < cfg.init_env_steps:
        _td_stats = proof_environment.rollout(max_steps=cfg.init_env_steps)
        n += _td_stats.numel()
        _td_stats_select = _td_stats.to_tensordict().select(key).cpu()
        if not len(list(_td_stats_select.keys())):
            raise RuntimeError(
                f"key {key} not found in tensordict with keys {list(_td_stats.keys())}"
            )
        td_stats.append(_td_stats_select)
        del _td_stats, _td_stats_select
    td_stats = torch.cat(td_stats, 0)

    if key is None:
        keys = list(proof_environment.observation_spec.keys())
        key = keys.pop()
        if len(keys):
            raise RuntimeError(
                f"More than one key exists in the observation_specs: {[key] + keys} were found, "
                "thus get_stats_random_rollout cannot infer which to compute the stats of."
            )

    if key == "next_pixels":
        m = td_stats.get(key).mean()
        s = td_stats.get(key).std().clamp_min(1e-5)
    else:
        m = td_stats.get(key).mean(dim=0)
        s = td_stats.get(key).std(dim=0)
    m[s == 0] = 0.0
    s[s == 0] = 1.0

    print(
        f"stats computed for {td_stats.numel()} steps. Got: \n"
        f"loc = {m}, \n"
        f"scale: {s}"
    )
    if not torch.isfinite(m).all():
        raise RuntimeError("non-finite values found in mean")
    if not torch.isfinite(s).all():
        raise RuntimeError("non-finite values found in sd")
    stats = {"loc": m, "scale": s}
    return stats


@dataclass
class EnvConfig:
    env_library: str = "gym"
    # env_library used for the simulated environment. Default=gym
    env_name: str = "Humanoid-v2"
    # name of the environment to be created. Default=Humanoid-v2
    env_task: str = ""
    # task (if any) for the environment. Default=run
    from_pixels: bool = False
    # whether the environment output should be state vector(s) (default) or the pixels.
    frame_skip: int = 1
    # frame_skip for the environment. Note that this value does NOT impact the buffer size,
    # maximum steps per trajectory, frames per batch or any other factor in the algorithm,
    # e.g. if the total number of frames that has to be computed is 50e6 and the frame skip is 4
    # the actual number of frames retrieved will be 200e6. Default=1.
    reward_scaling: Optional[float] = None
    # scale of the reward.
    reward_loc: float = 0.0
    # location of the reward.
    init_env_steps: int = 1000
    # number of random steps to compute normalizing constants
    vecnorm: bool = False
    # Normalizes the environment observation and reward outputs with the running statistics obtained across processes.
    norm_rewards: bool = False
    # If True, rewards will be normalized on the fly. This may interfere with SAC update rule and should be used cautiously.
    norm_stats: bool = True
    # Deactivates the normalization based on random collection of data.
    noops: int = 0
    # number of random steps to do after reset. Default is 0
    catframes: int = 0
    # Number of frames to concatenate through time. Default is 0 (do not use CatFrames).
    center_crop: Any = dataclass_field(default_factory=lambda: [])
    # center crop size.
    grayscale: bool = True
    # Disables grayscale transform.
    max_frames_per_traj: int = 1000
    # Number of steps before a reset of the environment is called (if it has not been flagged as done before).
    batch_transform: bool = False
    # if True, the transforms will be applied to the parallel env, and not to each individual env.<|MERGE_RESOLUTION|>--- conflicted
+++ resolved
@@ -10,11 +10,7 @@
 import torch
 
 from torchrl.envs import DMControlEnv, GymEnv, ParallelEnv, RetroEnv
-<<<<<<< HEAD
-from torchrl.envs.common import EnvStateful
-=======
 from torchrl.envs.common import EnvBase
->>>>>>> 712d9782
 from torchrl.envs.env_creator import env_creator, EnvCreator
 from torchrl.envs.transforms import (
     CatFrames,
@@ -217,11 +213,7 @@
     norm_obs_only: bool = False,
     use_env_creator: bool = True,
     custom_env_maker: Optional[Callable] = None,
-<<<<<<< HEAD
-    custom_env: Optional[EnvStateful] = None,
-=======
     custom_env: Optional[EnvBase] = None,
->>>>>>> 712d9782
     return_transformed_envs: bool = True,
     action_dim_gsde: Optional[int] = None,
     state_dim_gsde: Optional[int] = None,
@@ -244,11 +236,7 @@
             of torchrl env wrappers, a custom callable
             can be passed instead. In this case it will override the
             constructor retrieved from `args`.
-<<<<<<< HEAD
-        custom_env (EnvStateful, optional): if an existing environment needs to be
-=======
         custom_env (EnvBase, optional): if an existing environment needs to be
->>>>>>> 712d9782
             transformed_in, it can be passed directly to this helper. `custom_env_maker`
             and `custom_env` are exclusive features.
         return_transformed_envs (bool, optional): if True, a transformed_in environment
@@ -349,11 +337,7 @@
 
 
 def get_stats_random_rollout(
-<<<<<<< HEAD
-    cfg: "DictConfig", proof_environment: EnvStateful, key: Optional[str] = None
-=======
     cfg: "DictConfig", proof_environment: EnvBase, key: Optional[str] = None
->>>>>>> 712d9782
 ):
     print("computing state stats")
     if not hasattr(cfg, "init_env_steps"):

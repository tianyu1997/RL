--- conflicted
+++ resolved
@@ -3,14 +3,8 @@
 # This source code is licensed under the MIT license found in the
 # LICENSE file in the root directory of this source tree.
 
-<<<<<<< HEAD
-from dataclasses import dataclass
-from dataclasses import field as dataclass_field
-from typing import Callable, Optional, Union, Any, Sequence, Tuple
-=======
 from dataclasses import dataclass, field as dataclass_field
-from typing import Any, Callable, Optional, Sequence, Union
->>>>>>> c2122b36
+from typing import Any, Callable, Optional, Sequence, Union, Tuple
 
 import torch
 

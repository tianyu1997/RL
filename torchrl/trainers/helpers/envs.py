# Copyright (c) Meta Platforms, Inc. and affiliates.
#
# This source code is licensed under the MIT license found in the
# LICENSE file in the root directory of this source tree.

from argparse import ArgumentParser, Namespace
from typing import Callable, Optional, Union

import torch

from torchrl.envs import DMControlEnv, GymEnv, ParallelEnv, RetroEnv
from torchrl.envs.common import _EnvClass
from torchrl.envs.env_creator import env_creator, EnvCreator
from torchrl.envs.transforms import (
    CatFrames,
    CatTensors,
    DoubleToFloat,
    FiniteTensorDictCheck,
    GrayScale,
    NoopResetEnv,
    ObservationNorm,
    Resize,
    RewardScaling,
    ToTensorImage,
    TransformedEnv,
    VecNorm,
    CenterCrop,
)
from torchrl.envs.transforms.transforms import gSDENoise
from torchrl.record.recorder import VideoRecorder

__all__ = [
    "correct_for_frame_skip",
    "transformed_env_constructor",
    "parallel_env_constructor",
    "get_stats_random_rollout",
    "parser_env_args",
]

LIBS = {
    "gym": GymEnv,
    "retro": RetroEnv,
    "dm_control": DMControlEnv,
}


def correct_for_frame_skip(args: Namespace) -> Namespace:
    """
    Correct the arguments for the input frame_skip, by dividing all the arguments that reflect a count of frames by the
    frame_skip.
    This is aimed at avoiding unknowingly over-sampling from the environment, i.e. targetting a total number of frames
    of 1M but actually collecting frame_skip * 1M frames.

    Args:
        args (argparse.Namespace): Namespace containing some frame-counting argument, including:
            "max_frames_per_traj", "total_frames", "frames_per_batch", "record_frames", "annealing_frames",
            "init_random_frames", "init_env_steps"

    Returns:
         the input Namespace, modified in-place.

    """
    # Adapt all frame counts wrt frame_skip
    if args.frame_skip != 1:
        fields = [
            "max_frames_per_traj",
            "total_frames",
            "frames_per_batch",
            "record_frames",
            "annealing_frames",
            "init_random_frames",
            "init_env_steps",
            "noops",
        ]
        for field in fields:
            if hasattr(args, field):
                setattr(args, field, getattr(args, field) // args.frame_skip)
    return args


def make_env_transforms(
    env,
    args,
    video_tag,
    writer,
    env_name,
    stats,
    norm_obs_only,
    env_library,
    action_dim_gsde,
    state_dim_gsde,
):
    env = TransformedEnv(env)

    from_pixels = args.from_pixels
    vecnorm = args.vecnorm
    norm_rewards = vecnorm and args.norm_rewards
    _norm_obs_only = norm_obs_only or not norm_rewards
    reward_scaling = args.reward_scaling
    reward_loc = args.reward_loc

    if len(video_tag):
        center_crop = args.center_crop
        if center_crop:
            center_crop = center_crop[0]
        env.append_transform(
            VideoRecorder(
                writer=writer,
                tag=f"{video_tag}_{env_name}_video",
                center_crop=center_crop,
            ),
        )

    if args.noops:
        env.append_transform(NoopResetEnv(env, args.noops))
    if from_pixels:
        if not args.catframes:
            raise RuntimeError(
                "this env builder currently only accepts positive catframes values"
                "when pixels are being used."
            )
        env.append_transform(ToTensorImage())
        if args.center_crop:
            env.append_transform(CenterCrop(*args.center_crop))
        env.append_transform(Resize(84, 84))
        if args.grayscale:
            env.append_transform(GrayScale())
        env.append_transform(CatFrames(N=args.catframes, keys=["next_pixels"]))
        if stats is None:
            obs_stats = {"loc": 0.0, "scale": 1.0}
        else:
            obs_stats = stats
        obs_stats["standard_normal"] = True
        env.append_transform(ObservationNorm(**obs_stats, keys=["next_pixels"]))
    if norm_rewards:
        reward_scaling = 1.0
        reward_loc = 0.0
    if norm_obs_only:
        reward_scaling = 1.0
        reward_loc = 0.0
    if reward_scaling is not None:
        env.append_transform(RewardScaling(reward_loc, reward_scaling))

    double_to_float_list = []
    if env_library is DMControlEnv:
        double_to_float_list += [
            "reward",
            "action",
        ]  # DMControl requires double-precision
    if not from_pixels:
        selected_keys = [
            key for key in env.observation_spec.keys() if "pixels" not in key
        ]

        # even if there is a single tensor, it'll be renamed in "next_observation_vector"
        out_key = "next_observation_vector"
        env.append_transform(CatTensors(keys=selected_keys, out_key=out_key))

        if not vecnorm:
            if stats is None:
                _stats = {"loc": 0.0, "scale": 1.0}
            else:
                _stats = stats
            env.append_transform(
                ObservationNorm(**_stats, keys=[out_key], standard_normal=True)
            )
        else:
            env.append_transform(
                VecNorm(
                    keys=[out_key, "reward"] if not _norm_obs_only else [out_key],
                    decay=0.9999,
                )
            )

        double_to_float_list.append(out_key)
        env.append_transform(DoubleToFloat(keys=double_to_float_list))

        if hasattr(args, "catframes") and args.catframes:
            env.append_transform(
                CatFrames(N=args.catframes, keys=[out_key], cat_dim=-1)
            )

    else:
        env.append_transform(DoubleToFloat(keys=double_to_float_list))

    if hasattr(args, "gSDE") and args.gSDE:
        env.append_transform(
            gSDENoise(action_dim=action_dim_gsde, state_dim=state_dim_gsde)
        )

    env.append_transform(FiniteTensorDictCheck())
    return env


def transformed_env_constructor(
    args: Namespace,
    video_tag: str = "",
    writer: Optional["SummaryWriter"] = None,
    stats: Optional[dict] = None,
    norm_obs_only: bool = False,
    use_env_creator: bool = True,
    custom_env_maker: Optional[Callable] = None,
    custom_env: Optional[_EnvClass] = None,
    return_transformed_envs: bool = True,
    action_dim_gsde: Optional[int] = None,
    state_dim_gsde: Optional[int] = None,
) -> Union[Callable, EnvCreator]:
    """
    Returns an environment creator from an argparse.Namespace built with the appropriate parser constructor.

    Args:
        args (argparse.Namespace): script arguments originating from the parser built with parser_env_args
        video_tag (str, optional): video tag to be passed to the SummaryWriter object
        writer (SummaryWriter, optional): tensorboard writer associated with the script
        stats (dict, optional): a dictionary containing the `loc` and `scale` for the `ObservationNorm` transform
        norm_obs_only (bool, optional): If `True` and `VecNorm` is used, the reward won't be normalized online.
            Default is `False`.
        use_env_creator (bool, optional): wheter the `EnvCreator` class should be used. By using `EnvCreator`,
            one can make sure that running statistics will be put in shared memory and accessible for all workers
            when using a `VecNorm` transform. Default is `True`.
        custom_env_maker (callable, optional): if your env maker is not part
            of torchrl env wrappers, a custom callable
            can be passed instead. In this case it will override the
            constructor retrieved from `args`.
        custom_env (_EnvClass, optional): if an existing environment needs to be
            transformed_in, it can be passed directly to this helper. `custom_env_maker`
            and `custom_env` are exclusive features.
        return_transformed_envs (bool, optional): if True, a transformed_in environment
            is returned.
        action_dim_gsde (int, Optional): if gSDE is used, this can present the action dim to initialize the noise.
            Make sure this is indicated in environment executed in parallel.
        state_dim_gsde: if gSDE is used, this can present the state dim to initialize the noise.
            Make sure this is indicated in environment executed in parallel.
    """

    def make_transformed_env(**kwargs) -> TransformedEnv:
        env_name = args.env_name
        env_task = args.env_task
        env_library = LIBS[args.env_library]
        frame_skip = args.frame_skip
        from_pixels = args.from_pixels

        if custom_env is None and custom_env_maker is None:
            env_kwargs = {
                "envname": env_name,
                "device": "cpu",
                "frame_skip": frame_skip,
                "from_pixels": from_pixels or len(video_tag),
                "pixels_only": from_pixels,
            }
            if env_library is DMControlEnv:
                env_kwargs.update({"taskname": env_task})
            env_kwargs.update(kwargs)
            env = env_library(**env_kwargs)
        elif custom_env is None and custom_env_maker is not None:
            env = custom_env_maker(**kwargs)
        elif custom_env_maker is None and custom_env is not None:
            env = custom_env
        else:
            raise RuntimeError("cannot provive both custom_env and custom_env_maker")

        if not return_transformed_envs:
            return env

        return make_env_transforms(
            env,
            args,
            video_tag,
            writer,
            env_name,
            stats,
            norm_obs_only,
            env_library,
            action_dim_gsde,
            state_dim_gsde,
        )

    if use_env_creator:
        return env_creator(make_transformed_env)
    return make_transformed_env


def parallel_env_constructor(
    args: Namespace, **kwargs
) -> Union[ParallelEnv, EnvCreator]:
    """Returns a parallel environment from an argparse.Namespace built with the appropriate parser constructor.

    Args:
        args (argparse.Namespace): script arguments originating from the parser built with parser_env_args
        kwargs: keyword arguments for the `transformed_env_constructor` method.
    """
    batch_transform = args.batch_transform
    if args.env_per_collector == 1:
        kwargs.update({"args": args, "use_env_creator": True})
        make_transformed_env = transformed_env_constructor(**kwargs)
        return make_transformed_env
    kwargs.update({"args": args, "use_env_creator": True})
    make_transformed_env = transformed_env_constructor(
        return_transformed_envs=not batch_transform, **kwargs
    )
    parallel_env = ParallelEnv(
        num_workers=args.env_per_collector,
        create_env_fn=make_transformed_env,
        create_env_kwargs=None,
        pin_memory=args.pin_memory,
    )
    if batch_transform:
        kwargs.update(
            {"args": args, "use_env_creator": False, "custom_env": parallel_env}
        )
        env = transformed_env_constructor(**kwargs)()
        return env
    return parallel_env


def get_stats_random_rollout(
    args: Namespace, proof_environment: _EnvClass, key: Optional[str] = None
):
    print("computing state stats")
    if not hasattr(args, "init_env_steps"):
        raise AttributeError("init_env_steps missing from arguments.")

    n = 0
    td_stats = []
    while n < args.init_env_steps:
        _td_stats = proof_environment.rollout(max_steps=args.init_env_steps)
        n += _td_stats.numel()
        td_stats.append(_td_stats)
    td_stats = torch.cat(td_stats, 0)

    if key is None:
        keys = list(proof_environment.observation_spec.keys())
        key = keys.pop()
        if len(keys):
            raise RuntimeError(
                f"More than one key exists in the observation_specs: {[key] + keys} were found, "
                "thus get_stats_random_rollout cannot infer which to compute the stats of."
            )
    if args.from_pixels:
        m = td_stats.get(key).mean()
        s = td_stats.get(key).std().clamp_min(1e-5)
    else:
        m = td_stats.get(key).mean(dim=0)
        s = td_stats.get(key).std(dim=0).clamp_min(1e-5)

    print(
        f"stats computed for {td_stats.numel()} steps. Got: \n"
        f"loc = {m}, \n"
        f"scale: {s}"
    )
    if not torch.isfinite(m).all():
        raise RuntimeError("non-finite values found in mean")
    if not torch.isfinite(s).all():
        raise RuntimeError("non-finite values found in sd")
    stats = {"loc": m, "scale": s}
    return stats


def parser_env_args(parser: ArgumentParser) -> ArgumentParser:
    """
    Populates the argument parser to build an environment constructor.

    Args:
        parser (ArgumentParser): parser to be populated.

    """

    parser.add_argument(
        "--env_library",
        "--env-library",
        type=str,
        default="gym",
        choices=list(LIBS.keys()),
        help="env_library used for the simulated environment. Default=gym",
    )
    parser.add_argument(
        "--env_name",
        "--env-name",
        type=str,
        default="Humanoid-v2",
        help="name of the environment to be created. Default=Humanoid-v2",
    )
    parser.add_argument(
        "--env_task",
        "--env-task",
        type=str,
        default="",
        help="task (if any) for the environment. Default=run",
    )
    parser.add_argument(
        "--from_pixels",
        "--from-pixels",
        action="store_true",
        help="whether the environment output should be state vector(s) (default) or the pixels.",
    )
    parser.add_argument(
        "--frame_skip",
        "--frame-skip",
        type=int,
        default=1,
        help="frame_skip for the environment. Note that this value does NOT impact the buffer size,"
        "maximum steps per trajectory, frames per batch or any other factor in the algorithm,"
        "e.g. if the total number of frames that has to be computed is 50e6 and the frame skip is 4,"
        "the actual number of frames retrieved will be 200e6. Default=1.",
    )
    parser.add_argument(
        "--reward_scaling", "--reward-scaling", type=float, help="scale of the reward."
    )
    parser.add_argument(
        "--reward_loc",
        "--reward-loc",
        type=float,
        help="location of the reward.",
        default=0.0,
    )
    parser.add_argument(
        "--init_env_steps",
        "--init-env-steps",
        type=int,
        default=1000,
        help="number of random steps to compute normalizing constants",
    )
    parser.add_argument(
        "--vecnorm",
        action="store_true",
        help="Normalizes the environment observation and reward outputs with the running statistics "
        "obtained across processes.",
    )
    parser.add_argument(
        "--norm_rewards",
        "--norm-rewards",
        action="store_true",
        help="If True, rewards will be normalized on the fly. This may interfere with SAC update rule and "
        "should be used cautiously.",
    )
    parser.add_argument(
        "--no_norm_stats",
        "--no-norm-stats",
        action="store_false",
        dest="norm_stats",
        help="Deactivates the normalization based on random collection of data.",
    )
    parser.add_argument(
        "--noops",
        type=int,
        default=0,
        help="number of random steps to do after reset. Default is 0",
    )
    parser.add_argument(
        "--catframes",
        type=int,
        default=0,
        help="Number of frames to concatenate through time. Default is 0 (do not use CatFrames).",
    )
    parser.add_argument(
        "--center_crop",
        "--center-crop",
        type=int,
        nargs="+",
        default=[],
        help="center crop size.",
    )
    parser.add_argument(
<<<<<<< HEAD
=======
        "--no_grayscale",
        "--no-grayscale",
        action="store_false",
        dest="grayscale",
        help="Disables grayscale transform.",
    )
    parser.add_argument(
>>>>>>> 3f366f7d
        "--max_frames_per_traj",
        "--max-frames-per-traj",
        type=int,
        default=1000,
        help="Number of steps before a reset of the environment is called (if it has not been flagged as "
        "done before). ",
    )
    parser.add_argument(
        "--batch_transform",
        "--batch-transform",
        action="store_true",
        help="if True, the transforms will be applied to the parallel env, and not to each individual env.",
    )
    return parser<|MERGE_RESOLUTION|>--- conflicted
+++ resolved
@@ -461,8 +461,6 @@
         help="center crop size.",
     )
     parser.add_argument(
-<<<<<<< HEAD
-=======
         "--no_grayscale",
         "--no-grayscale",
         action="store_false",
@@ -470,7 +468,6 @@
         help="Disables grayscale transform.",
     )
     parser.add_argument(
->>>>>>> 3f366f7d
         "--max_frames_per_traj",
         "--max-frames-per-traj",
         type=int,

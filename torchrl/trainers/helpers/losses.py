# Copyright (c) Meta Platforms, Inc. and affiliates.
#
# This source code is licensed under the MIT license found in the
# LICENSE file in the root directory of this source tree.

from dataclasses import dataclass
<<<<<<< HEAD

__all__ = [
    "make_sac_loss",
    "make_dqn_loss",
    "make_ddpg_loss",
    "make_target_updater",
    "make_ppo_loss",
    "make_redq_loss",
    "make_td3_loss",
]

=======
>>>>>>> 0e3f0665
from typing import Optional, Tuple, Any

from torchrl.modules import ActorValueOperator, ActorCriticOperator
from torchrl.objectives import (
    ClipPPOLoss,
    DDPGLoss,
    DistributionalDQNLoss,
    DQNLoss,
    HardUpdate,
    KLPENPPOLoss,
    PPOLoss,
    SACLoss,
    SoftUpdate,
    TD3Loss,
)
from torchrl.objectives.common import LossModule
from torchrl.objectives.deprecated import REDQLoss_deprecated

# from torchrl.objectives.redq import REDQLoss

from torchrl.objectives.utils import TargetNetUpdater
from torchrl.objectives.value.advantages import GAE


def make_target_updater(
    cfg: "DictConfig", loss_module: LossModule  # noqa: F821
) -> Optional[TargetNetUpdater]:
    """Builds a target network weight update object."""
    if cfg.loss == "double":
        if not cfg.hard_update:
            target_net_updater = SoftUpdate(
                loss_module, 1 - 1 / cfg.value_network_update_interval
            )
        else:
            target_net_updater = HardUpdate(
                loss_module, cfg.value_network_update_interval
            )
        # assert len(target_net_updater.net_pairs) == 3, "length of target_net_updater nets should be 3"
        target_net_updater.init_()
    else:
        if cfg.hard_update:
            raise RuntimeError(
                "hard/soft-update are supposed to be used with double SAC loss. "
                "Consider using --loss=double or discarding the hard_update flag."
            )
        target_net_updater = None
    return target_net_updater


def make_sac_loss(model, cfg) -> Tuple[SACLoss, Optional[TargetNetUpdater]]:
    """Builds the SAC loss module."""
    loss_kwargs = {}
    if hasattr(cfg, "distributional") and cfg.distributional:
        raise NotImplementedError
    else:
        loss_kwargs.update({"loss_function": cfg.loss_function})
        loss_kwargs.update(
            {
                "target_entropy": cfg.target_entropy
                if cfg.target_entropy is not None
                else "auto"
            }
        )
        loss_class = SACLoss
        if cfg.loss == "double":
            loss_kwargs.update(
                {
                    "delay_actor": False,
                    "delay_qvalue": True,
                    "delay_value": True,
                }
            )
        elif cfg.loss == "single":
            loss_kwargs.update(
                {
                    "delay_actor": False,
                    "delay_qvalue": False,
                    "delay_value": False,
                }
            )
        else:
            raise NotImplementedError(
                f"cfg.loss {cfg.loss} unsupported. Consider chosing from 'double' or 'single'"
            )

    actor_model, qvalue_model, value_model = model

    loss_module = loss_class(
        actor_network=actor_model,
        qvalue_network=qvalue_model,
        value_network=value_model,
        num_qvalue_nets=cfg.num_q_values,
        gamma=cfg.gamma,
        **loss_kwargs,
    )
    target_net_updater = make_target_updater(cfg, loss_module)
    return loss_module, target_net_updater


def make_redq_loss(
    model, cfg
) -> Tuple[REDQLoss_deprecated, Optional[TargetNetUpdater]]:
    """Builds the REDQ loss module."""
    loss_kwargs = {}
    if hasattr(cfg, "distributional") and cfg.distributional:
        raise NotImplementedError
    else:
        loss_kwargs.update({"loss_function": cfg.loss_function})
        loss_kwargs.update({"delay_qvalue": cfg.loss == "double"})
        loss_class = REDQLoss_deprecated
    if isinstance(model, ActorValueOperator):
        actor_model = model.get_policy_operator()
        qvalue_model = model.get_value_operator()
    elif isinstance(model, ActorCriticOperator):
        raise RuntimeError(
            "Although REDQ Q-value depends upon selected actions, using the"
            "ActorCriticOperator will lead to resampling of the actions when"
            "computing the Q-value loss, which we don't want. Please use the"
            "ActorValueOperator instead."
        )
    else:
        actor_model, qvalue_model = model

    loss_module = loss_class(
        actor_network=actor_model,
        qvalue_network=qvalue_model,
        num_qvalue_nets=cfg.num_q_values,
        gamma=cfg.gamma,
        gSDE=cfg.gSDE,
        **loss_kwargs,
    )
    target_net_updater = make_target_updater(cfg, loss_module)
    return loss_module, target_net_updater


def make_td3_loss(model, cfg) -> Tuple[TD3Loss, Optional[TargetNetUpdater]]:
    """Builds the TD3 loss module."""
    actor, value_net = model
    loss_kwargs = {}
    if cfg.distributional:
        raise NotImplementedError
    else:
        loss_kwargs.update({"loss_function": cfg.loss_function})
        loss_class = TD3Loss
    if cfg.loss not in ("single", "double"):
        raise NotImplementedError
    double_loss = cfg.loss == "double"
    loss_kwargs.update({"delay_actor": double_loss, "delay_value": double_loss})
    loss_module = loss_class(actor,
                             value_net,
                             gamma=cfg.gamma,
                             policy_update_delay=cfg.policy_update_delay,
                             **loss_kwargs)
    target_net_updater = make_target_updater(cfg, loss_module)
    return loss_module, target_net_updater


def make_ddpg_loss(model, cfg) -> Tuple[DDPGLoss, Optional[TargetNetUpdater]]:
    """Builds the DDPG loss module."""
    actor, value_net = model
    loss_kwargs = {}
    if cfg.distributional:
        raise NotImplementedError
    else:
        loss_kwargs.update({"loss_function": cfg.loss_function})
        loss_class = DDPGLoss
    if cfg.loss not in ("single", "double"):
        raise NotImplementedError
    double_loss = cfg.loss == "double"
    loss_kwargs.update({"delay_actor": double_loss, "delay_value": double_loss})
    loss_module = loss_class(actor, value_net, gamma=cfg.gamma, **loss_kwargs)
    target_net_updater = make_target_updater(cfg, loss_module)
    return loss_module, target_net_updater


def make_dqn_loss(model, cfg) -> Tuple[DQNLoss, Optional[TargetNetUpdater]]:
    """Builds the DQN loss module."""
    loss_kwargs = {}
    if cfg.distributional:
        loss_class = DistributionalDQNLoss
    else:
        loss_kwargs.update({"loss_function": cfg.loss_function})
        loss_class = DQNLoss
    if cfg.loss not in ("single", "double"):
        raise NotImplementedError
    loss_kwargs.update({"delay_value": cfg.loss == "double"})
    loss_module = loss_class(model, gamma=cfg.gamma, **loss_kwargs)
    target_net_updater = make_target_updater(cfg, loss_module)
    return loss_module, target_net_updater


def make_ppo_loss(model, cfg) -> PPOLoss:
    """Builds the PPO loss module."""
    loss_dict = {
        "clip": ClipPPOLoss,
        "kl": KLPENPPOLoss,
        "base": PPOLoss,
        "": PPOLoss,
    }
    actor_model = model.get_policy_operator()
    critic_model = model.get_value_operator()

    if cfg.advantage_in_loss:
        advantage = GAE(
            cfg.gamma,
            cfg.lmbda,
            value_network=critic_model,
            average_rewards=True,
            gradient_mode=False,
        )
    else:
        advantage = None
    loss_module = loss_dict[cfg.loss](
        actor=actor_model,
        critic=critic_model,
        advantage_module=advantage,
        loss_critic_type=cfg.loss_function,
        entropy_coef=cfg.entropy_coef,
    )
    return loss_module


@dataclass
class LossConfig:
    """Generic Loss config struct."""

    loss: str = "double"
    # whether double or single SAC loss should be used. Default=double
    hard_update: bool = False
    # whether soft-update should be used with double SAC loss (default) or hard updates.
    loss_function: str = "smooth_l1"
    # loss function for the value network. Either one of l1, l2 or smooth_l1 (default).
    value_network_update_interval: int = 1000
    # how often the target value network weights are updated (in number of updates).
    # If soft-updates are used, the value is translated into a moving average decay by using
    # the formula decay=1-1/cfg.value_network_update_interval. Default=1000
    gamma: float = 0.99
    # Decay factor for return computation. Default=0.99.
    num_q_values: int = 2
    # As suggested in the original SAC paper and in https://arxiv.org/abs/1802.09477, we can
    # use two (or more!) different qvalue networks trained independently and choose the lowest value
    # predicted to predict the state action value. This can be disabled by using this flag.
    # REDQ uses an arbitrary number of Q-value functions to speed up learning in MF contexts.
    target_entropy: Any = None
    # Target entropy for the policy distribution. Default is None (auto calculated as the `target_entropy = -action_dim`)
    policy_update_delay: int = 1
    # Delayed policy update as suggested in the original TD3 paper (https://arxiv.org/abs/1802.09477) default to 1 as only td3 uses it


@dataclass
class PPOLossConfig:
    """PPO Loss config struct."""

    loss: str = "clip"
    # PPO loss class, either clip or kl or base/<empty>. Default=clip
    gamma: float = 0.99
    # Decay factor for return computation. Default=0.99.
    lmbda: float = 0.95
    # lambda factor in GAE (using 'lambda' as attribute is prohibited in python, hence the misspelling)
    entropy_coef: float = 1e-3
    # Entropy factor for the PPO loss
    loss_function: str = "smooth_l1"
    # loss function for the value network. Either one of l1, l2 or smooth_l1 (default).
    advantage_in_loss: bool = False
    # if True, the advantage is computed on the sub-batch.<|MERGE_RESOLUTION|>--- conflicted
+++ resolved
@@ -4,20 +4,6 @@
 # LICENSE file in the root directory of this source tree.
 
 from dataclasses import dataclass
-<<<<<<< HEAD
-
-__all__ = [
-    "make_sac_loss",
-    "make_dqn_loss",
-    "make_ddpg_loss",
-    "make_target_updater",
-    "make_ppo_loss",
-    "make_redq_loss",
-    "make_td3_loss",
-]
-
-=======
->>>>>>> 0e3f0665
 from typing import Optional, Tuple, Any
 
 from torchrl.modules import ActorValueOperator, ActorCriticOperator

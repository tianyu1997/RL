import time
from warnings import warn

from torch import multiprocessing as mp

from ._extension import _init_extension

__version__ = "0.1"

_init_extension()

# if not HAS_OPS:
#     print("could not load C++ libraries")

try:
    mp.set_start_method("spawn")
except RuntimeError as err:
    if str(err).startswith("context has already been set"):
        mp_start_method = mp.get_start_method()
        if mp_start_method != "spawn":
            warn(
<<<<<<< HEAD
                f"failed to set start method to spawn, and current start method for mp is {mp_start_method}."
            )


class timeit:
    """
    A dirty but easy to use decorator for profiling code
    """

    _REG = {}

    def __init__(self, name):
        self.name = name

    def __call__(self, fn):
        def decorated_fn(*args, **kwargs):
            with self:
                out = fn(*args, **kwargs)
                return out

        return decorated_fn

    def __enter__(self):
        self.t0 = time.time()

    def __exit__(self, exc_type, exc_val, exc_tb):
        t = time.time() - self.t0
        self._REG.setdefault(self.name, [0.0, 0])

        count = self._REG[self.name][1]
        self._REG[self.name][0] = (self._REG[self.name][0] * count + t) / (count + 1)
        self._REG[self.name][1] = count + 1

    @staticmethod
    def print():
        keys = list(timeit._REG)
        keys.sort()
        for name in keys:
            print(f"{name} took {timeit._REG[name][0] * 1000:4.4} msec")
=======
                f"failed to set start method to spawn, "
                f"and current start method for mp is {mp_start_method}."
            )
>>>>>>> b7b4930f
<|MERGE_RESOLUTION|>--- conflicted
+++ resolved
@@ -19,8 +19,8 @@
         mp_start_method = mp.get_start_method()
         if mp_start_method != "spawn":
             warn(
-<<<<<<< HEAD
-                f"failed to set start method to spawn, and current start method for mp is {mp_start_method}."
+                f"failed to set start method to spawn, "
+                f"and current start method for mp is {mp_start_method}."
             )
 
 
@@ -58,9 +58,4 @@
         keys = list(timeit._REG)
         keys.sort()
         for name in keys:
-            print(f"{name} took {timeit._REG[name][0] * 1000:4.4} msec")
-=======
-                f"failed to set start method to spawn, "
-                f"and current start method for mp is {mp_start_method}."
-            )
->>>>>>> b7b4930f
+            print(f"{name} took {timeit._REG[name][0] * 1000:4.4} msec")
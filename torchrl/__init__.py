# Copyright (c) Meta Platforms, Inc. and affiliates.
#
# This source code is licensed under the MIT license found in the
# LICENSE file in the root directory of this source tree.

import abc
import collections
import math
import time
import typing
from typing import Optional, Type, Tuple
from warnings import warn

import numpy as np
from torch import multiprocessing as mp

from ._extension import _init_extension

try:
    from .version import __version__
except ImportError:
    __version__ = None

_init_extension()

# if not HAS_OPS:
#     print("could not load C++ libraries")

try:
    mp.set_start_method("spawn")
except RuntimeError as err:
    if str(err).startswith("context has already been set"):
        mp_start_method = mp.get_start_method()
        if mp_start_method != "spawn":
            warn(
                f"failed to set start method to spawn, "
                f"and current start method for mp is {mp_start_method}."
            )


class timeit:
    """
    A dirty but easy to use decorator for profiling code
    """

    _REG = {}

    def __init__(self, name):
        self.name = name

    def __call__(self, fn):
        def decorated_fn(*args, **kwargs):
            with self:
                out = fn(*args, **kwargs)
                return out

        return decorated_fn

    def __enter__(self):
        self.t0 = time.time()

    def __exit__(self, exc_type, exc_val, exc_tb):
        t = time.time() - self.t0
        self._REG.setdefault(self.name, [0.0, 0.0, 0])

        count = self._REG[self.name][1]
        self._REG[self.name][0] = (self._REG[self.name][0] * count + t) / (count + 1)
        self._REG[self.name][1] = self._REG[self.name][1] + t
        self._REG[self.name][2] = count + 1

    @staticmethod
    def print(prefix=None):
        keys = list(timeit._REG)
        keys.sort()
        for name in keys:
            strings = []
            if prefix:
                strings.append(prefix)
            strings.append(
                f"{name} took {timeit._REG[name][0] * 1000:4.4} msec (total = {timeit._REG[name][1]} sec)"
            )
            print(" -- ".join(strings))


def _check_for_faulty_process(processes):
    terminate = False
    for p in processes:
        if not p.is_alive():
            terminate = True
            for _p in processes:
                if _p.is_alive():
                    _p.terminate()
        if terminate:
            break
    if terminate:
        raise RuntimeError(
            "At least one process failed. Check for more infos in the log."
        )


def seed_generator(seed):
    max_seed_val = (
        2 ** 32 - 1
    )  # https://discuss.pytorch.org/t/what-is-the-max-seed-you-can-set-up/145688
    rng = np.random.default_rng(seed)
    seed = int.from_bytes(rng.bytes(8), "big")
    return seed % max_seed_val


class KeyDependentDefaultDict(collections.defaultdict):
    def __init__(self, fun=lambda x: x):
        self.fun = fun
        super().__init__()

    def __missing__(self, key):
        value = self.fun(key)
        self[key] = value
<<<<<<< HEAD
        assert not isinstance(value, str)
=======
>>>>>>> d1e9c23b
        return value


def prod(sequence):
    if hasattr(math, "prod"):
        return math.prod(sequence)
    else:
        return int(np.prod(sequence))<|MERGE_RESOLUTION|>--- conflicted
+++ resolved
@@ -115,10 +115,6 @@
     def __missing__(self, key):
         value = self.fun(key)
         self[key] = value
-<<<<<<< HEAD
-        assert not isinstance(value, str)
-=======
->>>>>>> d1e9c23b
         return value
 
 

import collections
import math
import os
import time

import numpy as np


class timeit:
    """A dirty but easy to use decorator for profiling code."""

    _REG = {}

    def __init__(self, name):
        self.name = name

    def __call__(self, fn):
        def decorated_fn(*args, **kwargs):
            with self:
                out = fn(*args, **kwargs)
                return out

        return decorated_fn

    def __enter__(self):
        self.t0 = time.time()

    def __exit__(self, exc_type, exc_val, exc_tb):
        t = time.time() - self.t0
        val = self._REG.setdefault(self.name, [0.0, 0.0, 0])

        count = val[2]
        N = count + 1
        val[0] = val[0] * (count / N) + t / N
        val[1] += t
        val[2] = N

    @staticmethod
    def print(prefix=None):
        keys = list(timeit._REG)
        keys.sort()
        for name in keys:
            strings = []
            if prefix:
                strings.append(prefix)
            strings.append(
                f"{name} took {timeit._REG[name][0] * 1000:4.4} msec (total = {timeit._REG[name][1]} sec)"
            )
            print(" -- ".join(strings))

    @staticmethod
    def erase():
        for k in timeit._REG:
            timeit._REG[k] = [0.0, 0.0, 0]


def _check_for_faulty_process(processes):
    terminate = False
    for p in processes:
        if not p.is_alive():
            terminate = True
            for _p in processes:
                if _p.is_alive():
                    _p.terminate()
        if terminate:
            break
    if terminate:
        raise RuntimeError(
            "At least one process failed. Check for more infos in the log."
        )


def seed_generator(seed):
    """A seed generator function.

    Given a seeding integer, generates a deterministic next seed to be used in a
    seeding sequence.

    Args:
        seed (int): initial seed.

    Returns: Next seed of the chain.

    """
    max_seed_val = (
        2 ** 32 - 1
    )  # https://discuss.pytorch.org/t/what-is-the-max-seed-you-can-set-up/145688
    rng = np.random.default_rng(seed)
    seed = int.from_bytes(rng.bytes(8), "big")
    return seed % max_seed_val


class KeyDependentDefaultDict(collections.defaultdict):
    """A key-dependent default dict.

    Examples:
        >>> my_dict = KeyDependentDefaultDict(lambda key: "foo_" + key)
        >>> print(my_dict["bar"])
        foo_bar
    """

    def __init__(self, fun):
        self.fun = fun
        super().__init__()

    def __missing__(self, key):
        value = self.fun(key)
        self[key] = value
        return value


def prod(sequence):
    """General prod function, that generalised usage across math and np.

    Created for multiple python versions compatibility).

    """
    if hasattr(math, "prod"):
        return math.prod(sequence)
    else:
        return int(np.prod(sequence))


<<<<<<< HEAD
class _Dynamic_CKPT_BACKEND:
    """Allows CKPT_BACKEND to be changed on-the-fly."""

    backends = ["torch", "torchsnapshot"]

    def _get_backend(self):
        backend = os.environ.get("CKPT_BACKEND", "torchsnapshot")
        if backend == "torchsnapshot":
            try:
                import torchsnapshot  # noqa: F401

                _has_ts = True
            except ImportError:
                _has_ts = False
            if not _has_ts:
                raise ImportError(
                    f"torchsnapshot not found, but the backend points to this library. Consider installing torchsnapshot or choose another backend (available backends: {self.backends})"
                )
        return backend

    def __getattr__(self, item):
        return getattr(self._get_backend(), item)

    def __eq__(self, other):
        return self._get_backend() == other

    def __ne__(self, other):
        return self._get_backend() != other

    def __repr__(self):
        return self._get_backend()


_CKPT_BACKEND = _Dynamic_CKPT_BACKEND()
=======
def get_binary_env_var(key):
    """Parses and returns the binary enironment variable value.

    If not present in environment, it is considered `False`.

    Args:
        key (str): name of the environment variable.
    """
    val = os.environ.get(key, "False")
    if val in ("0", "False", "false"):
        val = False
    elif val in ("1", "True", "true"):
        val = True
    else:
        raise ValueError(
            f"Environment variable {key} should be in 'True', 'False', '0' or '1'. "
            f"Got {val} instead."
        )
    return val
>>>>>>> 6bd3b474
<|MERGE_RESOLUTION|>--- conflicted
+++ resolved
@@ -121,7 +121,27 @@
         return int(np.prod(sequence))
 
 
-<<<<<<< HEAD
+def get_binary_env_var(key):
+    """Parses and returns the binary enironment variable value.
+
+    If not present in environment, it is considered `False`.
+
+    Args:
+        key (str): name of the environment variable.
+    """
+    val = os.environ.get(key, "False")
+    if val in ("0", "False", "false"):
+        val = False
+    elif val in ("1", "True", "true"):
+        val = True
+    else:
+        raise ValueError(
+            f"Environment variable {key} should be in 'True', 'False', '0' or '1'. "
+            f"Got {val} instead."
+        )
+    return val
+
+
 class _Dynamic_CKPT_BACKEND:
     """Allows CKPT_BACKEND to be changed on-the-fly."""
 
@@ -155,25 +175,4 @@
         return self._get_backend()
 
 
-_CKPT_BACKEND = _Dynamic_CKPT_BACKEND()
-=======
-def get_binary_env_var(key):
-    """Parses and returns the binary enironment variable value.
-
-    If not present in environment, it is considered `False`.
-
-    Args:
-        key (str): name of the environment variable.
-    """
-    val = os.environ.get(key, "False")
-    if val in ("0", "False", "false"):
-        val = False
-    elif val in ("1", "True", "true"):
-        val = True
-    else:
-        raise ValueError(
-            f"Environment variable {key} should be in 'True', 'False', '0' or '1'. "
-            f"Got {val} instead."
-        )
-    return val
->>>>>>> 6bd3b474
+_CKPT_BACKEND = _Dynamic_CKPT_BACKEND()
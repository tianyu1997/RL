--- conflicted
+++ resolved
@@ -36,20 +36,6 @@
     splits = traj_ids.view(-1)
     splits = [(splits == i).sum().item() for i in splits.unique_consecutive()]
     # if all splits are identical then we can skip this function
-<<<<<<< HEAD
-    # if len(set(splits)) == 1:
-    #     rollout_tensordict.set(
-    #         "mask",
-    #         torch.ones(
-    #             rollout_tensordict.shape,
-    #             device=rollout_tensordict.device,
-    #             dtype=torch.bool,
-    #         ),
-    #     )
-    #     if rollout_tensordict.ndimension() == 1:
-    #         rollout_tensordict = rollout_tensordict.unsqueeze(0).to_tensordict()
-    #     return rollout_tensordict
-=======
     if len(set(splits)) == 1 and splits[0] == traj_ids.shape[1]:
         rollout_tensordict.set(
             "mask",
@@ -62,7 +48,6 @@
         if rollout_tensordict.ndimension() == 1:
             rollout_tensordict = rollout_tensordict.unsqueeze(0).to_tensordict()
         return rollout_tensordict
->>>>>>> aad5d04f
     out_splits = {
         key: _d.contiguous().view(-1, *_d.shape[ndim:]).split(splits, 0)
         for key, _d in rollout_tensordict.items()

# Copyright (c) Meta Platforms, Inc. and affiliates.
#
# This source code is licensed under the MIT license found in the
# LICENSE file in the root directory of this source tree.
import _pickle
import abc
import inspect
import os
import queue
import sys
import time
import warnings
from collections import OrderedDict
from copy import deepcopy

from multiprocessing import connection, queues
from multiprocessing.managers import SyncManager

from textwrap import indent
from typing import Any, Callable, Dict, Iterator, Optional, Sequence, Tuple, Union

import numpy as np
import torch
import torch.nn as nn
from tensordict.nn import TensorDictModule, TensorDictModuleBase
from tensordict.tensordict import TensorDict, TensorDictBase
from tensordict.utils import NestedKey
from torch import multiprocessing as mp
from torch.utils.data import IterableDataset

from torchrl._utils import (
    _check_for_faulty_process,
    accept_remote_rref_udf_invocation,
    prod,
    RL_WARNINGS,
    VERBOSE,
)
from torchrl.collectors.utils import split_trajectories
from torchrl.data.tensor_specs import CompositeSpec, TensorSpec
from torchrl.data.utils import CloudpickleWrapper, DEVICE_TYPING
from torchrl.envs.common import EnvBase
from torchrl.envs.transforms import StepCounter, TransformedEnv
from torchrl.envs.utils import (
    _convert_exploration_type,
    _replace_last,
    ExplorationType,
    set_exploration_type,
    step_mdp,
)
from torchrl.envs.vec_env import _BatchedEnv

_TIMEOUT = 1.0
_MIN_TIMEOUT = 1e-3  # should be several orders of magnitude inferior wrt time spent collecting a trajectory
_MAX_IDLE_COUNT = int(os.environ.get("MAX_IDLE_COUNT", 1000))

DEFAULT_EXPLORATION_TYPE: ExplorationType = ExplorationType.RANDOM

_is_osx = sys.platform.startswith("darwin")


class RandomPolicy:
    """A random policy for data collectors.

    This is a wrapper around the action_spec.rand method.

    Args:
        action_spec: TensorSpec object describing the action specs

    Examples:
        >>> from tensordict import TensorDict
        >>> from torchrl.data.tensor_specs import BoundedTensorSpec
        >>> action_spec = BoundedTensorSpec(-torch.ones(3), torch.ones(3))
        >>> actor = RandomPolicy(action_spec=action_spec)
        >>> td = actor(TensorDict({}, batch_size=[])) # selects a random action in the cube [-1; 1]
    """

    def __init__(self, action_spec: TensorSpec, action_key: NestedKey = "action"):
        self.action_spec = action_spec
        self.action_key = action_key

    def __call__(self, td: TensorDictBase) -> TensorDictBase:
        if isinstance(self.action_spec, CompositeSpec):
            return td.update(self.action_spec.rand())
        else:
            return td.set(self.action_key, self.action_spec.rand())


class _Interruptor:
    """A class for managing the collection state of a process.

    This class provides methods to start and stop collection, and to check
    whether collection has been stopped. The collection state is protected
    by a lock to ensure thread-safety.
    """

    # interrupter vs interruptor: google trends seems to indicate that "or" is more
    # widely used than "er" even if my IDE complains about that...
    def __init__(self):
        self._collect = True
        self._lock = mp.Lock()

    def start_collection(self):
        with self._lock:
            self._collect = True

    def stop_collection(self):
        with self._lock:
            self._collect = False

    def collection_stopped(self):
        with self._lock:
            return self._collect is False


class _InterruptorManager(SyncManager):
    """A custom SyncManager for managing the collection state of a process.

    This class extends the SyncManager class and allows to share an Interruptor object
    between processes.
    """

    pass


_InterruptorManager.register("_Interruptor", _Interruptor)


def recursive_map_to_cpu(dictionary: OrderedDict) -> OrderedDict:
    """Maps the tensors to CPU through a nested dictionary."""
    return OrderedDict(
        **{
            k: recursive_map_to_cpu(item)
            if isinstance(item, OrderedDict)
            else item.cpu()
            if isinstance(item, torch.Tensor)
            else item
            for k, item in dictionary.items()
        }
    )


def _policy_is_tensordict_compatible(policy: nn.Module):
    sig = inspect.signature(policy.forward)

    if isinstance(policy, TensorDictModuleBase):
        return True
    if (
        len(sig.parameters) == 1
        and hasattr(policy, "in_keys")
        and hasattr(policy, "out_keys")
    ):
        warnings.warn(
            "Passing a policy that is not a TensorDictModuleBase subclass but has in_keys and out_keys "
            "will soon be deprecated. We'd like to motivate our users to inherit from this class (which "
            "has very few restrictions) to make the experience smoother.",
            category=DeprecationWarning,
        )
        # if the policy is a TensorDictModule or takes a single argument and defines
        # in_keys and out_keys then we assume it can already deal with TensorDict input
        # to forward and we return True
        return True
    elif not hasattr(policy, "in_keys") and not hasattr(policy, "out_keys"):
        # if it's not a TensorDictModule, and in_keys and out_keys are not defined then
        # we assume no TensorDict compatibility and will try to wrap it.
        return False

    # if in_keys or out_keys were defined but policy is not a TensorDictModule or
    # accepts multiple arguments then it's likely the user is trying to do something
    # that will have undetermined behaviour, we raise an error
    raise TypeError(
        "Received a policy that defines in_keys or out_keys and also expects multiple "
        "arguments to policy.forward. If the policy is compatible with TensorDict, it "
        "should take a single argument of type TensorDict to policy.forward and define "
        "both in_keys and out_keys. Alternatively, policy.forward can accept "
        "arbitrarily many tensor inputs and leave in_keys and out_keys undefined and "
        "TorchRL will attempt to automatically wrap the policy with a TensorDictModule."
    )


class DataCollectorBase(IterableDataset, metaclass=abc.ABCMeta):
    """Base class for data collectors."""

    _iterator = None

    def _get_policy_and_device(
        self,
        policy: Optional[
            Union[
                TensorDictModule,
                Callable[[TensorDictBase], TensorDictBase],
            ]
        ] = None,
        device: Optional[DEVICE_TYPING] = None,
        observation_spec: TensorSpec = None,
    ) -> Tuple[TensorDictModule, torch.device, Union[None, Callable[[], dict]]]:
        """Util method to get a policy and its device given the collector __init__ inputs.

        From a policy and a device, assigns the self.device attribute to
        the desired device and maps the policy onto it or (if the device is
        ommitted) assigns the self.device attribute to the policy device.

        Args:
            create_env_fn (Callable or list of callables): an env creator
                function (or a list of creators)
            create_env_kwargs (dictionary): kwargs for the env creator
            policy (TensorDictModule, optional): a policy to be used
            device (int, str or torch.device, optional): device where to place
                the policy
            observation_spec (TensorSpec, optional): spec of the observations

        """
        if policy is None:
            if not hasattr(self, "env") or self.env is None:
                raise ValueError(
                    "env must be provided to _get_policy_and_device if policy is None"
                )
            policy = RandomPolicy(self.env.input_spec["full_action_spec"])
        elif isinstance(policy, nn.Module):
            # TODO: revisit these checks when we have determined whether arbitrary
            # callables should be supported as policies.
            if not _policy_is_tensordict_compatible(policy):
                # policy is a nn.Module that doesn't operate on tensordicts directly
                # so we attempt to auto-wrap policy with TensorDictModule
                if observation_spec is None:
                    raise ValueError(
                        "Unable to read observation_spec from the environment. This is "
                        "required to check compatibility of the environment and policy "
                        "since the policy is a nn.Module that operates on tensors "
                        "rather than a TensorDictModule or a nn.Module that accepts a "
                        "TensorDict as input and defines in_keys and out_keys."
                    )

                try:
                    # signature modified by make_functional
                    sig = policy.forward.__signature__
                except AttributeError:
                    sig = inspect.signature(policy.forward)
                required_params = {
                    str(k)
                    for k, p in sig.parameters.items()
                    if p.default is inspect._empty
                }
                next_observation = {
                    key: value for key, value in observation_spec.rand().items()
                }
                # we check if all the mandatory params are there
                if not required_params.difference(set(next_observation)):
                    in_keys = [str(k) for k in sig.parameters if k in next_observation]
                    if not hasattr(self, "env") or self.env is None:
                        out_keys = ["action"]
                    else:
                        out_keys = self.env.action_keys
                    output = policy(**next_observation)

                    if isinstance(output, tuple):
                        out_keys.extend(f"output{i+1}" for i in range(len(output) - 1))

                    policy = TensorDictModule(
                        policy, in_keys=in_keys, out_keys=out_keys
                    )
                else:
                    raise TypeError(
                        f"""Arguments to policy.forward are incompatible with entries in
env.observation_spec (got incongruent signatures: fun signature is {set(sig.parameters)} vs specs {set(next_observation)}).
If you want TorchRL to automatically wrap your policy with a TensorDictModule
then the arguments to policy.forward must correspond one-to-one with entries
in env.observation_spec that are prefixed with 'next_'. For more complex
behaviour and more control you can consider writing your own TensorDictModule.
"""
                    )

        try:
            policy_device = next(policy.parameters()).device
        except Exception:
            policy_device = (
                torch.device(device) if device is not None else torch.device("cpu")
            )

        device = torch.device(device) if device is not None else policy_device
        get_weights_fn = None
        if policy_device != device:
            param_and_buf = dict(policy.named_parameters())
            param_and_buf.update(dict(policy.named_buffers()))

            def get_weights_fn(param_and_buf=param_and_buf):
                return TensorDict(param_and_buf, []).apply(lambda x: x.data)

            policy_cast = deepcopy(policy).requires_grad_(False).to(device)
            # here things may break bc policy.to("cuda") gives us weights on cuda:0 (same
            # but different)
            try:
                device = next(policy_cast.parameters()).device
            except StopIteration:  # noqa
                pass
        else:
            policy_cast = policy
        return policy_cast, device, get_weights_fn

    def update_policy_weights_(
        self, policy_weights: Optional[TensorDictBase] = None
    ) -> None:
        """Updates the policy weights if the policy of the data collector and the trained policy live on different devices.

        Args:
            policy_weights (TensorDictBase, optional): if provided, a TensorDict containing
                the weights of the policy to be used for the udpdate.

        """
        if policy_weights is not None:
            self.policy_weights.apply(lambda x: x.data).update_(policy_weights)
        elif self.get_weights_fn is not None:
            self.policy_weights.apply(lambda x: x.data).update_(self.get_weights_fn())

    def __iter__(self) -> Iterator[TensorDictBase]:
        return self.iterator()

    def next(self):
        try:
            if self._iterator is None:
                self._iterator = iter(self)
            out = next(self._iterator)
            # if any, we don't want the device ref to be passed in distributed settings
            out.clear_device_()
            return out
        except StopIteration:
            return None

    @abc.abstractmethod
    def shutdown(self):
        raise NotImplementedError

    @abc.abstractmethod
    def iterator(self) -> Iterator[TensorDictBase]:
        raise NotImplementedError

    @abc.abstractmethod
    def set_seed(self, seed: int, static_seed: bool = False) -> int:
        raise NotImplementedError

    @abc.abstractmethod
    def state_dict(self) -> OrderedDict:
        raise NotImplementedError

    @abc.abstractmethod
    def load_state_dict(self, state_dict: OrderedDict) -> None:
        raise NotImplementedError

    def __repr__(self) -> str:
        string = f"{self.__class__.__name__}()"
        return string


@accept_remote_rref_udf_invocation
class SyncDataCollector(DataCollectorBase):
    """Generic data collector for RL problems. Requires an environment constructor and a policy.

    Args:
        create_env_fn (Callable): a callable that returns an instance of
            :class:`~torchrl.envs.EnvBase` class.
        policy (Callable): Policy to be executed in the environment.
            Must accept :class:`tensordict.tensordict.TensorDictBase` object as input.
            If ``None`` is provided, the policy used will be a
            :class:`~torchrl.collectors.RandomPolicy` instance with the environment
            ``action_spec``.
        frames_per_batch (int): A keyword-only argument representing the total
            number of elements in a batch.
        total_frames (int): A keyword-only argument representing the total
            number of frames returned by the collector
            during its lifespan. If the ``total_frames`` is not divisible by
            ``frames_per_batch``, an exception is raised.
             Endless collectors can be created by passing ``total_frames=-1``.
        device (int, str or torch.device, optional): The device on which the
            policy will be placed.
            If it differs from the input policy device, the
            :meth:`~.update_policy_weights_` method should be queried
            at appropriate times during the training loop to accommodate for
            the lag between parameter configuration at various times.
            Defaults to ``None`` (i.e. policy is kept on its original device).
        storing_device (int, str or torch.device, optional): The device on which
            the output :class:`tensordict.TensorDict` will be stored. For long
            trajectories, it may be necessary to store the data on a different
            device than the one where the policy and env are executed.
            Defaults to ``"cpu"``.
        create_env_kwargs (dict, optional): Dictionary of kwargs for
            ``create_env_fn``.
        max_frames_per_traj (int, optional): Maximum steps per trajectory.
            Note that a trajectory can span over multiple batches (unless
            ``reset_at_each_iter`` is set to ``True``, see below).
            Once a trajectory reaches ``n_steps``, the environment is reset.
            If the environment wraps multiple environments together, the number
            of steps is tracked for each environment independently. Negative
            values are allowed, in which case this argument is ignored.
            Defaults to ``-1`` (i.e. no maximum number of steps).
        init_random_frames (int, optional): Number of frames for which the
            policy is ignored before it is called. This feature is mainly
            intended to be used in offline/model-based settings, where a
            batch of random trajectories can be used to initialize training.
            Defaults to ``-1`` (i.e. no random frames).
        reset_at_each_iter (bool, optional): Whether environments should be reset
            at the beginning of a batch collection.
            Defaults to ``False``.
        postproc (Callable, optional): A post-processing transform, such as
            a :class:`~torchrl.envs.Transform` or a :class:`~torchrl.data.postprocs.MultiStep`
            instance.
            Defaults to ``None``.
        split_trajs (bool, optional): Boolean indicating whether the resulting
            TensorDict should be split according to the trajectories.
            See :func:`~torchrl.collectors.utils.split_trajectories` for more
            information.
            Defaults to ``False``.
        exploration_type (ExplorationType, optional): interaction mode to be used when
            collecting data. Must be one of ``ExplorationType.RANDOM``, ``ExplorationType.MODE`` or
            ``ExplorationType.MEAN``.
            Defaults to ``ExplorationType.RANDOM``
        return_same_td (bool, optional): if ``True``, the same TensorDict
            will be returned at each iteration, with its values
            updated. This feature should be used cautiously: if the same
            tensordict is added to a replay buffer for instance,
            the whole content of the buffer will be identical.
            Default is False.
        interruptor (_Interruptor, optional):
            An _Interruptor object that can be used from outside the class to control rollout collection.
            The _Interruptor class has methods ´start_collection´ and ´stop_collection´, which allow to implement
            strategies such as preeptively stopping rollout collection.
            Default is ``False``.

    Examples:
        >>> from torchrl.envs.libs.gym import GymEnv
        >>> from tensordict.nn import TensorDictModule
        >>> from torch import nn
        >>> env_maker = lambda: GymEnv("Pendulum-v1", device="cpu")
        >>> policy = TensorDictModule(nn.Linear(3, 1), in_keys=["observation"], out_keys=["action"])
        >>> collector = SyncDataCollector(
        ...     create_env_fn=env_maker,
        ...     policy=policy,
        ...     total_frames=2000,
        ...     max_frames_per_traj=50,
        ...     frames_per_batch=200,
        ...     init_random_frames=-1,
        ...     reset_at_each_iter=False,
        ...     device="cpu",
        ...     storing_device="cpu",
        ... )
        >>> for i, data in enumerate(collector):
        ...     if i == 2:
        ...         print(data)
        ...         break
        TensorDict(
            fields={
                action: Tensor(shape=torch.Size([200, 1]), device=cpu, dtype=torch.float32, is_shared=False),
                collector: TensorDict(
                    fields={
                        traj_ids: Tensor(shape=torch.Size([200]), device=cpu, dtype=torch.int64, is_shared=False)},
                    batch_size=torch.Size([200]),
                    device=cpu,
                    is_shared=False),
                done: Tensor(shape=torch.Size([200, 1]), device=cpu, dtype=torch.bool, is_shared=False),
                next: TensorDict(
                    fields={
                        done: Tensor(shape=torch.Size([200, 1]), device=cpu, dtype=torch.bool, is_shared=False),
                        observation: Tensor(shape=torch.Size([200, 3]), device=cpu, dtype=torch.float32, is_shared=False),
                        reward: Tensor(shape=torch.Size([200, 1]), device=cpu, dtype=torch.float32, is_shared=False),
                        step_count: Tensor(shape=torch.Size([200, 1]), device=cpu, dtype=torch.int64, is_shared=False),
                        truncated: Tensor(shape=torch.Size([200, 1]), device=cpu, dtype=torch.bool, is_shared=False)},
                    batch_size=torch.Size([200]),
                    device=cpu,
                    is_shared=False),
                observation: Tensor(shape=torch.Size([200, 3]), device=cpu, dtype=torch.float32, is_shared=False),
                step_count: Tensor(shape=torch.Size([200, 1]), device=cpu, dtype=torch.int64, is_shared=False),
                truncated: Tensor(shape=torch.Size([200, 1]), device=cpu, dtype=torch.bool, is_shared=False)},
            batch_size=torch.Size([200]),
            device=cpu,
            is_shared=False)
        >>> del collector

    The collector delivers batches of data that are marked with a ``"time"``
    dimension.

    Examples:
        >>> assert data.names[-1] == "time"

    """

    def __init__(
        self,
        create_env_fn: Union[
            EnvBase, "EnvCreator", Sequence[Callable[[], EnvBase]]  # noqa: F821
        ],  # noqa: F821
        policy: Optional[
            Union[
                TensorDictModule,
                Callable[[TensorDictBase], TensorDictBase],
            ]
        ],
        *,
        frames_per_batch: int,
        total_frames: int,
        device: DEVICE_TYPING = None,
        storing_device: DEVICE_TYPING = None,
        create_env_kwargs: Optional[dict] = None,
        max_frames_per_traj: int = -1,
        init_random_frames: int = -1,
        reset_at_each_iter: bool = False,
        postproc: Optional[Callable[[TensorDictBase], TensorDictBase]] = None,
        split_trajs: Optional[bool] = None,
        exploration_type: ExplorationType = DEFAULT_EXPLORATION_TYPE,
        exploration_mode=None,
        return_same_td: bool = False,
        reset_when_done: bool = True,
        interruptor=None,
    ):
        self.closed = True

        exploration_type = _convert_exploration_type(
            exploration_mode=exploration_mode, exploration_type=exploration_type
        )
        if create_env_kwargs is None:
            create_env_kwargs = {}
        if not isinstance(create_env_fn, EnvBase):
            env = create_env_fn(**create_env_kwargs)
        else:
            env = create_env_fn
            if create_env_kwargs:
                if not isinstance(env, _BatchedEnv):
                    raise RuntimeError(
                        "kwargs were passed to SyncDataCollector but they can't be set "
                        f"on environment of type {type(create_env_fn)}."
                    )
                env.update_kwargs(create_env_kwargs)

        if storing_device is None:
            if device is not None:
                storing_device = device
            elif policy is not None:
                try:
                    policy_device = next(policy.parameters()).device
                except (AttributeError, StopIteration):
                    policy_device = torch.device("cpu")
                storing_device = policy_device
            else:
                storing_device = torch.device("cpu")

        self.storing_device = torch.device(storing_device)
        self.env: EnvBase = env
        self.closed = False
        if not reset_when_done:
            raise ValueError("reset_when_done is deprectated.")
        self.reset_when_done = reset_when_done
        self.n_env = self.env.batch_size.numel()

        (self.policy, self.device, self.get_weights_fn,) = self._get_policy_and_device(
            policy=policy,
            device=device,
            observation_spec=self.env.observation_spec,
        )

        if isinstance(self.policy, nn.Module):
            self.policy_weights = TensorDict(dict(self.policy.named_parameters()), [])
            self.policy_weights.update(
                TensorDict(dict(self.policy.named_buffers()), [])
            )
        else:
            self.policy_weights = TensorDict({}, [])

        self.env: EnvBase = self.env.to(self.device)
        self.max_frames_per_traj = max_frames_per_traj
        if self.max_frames_per_traj > 0:
            # let's check that there is no StepCounter yet
            for key in self.env.output_spec.keys(True, True):
                if isinstance(key, str):
                    key = (key,)
                if "truncated" in key:
                    raise ValueError(
                        "A 'truncated' key is already present in the environment "
                        "and the 'max_frames_per_traj' argument may conflict with "
                        "a 'StepCounter' that has already been set. "
                        "Possible solutions: Set max_frames_per_traj to 0 or "
                        "remove the StepCounter limit from the environment transforms."
                    )
            env = self.env = TransformedEnv(
                self.env, StepCounter(max_steps=self.max_frames_per_traj)
            )

        if total_frames is None or total_frames < 0:
            total_frames = float("inf")
        else:
            remainder = total_frames % frames_per_batch
            if remainder != 0 and RL_WARNINGS:
                warnings.warn(
                    f"total_frames ({total_frames}) is not exactly divisible by frames_per_batch ({frames_per_batch})."
                    f"This means {frames_per_batch - remainder} additional frames will be collected."
                    "To silence this message, set the environment variable RL_WARNINGS to False."
                )
        self.total_frames = total_frames
        self.reset_at_each_iter = reset_at_each_iter
        self.init_random_frames = init_random_frames
        self.postproc = postproc
        if self.postproc is not None and hasattr(self.postproc, "to"):
            self.postproc.to(self.storing_device)
        if frames_per_batch % self.n_env != 0 and RL_WARNINGS:
            warnings.warn(
                f"frames_per_batch {frames_per_batch} is not exactly divisible by the number of batched environments {self.n_env}, "
                f" this results in more frames_per_batch per iteration that requested."
                "To silence this message, set the environment variable RL_WARNINGS to False."
            )
        self.requested_frames_per_batch = frames_per_batch
        self.frames_per_batch = -(-frames_per_batch // self.n_env)
        self.exploration_type = (
            exploration_type if exploration_type else DEFAULT_EXPLORATION_TYPE
        )
        self.return_same_td = return_same_td

        self._tensordict = env.reset()
        traj_ids = torch.arange(self.n_env, device=env.device).view(self.env.batch_size)
        self._tensordict.set(
            ("collector", "traj_ids"),
            traj_ids,
        )

        with torch.no_grad():
            self._tensordict_out = env.fake_tensordict()
        if (
            hasattr(self.policy, "spec")
            and self.policy.spec is not None
            and all(
                v is not None for v in self.policy.spec.values(True, True)
            )  # if a spec is None, we don't know anything about it
            # and set(self.policy.spec.keys(True, True)) == set(self.policy.out_keys)
            and any(
                key not in self._tensordict_out.keys(isinstance(key, tuple))
                for key in self.policy.spec.keys(True, True)
            )
        ):
            # if policy spec is non-empty, all the values are not None and the keys
            # match the out_keys we assume the user has given all relevant information
            # the policy could have more keys than the env:
            policy_spec = self.policy.spec
            if policy_spec.ndim < self._tensordict_out.ndim:
                policy_spec = policy_spec.expand(self._tensordict_out.shape)
            for key, spec in policy_spec.items(True, True):
                if key in self._tensordict_out.keys(isinstance(key, tuple)):
                    continue
                self._tensordict_out.set(key, spec.zero())
            self._tensordict_out = (
                self._tensordict_out.unsqueeze(-1)
                .expand(*env.batch_size, self.frames_per_batch)
                .clone()
            )
        elif (
            hasattr(self.policy, "spec")
            and self.policy.spec is not None
            and all(v is not None for v in self.policy.spec.values(True, True))
            and all(
                key in self._tensordict_out.keys(isinstance(key, tuple))
                for key in self.policy.spec.keys(True, True)
            )
        ):
            # reach this if the policy has specs and they match with the fake tensordict
            self._tensordict_out = (
                self._tensordict_out.unsqueeze(-1)
                .expand(*env.batch_size, self.frames_per_batch)
                .clone()
            )
        else:
            # otherwise, we perform a small number of steps with the policy to
            # determine the relevant keys with which to pre-populate _tensordict_out.
            # This is the safest thing to do if the spec has None fields or if there is
            # no spec at all.
            # See #505 for additional context.
            with torch.no_grad():
                self._tensordict_out = self._tensordict_out.to(self.device)
                self._tensordict_out = self.policy(self._tensordict_out).unsqueeze(-1)
            self._tensordict_out = (
                self._tensordict_out.expand(*env.batch_size, self.frames_per_batch)
                .clone()
                .zero_()
            )
        # in addition to outputs of the policy, we add traj_ids and step_count to
        # _tensordict_out which will be collected during rollout
        self._tensordict_out = self._tensordict_out.to(self.storing_device)
        self._tensordict_out.set(
            ("collector", "traj_ids"),
            torch.zeros(
                *self._tensordict_out.batch_size,
                dtype=torch.int64,
                device=self.storing_device,
            ),
        )
        self._tensordict_out.refine_names(..., "time")

        if split_trajs is None:
            split_trajs = False
        self.split_trajs = split_trajs
        self._exclude_private_keys = True
        self.interruptor = interruptor

    # for RPC
    def next(self):
        return super().next()

    # for RPC
    def update_policy_weights_(
        self, policy_weights: Optional[TensorDictBase] = None
    ) -> None:
        super().update_policy_weights_(policy_weights)

    def set_seed(self, seed: int, static_seed: bool = False) -> int:
        """Sets the seeds of the environments stored in the DataCollector.

        Args:
            seed (int): integer representing the seed to be used for the environment.
            static_seed(bool, optional): if ``True``, the seed is not incremented.
                Defaults to False

        Returns:
            Output seed. This is useful when more than one environment is contained in the DataCollector, as the
            seed will be incremented for each of these. The resulting seed is the seed of the last environment.

        Examples:
            >>> from torchrl.envs import ParallelEnv
            >>> from torchrl.envs.libs.gym import GymEnv
            >>> from tensordict.nn import TensorDictModule
            >>> env_fn = lambda: GymEnv("Pendulum-v1")
            >>> env_fn_parallel = ParallelEnv(6, env_fn)
            >>> policy = TensorDictModule(nn.Linear(3, 1), in_keys=["observation"], out_keys=["action"])
            >>> collector = SyncDataCollector(env_fn_parallel, policy, total_frames=300, frames_per_batch=100)
            >>> out_seed = collector.set_seed(1)  # out_seed = 6

        """
        return self.env.set_seed(seed, static_seed=static_seed)

    def iterator(self) -> Iterator[TensorDictBase]:
        """Iterates through the DataCollector.

        Yields: TensorDictBase objects containing (chunks of) trajectories

        """
        if self.storing_device.type == "cuda":
            stream = torch.cuda.Stream(self.storing_device, priority=-1)
            event = stream.record_event()
        else:
            event = None
            stream = None
        with torch.cuda.stream(stream):
            total_frames = self.total_frames
            i = -1
            self._frames = 0
            while True:
                i += 1
                self._iter = i
                tensordict_out = self.rollout()
                self._frames += tensordict_out.numel()
                if self._frames >= total_frames:
                    self.env.close()

                if self.split_trajs:
                    tensordict_out = split_trajectories(
                        tensordict_out, prefix="collector"
                    )
                if self.postproc is not None:
                    tensordict_out = self.postproc(tensordict_out)
                if self._exclude_private_keys:
                    excluded_keys = [
                        key for key in tensordict_out.keys() if key.startswith("_")
                    ]
                    tensordict_out = tensordict_out.exclude(
                        *excluded_keys, inplace=True
                    )
                if self.return_same_td:
                    # This is used with multiprocessed collectors to use the buffers
                    # stored in the tensordict.
                    if event is not None:
                        event.record()
                        event.synchronize()
                    yield tensordict_out
                else:
                    # we must clone the values, as the tensordict is updated in-place.
                    # otherwise the following code may break:
                    # >>> for i, data in enumerate(collector):
                    # >>>      if i == 0:
                    # >>>          data0 = data
                    # >>>      elif i == 1:
                    # >>>          data1 = data
                    # >>>      else:
                    # >>>          break
                    # >>> assert data0["done"] is not data1["done"]
                    yield tensordict_out.clone()

                if self._frames >= self.total_frames:
                    break

    def _step_and_maybe_reset(self) -> None:

        any_done = False
        done_map = {}
        for done_key in self.env.done_keys:
            done = self._tensordict.get(("next", done_key))
            truncated = self._tensordict.get(
                ("next", _replace_last(done_key, "truncated")),
                None,
            )
            done = (done | truncated) if truncated is not None else done
            any_sub_done = done.any().item()
            if any_sub_done and self.reset_when_done:
                # Add this done to the map, we will need it to reset
                done_map.update({done_key: done.clone()})
            any_done += any_sub_done

        self._tensordict = step_mdp(
            self._tensordict,
            reward_keys=self.env.reward_keys,
            done_keys=self.env.done_keys,
            action_keys=self.env.action_keys,
        )

<<<<<<< HEAD
        done_or_terminated = (
            (done | truncated) if truncated is not None else done.clone()
        )
        if done_or_terminated.any():
=======
        if not self.reset_when_done:
            return

        if any_done:
>>>>>>> 7ae61404
            traj_ids = self._tensordict.get(("collector", "traj_ids"))
            traj_ids = traj_ids.clone()
            # collectors do not support passing other tensors than `"_reset"`
            # to `reset()`.
            td_reset = self._tensordict.select(*done_map.keys())
            for done_key, done in done_map.items():
                td_reset.set(_replace_last(done_key, "_reset"), done)
                del td_reset[done_key]
            td_reset = self.env.reset(td_reset)
            for done_key in done_map.keys():
                del td_reset[_replace_last(done_key, "_reset")]

            traj_done_or_terminated = torch.stack(
                [
                    done.sum(
                        tuple(range(self._tensordict.batch_dims, done.ndim)),
                        dtype=torch.bool,
                    )
                    for done in done_map.values()
                ],
                dim=0,
            ).any(0)

            if td_reset.batch_dims:
                # better cloning here than when passing the td for stacking
                # cloning is necessary to avoid modifying entries in-place
                self._tensordict = self._tensordict.clone()
                self._tensordict[traj_done_or_terminated] = td_reset[
                    traj_done_or_terminated
                ]
            else:
                self._tensordict.update(td_reset)

            traj_ids[traj_done_or_terminated] = traj_ids.max() + torch.arange(
                1, traj_done_or_terminated.sum() + 1, device=traj_ids.device
            )
            self._tensordict.set(("collector", "traj_ids"), traj_ids)

    @torch.no_grad()
    def rollout(self) -> TensorDictBase:
        """Computes a rollout in the environment using the provided policy.

        Returns:
            TensorDictBase containing the computed rollout.

        """
        if self.reset_at_each_iter:
            self._tensordict.update(self.env.reset())

        # self._tensordict.fill_(("collector", "step_count"), 0)
        self._tensordict_out.fill_(("collector", "traj_ids"), -1)
        tensordicts = []
        with set_exploration_type(self.exploration_type):
            for t in range(self.frames_per_batch):
                if self._frames < self.init_random_frames:
                    self.env.rand_step(self._tensordict)
                else:
                    self.policy(self._tensordict)
                    self.env.step(self._tensordict)
                # we must clone all the values, since the step / traj_id updates are done in-place
                tensordicts.append(self._tensordict.to(self.storing_device))

                self._step_and_maybe_reset()
                if (
                    self.interruptor is not None
                    and self.interruptor.collection_stopped()
                ):
                    try:
                        torch.stack(
                            tensordicts,
                            self._tensordict_out.ndim - 1,
                            out=self._tensordict_out[: t + 1],
                        )
                    except RuntimeError:
                        with self._tensordict_out.unlock_():
                            torch.stack(
                                tensordicts,
                                self._tensordict_out.ndim - 1,
                                out=self._tensordict_out[: t + 1],
                            )
                    break
            else:
                try:
                    self._tensordict_out = torch.stack(
                        tensordicts,
                        self._tensordict_out.ndim - 1,
                        out=self._tensordict_out,
                    )
                except RuntimeError:
                    with self._tensordict_out.unlock_():
                        self._tensordict_out = torch.stack(
                            tensordicts,
                            self._tensordict_out.ndim - 1,
                            out=self._tensordict_out,
                        )
        return self._tensordict_out

    def reset(self, index=None, **kwargs) -> None:
        """Resets the environments to a new initial state."""
        # metadata
        md = self._tensordict.get("collector").clone()
        if index is not None:
            # check that the env supports partial reset
            if prod(self.env.batch_size) == 0:
                raise RuntimeError("resetting unique env with index is not permitted.")
            _reset = torch.zeros(
                self.env.done_spec.shape,
                dtype=torch.bool,
                device=self.env.device,
            )
            _reset[index] = 1
            self._tensordict[index].zero_()
            self._tensordict.set("_reset", _reset)
        else:
            _reset = None
            self._tensordict.zero_()

        self._tensordict.update(self.env.reset(**kwargs))
        md["traj_ids"] = md["traj_ids"] - md["traj_ids"].min()
        self._tensordict["collector"] = md

    def shutdown(self) -> None:
        """Shuts down all workers and/or closes the local environment."""
        if not self.closed:
            self.closed = True
            del self._tensordict, self._tensordict_out
            if not self.env.is_closed:
                self.env.close()
            del self.env
        return

    def __del__(self):
        try:
            self.shutdown()
        except Exception:
            # an AttributeError will typically be raised if the collector is deleted when the program ends.
            # In the future, insignificant changes to the close method may change the error type.
            # We excplicitely assume that any error raised during closure in
            # __del__ will not affect the program.
            pass

    def state_dict(self) -> OrderedDict:
        """Returns the local state_dict of the data collector (environment and policy).

        Returns:
            an ordered dictionary with fields :obj:`"policy_state_dict"` and
            `"env_state_dict"`.

        """
        if isinstance(self.env, TransformedEnv):
            env_state_dict = self.env.transform.state_dict()
        elif isinstance(self.env, _BatchedEnv):
            env_state_dict = self.env.state_dict()
        else:
            env_state_dict = OrderedDict()

        if hasattr(self.policy, "state_dict"):
            policy_state_dict = self.policy.state_dict()
            state_dict = OrderedDict(
                policy_state_dict=policy_state_dict,
                env_state_dict=env_state_dict,
            )
        else:
            state_dict = OrderedDict(env_state_dict=env_state_dict)

        return state_dict

    def load_state_dict(self, state_dict: OrderedDict, **kwargs) -> None:
        """Loads a state_dict on the environment and policy.

        Args:
            state_dict (OrderedDict): ordered dictionary containing the fields
                `"policy_state_dict"` and :obj:`"env_state_dict"`.

        """
        strict = kwargs.get("strict", True)
        if strict or "env_state_dict" in state_dict:
            self.env.load_state_dict(state_dict["env_state_dict"], **kwargs)
        if strict or "policy_state_dict" in state_dict:
            self.policy.load_state_dict(state_dict["policy_state_dict"], **kwargs)

    def __repr__(self) -> str:
        env_str = indent(f"env={self.env}", 4 * " ")
        policy_str = indent(f"policy={self.policy}", 4 * " ")
        td_out_str = indent(f"td_out={self._tensordict_out}", 4 * " ")
        string = (
            f"{self.__class__.__name__}("
            f"\n{env_str},"
            f"\n{policy_str},"
            f"\n{td_out_str},"
            f"\nexploration={self.exploration_type})"
        )
        return string


class _MultiDataCollector(DataCollectorBase):
    """Runs a given number of DataCollectors on separate processes.

    Args:
        create_env_fn (List[Callabled]): list of Callables, each returning an
            instance of :class:`~torchrl.envs.EnvBase`.
        policy (Callable, optional): Instance of TensorDictModule class.
            Must accept TensorDictBase object as input.
            If ``None`` is provided, the policy used will be a
            :class:`RandomPolicy` instance with the environment
            ``action_spec``.
        frames_per_batch (int): A keyword-only argument representing the
            total number of elements in a batch.
        total_frames (int): A keyword-only argument representing the
            total number of frames returned by the collector
            during its lifespan. If the ``total_frames`` is not divisible by
            ``frames_per_batch``, an exception is raised.
             Endless collectors can be created by passing ``total_frames=-1``.
        device (int, str, torch.device or sequence of such, optional):
            The device on which the policy will be placed.
            If it differs from the input policy device, the
            :meth:`~.update_policy_weights_` method should be queried
            at appropriate times during the training loop to accommodate for
            the lag between parameter configuration at various times.
            If necessary, a list of devices can be passed in which case each
            element will correspond to the designated device of a sub-collector.
            Defaults to ``None`` (i.e. policy is kept on its original device).
        storing_device (int, str, torch.device or sequence of such, optional):
            The device on which the output :class:`tensordict.TensorDict` will
            be stored. For long trajectories, it may be necessary to store the
            data on a different device than the one where the policy and env
            are executed.
            If necessary, a list of devices can be passed in which case each
            element will correspond to the designated storing device of a
            sub-collector.
            Defaults to ``"cpu"``.
        create_env_kwargs (dict, optional): A dictionary with the
            keyword arguments used to create an environment. If a list is
            provided, each of its elements will be assigned to a sub-collector.
        max_frames_per_traj (int, optional): Maximum steps per trajectory.
            Note that a trajectory can span over multiple batches (unless
            ``reset_at_each_iter`` is set to ``True``, see below).
            Once a trajectory reaches ``n_steps``, the environment is reset.
            If the environment wraps multiple environments together, the number
            of steps is tracked for each environment independently. Negative
            values are allowed, in which case this argument is ignored.
            Defaults to ``-1`` (i.e. no maximum number of steps).
        init_random_frames (int, optional): Number of frames for which the
            policy is ignored before it is called. This feature is mainly
            intended to be used in offline/model-based settings, where a
            batch of random trajectories can be used to initialize training.
            Defaults to ``-1`` (i.e. no random frames).
        reset_at_each_iter (bool, optional): Whether environments should be reset
            at the beginning of a batch collection.
            Defaults to ``False``.
        postproc (Callable, optional): A post-processing transform, such as
            a :class:`~torchrl.envs.Transform` or a :class:`~torchrl.data.postprocs.MultiStep`
            instance.
            Defaults to ``None``.
        split_trajs (bool, optional): Boolean indicating whether the resulting
            TensorDict should be split according to the trajectories.
            See :func:`~torchrl.collectors.utils.split_trajectories` for more
            information.
            Defaults to ``False``.
        exploration_type (ExplorationType, optional): interaction mode to be used when
            collecting data. Must be one of ``ExplorationType.RANDOM``, ``ExplorationType.MODE`` or
            ``ExplorationType.MEAN``.
            Defaults to ``ExplorationType.RANDOM``
        return_same_td (bool, optional): if ``True``, the same TensorDict
            will be returned at each iteration, with its values
            updated. This feature should be used cautiously: if the same
            tensordict is added to a replay buffer for instance,
            the whole content of the buffer will be identical.
            Default is ``False``.
        reset_when_done (bool, optional): if ``True`` (default), an environment
            that return a ``True`` value in its ``"done"`` or ``"truncated"``
            entry will be reset at the corresponding indices.
        update_at_each_batch (boolm optional): if ``True``, :meth:`~.update_policy_weight_()`
            will be called before (sync) or after (async) each data collection.
            Defaults to ``False``.
        preemptive_threshold (float, optional): a value between 0.0 and 1.0 that specifies the ratio of workers
            that will be allowed to finished collecting their rollout before the rest are forced to end early.
    """

    def __init__(
        self,
        create_env_fn: Sequence[Callable[[], EnvBase]],
        policy: Optional[
            Union[
                TensorDictModule,
                Callable[[TensorDictBase], TensorDictBase],
            ]
        ],
        *,
        frames_per_batch: int = 200,
        total_frames: Optional[int] = -1,
        device: DEVICE_TYPING = None,
        storing_device: Optional[Union[DEVICE_TYPING, Sequence[DEVICE_TYPING]]] = None,
        create_env_kwargs: Optional[Sequence[dict]] = None,
        max_frames_per_traj: int = -1,
        init_random_frames: int = -1,
        reset_at_each_iter: bool = False,
        postproc: Optional[Callable[[TensorDictBase], TensorDictBase]] = None,
        split_trajs: Optional[bool] = None,
        exploration_type: ExplorationType = DEFAULT_EXPLORATION_TYPE,
        exploration_mode=None,
        reset_when_done: bool = True,
        preemptive_threshold: float = None,
        update_at_each_batch: bool = False,
        devices=None,
        storing_devices=None,
    ):
        exploration_type = _convert_exploration_type(
            exploration_mode=exploration_mode, exploration_type=exploration_type
        )
        self.closed = True
        self.create_env_fn = create_env_fn
        self.num_workers = len(create_env_fn)
        self.create_env_kwargs = (
            create_env_kwargs
            if create_env_kwargs is not None
            else [{} for _ in range(self.num_workers)]
        )
        # Preparing devices:
        # We want the user to be able to choose, for each worker, on which
        # device will the policy live and which device will be used to store
        # data. Those devices may or may not match.
        # One caveat is that, if there is only one device for the policy, and
        # if there are multiple workers, sending the same device and policy
        # to be copied to each worker will result in multiple copies of the
        # same policy on the same device.
        # To go around this, we do the copies of the policy in the server
        # (this object) to each possible device, and send to all the
        # processes their copy of the policy.
        if devices is not None:
            if device is not None:
                raise ValueError("Cannot pass both devices and device")
            warnings.warn(
                "`devices` keyword argument will soon be deprecated from multiprocessed collectors. "
                "Please use `device` instead."
            )
            device = devices
        if storing_devices is not None:
            if storing_device is not None:
                raise ValueError("Cannot pass both storing_devices and storing_device")
            warnings.warn(
                "`storing_devices` keyword argument will soon be deprecated from multiprocessed collectors. "
                "Please use `storing_device` instead."
            )
            storing_device = storing_devices

        def device_err_msg(device_name, devices_list):
            return (
                f"The length of the {device_name} argument should match the "
                f"number of workers of the collector. Got len("
                f"create_env_fn)={self.num_workers} and len("
                f"storing_device)={len(devices_list)}"
            )

        if isinstance(device, (str, int, torch.device)):
            device = [torch.device(device) for _ in range(self.num_workers)]
        elif device is None:
            device = [None for _ in range(self.num_workers)]
        elif isinstance(device, Sequence):
            if len(device) != self.num_workers:
                raise RuntimeError(device_err_msg("devices", device))
            device = [torch.device(_device) for _device in device]
        else:
            raise ValueError(
                "devices should be either None, a torch.device or equivalent "
                "or an iterable of devices. "
                f"Found {type(device)} instead."
            )
        self._policy_dict = {}
        self._policy_weights_dict = {}
        self._get_weights_fn_dict = {}

        for i, (_device, create_env, kwargs) in enumerate(
            zip(device, self.create_env_fn, self.create_env_kwargs)
        ):
            if _device in self._policy_dict:
                device[i] = _device
                continue

            if hasattr(create_env, "observation_spec"):
                observation_spec = create_env.observation_spec
            else:
                try:
                    observation_spec = create_env(**kwargs).observation_spec
                except:  # noqa
                    observation_spec = None

            _policy, _device, _get_weight_fn = self._get_policy_and_device(
                policy=policy, device=_device, observation_spec=observation_spec
            )
            self._policy_dict[_device] = _policy
            if isinstance(_policy, nn.Module):
                param_dict = dict(_policy.named_parameters())
                param_dict.update(_policy.named_buffers())
                self._policy_weights_dict[_device] = TensorDict(param_dict, [])
            else:
                self._policy_weights_dict[_device] = TensorDict({}, [])

            self._get_weights_fn_dict[_device] = _get_weight_fn
            device[i] = _device
        self.device = device

        if storing_device is None:
            self.storing_device = self.device
        else:
            if isinstance(storing_device, (str, int, torch.device)):
                self.storing_device = [
                    torch.device(storing_device) for _ in range(self.num_workers)
                ]
            elif isinstance(storing_device, Sequence):
                if len(storing_device) != self.num_workers:
                    raise RuntimeError(
                        device_err_msg("storing_devices", storing_device)
                    )
                self.storing_device = [
                    torch.device(_storing_device) for _storing_device in storing_device
                ]
            else:
                raise ValueError(
                    "storing_devices should be either a torch.device or equivalent or an iterable of devices. "
                    f"Found {type(storing_device)} instead."
                )

        if total_frames is None or total_frames < 0:
            total_frames = float("inf")
        else:
            remainder = total_frames % frames_per_batch
            if remainder != 0 and RL_WARNINGS:
                warnings.warn(
                    f"total_frames ({total_frames}) is not exactly divisible by frames_per_batch ({frames_per_batch})."
                    f"This means {frames_per_batch - remainder} additional frames will be collected."
                    "To silence this message, set the environment variable RL_WARNINGS to False."
                )
        self.total_frames = total_frames
        self.reset_at_each_iter = reset_at_each_iter
        self.postprocs = postproc
        self.max_frames_per_traj = max_frames_per_traj
        self.requested_frames_per_batch = frames_per_batch
        self.reset_when_done = reset_when_done
        if split_trajs is None:
            split_trajs = False
        elif not self.reset_when_done and split_trajs:
            raise RuntimeError(
                "Cannot split trajectories when reset_when_done is False."
            )
        self.split_trajs = split_trajs
        self.init_random_frames = init_random_frames
        self.update_at_each_batch = update_at_each_batch
        self.exploration_type = exploration_type
        self.frames_per_worker = np.inf
        if preemptive_threshold is not None:
            if _is_osx:
                raise NotImplementedError(
                    "Cannot use preemption on OSX due to Queue.qsize() not being implemented on this platform."
                )
            self.preemptive_threshold = np.clip(preemptive_threshold, 0.0, 1.0)
            manager = _InterruptorManager()
            manager.start()
            self.interruptor = manager._Interruptor()
        else:
            self.preemptive_threshold = 1.0
            self.interruptor = None
        self._run_processes()
        self._exclude_private_keys = True

    @property
    def frames_per_batch_worker(self):
        raise NotImplementedError

    def update_policy_weights_(self, policy_weights=None) -> None:
        for _device in self._policy_dict:
            if policy_weights is not None:
                self._policy_weights_dict[_device].apply(lambda x: x.data).update_(
                    policy_weights
                )
            elif self._get_weights_fn_dict[_device] is not None:
                self._policy_weights_dict[_device].update_(
                    self._get_weights_fn_dict[_device]()
                )

    @property
    def _queue_len(self) -> int:
        raise NotImplementedError

    def _run_processes(self) -> None:
        queue_out = mp.Queue(self._queue_len)  # sends data from proc to main
        self.procs = []
        self.pipes = []
        for i, (env_fun, env_fun_kwargs) in enumerate(
            zip(self.create_env_fn, self.create_env_kwargs)
        ):
            _device = self.device[i]
            _storing_device = self.storing_device[i]
            pipe_parent, pipe_child = mp.Pipe()  # send messages to procs
            if env_fun.__class__.__name__ != "EnvCreator" and not isinstance(
                env_fun, EnvBase
            ):  # to avoid circular imports
                env_fun = CloudpickleWrapper(env_fun)

            kwargs = {
                "pipe_parent": pipe_parent,
                "pipe_child": pipe_child,
                "queue_out": queue_out,
                "create_env_fn": env_fun,
                "create_env_kwargs": env_fun_kwargs,
                "policy": self._policy_dict[_device],
                "max_frames_per_traj": self.max_frames_per_traj,
                "frames_per_batch": self.frames_per_batch_worker,
                "reset_at_each_iter": self.reset_at_each_iter,
                "device": _device,
                "storing_device": _storing_device,
                "exploration_type": self.exploration_type,
                "reset_when_done": self.reset_when_done,
                "idx": i,
                "interruptor": self.interruptor,
            }
            proc = mp.Process(target=_main_async_collector, kwargs=kwargs)
            # proc.daemon can't be set as daemonic processes may be launched by the process itself
            try:
                proc.start()
            except _pickle.PicklingError as err:
                if "<lambda>" in str(err):
                    raise RuntimeError(
                        """Can't open a process with doubly cloud-pickled lambda function.
This error is likely due to an attempt to use a ParallelEnv in a
multiprocessed data collector. To do this, consider wrapping your
lambda function in an `torchrl.envs.EnvCreator` wrapper as follows:
`env = ParallelEnv(N, EnvCreator(my_lambda_function))`.
This will not only ensure that your lambda function is cloud-pickled once, but
also that the state dict is synchronised across processes if needed."""
                    ) from err
            pipe_child.close()
            self.procs.append(proc)
            self.pipes.append(pipe_parent)
        for pipe_parent in self.pipes:
            msg = pipe_parent.recv()
            if msg != "instantiated":
                raise RuntimeError(msg)
        self.queue_out = queue_out
        self.closed = False

    def __del__(self):
        try:
            self.shutdown()
        except Exception:
            # an AttributeError will typically be raised if the collector is deleted when the program ends.
            # In the future, insignificant changes to the close method may change the error type.
            # We excplicitely assume that any error raised during closure in
            # __del__ will not affect the program.
            pass

    def shutdown(self) -> None:
        """Shuts down all processes. This operation is irreversible."""
        self._shutdown_main()

    def _shutdown_main(self) -> None:
        if self.closed:
            return
        _check_for_faulty_process(self.procs)
        self.closed = True
        for idx in range(self.num_workers):
            if not self.procs[idx].is_alive():
                continue
            try:
                self.pipes[idx].send((None, "close"))

                if self.pipes[idx].poll(10.0):
                    msg = self.pipes[idx].recv()
                    if msg != "closed":
                        raise RuntimeError(f"got {msg} but expected 'close'")
                else:
                    continue
            except BrokenPipeError:
                continue

        for proc in self.procs:
            proc.join(10.0)
        self.queue_out.close()
        for pipe in self.pipes:
            pipe.close()

    def set_seed(self, seed: int, static_seed: bool = False) -> int:
        """Sets the seeds of the environments stored in the DataCollector.

        Args:
            seed: integer representing the seed to be used for the environment.
            static_seed (bool, optional): if ``True``, the seed is not incremented.
                Defaults to False

        Returns:
            Output seed. This is useful when more than one environment is
            contained in the DataCollector, as the seed will be incremented for
            each of these. The resulting seed is the seed of the last
            environment.

        Examples:
            >>> from torchrl.envs import ParallelEnv
            >>> from torchrl.envs.libs.gym import GymEnv
            >>> from tensordict.nn import TensorDictModule
            >>> env_fn = lambda: GymEnv("Pendulum-v1")
            >>> env_fn_parallel = lambda: ParallelEnv(6, env_fn)
            >>> policy = TensorDictModule(nn.Linear(3, 1), in_keys=["observation"], out_keys=["action"])
            >>> collector = SyncDataCollector(env_fn_parallel, policy, frames_per_batch=100, total_frames=300)
            >>> out_seed = collector.set_seed(1)  # out_seed = 6

        """
        _check_for_faulty_process(self.procs)
        for idx in range(self.num_workers):
            self.pipes[idx].send(((seed, static_seed), "seed"))
            new_seed, msg = self.pipes[idx].recv()
            if msg != "seeded":
                raise RuntimeError(f"Expected msg='seeded', got {msg}")
            seed = new_seed
        self.reset()
        return seed

    def reset(self, reset_idx: Optional[Sequence[bool]] = None) -> None:
        """Resets the environments to a new initial state.

        Args:
            reset_idx: Optional. Sequence indicating which environments have
                to be reset. If None, all environments are reset.

        """
        _check_for_faulty_process(self.procs)

        if reset_idx is None:
            reset_idx = [True for _ in range(self.num_workers)]
        for idx in range(self.num_workers):
            if reset_idx[idx]:
                self.pipes[idx].send((None, "reset"))
        for idx in range(self.num_workers):
            if reset_idx[idx]:
                j, msg = self.pipes[idx].recv()
                if msg != "reset":
                    raise RuntimeError(f"Expected msg='reset', got {msg}")

    def state_dict(self) -> OrderedDict:
        """Returns the state_dict of the data collector.

        Each field represents a worker containing its own state_dict.

        """
        for idx in range(self.num_workers):
            self.pipes[idx].send((None, "state_dict"))
        state_dict = OrderedDict()
        for idx in range(self.num_workers):
            _state_dict, msg = self.pipes[idx].recv()
            if msg != "state_dict":
                raise RuntimeError(f"Expected msg='state_dict', got {msg}")
            state_dict[f"worker{idx}"] = _state_dict

        return state_dict

    def load_state_dict(self, state_dict: OrderedDict) -> None:
        """Loads the state_dict on the workers.

        Args:
            state_dict (OrderedDict): state_dict of the form
                ``{"worker0": state_dict0, "worker1": state_dict1}``.

        """
        for idx in range(self.num_workers):
            self.pipes[idx].send((state_dict[f"worker{idx}"], "load_state_dict"))
        for idx in range(self.num_workers):
            _, msg = self.pipes[idx].recv()
            if msg != "loaded":
                raise RuntimeError(f"Expected msg='loaded', got {msg}")


@accept_remote_rref_udf_invocation
class MultiSyncDataCollector(_MultiDataCollector):
    """Runs a given number of DataCollectors on separate processes synchronously.

    .. aafig::

            +----------------------------------------------------------------------+
            |            "MultiSyncDataCollector"                 |                |
            |~~~~~~~~~~~~~~~~~~~~~~~~~~~~~~~~~~~~~~~~~~~~~~~~~~~~~|                |
            |   "Collector 1" |  "Collector 2"  |  "Collector 3"  |     Main       |
            |~~~~~~~~~~~~~~~~~|~~~~~~~~~~~~~~~~~|~~~~~~~~~~~~~~~~~|~~~~~~~~~~~~~~~~|
            | "env1" | "env2" | "env3" | "env4" | "env5" | "env6" |                |
            |~~~~~~~~|~~~~~~~~|~~~~~~~~|~~~~~~~~|~~~~~~~~|~~~~~~~~|~~~~~~~~~~~~~~~~|
            |"reset" |"reset" |"reset" |"reset" |"reset" |"reset" |                |
            |        |        |        |        |        |        |                |
            |       "actor"   |        |        |       "actor"   |                |
            |                 |        |        |                 |                |
            | "step" | "step" |       "actor"   |                 |                |
            |        |        |                 |                 |                |
            |        |        |                 | "step" | "step" |                |
            |        |        |                 |        |        |                |
            |       "actor"   | "step" | "step" |       "actor"   |                |
            |                 |        |        |                 |                |
            |                 |       "actor"   |                 |                |
            |                 |                 |                 |                |
            |                       "yield batch of traj 1"------->"collect, train"|
            |                                                     |                |
            | "step" | "step" | "step" | "step" | "step" | "step" |                |
            |        |        |        |        |        |        |                |
            |       "actor"   |       "actor"   |        |        |                |
            |                 | "step" | "step" |       "actor"   |                |
            |                 |        |        |                 |                |
            | "step" | "step" |       "actor"   | "step" | "step" |                |
            |        |        |                 |        |        |                |
            |       "actor"   |                 |       "actor"   |                |
            |                       "yield batch of traj 2"------->"collect, train"|
            |                                                     |                |
            +----------------------------------------------------------------------+

    Envs can be identical or different.

    The collection starts when the next item of the collector is queried,
    and no environment step is computed in between the reception of a batch of
    trajectory and the start of the next collection.
    This class can be safely used with online RL algorithms.

    Examples:
        >>> from torchrl.envs.libs.gym import GymEnv
        >>> from torchrl.envs import StepCounter
        >>> from tensordict.nn import TensorDictModule
        >>> from torch import nn
        >>> env_maker = lambda: TransformedEnv(GymEnv("Pendulum-v1", device="cpu"), StepCounter(max_steps=50))
        >>> policy = TensorDictModule(nn.Linear(3, 1), in_keys=["observation"], out_keys=["action"])
        >>> collector = MultiSyncDataCollector(
        ...     create_env_fn=[env_maker, env_maker],
        ...     policy=policy,
        ...     total_frames=2000,
        ...     max_frames_per_traj=50,
        ...     frames_per_batch=200,
        ...     init_random_frames=-1,
        ...     reset_at_each_iter=False,
        ...     devices="cpu",
        ...     storing_devices="cpu",
        ... )
        >>> for i, data in enumerate(collector):
        ...     if i == 2:
        ...         print(data)
        ...         break
        TensorDict(
            fields={
                action: Tensor(shape=torch.Size([200, 1]), device=cpu, dtype=torch.float32, is_shared=False),
                collector: TensorDict(
                    fields={
                        traj_ids: Tensor(shape=torch.Size([200]), device=cpu, dtype=torch.int64, is_shared=False)},
                    batch_size=torch.Size([200]),
                    device=cpu,
                    is_shared=False),
                done: Tensor(shape=torch.Size([200, 1]), device=cpu, dtype=torch.bool, is_shared=False),
                next: TensorDict(
                    fields={
                        done: Tensor(shape=torch.Size([200, 1]), device=cpu, dtype=torch.bool, is_shared=False),
                        observation: Tensor(shape=torch.Size([200, 3]), device=cpu, dtype=torch.float32, is_shared=False),
                        reward: Tensor(shape=torch.Size([200, 1]), device=cpu, dtype=torch.float32, is_shared=False),
                        step_count: Tensor(shape=torch.Size([200, 1]), device=cpu, dtype=torch.int64, is_shared=False),
                        truncated: Tensor(shape=torch.Size([200, 1]), device=cpu, dtype=torch.bool, is_shared=False)},
                    batch_size=torch.Size([200]),
                    device=cpu,
                    is_shared=False),
                observation: Tensor(shape=torch.Size([200, 3]), device=cpu, dtype=torch.float32, is_shared=False),
                step_count: Tensor(shape=torch.Size([200, 1]), device=cpu, dtype=torch.int64, is_shared=False),
                truncated: Tensor(shape=torch.Size([200, 1]), device=cpu, dtype=torch.bool, is_shared=False)},
            batch_size=torch.Size([200]),
            device=cpu,
            is_shared=False)
        >>> collector.shutdown()
        >>> del collector

    """

    __doc__ += _MultiDataCollector.__doc__

    # for RPC
    def next(self):
        return super().next()

    # for RPC
    def shutdown(self):
        if hasattr(self, "out_buffer"):
            del self.out_buffer
        if hasattr(self, "buffers"):
            del self.buffers
        return super().shutdown()

    # for RPC
    def set_seed(self, seed: int, static_seed: bool = False) -> int:
        return super().set_seed(seed, static_seed)

    # for RPC
    def state_dict(self) -> OrderedDict:
        return super().state_dict()

    # for RPC
    def load_state_dict(self, state_dict: OrderedDict) -> None:
        return super().load_state_dict(state_dict)

    # for RPC
    def update_policy_weights_(
        self, policy_weights: Optional[TensorDictBase] = None
    ) -> None:
        super().update_policy_weights_(policy_weights)

    @property
    def frames_per_batch_worker(self):
        if self.requested_frames_per_batch % self.num_workers != 0 and RL_WARNINGS:
            warnings.warn(
                f"frames_per_batch {self.requested_frames_per_batch} is not exactly divisible by the number of collector workers {self.num_workers},"
                f" this results in more frames_per_batch per iteration that requested."
                "To silence this message, set the environment variable RL_WARNINGS to False."
            )
        frames_per_batch_worker = -(
            -self.requested_frames_per_batch // self.num_workers
        )
        return frames_per_batch_worker

    @property
    def _queue_len(self) -> int:
        return self.num_workers

    def iterator(self) -> Iterator[TensorDictBase]:
        i = -1
        frames = 0
        self.buffers = {}
        dones = [False for _ in range(self.num_workers)]
        workers_frames = [0 for _ in range(self.num_workers)]
        same_device = None
        self.out_buffer = None

        while not all(dones) and frames < self.total_frames:
            _check_for_faulty_process(self.procs)
            if self.update_at_each_batch:
                self.update_policy_weights_()

            for idx in range(self.num_workers):
                if frames < self.init_random_frames:
                    msg = "continue_random"
                else:
                    msg = "continue"
                self.pipes[idx].send((None, msg))

            i += 1
            max_traj_idx = None

            if self.interruptor is not None and self.preemptive_threshold < 1.0:
                self.interruptor.start_collection()
                while self.queue_out.qsize() < int(
                    self.num_workers * self.preemptive_threshold
                ):
                    continue
                self.interruptor.stop_collection()
                # Now wait for stragglers to return
                while self.queue_out.qsize() < int(self.num_workers):
                    continue

            for _ in range(self.num_workers):
                new_data, j = self.queue_out.get()
                if j == 0:
                    data, idx = new_data
                    self.buffers[idx] = data
                else:
                    idx = new_data
                workers_frames[idx] = workers_frames[idx] + self.buffers[idx].numel()

                if workers_frames[idx] >= self.total_frames:
                    dones[idx] = True
            # we have to correct the traj_ids to make sure that they don't overlap
            for idx in range(self.num_workers):
                traj_ids = self.buffers[idx].get(("collector", "traj_ids"))
                if max_traj_idx is not None:
                    traj_ids[traj_ids != -1] += max_traj_idx
                    # out_tensordicts_shared[idx].set("traj_ids", traj_ids)
                max_traj_idx = traj_ids.max().item() + 1
                # out = out_tensordicts_shared[idx]
            if same_device is None:
                prev_device = None
                same_device = True
                for item in self.buffers.values():
                    if prev_device is None:
                        prev_device = item.device
                    else:
                        same_device = same_device and (item.device == prev_device)

            if same_device:
                self.out_buffer = torch.cat(
                    list(self.buffers.values()), 0, out=self.out_buffer
                )
            else:
                self.out_buffer = torch.cat(
                    [item.cpu() for item in self.buffers.values()],
                    0,
                    out=self.out_buffer,
                )

            if self.split_trajs:
                out = split_trajectories(self.out_buffer, prefix="collector")
                frames += out.get(("collector", "mask")).sum().item()
            else:
                out = self.out_buffer.clone()
                frames += prod(out.shape)
            if self.postprocs:
                self.postprocs = self.postprocs.to(out.device)
                out = self.postprocs(out)
            if self._exclude_private_keys:
                excluded_keys = [key for key in out.keys() if key.startswith("_")]
                if excluded_keys:
                    out = out.exclude(*excluded_keys)
            yield out
            del out

        del self.buffers
        # We shall not call shutdown just yet as user may want to retrieve state_dict
        # self._shutdown_main()


@accept_remote_rref_udf_invocation
class MultiaSyncDataCollector(_MultiDataCollector):
    """Runs a given number of DataCollectors on separate processes asynchronously.

    .. aafig::


            +----------------------------------------------------------------------+
            |           "MultiConcurrentCollector"                |                |
            |~~~~~~~~~~~~~~~~~~~~~~~~~~~~~~~~~~~~~~~~~~~~~~~~~~~~~|                |
            |  "Collector 1"  |  "Collector 2"  |  "Collector 3"  |     "Main"     |
            |~~~~~~~~~~~~~~~~~|~~~~~~~~~~~~~~~~~|~~~~~~~~~~~~~~~~~|~~~~~~~~~~~~~~~~|
            | "env1" | "env2" | "env3" | "env4" | "env5" | "env6" |                |
            |~~~~~~~~|~~~~~~~~|~~~~~~~~|~~~~~~~~|~~~~~~~~|~~~~~~~~|~~~~~~~~~~~~~~~~|
            |"reset" |"reset" |"reset" |"reset" |"reset" |"reset" |                |
            |        |        |        |        |        |        |                |
            |       "actor"   |        |        |       "actor"   |                |
            |                 |        |        |                 |                |
            | "step" | "step" |       "actor"   |                 |                |
            |        |        |                 |                 |                |
            |        |        |                 | "step" | "step" |                |
            |        |        |                 |        |        |                |
            |       "actor    | "step" | "step" |       "actor"   |                |
            |                 |        |        |                 |                |
            | "yield batch 1" |       "actor"   |                 |"collect, train"|
            |                 |                 |                 |                |
            | "step" | "step" |                 | "yield batch 2" |"collect, train"|
            |        |        |                 |                 |                |
            |        |        | "yield batch 3" |                 |"collect, train"|
            |        |        |                 |                 |                |
            +----------------------------------------------------------------------+

    Environment types can be identical or different.

    The collection keeps on occuring on all processes even between the time
    the batch of rollouts is collected and the next call to the iterator.
    This class can be safely used with offline RL algorithms.

    Examples:
        >>> from torchrl.envs.libs.gym import GymEnv
        >>> from tensordict.nn import TensorDictModule
        >>> from torch import nn
        >>> env_maker = lambda: GymEnv("Pendulum-v1", device="cpu")
        >>> policy = TensorDictModule(nn.Linear(3, 1), in_keys=["observation"], out_keys=["action"])
        >>> collector = MultiaSyncDataCollector(
        ...     create_env_fn=[env_maker, env_maker],
        ...     policy=policy,
        ...     total_frames=2000,
        ...     max_frames_per_traj=50,
        ...     frames_per_batch=200,
        ...     init_random_frames=-1,
        ...     reset_at_each_iter=False,
        ...     devices="cpu",
        ...     storing_devices="cpu",
        ... )
        >>> for i, data in enumerate(collector):
        ...     if i == 2:
        ...         print(data)
        ...         break
        TensorDict(
            fields={
                action: Tensor(shape=torch.Size([200, 1]), device=cpu, dtype=torch.float32, is_shared=False),
                collector: TensorDict(
                    fields={
                        traj_ids: Tensor(shape=torch.Size([200]), device=cpu, dtype=torch.int64, is_shared=False)},
                    batch_size=torch.Size([200]),
                    device=cpu,
                    is_shared=False),
                done: Tensor(shape=torch.Size([200, 1]), device=cpu, dtype=torch.bool, is_shared=False),
                next: TensorDict(
                    fields={
                        done: Tensor(shape=torch.Size([200, 1]), device=cpu, dtype=torch.bool, is_shared=False),
                        observation: Tensor(shape=torch.Size([200, 3]), device=cpu, dtype=torch.float32, is_shared=False),
                        reward: Tensor(shape=torch.Size([200, 1]), device=cpu, dtype=torch.float32, is_shared=False),
                        step_count: Tensor(shape=torch.Size([200, 1]), device=cpu, dtype=torch.int64, is_shared=False),
                        truncated: Tensor(shape=torch.Size([200, 1]), device=cpu, dtype=torch.bool, is_shared=False)},
                    batch_size=torch.Size([200]),
                    device=cpu,
                    is_shared=False),
                observation: Tensor(shape=torch.Size([200, 3]), device=cpu, dtype=torch.float32, is_shared=False),
                step_count: Tensor(shape=torch.Size([200, 1]), device=cpu, dtype=torch.int64, is_shared=False),
                truncated: Tensor(shape=torch.Size([200, 1]), device=cpu, dtype=torch.bool, is_shared=False)},
            batch_size=torch.Size([200]),
            device=cpu,
            is_shared=False)
        >>> collector.shutdown()
        >>> del collector

    """

    __doc__ += _MultiDataCollector.__doc__

    def __init__(self, *args, **kwargs):
        super().__init__(*args, **kwargs)
        self.out_tensordicts = {}
        self.running = False

        if self.postprocs is not None:
            postproc = self.postprocs
            self.postprocs = {}
            for _device in self.storing_device:
                if _device not in self.postprocs:
                    self.postprocs[_device] = deepcopy(postproc).to(_device)

    # for RPC
    def next(self):
        return super().next()

    # for RPC
    def shutdown(self):
        if hasattr(self, "out_tensordicts"):
            del self.out_tensordicts
        return super().shutdown()

    # for RPC
    def set_seed(self, seed: int, static_seed: bool = False) -> int:
        return super().set_seed(seed, static_seed)

    # for RPC
    def state_dict(self) -> OrderedDict:
        return super().state_dict()

    # for RPC
    def load_state_dict(self, state_dict: OrderedDict) -> None:
        return super().load_state_dict(state_dict)

    # for RPC
    def update_policy_weights_(
        self, policy_weights: Optional[TensorDictBase] = None
    ) -> None:
        super().update_policy_weights_(policy_weights)

    @property
    def frames_per_batch_worker(self):
        return self.requested_frames_per_batch

    def _get_from_queue(self, timeout=None) -> Tuple[int, int, TensorDictBase]:
        new_data, j = self.queue_out.get(timeout=timeout)
        if j == 0:
            data, idx = new_data
            self.out_tensordicts[idx] = data
        else:
            idx = new_data
        # we clone the data to make sure that we'll be working with a fixed copy
        out = self.out_tensordicts[idx].clone()
        return idx, j, out

    @property
    def _queue_len(self) -> int:
        return 1

    def iterator(self) -> Iterator[TensorDictBase]:
        if self.update_at_each_batch:
            self.update_policy_weights_()

        for i in range(self.num_workers):
            if self.init_random_frames > 0:
                self.pipes[i].send((None, "continue_random"))
            else:
                self.pipes[i].send((None, "continue"))
        self.running = True
        i = -1
        self._frames = 0

        workers_frames = [0 for _ in range(self.num_workers)]
        while self._frames < self.total_frames:
            _check_for_faulty_process(self.procs)
            i += 1
            idx, j, out = self._get_from_queue()

            worker_frames = out.numel()
            if self.split_trajs:
                out = split_trajectories(out, prefix="collector")
            self._frames += worker_frames
            workers_frames[idx] = workers_frames[idx] + worker_frames
            if self.postprocs:
                out = self.postprocs[out.device](out)

            # the function blocks here until the next item is asked, hence we send the message to the
            # worker to keep on working in the meantime before the yield statement
            if self._frames < self.init_random_frames:
                msg = "continue_random"
            else:
                msg = "continue"
            self.pipes[idx].send((idx, msg))
            if self._exclude_private_keys:
                excluded_keys = [key for key in out.keys() if key.startswith("_")]
                out = out.exclude(*excluded_keys)
            yield out

        # We don't want to shutdown yet, the user may want to call state_dict before
        # self._shutdown_main()
        self.running = False

    def _shutdown_main(self) -> None:
        if hasattr(self, "out_tensordicts"):
            del self.out_tensordicts
        return super()._shutdown_main()

    def reset(self, reset_idx: Optional[Sequence[bool]] = None) -> None:
        super().reset(reset_idx)
        if self.queue_out.full():
            time.sleep(_TIMEOUT)  # wait until queue is empty
        if self.queue_out.full():
            raise Exception("self.queue_out is full")
        if self.running:
            for idx in range(self.num_workers):
                if self._frames < self.init_random_frames:
                    self.pipes[idx].send((idx, "continue_random"))
                else:
                    self.pipes[idx].send((idx, "continue"))


@accept_remote_rref_udf_invocation
class aSyncDataCollector(MultiaSyncDataCollector):
    """Runs a single DataCollector on a separate process.

    This is mostly useful for offline RL paradigms where the policy being
    trained can differ from the policy used to collect data. In online
    settings, a regular DataCollector should be preferred. This class is
    merely a wrapper around a MultiaSyncDataCollector where a single process
    is being created.

    Args:
        create_env_fn (Callabled): Callable returning an instance of EnvBase
        policy (Callable, optional): Instance of TensorDictModule class.
            Must accept TensorDictBase object as input.
        total_frames (int): lower bound of the total number of frames returned
            by the collector. In parallel settings, the actual number of
            frames may well be greater than this as the closing signals are
            sent to the workers only once the total number of frames has
            been collected on the server.
        create_env_kwargs (dict, optional): A dictionary with the arguments
            used to create an environment
        max_frames_per_traj: Maximum steps per trajectory. Note that a
            trajectory can span over multiple batches (unless
            reset_at_each_iter is set to True, see below). Once a trajectory
            reaches n_steps, the environment is reset. If the
            environment wraps multiple environments together, the number of
            steps is tracked for each environment independently. Negative
            values are allowed, in which case this argument is ignored.
            Default is -1 (i.e. no maximum number of steps)
        frames_per_batch (int): Time-length of a batch.
            reset_at_each_iter and frames_per_batch == n_steps are equivalent configurations.
            default: 200
        init_random_frames (int): Number of frames for which the policy is ignored before it is called.
            This feature is mainly intended to be used in offline/model-based settings, where a batch of random
            trajectories can be used to initialize training.
            default=-1 (i.e. no random frames)
        reset_at_each_iter (bool): Whether or not environments should be reset for each batch.
            default=False.
        postproc (callable, optional): A PostProcessor is an object that will read a batch of data and process it in a
            useful format for training.
            default: None.
        split_trajs (bool): Boolean indicating whether the resulting TensorDict should be split according to the trajectories.
            See utils.split_trajectories for more information.
        device (int, str, torch.device, optional): The device on which the
            policy will be placed. If it differs from the input policy
            device, the update_policy_weights_() method should be queried
            at appropriate times during the training loop to accommodate for
            the lag between parameter configuration at various times.
            Default is `None` (i.e. policy is kept on its original device)
        storing_device (int, str, torch.device, optional): The device on which
            the output TensorDict will be stored. For long trajectories,
            it may be necessary to store the data on a different.
            device than the one where the policy is stored. Default is None.
        update_at_each_batch (bool): if ``True``, the policy weights will be updated every time a batch of trajectories
            is collected.
            default=False

    """

    def __init__(
        self,
        create_env_fn: Callable[[], EnvBase],
        policy: Optional[
            Union[
                TensorDictModule,
                Callable[[TensorDictBase], TensorDictBase],
            ]
        ] = None,
        total_frames: Optional[int] = -1,
        create_env_kwargs: Optional[dict] = None,
        max_frames_per_traj: int = -1,
        frames_per_batch: int = 200,
        init_random_frames: int = -1,
        reset_at_each_iter: bool = False,
        postproc: Optional[Callable[[TensorDictBase], TensorDictBase]] = None,
        split_trajs: Optional[bool] = None,
        device: Optional[Union[int, str, torch.device]] = None,
        storing_device: Optional[Union[int, str, torch.device]] = None,
        seed: Optional[int] = None,
        pin_memory: bool = False,
        **kwargs,
    ):
        super().__init__(
            create_env_fn=[create_env_fn],
            policy=policy,
            total_frames=total_frames,
            create_env_kwargs=[create_env_kwargs],
            max_frames_per_traj=max_frames_per_traj,
            frames_per_batch=frames_per_batch,
            reset_at_each_iter=reset_at_each_iter,
            init_random_frames=init_random_frames,
            postproc=postproc,
            split_trajs=split_trajs,
            devices=[device] if device is not None else None,
            storing_devices=[storing_device] if storing_device is not None else None,
            **kwargs,
        )

    # for RPC
    def next(self):
        return super().next()

    # for RPC
    def shutdown(self):
        return super().shutdown()

    # for RPC
    def set_seed(self, seed: int, static_seed: bool = False) -> int:
        return super().set_seed(seed, static_seed)

    # for RPC
    def state_dict(self) -> OrderedDict:
        return super().state_dict()

    # for RPC
    def load_state_dict(self, state_dict: OrderedDict) -> None:
        return super().load_state_dict(state_dict)


def _main_async_collector(
    pipe_parent: connection.Connection,
    pipe_child: connection.Connection,
    queue_out: queues.Queue,
    create_env_fn: Union[EnvBase, "EnvCreator", Callable[[], EnvBase]],  # noqa: F821
    create_env_kwargs: Dict[str, Any],
    policy: Callable[[TensorDictBase], TensorDictBase],
    max_frames_per_traj: int,
    frames_per_batch: int,
    reset_at_each_iter: bool,
    device: Optional[Union[torch.device, str, int]],
    storing_device: Optional[Union[torch.device, str, int]],
    idx: int = 0,
    exploration_type: ExplorationType = DEFAULT_EXPLORATION_TYPE,
    reset_when_done: bool = True,
    verbose: bool = VERBOSE,
    interruptor=None,
) -> None:
    pipe_parent.close()
    # init variables that will be cleared when closing
    tensordict = data = d = data_in = inner_collector = dc_iter = None

    # send the policy to device
    try:
        policy = policy.to(device)
    except Exception:
        if RL_WARNINGS:
            warnings.warn(
                "Couldn't cast the policy onto the desired device on remote process. "
                "If your policy is not a nn.Module instance you can probably ignore this warning."
            )
    inner_collector = SyncDataCollector(
        create_env_fn,
        create_env_kwargs=create_env_kwargs,
        policy=policy,
        total_frames=-1,
        max_frames_per_traj=max_frames_per_traj,
        frames_per_batch=frames_per_batch,
        reset_at_each_iter=reset_at_each_iter,
        postproc=None,
        split_trajs=False,
        device=device,
        storing_device=storing_device,
        exploration_type=exploration_type,
        reset_when_done=reset_when_done,
        return_same_td=True,
        interruptor=interruptor,
    )
    if verbose:
        print("Sync data collector created")
    dc_iter = iter(inner_collector)
    j = 0
    pipe_child.send("instantiated")

    has_timed_out = False
    counter = 0
    while True:
        _timeout = _TIMEOUT if not has_timed_out else 1e-3
        if pipe_child.poll(_timeout):
            counter = 0
            data_in, msg = pipe_child.recv()
            if verbose:
                print(f"worker {idx} received {msg}")
        else:
            if verbose:
                print(f"poll failed, j={j}, worker={idx}")
            # default is "continue" (after first iteration)
            # this is expected to happen if queue_out reached the timeout, but no new msg was waiting in the pipe
            # in that case, the main process probably expects the worker to continue collect data
            if has_timed_out:
                counter = 0
                # has_timed_out is True if the process failed to send data, which will
                # typically occur if main has taken another batch (i.e. the queue is Full).
                # In this case, msg is the previous msg sent by main, which will typically be "continue"
                # If it's not the case, it is not expected that has_timed_out is True.
                if msg not in ("continue", "continue_random"):
                    raise RuntimeError(f"Unexpected message after time out: msg={msg}")
            else:
                # if has_timed_out is False, then the time out does not come from the fact that the queue is Full.
                # this means that our process has been waiting for a command from main in vain, while main was not
                # receiving data.
                # This will occur if main is busy doing something else (e.g. computing loss etc).

                counter += _timeout
                if verbose:
                    print(f"worker {idx} has counter {counter}")
                if counter >= (_MAX_IDLE_COUNT * _TIMEOUT):
                    raise RuntimeError(
                        f"This process waited for {counter} seconds "
                        f"without receiving a command from main. Consider increasing the maximum idle count "
                        f"if this is expected via the environment variable MAX_IDLE_COUNT "
                        f"(current value is {_MAX_IDLE_COUNT})."
                        f"\nIf this occurs at the end of a function or program, it means that your collector has not been "
                        f"collected, consider calling `collector.shutdown()` or `del collector` before ending the program."
                    )
                continue
        if msg in ("continue", "continue_random"):
            if msg == "continue_random":
                inner_collector.init_random_frames = float("inf")
            else:
                inner_collector.init_random_frames = -1

            d = next(dc_iter)
            if pipe_child.poll(_MIN_TIMEOUT):
                # in this case, main send a message to the worker while it was busy collecting trajectories.
                # In that case, we skip the collected trajectory and get the message from main. This is faster than
                # sending the trajectory in the queue until timeout when it's never going to be received.
                continue
            if j == 0:
                tensordict = d
                if storing_device is not None and tensordict.device != storing_device:
                    raise RuntimeError(
                        f"expected device to be {storing_device} but got {tensordict.device}"
                    )
                tensordict.share_memory_()
                data = (tensordict, idx)
            else:
                if d is not tensordict:
                    raise RuntimeError(
                        "SyncDataCollector should return the same tensordict modified in-place."
                    )
                data = idx  # flag the worker that has sent its data
            try:
                queue_out.put((data, j), timeout=_TIMEOUT)
                if verbose:
                    print(f"worker {idx} successfully sent data")
                j += 1
                has_timed_out = False
                continue
            except queue.Full:
                if verbose:
                    print(f"worker {idx} has timed out")
                has_timed_out = True
                continue

        elif msg == "update":
            inner_collector.update_policy_weights_()
            pipe_child.send((j, "updated"))
            has_timed_out = False
            continue

        elif msg == "seed":
            data_in, static_seed = data_in
            new_seed = inner_collector.set_seed(data_in, static_seed=static_seed)
            torch.manual_seed(data_in)
            np.random.seed(data_in)
            pipe_child.send((new_seed, "seeded"))
            has_timed_out = False
            continue

        elif msg == "reset":
            inner_collector.reset()
            pipe_child.send((j, "reset"))
            continue

        elif msg == "state_dict":
            state_dict = inner_collector.state_dict()
            # send state_dict to cpu first
            state_dict = recursive_map_to_cpu(state_dict)
            pipe_child.send((state_dict, "state_dict"))
            has_timed_out = False
            continue

        elif msg == "load_state_dict":
            state_dict = data_in
            inner_collector.load_state_dict(state_dict)
            del state_dict
            pipe_child.send((j, "loaded"))
            has_timed_out = False
            continue

        elif msg == "close":
            del tensordict, data, d, data_in
            inner_collector.shutdown()
            del inner_collector, dc_iter
            pipe_child.send("closed")
            if verbose:
                print(f"collector {idx} closed")
            break

        else:
            raise Exception(f"Unrecognized message {msg}")<|MERGE_RESOLUTION|>--- conflicted
+++ resolved
@@ -813,17 +813,10 @@
             action_keys=self.env.action_keys,
         )
 
-<<<<<<< HEAD
-        done_or_terminated = (
-            (done | truncated) if truncated is not None else done.clone()
-        )
-        if done_or_terminated.any():
-=======
         if not self.reset_when_done:
             return
 
         if any_done:
->>>>>>> 7ae61404
             traj_ids = self._tensordict.get(("collector", "traj_ids"))
             traj_ids = traj_ids.clone()
             # collectors do not support passing other tensors than `"_reset"`
@@ -850,10 +843,7 @@
             if td_reset.batch_dims:
                 # better cloning here than when passing the td for stacking
                 # cloning is necessary to avoid modifying entries in-place
-                self._tensordict = self._tensordict.clone()
-                self._tensordict[traj_done_or_terminated] = td_reset[
-                    traj_done_or_terminated
-                ]
+                self._tensordict = torch.where(traj_done_or_terminated, td_reset, self._tensordict)
             else:
                 self._tensordict.update(td_reset)
 

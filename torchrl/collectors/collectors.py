--- conflicted
+++ resolved
@@ -577,13 +577,6 @@
         env_str = indent(f"env={self.env}", 4 * " ")
         policy_str = indent(f"policy={self.policy}", 4 * " ")
         td_out_str = indent(f"td_out={self._tensordict_out}", 4 * " ")
-<<<<<<< HEAD
-        string = f"{self.__class__.__name__}(" \
-                 f"\n{env_str}," \
-                 f"\n{policy_str}," \
-                 f"\n{td_out_str}," \
-                 f"\nexploration={self.exploration_mode})"
-=======
         string = (
             f"{self.__class__.__name__}("
             f"\n{env_str},"
@@ -591,7 +584,6 @@
             f"\n{td_out_str},"
             f"\nexploration={self.exploration_mode})"
         )
->>>>>>> 51b04975
         return string
 
 

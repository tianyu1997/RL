--- conflicted
+++ resolved
@@ -23,15 +23,12 @@
 from torch import multiprocessing as mp
 from torch.utils.data import IterableDataset
 
-<<<<<<< HEAD
+from torchrl._utils import _check_for_faulty_process, prod, VERBOSE
 from torchrl._utils import (
     _check_for_faulty_process,
     accept_remote_rref_udf_invocation,
     prod,
 )
-=======
-from torchrl._utils import _check_for_faulty_process, prod, VERBOSE
->>>>>>> ee583064
 from torchrl.collectors.utils import split_trajectories
 from torchrl.data import TensorSpec
 from torchrl.data.utils import CloudpickleWrapper, DEVICE_TYPING

# Copyright (c) Meta Platforms, Inc. and affiliates.
#
# This source code is licensed under the MIT license found in the
# LICENSE file in the root directory of this source tree.

import _pickle
import abc
import inspect
import os
import queue
import time
import warnings
from collections import OrderedDict
from copy import deepcopy
from multiprocessing import connection, queues
from textwrap import indent
from typing import Any, Callable, Dict, Iterator, Optional, Sequence, Tuple, Union

import numpy as np
import torch
import torch.nn as nn
from tensordict.nn import TensorDictModule
from tensordict.tensordict import TensorDictBase
from torch import multiprocessing as mp
from torch.utils.data import IterableDataset

from torchrl._utils import _check_for_faulty_process
from torchrl.collectors.utils import (
    bring_forward_and_squash_batch_sizes,
    get_batch_size_masked,
    split_trajectories,
)
from torchrl.data import TensorSpec
from torchrl.data.utils import CloudpickleWrapper, DEVICE_TYPING
from torchrl.envs.common import EnvBase
from torchrl.envs.transforms import TransformedEnv
from torchrl.envs.utils import set_exploration_mode, step_mdp
from torchrl.envs.vec_env import _BatchedEnv

_TIMEOUT = 1.0
_MIN_TIMEOUT = 1e-3  # should be several orders of magnitude inferior wrt time spent collecting a trajectory
_MAX_IDLE_COUNT = int(os.environ.get("MAX_IDLE_COUNT", 1000))

DEFAULT_EXPLORATION_MODE: str = "random"


class RandomPolicy:
    """A random policy for data collectors."""

    def __init__(self, action_spec: TensorSpec):
        """Random policy for a given action_spec.

        This is a wrapper around the action_spec.rand method.


        $ python example_google.py

        Args:
            action_spec: TensorSpec object describing the action specs

        Examples:
            >>> from tensordict import TensorDict
            >>> from torchrl.data.tensor_specs import BoundedTensorSpec
            >>> action_spec = BoundedTensorSpec(-torch.ones(3), torch.ones(3))
            >>> actor = RandomPolicy(spec=action_spec)
            >>> td = actor(TensorDict(batch_size=[])) # selects a random action in the cube [-1; 1]

        """
        self.action_spec = action_spec

    def __call__(self, td: TensorDictBase) -> TensorDictBase:
        return td.set("action", self.action_spec.rand())


def recursive_map_to_cpu(dictionary: OrderedDict) -> OrderedDict:
    """Maps the tensors to CPU through a nested dictionary."""
    return OrderedDict(
        **{
            k: recursive_map_to_cpu(item)
            if isinstance(item, OrderedDict)
            else item.cpu()
            if isinstance(item, torch.Tensor)
            else item
            for k, item in dictionary.items()
        }
    )


def _policy_is_tensordict_compatible(policy: nn.Module):
    sig = inspect.signature(policy.forward)

    if isinstance(policy, TensorDictModule) or (
        len(sig.parameters) == 1
        and hasattr(policy, "in_keys")
        and hasattr(policy, "out_keys")
    ):
        # if the policy is a TensorDictModule or takes a single argument and defines
        # in_keys and out_keys then we assume it can already deal with TensorDict input
        # to forward and we return True
        return True
    elif not hasattr(policy, "in_keys") and not hasattr(policy, "out_keys"):
        # if it's not a TensorDictModule, and in_keys and out_keys are not defined then
        # we assume no TensorDict compatibility and will try to wrap it.
        return False

    # if in_keys or out_keys were defined but policy is not a TensorDictModule or
    # accepts multiple arguments then it's likely the user is trying to do something
    # that will have undetermined behaviour, we raise an error
    raise TypeError(
        "Received a policy that defines in_keys or out_keys and also expects multiple "
        "arguments to policy.forward. If the policy is compatible with TensorDict, it "
        "should take a single argument of type TensorDict to policy.forward and define "
        "both in_keys and out_keys. Alternatively, policy.forward can accept "
        "arbitrarily many tensor inputs and leave in_keys and out_keys undefined and "
        "TorchRL will attempt to automatically wrap the policy with a TensorDictModule."
    )


class _DataCollector(IterableDataset, metaclass=abc.ABCMeta):
    def _get_policy_and_device(
        self,
        policy: Optional[
            Union[
                TensorDictModule,
                Callable[[TensorDictBase], TensorDictBase],
            ]
        ] = None,
        device: Optional[DEVICE_TYPING] = None,
        observation_spec: TensorSpec = None,
    ) -> Tuple[TensorDictModule, torch.device, Union[None, Callable[[], dict]]]:
        """Util method to get a policy and its device given the collector __init__ inputs.

        From a policy and a device, assigns the self.device attribute to
        the desired device and maps the policy onto it or (if the device is
        ommitted) assigns the self.device attribute to the policy device.

        Args:
            create_env_fn (Callable or list of callables): an env creator
                function (or a list of creators)
            create_env_kwargs (dictionary): kwargs for the env creator
            policy (TensorDictModule, optional): a policy to be used
            device (int, str or torch.device, optional): device where to place
                the policy
            observation_spec (TensorSpec, optional): spec of the observations

        """
        # if create_env_fn is not None:
        #     if create_env_kwargs is None:
        #         create_env_kwargs = {}
        #     self.create_env_fn = create_env_fn
        #     if isinstance(create_env_fn, EnvBase):
        #         env = create_env_fn
        #     else:
        #         env = self.create_env_fn(**create_env_kwargs)
        # else:
        #     env = None

        if policy is None:
            if not hasattr(self, "env") or self.env is None:
                raise ValueError(
                    "env must be provided to _get_policy_and_device if policy is None"
                )
            policy = RandomPolicy(self.env.action_spec)
        elif isinstance(policy, nn.Module):
            # TODO: revisit these checks when we have determined whether arbitrary
            # callables should be supported as policies.
            if not _policy_is_tensordict_compatible(policy):
                # policy is a nn.Module that doesn't operate on tensordicts directly
                # so we attempt to auto-wrap policy with TensorDictModule
                if observation_spec is None:
                    raise ValueError(
                        "Unable to read observation_spec from the environment. This is "
                        "required to check compatibility of the environment and policy "
                        "since the policy is a nn.Module that operates on tensors "
                        "rather than a TensorDictModule or a nn.Module that accepts a "
                        "TensorDict as input and defines in_keys and out_keys."
                    )
                sig = inspect.signature(policy.forward)
                next_observation = {
                    key: value for key, value in observation_spec.rand().items()
                }
                if set(sig.parameters) == set(next_observation):
                    out_keys = ["action"]
                    output = policy(**next_observation)

                    if isinstance(output, tuple):
                        out_keys.extend(f"output{i+1}" for i in range(len(output) - 1))

                    policy = TensorDictModule(
                        policy, in_keys=list(sig.parameters), out_keys=out_keys
                    )
                else:
                    raise TypeError(
                        "Arguments to policy.forward are incompatible with entries in "
                        "env.observation_spec. If you want TorchRL to automatically "
                        "wrap your policy with a TensorDictModule then the arguments "
                        "to policy.forward must correspond one-to-one with entries in "
                        "env.observation_spec that are prefixed with 'next_'. For more "
                        "complex behaviour and more control you can consider writing "
                        "your own TensorDictModule."
                    )

        try:
            policy_device = next(policy.parameters()).device
        except:  # noqa
            policy_device = (
                torch.device(device) if device is not None else torch.device("cpu")
            )

        device = torch.device(device) if device is not None else policy_device
        if device is None:
            device = torch.device("cpu")
        get_weights_fn = None
        if policy_device != device:
            get_weights_fn = policy.state_dict
            policy = deepcopy(policy).requires_grad_(False).to(device)
            if device == torch.device("cpu"):
                policy.share_memory()
        return policy, device, get_weights_fn

    def update_policy_weights_(self) -> None:
        """Update the policy weights if the policy of the data collector and the trained policy live on different devices."""
        if self.get_weights_fn is not None:
            self.policy.load_state_dict(self.get_weights_fn())

    def __iter__(self) -> Iterator[TensorDictBase]:
        return self.iterator()

    @abc.abstractmethod
    def iterator(self) -> Iterator[TensorDictBase]:
        raise NotImplementedError

    @abc.abstractmethod
    def set_seed(self, seed: int, static_seed: bool = False) -> int:
        raise NotImplementedError

    @abc.abstractmethod
    def state_dict(self) -> OrderedDict:
        raise NotImplementedError

    @abc.abstractmethod
    def load_state_dict(self, state_dict: OrderedDict) -> None:
        raise NotImplementedError

    def __repr__(self) -> str:
        string = f"{self.__class__.__name__}()"
        return string


class SyncDataCollector(_DataCollector):
    """Generic data collector for RL problems. Requires and environment constructor and a policy.

    Args:
        create_env_fn (Callable), returns an instance of EnvBase class.
        policy (Callable, optional): Policy to be executed in the environment.
            Must accept TensorDictBase object as input.
        total_frames (int): lower bound of the total number of frames returned by the collector. The iterator will
            stop once the total number of frames equates or exceeds the total number of frames passed to the
            collector.
        create_env_kwargs (dict, optional): Dictionary of kwargs for create_env_fn.
        max_frames_per_traj (int, optional): Maximum steps per trajectory. Note that a trajectory can span over multiple batches
            (unless reset_at_each_iter is set to True, see below). Once a trajectory reaches n_steps_max,
            the environment is reset. If the environment wraps multiple environments together, the number of steps
            is tracked for each environment independently. Negative values are allowed, in which case this argument
            is ignored.
            default: -1 (i.e. no maximum number of steps)
        frames_per_batch (int): Time-length of a batch.
            reset_at_each_iter and frames_per_batch == n_steps_max are equivalent configurations.
            default: 200
        init_random_frames (int, optional): Number of frames for which the policy is ignored before it is called.
            This feature is mainly intended to be used in offline/model-based settings, where a batch of random
            trajectories can be used to initialize training.
            default=-1 (i.e. no random frames)
        reset_at_each_iter (bool): Whether or not environments should be reset for each batch.
            default=False.
        postproc (Callable, optional): A Batcher is an object that will read a batch of data and return it in a useful format for training.
            default: None.
        split_trajs (bool): Boolean indicating whether the resulting TensorDict should be split according to the trajectories.
            See utils.split_trajectories for more information.
        device (int, str or torch.device, optional): The device on which the policy will be placed.
            If it differs from the input policy device, the update_policy_weights_() method should be queried
            at appropriate times during the training loop to accommodate for the lag between parameter configuration
            at various times.
            default = None (i.e. policy is kept on its original device)
        seed (int, optional): seed to be used for torch and numpy.
        pin_memory (bool): whether pin_memory() should be called on the outputs.
        storing_device (int, str or torch.device, optional): The device on which the output TensorDict will be stored.
            For long trajectories, it may be necessary to store the data on a different device than the one where
            the policy and env are executed.
            default = None (ie cpu)
        exploration_mode (str, optional): interaction mode to be used when collecting data. Must be one of "random",
            "mode" or "mean".
            default = "random"
        init_with_lag (bool, optional): if True, the first trajectory will be truncated earlier at a random step.
            This is helpful to desynchronize the environments, such that steps do no match in all collected rollouts.
            default = True
        return_same_td (bool, optional): if True, the same TensorDict will be returned at each iteration, with its values
            updated. This feature should be used cautiously: if the same tensordict is added to a replay buffer for instance,
            the whole content of the buffer will be identical.
            Default is False.
        mask_env_batch_size (Sequence[bool], optional): a sequence of bools of the same length as env.batch_size,
            with a value of True it indicates to consider the corresponding dimension of env.batch_size as part of the
            batch of environments used to collect frames. A value of False it indicates NOT to consider that dimension
            as part of the batch of environments used to collect frames (used for agent dimension in multi-agent settings).
            Default is None (corresponding to all True).

    Examples:
        >>> from torchrl.envs.libs.gym import GymEnv
        >>> from tensordict.nn import TensorDictModule
        >>> from torch import nn
        >>> env_maker = lambda: GymEnv("Pendulum-v1", device="cpu")
        >>> policy = TensorDictModule(nn.Linear(3, 1), in_keys=["observation"], out_keys=["action"])
        >>> collector = SyncDataCollector(
        ...     create_env_fn=env_maker,
        ...     policy=policy,
        ...     total_frames=2000,
        ...     max_frames_per_traj=50,
        ...     frames_per_batch=200,
        ...     init_random_frames=-1,
        ...     reset_at_each_iter=False,
        ...     device="cpu",
        ...     storing_device="cpu",
        ... )
        >>> for i, data in enumerate(collector):
        ...     if i == 2:
        ...         print(data)
        ...         break
        TensorDict(
            fields={
                action: Tensor(shape=torch.Size([4, 50, 1]), device=cpu, dtype=torch.float32, is_shared=False),
                collector: TensorDict(
                    fields={
                        step_count: Tensor(shape=torch.Size([4, 50]), device=cpu, dtype=torch.int64, is_shared=False),
                        "traj_ids: Tensor(shape=torch.Size([4, 50]), device=cpu, dtype=torch.int64, is_shared=False)},
                    batch_size=torch.Size([4, 50]),
                    device=cpu,
                    is_shared=False),
                done: Tensor(shape=torch.Size([4, 50, 1]), device=cpu, dtype=torch.bool, is_shared=False),
                mask: Tensor(shape=torch.Size([4, 50]), device=cpu, dtype=torch.bool, is_shared=False),
                next: TensorDict(
                    fields={
                        observation: Tensor(shape=torch.Size([4, 50, 3]), device=cpu, dtype=torch.float32, is_shared=False)},
                    batch_size=torch.Size([4, 50]),
                    device=cpu,
                    is_shared=False),
                observation: Tensor(shape=torch.Size([4, 50, 3]), device=cpu, dtype=torch.float32, is_shared=False),
                reward: Tensor(shape=torch.Size([4, 50, 1]), device=cpu, dtype=torch.float32, is_shared=False)},
            batch_size=torch.Size([4, 50]),
            device=cpu,
            is_shared=False)
        >>> del collector

    """

    def __init__(
        self,
        create_env_fn: Union[
            EnvBase, "EnvCreator", Sequence[Callable[[], EnvBase]]  # noqa: F821
        ],  # noqa: F821
        policy: Optional[
            Union[
                TensorDictModule,
                Callable[[TensorDictBase], TensorDictBase],
            ]
        ] = None,
        total_frames: Optional[int] = -1,
        create_env_kwargs: Optional[dict] = None,
        max_frames_per_traj: int = -1,
        frames_per_batch: int = 200,
        init_random_frames: int = -1,
        reset_at_each_iter: bool = False,
        postproc: Optional[Callable[[TensorDictBase], TensorDictBase]] = None,
        split_trajs: Optional[bool] = None,
        device: DEVICE_TYPING = None,
        storing_device: DEVICE_TYPING = None,
        seed: Optional[int] = None,
        pin_memory: bool = False,
        exploration_mode: str = DEFAULT_EXPLORATION_MODE,
        init_with_lag: bool = False,
        return_same_td: bool = False,
        reset_when_done: bool = True,
        mask_env_batch_size: Optional[Sequence[bool]] = None,
    ):
        self.closed = True
        if seed is not None:
            torch.manual_seed(seed)
            np.random.seed(seed)

        if create_env_kwargs is None:
            create_env_kwargs = {}
        if not isinstance(create_env_fn, EnvBase):
            env = create_env_fn(**create_env_kwargs)
        else:
            env = create_env_fn
            if create_env_kwargs:
                if not isinstance(env, _BatchedEnv):
                    raise RuntimeError(
                        "kwargs were passed to SyncDataCollector but they can't be set "
                        f"on environment of type {type(create_env_fn)}."
                    )
                env.update_kwargs(create_env_kwargs)

        if storing_device is None:
            if device is not None:
                storing_device = device
            elif policy is not None:
                try:
                    policy_device = next(policy.parameters()).device
                except (AttributeError, StopIteration):
                    policy_device = torch.device("cpu")
                storing_device = policy_device
            else:
                storing_device = torch.device("cpu")

        self.storing_device = torch.device(storing_device)
        self.env: EnvBase = env
        self.closed = False
        self.reset_when_done = reset_when_done

        # Batch sizes and masks
        if mask_env_batch_size is None:
            mask_env_batch_size = [True for _ in self.env.batch_size]
        else:
            mask_env_batch_size = list(mask_env_batch_size)
        self.mask_env_batch_size = mask_env_batch_size
        self.mask_out_batch_size = mask_env_batch_size + [True]
        # env.batch_size with masked dimensions set to 1.
        # Also returns error in case the input mask is malformed
        self.env_batch_size_masked = get_batch_size_masked(
            self.env.batch_size, self.mask_env_batch_size
        )

        # Indices of env.batch_size dims not in the batch
        env_batch_size_unmasked_indeces = [
            i for i, is_batch in enumerate(self.mask_env_batch_size) if not is_batch
        ]
        # env.batch_size dims not in the batch
        self.env_batch_size_unmasked = [
            env.batch_size[i]
            for i, is_batch in enumerate(self.mask_env_batch_size)
            if not is_batch
        ]
        # Permutation indices: fist all batch dims and then all masked out dims
        self.permute_out_batch_size = [
            i for i, is_batch in enumerate(self.mask_out_batch_size) if is_batch
        ] + env_batch_size_unmasked_indeces
        self.permute_env_batch_size = [
            i for i, is_batch in enumerate(self.mask_env_batch_size) if is_batch
        ] + env_batch_size_unmasked_indeces

        # Number of batched environments used for collection
        self.n_env = max(1, self.env_batch_size_masked.numel())

        if len(self.env_batch_size_unmasked):
            # Mask used to only consider batch dimensions in trajectories
            self.mask_tensor = torch.ones(
                *self.env.batch_size,
                dtype=torch.bool,
                device=self.env.device,
            )
            for dim in env_batch_size_unmasked_indeces:
                self.mask_tensor.index_fill_(
                    dim, torch.arange(1, self.env.batch_size[dim]), 0
                )

        (self.policy, self.device, self.get_weights_fn,) = self._get_policy_and_device(
            policy=policy,
            device=device,
            observation_spec=self.env.observation_spec,
        )
        self.env: EnvBase = self.env.to(self.device)

        if not total_frames > 0:
            total_frames = float("inf")
        self.total_frames = total_frames
        self.reset_at_each_iter = reset_at_each_iter
        self.init_random_frames = init_random_frames
        self.postproc = postproc
        if self.postproc is not None:
            self.postproc.to(self.storing_device)
        self.max_frames_per_traj = max_frames_per_traj
        if frames_per_batch % self.n_env != 0:
            warnings.warn(
                f"frames_per_batch {frames_per_batch} is not exactly divisible by the number of batched environments {self.n_env}, "
                f" this results in more frames_per_batch per iteration that requested"
            )
        self.batched_frames_per_batch = -(-frames_per_batch // self.n_env)
        self.frames_per_batch = self.batched_frames_per_batch * self.n_env
        self.pin_memory = pin_memory
        self.exploration_mode = (
            exploration_mode if exploration_mode else DEFAULT_EXPLORATION_MODE
        )
        self.init_with_lag = init_with_lag and max_frames_per_traj > 0
        self.return_same_td = return_same_td

        self._tensordict = env.reset()
        self._tensordict.set(
            ("collector", "step_count"),
            torch.zeros(self.env.batch_size, dtype=torch.int, device=env.device),
        )
        n = self.env.batch_size.numel() if len(self.env.batch_size) else 1
        traj_ids = torch.arange(n, device=env.device).view(self.env.batch_size)
        self._tensordict.set(
            ("collector", "traj_ids"),
            traj_ids,
        )

        if (
            hasattr(self.policy, "spec")
            and self.policy.spec is not None
            and all(v is not None for v in self.policy.spec.values())
            and set(self.policy.spec.keys()) == set(self.policy.out_keys)
        ):
            # if policy spec is non-empty, all the values are not None and the keys
            # match the out_keys we assume the user has given all relevant information
            self._tensordict_out = env.fake_tensordict().to_tensordict()
            self._tensordict_out.update(self.policy.spec.zero())
            self._tensordict_out = (
                self._tensordict_out.unsqueeze(-1)
                .expand(*env.batch_size, self.batched_frames_per_batch)
                .to_tensordict()
            )
        else:
            # otherwise, we perform a small number of steps with the policy to
            # determine the relevant keys with which to pre-populate _tensordict_out.
            # See #505 for additional context.
            with torch.no_grad():
                self._tensordict_out = env.fake_tensordict()
                self._tensordict_out = self._tensordict_out.to(self.device)
                self._tensordict_out = self.policy(self._tensordict_out).unsqueeze(-1)
            self._tensordict_out = (
                self._tensordict_out.expand(
                    *env.batch_size, self.batched_frames_per_batch
                )
                .to_tensordict()
                .zero_()
            )
        # in addition to outputs of the policy, we add traj_ids and step_count to
        # _tensordict_out which will be collected during rollout
        self._tensordict_out = self._tensordict_out.to(self.storing_device)
        self._tensordict_out.set(
            ("collector", "traj_ids"),
            torch.zeros(
                *self._tensordict_out.batch_size,
                dtype=torch.int64,
                device=self.storing_device,
            ),
        )
        self._tensordict_out.set(
            ("collector", "step_count"),
            torch.zeros(
                *self._tensordict_out.batch_size,
                dtype=torch.int64,
                device=self.storing_device,
            ),
        )
        self._tensordict_out = bring_forward_and_squash_batch_sizes(
            self._tensordict_out,
            self.permute_out_batch_size,
            self.env_batch_size_unmasked,
        )

        if split_trajs is None:
            if not self.reset_when_done:
                split_trajs = False
            else:
                split_trajs = True
        elif not self.reset_when_done and split_trajs:
            raise RuntimeError(
                "Cannot split trajectories when reset_when_done is False."
            )
        self.split_trajs = split_trajs
        self._has_been_done = None
        self._exclude_private_keys = True

    def set_seed(self, seed: int, static_seed: bool = False) -> int:
        """Sets the seeds of the environments stored in the DataCollector.

        Args:
            seed (int): integer representing the seed to be used for the environment.
            static_seed(bool, optional): if True, the seed is not incremented.
                Defaults to False

        Returns:
            Output seed. This is useful when more than one environment is contained in the DataCollector, as the
            seed will be incremented for each of these. The resulting seed is the seed of the last environment.

        Examples:
            >>> from torchrl.envs import ParallelEnv
            >>> from torchrl.envs.libs.gym import GymEnv
            >>> env_fn = lambda: GymEnv("Pendulum-v1")
            >>> env_fn_parallel = ParallelEnv(6, env_fn)
            >>> collector = SyncDataCollector(env_fn_parallel)
            >>> out_seed = collector.set_seed(1)  # out_seed = 6

        """
        return self.env.set_seed(seed, static_seed=static_seed)

    def iterator(self) -> Iterator[TensorDictBase]:
        """Iterates through the DataCollector.

        Yields: TensorDictBase objects containing (chunks of) trajectories

        """
        i = -1
        self._frames = 0
        while True:
            i += 1
            self._iter = i
            tensordict_out = self.rollout()

            self._frames += tensordict_out.batch_size[0]
            if self._frames >= self.total_frames:
                self.env.close()
            if self.split_trajs:
                tensordict_out = split_trajectories(tensordict_out)
            if self.postproc is not None:
                tensordict_out = self.postproc(tensordict_out)
            if self._exclude_private_keys:
                excluded_keys = [
                    key for key in tensordict_out.keys() if key.startswith("_")
                ]
                tensordict_out = tensordict_out.exclude(*excluded_keys, inplace=True)
            if self.return_same_td:
                yield tensordict_out
            else:
                # we must clone the values, as the tensordict is updated in-place.
                # otherwise the following code may break:
                # >>> for i, data in enumerate(collector):
                # >>>      if i == 0:
                # >>>          data0 = data
                # >>>      elif i == 1:
                # >>>          data1 = data
                # >>>      else:
                # >>>          break
                # >>> assert data0["done"] is not data1["done"]
                yield tensordict_out.clone()

            if self._frames >= self.total_frames:
                break

    def _step_and_maybe_reset(self) -> None:
        done = self._tensordict.get("done")
        if not self.reset_when_done:
            done = torch.zeros_like(done)
        steps = self._tensordict.get(("collector", "step_count"))
        done_or_terminated = done.squeeze(-1) | (steps == self.max_frames_per_traj)
        # keep track of envs that have been done at least once
        if self._has_been_done is None:
            self._has_been_done = done_or_terminated
        else:
            self._has_been_done = self._has_been_done | done_or_terminated
        # init_with_lag instructs to restart randomly envs after init to dephase them.
        # Until all envs have been done, we'll reset randomly some envs.
        if not self._has_been_done.all() and self.init_with_lag:
            _reset = torch.zeros_like(done_or_terminated).bernoulli_(
                1 / self.max_frames_per_traj
            )
            _reset[self._has_been_done] = False
            done_or_terminated = done_or_terminated | _reset

        if done_or_terminated.any():
            if not done_or_terminated.all():
                self._tensordict[~done_or_terminated] = step_mdp(
                    self._tensordict[~done_or_terminated]
                )

            traj_ids = self._tensordict.get(("collector", "traj_ids")).clone()
            steps = steps.clone()
            if len(self.env.batch_size):
                self._tensordict.masked_fill_(done_or_terminated, 0)
                _reset = done_or_terminated
                self._tensordict.set("_reset", _reset)
            else:
                _reset = None
                self._tensordict.zero_()
            self.env.reset(self._tensordict)

            if (_reset is None and self._tensordict.get("done").any()) or (
                _reset is not None and self._tensordict.get("done")[_reset].any()
            ):
                raise RuntimeError(
                    f"Env {self.env} was done after reset on specified '_reset' dimensions. This is (currently) not allowed."
                )
            steps[done_or_terminated] = 0

            if len(self.env_batch_size_unmasked):
                traj_ids = traj_ids[self.mask_tensor]
                done_or_terminated = done_or_terminated[self.mask_tensor]

            traj_ids[done_or_terminated] = traj_ids.max() + torch.arange(
                1, done_or_terminated.sum() + 1, device=traj_ids.device
            )

            if len(self.env_batch_size_unmasked):
                traj_ids = (
                    traj_ids.view(self.env_batch_size_masked)
                    .expand(self.env.batch_size)
                    .clone()
                )

            self._tensordict.set_(
                ("collector", "traj_ids"), traj_ids
            )  # no ops if they already match
            self._tensordict.set_(("collector", "step_count"), steps)
        else:
            self._tensordict.update(step_mdp(self._tensordict), inplace=True)

    @torch.no_grad()
    def rollout(self) -> TensorDictBase:
        """Computes a rollout in the environment using the provided policy.

        Returns:
            TensorDictBase containing the computed rollout.

        """
        if self.reset_at_each_iter:
            self._tensordict.update(self.env.reset(), inplace=True)
            self._tensordict.fill_(("collector", "step_count"), 0)

        self._tensordict.set(
            ("collector", "traj_ids"),
            torch.arange(self.n_env)
            .view(self.env_batch_size_masked)
            .expand(self.env.batch_size)
            .clone(),
        )

        with set_exploration_mode(self.exploration_mode):
            for j in range(self.batched_frames_per_batch):
                if self._frames < self.init_random_frames:
                    self.env.rand_step(self._tensordict)
                else:
                    self.env.step(self.policy(self._tensordict))

                step_count = self._tensordict.get(("collector", "step_count"))
                self._tensordict.set_(("collector", "step_count"), step_count + 1)

                tensordict = bring_forward_and_squash_batch_sizes(
                    self._tensordict,
                    self.permute_env_batch_size,
                    self.env_batch_size_unmasked,
                )
                # we must clone all the values, since the step / traj_id updates are done in-place
                try:
                    self._tensordict_out[
                        j * self.n_env : (j + 1) * self.n_env
                    ] = tensordict
                except RuntimeError:
                    # unlock the output tensordict to allow for new keys to be written
                    # these will be missed during the sync but at least we won't get an error during the update
                    is_shared = self._tensordict_out.is_shared()
                    self._tensordict_out.unlock()
                    self._tensordict_out[
                        j * self.n_env : (j + 1) * self.n_env
                    ] = tensordict
                    if is_shared:
                        self._tensordict_out.share_memory_()
<<<<<<< HEAD
                self._reset_if_necessary()
                self._tensordict.update(step_mdp(self._tensordict), inplace=True)
=======

                self._step_and_maybe_reset()
>>>>>>> d65c4c69

        return self._tensordict_out

    def reset(self, index=None, **kwargs) -> None:
        """Resets the environments to a new initial state."""
        if index is not None:
            # check that the env supports partial reset
            if self.n_env == 0:
                raise RuntimeError("resetting unique env with index is not permitted.")
            _reset = torch.zeros(
                self.env.batch_size,
                dtype=torch.bool,
                device=self.env.device,
            )
            _reset[index] = 1
            self._tensordict[index].zero_()
            self._tensordict["_reset"] = _reset
        else:
            _reset = None
            self._tensordict.zero_()

        self._tensordict.update(self.env.reset(**kwargs), inplace=True)
        # self.env.reset(self._tensordict, **kwargs)
        if _reset is not None:
            step_count = self._tensordict[("collector", "step_count")]
            step_count[_reset] = 0
            self._tensordict.set(("collector", "step_count"), step_count)
        else:
            self._tensordict.fill_(("collector", "step_count"), 0)

    def shutdown(self) -> None:
        """Shuts down all workers and/or closes the local environment."""
        if not self.closed:
            self.closed = True
            del self._tensordict, self._tensordict_out
            if not self.env.is_closed:
                self.env.close()
            del self.env
        return

    def __del__(self):
        try:
            self.shutdown()
        except Exception:
            # an AttributeError will typically be raised if the collector is deleted when the program ends.
            # In the future, insignificant changes to the close method may change the error type.
            # We excplicitely assume that any error raised during closure in
            # __del__ will not affect the program.
            pass

    def state_dict(self) -> OrderedDict:
        """Returns the local state_dict of the data collector (environment and policy).

        Returns:
            an ordered dictionary with fields :obj:`"policy_state_dict"` and
            `"env_state_dict"`.

        """
        if isinstance(self.env, TransformedEnv):
            env_state_dict = self.env.transform.state_dict()
        elif isinstance(self.env, _BatchedEnv):
            env_state_dict = self.env.state_dict()
        else:
            env_state_dict = OrderedDict()

        if hasattr(self.policy, "state_dict"):
            policy_state_dict = self.policy.state_dict()
            state_dict = OrderedDict(
                policy_state_dict=policy_state_dict,
                env_state_dict=env_state_dict,
            )
        else:
            state_dict = OrderedDict(env_state_dict=env_state_dict)

        return state_dict

    def load_state_dict(self, state_dict: OrderedDict, **kwargs) -> None:
        """Loads a state_dict on the environment and policy.

        Args:
            state_dict (OrderedDict): ordered dictionary containing the fields
                `"policy_state_dict"` and :obj:`"env_state_dict"`.

        """
        strict = kwargs.get("strict", True)
        if strict or "env_state_dict" in state_dict:
            self.env.load_state_dict(state_dict["env_state_dict"], **kwargs)
        if strict or "policy_state_dict" in state_dict:
            self.policy.load_state_dict(state_dict["policy_state_dict"], **kwargs)

    def __repr__(self) -> str:
        env_str = indent(f"env={self.env}", 4 * " ")
        policy_str = indent(f"policy={self.policy}", 4 * " ")
        td_out_str = indent(f"td_out={self._tensordict_out}", 4 * " ")
        string = (
            f"{self.__class__.__name__}("
            f"\n{env_str},"
            f"\n{policy_str},"
            f"\n{td_out_str},"
            f"\nexploration={self.exploration_mode})"
        )
        return string


class _MultiDataCollector(_DataCollector):
    """Runs a given number of DataCollectors on separate processes.

    Args:
        create_env_fn (list of Callabled): list of Callables, each returning an instance of EnvBase
        policy (Callable, optional): Instance of TensorDictModule class.
            Must accept TensorDictBase object as input.
        total_frames (int): lower bound of the total number of frames returned by the collector. In parallel settings,
            the actual number of frames may well be greater than this as the closing signals are sent to the
            workers only once the total number of frames has been collected on the server.
        create_env_kwargs (dict, optional): A (list of) dictionaries with the arguments used to create an environment
        max_frames_per_traj: Maximum steps per trajectory. Note that a trajectory can span over multiple batches
            (unless reset_at_each_iter is set to True, see below). Once a traje tory reaches n_steps_max,
            the environment is reset. If the environment wraps multiple environments together, the number of steps
            is tracked for each environment independently. Negative values are allowed, in which case this argument
            is ignored.
            default: -1 (i.e. no maximum number of steps)
        frames_per_batch (int): Time-length of a batch.
            reset_at_each_iter and frames_per_batch == n_steps_max are equivalent configurations.
            default: 200
        init_random_frames (int): Number of frames for which the policy is ignored before it is called.
            This feature is mainly intended to be used in offline/model-based settings, where a batch of random
            trajectories can be used to initialize training.
            default=-1 (i.e. no random frames)
        reset_at_each_iter (bool): Whether or not environments should be reset for each batch.
            default=False.
        postproc (callable, optional): A PostProcessor is an object that will read a batch of data and process it in a
            useful format for training.
            default: None.
        split_trajs (bool): Boolean indicating whether the resulting TensorDict should be split according to the trajectories.
            See utils.split_trajectories for more information.
        devices (int, str, torch.device or sequence of such, optional): The devices on which the policy will be placed.
            If it differs from the input policy device, the update_policy_weights_() method should be queried
            at appropriate times during the training loop to accommodate for the lag between parameter configuration
            at various times.
            default = None (i.e. policy is kept on its original device)
        storing_devices (int, str, torch.device or sequence of such, optional): The devices on which the output TensorDict will be stored.
            For long trajectories, it may be necessary to store the data on a different device than the one where
            the policy and env are executed.
            default = None (ie cpu)
        update_at_each_batch (bool): if True, the policy weights will be updated every time a batch of trajectories
            is collected.
            default=False
        init_with_lag (bool, optional): if True, the first trajectory will be truncated earlier at a random step.
            This is helpful to desynchronize the environments, such that steps do no match in all collected rollouts.
            default = True
        exploration_mode (str, optional): interaction mode to be used when collecting data. Must be one of "random",
            "mode" or "mean".
            default = "random"
        reset_when_done (bool, optional): if True, the contained environment will be reset
            every time it hits a done. If the env contains multiple independent envs, a
            reset index will be passed to it to reset only thos environments that need to
            be reset. In practice, this will happen through a call to :obj:`env.reset(tensordict)`,
            in other words, if the env is a multi-agent env, all agents will be
            reset once one of them is done.
            Defaults to `True`.
        mask_env_batch_size (Sequence[bool], optional): a sequence of bools of the same length as env.batch_size.
            A value of ``True`` indicates that the corresponding dimension of ``env.batch_size`` is to be included in the computation of the number of frames collected. A value of ``False`` indicates NOT to consider this particular dimension
            as part of the batch of environments used to collect frames (e.g. used for agent dimension in multi-agent settings).
            Defaults to ``True`` for all dims.

    """

    def __init__(
        self,
        create_env_fn: Sequence[Callable[[], EnvBase]],
        policy: Optional[
            Union[
                TensorDictModule,
                Callable[[TensorDictBase], TensorDictBase],
            ]
        ] = None,
        total_frames: Optional[int] = -1,
        create_env_kwargs: Optional[Sequence[dict]] = None,
        max_frames_per_traj: int = -1,
        frames_per_batch: int = 200,
        init_random_frames: int = -1,
        reset_at_each_iter: bool = False,
        postproc: Optional[Callable[[TensorDictBase], TensorDictBase]] = None,
        split_trajs: Optional[bool] = None,
        devices: DEVICE_TYPING = None,
        seed: Optional[int] = None,
        pin_memory: bool = False,
        storing_devices: Optional[Union[DEVICE_TYPING, Sequence[DEVICE_TYPING]]] = None,
        update_at_each_batch: bool = False,
        init_with_lag: bool = False,
        exploration_mode: str = DEFAULT_EXPLORATION_MODE,
        reset_when_done: bool = True,
        mask_env_batch_size: Optional[Sequence[bool]] = None,
    ):
        self.closed = True
        self.create_env_fn = create_env_fn
        self.num_workers = len(create_env_fn)
        self.create_env_kwargs = (
            create_env_kwargs
            if create_env_kwargs is not None
            else [{} for _ in range(self.num_workers)]
        )
        # Preparing devices:
        # We want the user to be able to choose, for each worker, on which
        # device will the policy live and which device will be used to store
        # data. Those devices may or may not match.
        # One caveat is that, if there is only one device for the policy, and
        # if there are multiple workers, sending the same device and policy
        # to be copied to each worker will result in multiple copies of the
        # same policy on the same device.
        # To go around this, we do the copies of the policy in the server
        # (this object) to each possible device, and send to all the
        # processes their copy of the policy.

        def device_err_msg(device_name, devices_list):
            return (
                f"The length of the {device_name} argument should match the "
                f"number of workers of the collector. Got len("
                f"create_env_fn)={self.num_workers} and len("
                f"storing_devices)={len(devices_list)}"
            )

        if isinstance(devices, (str, int, torch.device)):
            devices = [torch.device(devices) for _ in range(self.num_workers)]
        elif devices is None:
            devices = [None for _ in range(self.num_workers)]
        elif isinstance(devices, Sequence):
            if len(devices) != self.num_workers:
                raise RuntimeError(device_err_msg("devices", devices))
            devices = [torch.device(_device) for _device in devices]
        else:
            raise ValueError(
                "devices should be either None, a torch.device or equivalent "
                "or an iterable of devices. "
                f"Found {type(devices)} instead."
            )
        self._policy_dict = {}
        self._get_weights_fn_dict = {}

        for i, (_device, create_env, kwargs) in enumerate(
            zip(devices, self.create_env_fn, self.create_env_kwargs)
        ):
            if _device in self._policy_dict:
                devices[i] = _device
                continue

            if hasattr(create_env, "observation_spec"):
                observation_spec = create_env.observation_spec
            else:
                try:
                    observation_spec = create_env(**kwargs).observation_spec
                except:  # noqa
                    observation_spec = None

            _policy, _device, _get_weight_fn = self._get_policy_and_device(
                policy=policy, device=_device, observation_spec=observation_spec
            )
            self._policy_dict[_device] = _policy
            self._get_weights_fn_dict[_device] = _get_weight_fn
            devices[i] = _device
        self.devices = devices

        if storing_devices is None:
            self.storing_devices = self.devices
        else:
            if isinstance(storing_devices, (str, int, torch.device)):
                self.storing_devices = [
                    torch.device(storing_devices) for _ in range(self.num_workers)
                ]
            elif isinstance(storing_devices, Sequence):
                if len(storing_devices) != self.num_workers:
                    raise RuntimeError(
                        device_err_msg("storing_devices", storing_devices)
                    )
                self.storing_devices = [
                    torch.device(_storing_device) for _storing_device in storing_devices
                ]
            else:
                raise ValueError(
                    "storing_devices should be either a torch.device or equivalent or an iterable of devices. "
                    f"Found {type(storing_devices)} instead."
                )

        self.mask_env_batch_size = mask_env_batch_size
        self.total_frames = total_frames if total_frames > 0 else float("inf")
        self.reset_at_each_iter = reset_at_each_iter
        self.postprocs = postproc
        self.max_frames_per_traj = max_frames_per_traj
        self.frames_per_batch = frames_per_batch
        self.seed = seed
        self.reset_when_done = reset_when_done
        if split_trajs is None:
            if not self.reset_when_done:
                split_trajs = False
            else:
                split_trajs = True
        elif not self.reset_when_done and split_trajs:
            raise RuntimeError(
                "Cannot split trajectories when reset_when_done is False."
            )
        self.split_trajs = split_trajs
        self.pin_memory = pin_memory
        self.init_random_frames = init_random_frames
        self.update_at_each_batch = update_at_each_batch
        self.init_with_lag = init_with_lag
        self.exploration_mode = exploration_mode
        self.frames_per_worker = np.inf
        self._run_processes()
        self._exclude_private_keys = True

    @property
    def frames_per_batch_worker(self):
        raise NotImplementedError

    def update_policy_weights_(self) -> None:
        for _device in self._policy_dict:
            if self._get_weights_fn_dict[_device] is not None:
                self._policy_dict[_device].load_state_dict(
                    self._get_weights_fn_dict[_device]()
                )

    @property
    def _queue_len(self) -> int:
        raise NotImplementedError

    def _run_processes(self) -> None:
        queue_out = mp.Queue(self._queue_len)  # sends data from proc to main
        self.procs = []
        self.pipes = []
        for i, (env_fun, env_fun_kwargs) in enumerate(
            zip(self.create_env_fn, self.create_env_kwargs)
        ):
            _device = self.devices[i]
            _storing_device = self.storing_devices[i]
            pipe_parent, pipe_child = mp.Pipe()  # send messages to procs
            if env_fun.__class__.__name__ != "EnvCreator" and not isinstance(
                env_fun, EnvBase
            ):  # to avoid circular imports
                env_fun = CloudpickleWrapper(env_fun)

            kwargs = {
                "pipe_parent": pipe_parent,
                "pipe_child": pipe_child,
                "queue_out": queue_out,
                "create_env_fn": env_fun,
                "create_env_kwargs": env_fun_kwargs,
                "policy": self._policy_dict[_device],
                "frames_per_worker": self.frames_per_worker,
                "max_frames_per_traj": self.max_frames_per_traj,
                "frames_per_batch": self.frames_per_batch_worker,
                "reset_at_each_iter": self.reset_at_each_iter,
                "device": _device,
                "storing_device": _storing_device,
                "seed": self.seed,
                "pin_memory": self.pin_memory,
                "init_with_lag": self.init_with_lag,
                "exploration_mode": self.exploration_mode,
                "reset_when_done": self.reset_when_done,
                "idx": i,
                "mask_env_batch_size": self.mask_env_batch_size,
            }
            proc = mp.Process(target=_main_async_collector, kwargs=kwargs)
            # proc.daemon can't be set as daemonic processes may be launched by the process itself
            try:
                proc.start()
            except _pickle.PicklingError as err:
                if "<lambda>" in str(err):
                    raise RuntimeError(
                        """Can't open a process with doubly cloud-pickled lambda function.
This error is likely due to an attempt to use a ParallelEnv in a
multiprocessed data collector. To do this, consider wrapping your
lambda function in an `torchrl.envs.EnvCreator` wrapper as follows:
`env = ParallelEnv(N, EnvCreator(my_lambda_function))`.
This will not only ensure that your lambda function is cloud-pickled once, but
also that the state dict is synchronised across processes if needed."""
                    ) from err
            pipe_child.close()
            self.procs.append(proc)
            self.pipes.append(pipe_parent)
            msg = pipe_parent.recv()
            if msg != "instantiated":
                raise RuntimeError(msg)
        self.queue_out = queue_out
        self.closed = False

    def __del__(self):
        try:
            self.shutdown()
        except Exception:
            # an AttributeError will typically be raised if the collector is deleted when the program ends.
            # In the future, insignificant changes to the close method may change the error type.
            # We excplicitely assume that any error raised during closure in
            # __del__ will not affect the program.
            pass

    def shutdown(self) -> None:
        """Shuts down all processes. This operation is irreversible."""
        self._shutdown_main()

    def _shutdown_main(self) -> None:
        if self.closed:
            return
        _check_for_faulty_process(self.procs)
        self.closed = True
        for idx in range(self.num_workers):
            self.pipes[idx].send((None, "close"))

            msg = self.pipes[idx].recv()
            if msg != "closed":
                raise RuntimeError(f"got {msg} but expected 'close'")

        for proc in self.procs:
            proc.join()

        self.queue_out.close()
        for pipe in self.pipes:
            pipe.close()

    def set_seed(self, seed: int, static_seed: bool = False) -> int:
        """Sets the seeds of the environments stored in the DataCollector.

        Args:
            seed: integer representing the seed to be used for the environment.
            static_seed (bool, optional): if True, the seed is not incremented.
                Defaults to False

        Returns:
            Output seed. This is useful when more than one environment is
            contained in the DataCollector, as the seed will be incremented for
            each of these. The resulting seed is the seed of the last
            environment.

        Examples:
            >>> env_fn = lambda: GymEnv("Pendulum-v0")
            >>> env_fn_parallel = lambda: ParallelEnv(6, env_fn)
            >>> collector = SyncDataCollector(env_fn_parallel)
            >>> out_seed = collector.set_seed(1)  # out_seed = 6

        """
        _check_for_faulty_process(self.procs)
        for idx in range(self.num_workers):
            self.pipes[idx].send(((seed, static_seed), "seed"))
            new_seed, msg = self.pipes[idx].recv()
            if msg != "seeded":
                raise RuntimeError(f"Expected msg='seeded', got {msg}")
            seed = new_seed
        self.reset()
        return seed

    def reset(self, reset_idx: Optional[Sequence[bool]] = None) -> None:
        """Resets the environments to a new initial state.

        Args:
            reset_idx: Optional. Sequence indicating which environments have
                to be reset. If None, all environments are reset.

        """
        _check_for_faulty_process(self.procs)

        if reset_idx is None:
            reset_idx = [True for _ in range(self.num_workers)]
        for idx in range(self.num_workers):
            if reset_idx[idx]:
                self.pipes[idx].send((None, "reset"))
        for idx in range(self.num_workers):
            if reset_idx[idx]:
                j, msg = self.pipes[idx].recv()
                if msg != "reset":
                    raise RuntimeError(f"Expected msg='reset', got {msg}")

    def state_dict(self) -> OrderedDict:
        """Returns the state_dict of the data collector.

        Each field represents a worker containing its own state_dict.

        """
        for idx in range(self.num_workers):
            self.pipes[idx].send((None, "state_dict"))
        state_dict = OrderedDict()
        for idx in range(self.num_workers):
            _state_dict, msg = self.pipes[idx].recv()
            if msg != "state_dict":
                raise RuntimeError(f"Expected msg='state_dict', got {msg}")
            state_dict[f"worker{idx}"] = _state_dict

        return state_dict

    def load_state_dict(self, state_dict: OrderedDict) -> None:
        """Loads the state_dict on the workers.

        Args:
            state_dict (OrderedDict): state_dict of the form
                ``{"worker0": state_dict0, "worker1": state_dict1}``.

        """
        for idx in range(self.num_workers):
            self.pipes[idx].send((state_dict[f"worker{idx}"], "load_state_dict"))
        for idx in range(self.num_workers):
            _, msg = self.pipes[idx].recv()
            if msg != "loaded":
                raise RuntimeError(f"Expected msg='loaded', got {msg}")


class MultiSyncDataCollector(_MultiDataCollector):
    """Runs a given number of DataCollectors on separate processes synchronously.

    The collection starts when the next item of the collector is queried,
    and no environment step is computed in between the reception of a batch of
    trajectory and the start of the next collection.
    This class can be safely used with online RL algorithms.

    Examples:
        >>> from torchrl.envs.libs.gym import GymEnv
        >>> from tensordict.nn import TensorDictModule
        >>> from torch import nn
        >>> env_maker = lambda: GymEnv("Pendulum-v1", device="cpu")
        >>> policy = TensorDictModule(nn.Linear(3, 1), in_keys=["observation"], out_keys=["action"])
        >>> collector = MultiSyncDataCollector(
        ...     create_env_fn=[env_maker, env_maker],
        ...     policy=policy,
        ...     total_frames=2000,
        ...     max_frames_per_traj=50,
        ...     frames_per_batch=200,
        ...     init_random_frames=-1,
        ...     reset_at_each_iter=False,
        ...     devices="cpu",
        ...     storing_devices="cpu",
        ... )
        >>> for i, data in enumerate(collector):
        ...     if i == 2:
        ...         print(data)
        ...         break
        TensorDict(
            fields={
                action: Tensor(shape=torch.Size([4, 50, 1]), device=cpu, dtype=torch.float32, is_shared=False),
                collector: TensorDict(
                    fields={
                        step_count: Tensor(shape=torch.Size([4, 50]), device=cpu, dtype=torch.int64, is_shared=False),
                        traj_ids: Tensor(shape=torch.Size([4, 50]), device=cpu, dtype=torch.int64, is_shared=False)},
                    batch_size=torch.Size([4, 50]),
                    device=cpu,
                    is_shared=False),
                done: Tensor(shape=torch.Size([4, 50, 1]), device=cpu, dtype=torch.bool, is_shared=False),
                mask: Tensor(shape=torch.Size([4, 50]), device=cpu, dtype=torch.bool, is_shared=False),
                next: TensorDict(
                    fields={
                        observation: Tensor(shape=torch.Size([4, 50, 3]), device=cpu, dtype=torch.float32, is_shared=False)},
                    batch_size=torch.Size([4, 50]),
                    device=cpu,
                    is_shared=False),
                observation: Tensor(shape=torch.Size([4, 50, 3]), device=cpu, dtype=torch.float32, is_shared=False),
                reward: Tensor(shape=torch.Size([4, 50, 1]), device=cpu, dtype=torch.float32, is_shared=False)},
            batch_size=torch.Size([4, 50]),
            device=cpu,
            is_shared=False)
        >>> collector.shutdown()
        >>> del collector

    """

    __doc__ += _MultiDataCollector.__doc__

    @property
    def frames_per_batch_worker(self):
        if self.frames_per_batch % self.num_workers != 0:
            warnings.warn(
                f"frames_per_batch {self.frames_per_batch} is not exactly divisible by the number of collector workers {self.num_workers},"
                f" this results in more frames_per_batch per iteration that requested"
            )
        frames_per_batch_worker = -(-self.frames_per_batch // self.num_workers)
        self.frames_per_batch = frames_per_batch_worker * self.num_workers
        return frames_per_batch_worker

    @property
    def _queue_len(self) -> int:
        return self.num_workers

    def iterator(self) -> Iterator[TensorDictBase]:
        i = -1
        frames = 0
        out_tensordicts_shared = OrderedDict()
        dones = [False for _ in range(self.num_workers)]
        workers_frames = [0 for _ in range(self.num_workers)]
        same_device = None
        out_buffer = None
        while not all(dones) and frames < self.total_frames:
            _check_for_faulty_process(self.procs)
            if self.update_at_each_batch:
                self.update_policy_weights_()

            for idx in range(self.num_workers):
                if frames < self.init_random_frames:
                    msg = "continue_random"
                else:
                    msg = "continue"
                self.pipes[idx].send((None, msg))

            i += 1
            max_traj_idx = None
            for _ in range(self.num_workers):
                new_data, j = self.queue_out.get()
                if j == 0:
                    data, idx = new_data
                    out_tensordicts_shared[idx] = data
                else:
                    idx = new_data
                workers_frames[idx] = (
                    workers_frames[idx] + out_tensordicts_shared[idx].batch_size[0]
                )

                if workers_frames[idx] >= self.total_frames:
                    print(f"{idx} is done!")
                    dones[idx] = True
            # we have to correct the traj_ids to make sure that they don't overlap
            for idx in range(self.num_workers):
                traj_ids = out_tensordicts_shared[idx].get(("collector", "traj_ids"))
                if max_traj_idx is not None:
                    traj_ids += max_traj_idx
                    # out_tensordicts_shared[idx].set("traj_ids", traj_ids)
                max_traj_idx = traj_ids.max().item() + 1
                # out = out_tensordicts_shared[idx]
            if same_device is None:
                prev_device = None
                same_device = True
                for item in out_tensordicts_shared.values():
                    if prev_device is None:
                        prev_device = item.device
                    else:
                        same_device = same_device and (item.device == prev_device)
            if same_device:
                out_buffer = torch.cat(
                    list(out_tensordicts_shared.values()), 0, out=out_buffer
                )
            else:
                out_buffer = torch.cat(
                    [item.cpu() for item in out_tensordicts_shared.values()],
                    0,
                    out=out_buffer,
                )

            frames += out_buffer.batch_size[0]
            if self.split_trajs:
                out = split_trajectories(out_buffer)
            else:
                out = out_buffer.clone()
            if self.postprocs:
                self.postprocs = self.postprocs.to(out.device)
                out = self.postprocs(out)
            if self._exclude_private_keys:
                excluded_keys = [key for key in out.keys() if key.startswith("_")]
                if excluded_keys:
                    out = out.exclude(*excluded_keys)
            yield out
            del out

        del out_tensordicts_shared
        # We shall not call shutdown just yet as user may want to retrieve state_dict
        # self._shutdown_main()


class MultiaSyncDataCollector(_MultiDataCollector):
    """Runs a given number of DataCollectors on separate processes asynchronously.

    The collection keeps on occuring on all processes even between the time
    the batch of rollouts is collected and the next call to the iterator.
    This class can be safely used with offline RL algorithms.

    Examples:
        >>> from torchrl.envs.libs.gym import GymEnv
        >>> from tensordict.nn import TensorDictModule
        >>> from torch import nn
        >>> env_maker = lambda: GymEnv("Pendulum-v1", device="cpu")
        >>> policy = TensorDictModule(nn.Linear(3, 1), in_keys=["observation"], out_keys=["action"])
        >>> collector = MultiaSyncDataCollector(
        ...     create_env_fn=[env_maker, env_maker],
        ...     policy=policy,
        ...     total_frames=2000,
        ...     max_frames_per_traj=50,
        ...     frames_per_batch=200,
        ...     init_random_frames=-1,
        ...     reset_at_each_iter=False,
        ...     devices="cpu",
        ...     storing_devices="cpu",
        ... )
        >>> for i, data in enumerate(collector):
        ...     if i == 2:
        ...         print(data)
        ...         break
        TensorDict(
            fields={
                action: Tensor(shape=torch.Size([4, 50, 1]), device=cpu, dtype=torch.float32, is_shared=False),
                collector: TensorDict(
                    fields={
                        step_count: Tensor(shape=torch.Size([4, 50]), device=cpu, dtype=torch.int64, is_shared=False),
                        traj_ids: Tensor(shape=torch.Size([4, 50]), device=cpu, dtype=torch.int64, is_shared=False)},
                    batch_size=torch.Size([4, 50]),
                    device=cpu,
                    is_shared=False),
                done: Tensor(shape=torch.Size([4, 50, 1]), device=cpu, dtype=torch.bool, is_shared=False),
                mask: Tensor(shape=torch.Size([4, 50]), device=cpu, dtype=torch.bool, is_shared=False),
                next: TensorDict(
                    fields={
                        observation: Tensor(shape=torch.Size([4, 50, 3]), device=cpu, dtype=torch.float32, is_shared=False)},
                    batch_size=torch.Size([4, 50]),
                    device=cpu,
                    is_shared=False),
                observation: Tensor(shape=torch.Size([4, 50, 3]), device=cpu, dtype=torch.float32, is_shared=False),
                reward: Tensor(shape=torch.Size([4, 50, 1]), device=cpu, dtype=torch.float32, is_shared=False)},
            batch_size=torch.Size([4, 50]),
            device=cpu,
            is_shared=False)
        >>> collector.shutdown()
        >>> del collector

    """

    __doc__ += _MultiDataCollector.__doc__

    def __init__(self, *args, **kwargs):
        super().__init__(*args, **kwargs)
        self.out_tensordicts = {}
        self.running = False

        if self.postprocs is not None:
            postproc = self.postprocs
            self.postprocs = {}
            for _device in self.storing_devices:
                if _device not in self.postprocs:
                    self.postprocs[_device] = deepcopy(postproc).to(_device)

    @property
    def frames_per_batch_worker(self):
        return self.frames_per_batch

    def _get_from_queue(self, timeout=None) -> Tuple[int, int, TensorDictBase]:
        new_data, j = self.queue_out.get(timeout=timeout)
        if j == 0:
            data, idx = new_data
            self.out_tensordicts[idx] = data
        else:
            idx = new_data
        # we clone the data to make sure that we'll be working with a fixed copy
        out = self.out_tensordicts[idx].clone()
        return idx, j, out

    @property
    def _queue_len(self) -> int:
        return 1

    def iterator(self) -> Iterator[TensorDictBase]:
        if self.update_at_each_batch:
            self.update_policy_weights_()

        for i in range(self.num_workers):
            if self.init_random_frames > 0:
                self.pipes[i].send((None, "continue_random"))
            else:
                self.pipes[i].send((None, "continue"))
        self.running = True
        i = -1
        self._frames = 0

        dones = [False for _ in range(self.num_workers)]
        workers_frames = [0 for _ in range(self.num_workers)]
        while self._frames < self.total_frames:
            _check_for_faulty_process(self.procs)
            i += 1
            idx, j, out = self._get_from_queue()

            worker_frames = out.batch_size[0]
            if self.split_trajs:
                out = split_trajectories(out)
            self._frames += worker_frames
            workers_frames[idx] = workers_frames[idx] + worker_frames
            if self.postprocs:
                out = self.postprocs[out.device](out)

            # the function blocks here until the next item is asked, hence we send the message to the
            # worker to keep on working in the meantime before the yield statement
            if workers_frames[idx] < self.frames_per_worker:
                if self._frames < self.init_random_frames:
                    msg = "continue_random"
                else:
                    msg = "continue"
                self.pipes[idx].send((idx, msg))
            else:
                print(f"{idx} is done!")
                dones[idx] = True
            if self._exclude_private_keys:
                excluded_keys = [key for key in out.keys() if key.startswith("_")]
                out = out.exclude(*excluded_keys)
            yield out

        # We don't want to shutdown yet, the user may want to call state_dict before
        # self._shutdown_main()
        self.running = False

    def _shutdown_main(self) -> None:
        if hasattr(self, "out_tensordicts"):
            del self.out_tensordicts
        return super()._shutdown_main()

    def reset(self, reset_idx: Optional[Sequence[bool]] = None) -> None:
        super().reset(reset_idx)
        if self.queue_out.full():
            print("waiting")
            time.sleep(_TIMEOUT)  # wait until queue is empty
        if self.queue_out.full():
            raise Exception("self.queue_out is full")
        if self.running:
            for idx in range(self.num_workers):
                if self._frames < self.init_random_frames:
                    self.pipes[idx].send((idx, "continue_random"))
                else:
                    self.pipes[idx].send((idx, "continue"))


class aSyncDataCollector(MultiaSyncDataCollector):
    """Runs a single DataCollector on a separate process.

    This is mostly useful for offline RL paradigms where the policy being
    trained can differ from the policy used to collect data. In online
    settings, a regular DataCollector should be preferred. This class is
    merely a wrapper around a MultiaSyncDataCollector where a single process
    is being created.

    Args:
        create_env_fn (Callabled): Callable returning an instance of EnvBase
        policy (Callable, optional): Instance of TensorDictModule class.
            Must accept TensorDictBase object as input.
        total_frames (int): lower bound of the total number of frames returned
            by the collector. In parallel settings, the actual number of
            frames may well be greater than this as the closing signals are
            sent to the workers only once the total number of frames has
            been collected on the server.
        create_env_kwargs (dict, optional): A dictionary with the arguments
            used to create an environment
        max_frames_per_traj: Maximum steps per trajectory. Note that a
            trajectory can span over multiple batches (unless
            reset_at_each_iter is set to True, see below). Once a trajectory
            reaches n_steps_max, the environment is reset. If the
            environment wraps multiple environments together, the number of
            steps is tracked for each environment independently. Negative
            values are allowed, in which case this argument is ignored.
            Default is -1 (i.e. no maximum number of steps)
        frames_per_batch (int): Time-length of a batch.
            reset_at_each_iter and frames_per_batch == n_steps_max are equivalent configurations.
            default: 200
        init_random_frames (int): Number of frames for which the policy is ignored before it is called.
            This feature is mainly intended to be used in offline/model-based settings, where a batch of random
            trajectories can be used to initialize training.
            default=-1 (i.e. no random frames)
        reset_at_each_iter (bool): Whether or not environments should be reset for each batch.
            default=False.
        postproc (callable, optional): A PostProcessor is an object that will read a batch of data and process it in a
            useful format for training.
            default: None.
        split_trajs (bool): Boolean indicating whether the resulting TensorDict should be split according to the trajectories.
            See utils.split_trajectories for more information.
        device (int, str, torch.device, optional): The device on which the
            policy will be placed. If it differs from the input policy
            device, the update_policy_weights_() method should be queried
            at appropriate times during the training loop to accommodate for
            the lag between parameter configuration at various times.
            Default is `None` (i.e. policy is kept on its original device)
        storing_device (int, str, torch.device, optional): The device on which
            the output TensorDict will be stored. For long trajectories,
            it may be necessary to store the data on a different.
            device than the one where the policy is stored. Default is None.
        update_at_each_batch (bool): if True, the policy weights will be updated every time a batch of trajectories
            is collected.
            default=False
        init_with_lag (bool, optional): if True, the first trajectory will be truncated earlier at a random step.
            This is helpful to desynchronize the environments, such that steps do no match in all collected rollouts.
            default = True
        mask_env_batch_size (Sequence[bool], optional): a sequence of bools of the same length as env.batch_size.
            A value of ``True`` indicates that the corresponding dimension of ``env.batch_size`` is to be included in the computation of the number of frames collected. A value of ``False`` indicates NOT to consider this particular dimension
            as part of the batch of environments used to collect frames (e.g. used for agent dimension in multi-agent settings).
            Defaults to ``True`` for all dims.

    """

    def __init__(
        self,
        create_env_fn: Callable[[], EnvBase],
        policy: Optional[
            Union[
                TensorDictModule,
                Callable[[TensorDictBase], TensorDictBase],
            ]
        ] = None,
        total_frames: Optional[int] = -1,
        create_env_kwargs: Optional[dict] = None,
        max_frames_per_traj: int = -1,
        frames_per_batch: int = 200,
        init_random_frames: int = -1,
        reset_at_each_iter: bool = False,
        postproc: Optional[Callable[[TensorDictBase], TensorDictBase]] = None,
        split_trajs: Optional[bool] = None,
        device: Optional[Union[int, str, torch.device]] = None,
        storing_device: Optional[Union[int, str, torch.device]] = None,
        seed: Optional[int] = None,
        mask_env_batch_size: Optional[Sequence[bool]] = None,
        pin_memory: bool = False,
        **kwargs,
    ):
        super().__init__(
            create_env_fn=[create_env_fn],
            policy=policy,
            total_frames=total_frames,
            create_env_kwargs=[create_env_kwargs],
            max_frames_per_traj=max_frames_per_traj,
            frames_per_batch=frames_per_batch,
            reset_at_each_iter=reset_at_each_iter,
            init_random_frames=init_random_frames,
            postproc=postproc,
            split_trajs=split_trajs,
            devices=[device] if device is not None else None,
            storing_devices=[storing_device] if storing_device is not None else None,
            seed=seed,
            pin_memory=pin_memory,
            mask_env_batch_size=mask_env_batch_size,
            **kwargs,
        )


def _main_async_collector(
    pipe_parent: connection.Connection,
    pipe_child: connection.Connection,
    queue_out: queues.Queue,
    create_env_fn: Union[EnvBase, "EnvCreator", Callable[[], EnvBase]],  # noqa: F821
    create_env_kwargs: Dict[str, Any],
    policy: Callable[[TensorDictBase], TensorDictBase],
    frames_per_worker: int,
    max_frames_per_traj: int,
    frames_per_batch: int,
    reset_at_each_iter: bool,
    device: Optional[Union[torch.device, str, int]],
    storing_device: Optional[Union[torch.device, str, int]],
    seed: Union[int, Sequence],
    pin_memory: bool,
    idx: int = 0,
    init_with_lag: bool = False,
    exploration_mode: str = DEFAULT_EXPLORATION_MODE,
    reset_when_done: bool = True,
    mask_env_batch_size: Optional[Sequence[bool]] = None,
    verbose: bool = False,
) -> None:
    pipe_parent.close()
    #  init variables that will be cleared when closing
    tensordict = data = d = data_in = dc = dc_iter = None

    dc = SyncDataCollector(
        create_env_fn,
        create_env_kwargs=create_env_kwargs,
        policy=policy,
        total_frames=-1,
        max_frames_per_traj=max_frames_per_traj,
        frames_per_batch=frames_per_batch,
        reset_at_each_iter=reset_at_each_iter,
        postproc=None,
        split_trajs=False,
        device=device,
        seed=seed,
        pin_memory=pin_memory,
        storing_device=storing_device,
        init_with_lag=init_with_lag,
        exploration_mode=exploration_mode,
        reset_when_done=reset_when_done,
        return_same_td=True,
        mask_env_batch_size=mask_env_batch_size,
    )
    if verbose:
        print("Sync data collector created")
    dc_iter = iter(dc)
    j = 0
    pipe_child.send("instantiated")

    has_timed_out = False
    counter = 0
    while True:
        _timeout = _TIMEOUT if not has_timed_out else 1e-3
        if pipe_child.poll(_timeout):
            counter = 0
            data_in, msg = pipe_child.recv()
            if verbose:
                print(f"worker {idx} received {msg}")
        else:
            if verbose:
                print(f"poll failed, j={j}, worker={idx}")
            # default is "continue" (after first iteration)
            # this is expected to happen if queue_out reached the timeout, but no new msg was waiting in the pipe
            # in that case, the main process probably expects the worker to continue collect data
            if has_timed_out:
                counter = 0
                # has_timed_out is True if the process failed to send data, which will
                # typically occur if main has taken another batch (i.e. the queue is Full).
                # In this case, msg is the previous msg sent by main, which will typically be "continue"
                # If it's not the case, it is not expected that has_timed_out is True.
                if msg not in ("continue", "continue_random"):
                    raise RuntimeError(f"Unexpected message after time out: msg={msg}")
            else:
                # if has_timed_out is False, then the time out does not come from the fact that the queue is Full.
                # this means that our process has been waiting for a command from main in vain, while main was not
                # receiving data.
                # This will occur if main is busy doing something else (e.g. computing loss etc).

                counter += _timeout
                if verbose:
                    print(f"worker {idx} has counter {counter}")
                if counter >= (_MAX_IDLE_COUNT * _TIMEOUT):
                    raise RuntimeError(
                        f"This process waited for {counter} seconds "
                        f"without receiving a command from main. Consider increasing the maximum idle count "
                        f"if this is expected via the environment variable MAX_IDLE_COUNT "
                        f"(current value is {_MAX_IDLE_COUNT})."
                        f"\nIf this occurs at the end of a function or program, it means that your collector has not been "
                        f"collected, consider calling `collector.shutdown()` or `del collector` before ending the program."
                    )
                continue
        if msg in ("continue", "continue_random"):
            if msg == "continue_random":
                dc.init_random_frames = float("inf")
            else:
                dc.init_random_frames = -1

            d = next(dc_iter)
            if pipe_child.poll(_MIN_TIMEOUT):
                # in this case, main send a message to the worker while it was busy collecting trajectories.
                # In that case, we skip the collected trajectory and get the message from main. This is faster than
                # sending the trajectory in the queue until timeout when it's never going to be received.
                continue
            if j == 0:
                tensordict = d
                if storing_device is not None and tensordict.device != storing_device:
                    raise RuntimeError(
                        f"expected device to be {storing_device} but got {tensordict.device}"
                    )
                tensordict.share_memory_()
                data = (tensordict, idx)
            else:
                if d is not tensordict:
                    raise RuntimeError(
                        "SyncDataCollector should return the same tensordict modified in-place."
                    )
                data = idx  # flag the worker that has sent its data
            try:
                queue_out.put((data, j), timeout=_TIMEOUT)
                if verbose:
                    print(f"worker {idx} successfully sent data")
                j += 1
                has_timed_out = False
                continue
            except queue.Full:
                if verbose:
                    print(f"worker {idx} has timed out")
                has_timed_out = True
                continue
            # pipe_child.send("done")

        elif msg == "update":
            dc.update_policy_weights_()
            pipe_child.send((j, "updated"))
            has_timed_out = False
            continue

        elif msg == "seed":
            data_in, static_seed = data_in
            new_seed = dc.set_seed(data_in, static_seed=static_seed)
            torch.manual_seed(data_in)
            np.random.seed(data_in)
            pipe_child.send((new_seed, "seeded"))
            has_timed_out = False
            continue

        elif msg == "reset":
            dc.reset()
            pipe_child.send((j, "reset"))
            continue

        elif msg == "state_dict":
            state_dict = dc.state_dict()
            # send state_dict to cpu first
            state_dict = recursive_map_to_cpu(state_dict)
            pipe_child.send((state_dict, "state_dict"))
            has_timed_out = False
            continue

        elif msg == "load_state_dict":
            state_dict = data_in
            dc.load_state_dict(state_dict)
            pipe_child.send((j, "loaded"))
            has_timed_out = False
            continue

        elif msg == "close":
            del tensordict, data, d, data_in
            dc.shutdown()
            del dc, dc_iter
            pipe_child.send("closed")
            if verbose:
                print(f"collector {idx} closed")
            break

        else:
            raise Exception(f"Unrecognized message {msg}")<|MERGE_RESOLUTION|>--- conflicted
+++ resolved
@@ -756,13 +756,8 @@
                     ] = tensordict
                     if is_shared:
                         self._tensordict_out.share_memory_()
-<<<<<<< HEAD
-                self._reset_if_necessary()
-                self._tensordict.update(step_mdp(self._tensordict), inplace=True)
-=======
 
                 self._step_and_maybe_reset()
->>>>>>> d65c4c69
 
         return self._tensordict_out
 

# Copyright (c) Meta Platforms, Inc. and affiliates.
#
# This source code is licensed under the MIT license found in the
# LICENSE file in the root directory of this source tree.
import _pickle
import abc
import inspect
import os
import queue
import sys
import time
import warnings
from collections import OrderedDict
from copy import deepcopy

from multiprocessing import connection, queues
from multiprocessing.managers import SyncManager

from textwrap import indent
from typing import Any, Callable, Dict, Iterator, Optional, Sequence, Tuple, Union

import numpy as np
import torch
import torch.nn as nn
from tensordict.nn import TensorDictModule, TensorDictModuleBase
from tensordict.tensordict import TensorDict, TensorDictBase
from tensordict.utils import NestedKey
from torch import multiprocessing as mp
from torch.utils.data import IterableDataset

from torchrl._utils import (
    _check_for_faulty_process,
    _ProcessNoWarn,
    accept_remote_rref_udf_invocation,
    prod,
    RL_WARNINGS,
    VERBOSE,
)
from torchrl.collectors.utils import split_trajectories
from torchrl.data.tensor_specs import CompositeSpec, TensorSpec
from torchrl.data.utils import CloudpickleWrapper, DEVICE_TYPING
from torchrl.envs.common import EnvBase
from torchrl.envs.transforms import StepCounter, TransformedEnv
from torchrl.envs.utils import (
    _bring_reset_to_root,
    _convert_exploration_type,
    done_or_truncated,
    ExplorationType,
    set_exploration_type,
    step_mdp,
)

_TIMEOUT = 1.0
_MIN_TIMEOUT = 1e-3  # should be several orders of magnitude inferior wrt time spent collecting a trajectory
_MAX_IDLE_COUNT = int(os.environ.get("MAX_IDLE_COUNT", 1000))

DEFAULT_EXPLORATION_TYPE: ExplorationType = ExplorationType.RANDOM

_is_osx = sys.platform.startswith("darwin")


class RandomPolicy:
    """A random policy for data collectors.

    This is a wrapper around the action_spec.rand method.

    Args:
        action_spec: TensorSpec object describing the action specs

    Examples:
        >>> from tensordict import TensorDict
        >>> from torchrl.data.tensor_specs import BoundedTensorSpec
        >>> action_spec = BoundedTensorSpec(-torch.ones(3), torch.ones(3))
        >>> actor = RandomPolicy(action_spec=action_spec)
        >>> td = actor(TensorDict({}, batch_size=[])) # selects a random action in the cube [-1; 1]
    """

    def __init__(self, action_spec: TensorSpec, action_key: NestedKey = "action"):
        self.action_spec = action_spec
        self.action_key = action_key

    def __call__(self, td: TensorDictBase) -> TensorDictBase:
        if isinstance(self.action_spec, CompositeSpec):
            return td.update(self.action_spec.rand())
        else:
            return td.set(self.action_key, self.action_spec.rand())


class _Interruptor:
    """A class for managing the collection state of a process.

    This class provides methods to start and stop collection, and to check
    whether collection has been stopped. The collection state is protected
    by a lock to ensure thread-safety.
    """

    # interrupter vs interruptor: google trends seems to indicate that "or" is more
    # widely used than "er" even if my IDE complains about that...
    def __init__(self):
        self._collect = True
        self._lock = mp.Lock()

    def start_collection(self):
        with self._lock:
            self._collect = True

    def stop_collection(self):
        with self._lock:
            self._collect = False

    def collection_stopped(self):
        with self._lock:
            return self._collect is False


class _InterruptorManager(SyncManager):
    """A custom SyncManager for managing the collection state of a process.

    This class extends the SyncManager class and allows to share an Interruptor object
    between processes.
    """

    pass


_InterruptorManager.register("_Interruptor", _Interruptor)


def recursive_map_to_cpu(dictionary: OrderedDict) -> OrderedDict:
    """Maps the tensors to CPU through a nested dictionary."""
    return OrderedDict(
        **{
            k: recursive_map_to_cpu(item)
            if isinstance(item, OrderedDict)
            else item.cpu()
            if isinstance(item, torch.Tensor)
            else item
            for k, item in dictionary.items()
        }
    )


def _policy_is_tensordict_compatible(policy: nn.Module):
    sig = inspect.signature(policy.forward)

    if isinstance(policy, TensorDictModuleBase):
        return True
    if (
        len(sig.parameters) == 1
        and hasattr(policy, "in_keys")
        and hasattr(policy, "out_keys")
    ):
        warnings.warn(
            "Passing a policy that is not a TensorDictModuleBase subclass but has in_keys and out_keys "
            "will soon be deprecated. We'd like to motivate our users to inherit from this class (which "
            "has very few restrictions) to make the experience smoother.",
            category=DeprecationWarning,
        )
        # if the policy is a TensorDictModule or takes a single argument and defines
        # in_keys and out_keys then we assume it can already deal with TensorDict input
        # to forward and we return True
        return True
    elif not hasattr(policy, "in_keys") and not hasattr(policy, "out_keys"):
        # if it's not a TensorDictModule, and in_keys and out_keys are not defined then
        # we assume no TensorDict compatibility and will try to wrap it.
        return False

    # if in_keys or out_keys were defined but policy is not a TensorDictModule or
    # accepts multiple arguments then it's likely the user is trying to do something
    # that will have undetermined behaviour, we raise an error
    raise TypeError(
        "Received a policy that defines in_keys or out_keys and also expects multiple "
        "arguments to policy.forward. If the policy is compatible with TensorDict, it "
        "should take a single argument of type TensorDict to policy.forward and define "
        "both in_keys and out_keys. Alternatively, policy.forward can accept "
        "arbitrarily many tensor inputs and leave in_keys and out_keys undefined and "
        "TorchRL will attempt to automatically wrap the policy with a TensorDictModule."
    )


class DataCollectorBase(IterableDataset, metaclass=abc.ABCMeta):
    """Base class for data collectors."""

    _iterator = None

    def _get_policy_and_device(
        self,
        policy: Optional[
            Union[
                TensorDictModule,
                Callable[[TensorDictBase], TensorDictBase],
            ]
        ] = None,
        device: Optional[DEVICE_TYPING] = None,
        observation_spec: TensorSpec = None,
    ) -> Tuple[TensorDictModule, torch.device, Union[None, Callable[[], dict]]]:
        """Util method to get a policy and its device given the collector __init__ inputs.

        From a policy and a device, assigns the self.device attribute to
        the desired device and maps the policy onto it or (if the device is
        ommitted) assigns the self.device attribute to the policy device.

        Args:
            create_env_fn (Callable or list of callables): an env creator
                function (or a list of creators)
            create_env_kwargs (dictionary): kwargs for the env creator
            policy (TensorDictModule, optional): a policy to be used
            device (int, str or torch.device, optional): device where to place
                the policy
            observation_spec (TensorSpec, optional): spec of the observations

        """
        if policy is None:
            if not hasattr(self, "env") or self.env is None:
                raise ValueError(
                    "env must be provided to _get_policy_and_device if policy is None"
                )
            policy = RandomPolicy(self.env.input_spec["full_action_spec"])
        elif isinstance(policy, nn.Module):
            # TODO: revisit these checks when we have determined whether arbitrary
            # callables should be supported as policies.
            if not _policy_is_tensordict_compatible(policy):
                # policy is a nn.Module that doesn't operate on tensordicts directly
                # so we attempt to auto-wrap policy with TensorDictModule
                if observation_spec is None:
                    raise ValueError(
                        "Unable to read observation_spec from the environment. This is "
                        "required to check compatibility of the environment and policy "
                        "since the policy is a nn.Module that operates on tensors "
                        "rather than a TensorDictModule or a nn.Module that accepts a "
                        "TensorDict as input and defines in_keys and out_keys."
                    )

                try:
                    # signature modified by make_functional
                    sig = policy.forward.__signature__
                except AttributeError:
                    sig = inspect.signature(policy.forward)
                required_params = {
                    str(k)
                    for k, p in sig.parameters.items()
                    if p.default is inspect._empty
                }
                next_observation = {
                    key: value for key, value in observation_spec.rand().items()
                }
                # we check if all the mandatory params are there
                if not required_params.difference(set(next_observation)):
                    in_keys = [str(k) for k in sig.parameters if k in next_observation]
                    if not hasattr(self, "env") or self.env is None:
                        out_keys = ["action"]
                    else:
                        out_keys = self.env.action_keys
                    output = policy(**next_observation)

                    if isinstance(output, tuple):
                        out_keys.extend(f"output{i+1}" for i in range(len(output) - 1))

                    policy = TensorDictModule(
                        policy, in_keys=in_keys, out_keys=out_keys
                    )
                else:
                    raise TypeError(
                        f"""Arguments to policy.forward are incompatible with entries in
env.observation_spec (got incongruent signatures: fun signature is {set(sig.parameters)} vs specs {set(next_observation)}).
If you want TorchRL to automatically wrap your policy with a TensorDictModule
then the arguments to policy.forward must correspond one-to-one with entries
in env.observation_spec that are prefixed with 'next_'. For more complex
behaviour and more control you can consider writing your own TensorDictModule.
"""
                    )

        try:
            policy_device = next(policy.parameters()).device
        except Exception:
            policy_device = (
                torch.device(device) if device is not None else torch.device("cpu")
            )

        device = torch.device(device) if device is not None else policy_device
        get_weights_fn = None
        if policy_device != device:
            param_and_buf = dict(policy.named_parameters())
            param_and_buf.update(dict(policy.named_buffers()))

            def get_weights_fn(param_and_buf=param_and_buf):
                return TensorDict(param_and_buf, []).apply(lambda x: x.data)

            policy_cast = deepcopy(policy).requires_grad_(False).to(device)
            # here things may break bc policy.to("cuda") gives us weights on cuda:0 (same
            # but different)
            try:
                device = next(policy_cast.parameters()).device
            except StopIteration:  # noqa
                pass
        else:
            policy_cast = policy
        return policy_cast, device, get_weights_fn

    def update_policy_weights_(
        self, policy_weights: Optional[TensorDictBase] = None
    ) -> None:
        """Updates the policy weights if the policy of the data collector and the trained policy live on different devices.

        Args:
            policy_weights (TensorDictBase, optional): if provided, a TensorDict containing
                the weights of the policy to be used for the udpdate.

        """
        if policy_weights is not None:
            self.policy_weights.apply(lambda x: x.data).update_(policy_weights)
        elif self.get_weights_fn is not None:
            self.policy_weights.apply(lambda x: x.data).update_(self.get_weights_fn())

    def __iter__(self) -> Iterator[TensorDictBase]:
        return self.iterator()

    def next(self):
        try:
            if self._iterator is None:
                self._iterator = iter(self)
            out = next(self._iterator)
            # if any, we don't want the device ref to be passed in distributed settings
            out.clear_device_()
            return out
        except StopIteration:
            return None

    @abc.abstractmethod
    def shutdown(self):
        raise NotImplementedError

    @abc.abstractmethod
    def iterator(self) -> Iterator[TensorDictBase]:
        raise NotImplementedError

    @abc.abstractmethod
    def set_seed(self, seed: int, static_seed: bool = False) -> int:
        raise NotImplementedError

    @abc.abstractmethod
    def state_dict(self) -> OrderedDict:
        raise NotImplementedError

    @abc.abstractmethod
    def load_state_dict(self, state_dict: OrderedDict) -> None:
        raise NotImplementedError

    def __repr__(self) -> str:
        string = f"{self.__class__.__name__}()"
        return string


@accept_remote_rref_udf_invocation
class SyncDataCollector(DataCollectorBase):
    """Generic data collector for RL problems. Requires an environment constructor and a policy.

    Args:
        create_env_fn (Callable): a callable that returns an instance of
            :class:`~torchrl.envs.EnvBase` class.
        policy (Callable): Policy to be executed in the environment.
            Must accept :class:`tensordict.tensordict.TensorDictBase` object as input.
            If ``None`` is provided, the policy used will be a
            :class:`~torchrl.collectors.RandomPolicy` instance with the environment
            ``action_spec``.
        frames_per_batch (int): A keyword-only argument representing the total
            number of elements in a batch.
        total_frames (int): A keyword-only argument representing the total
            number of frames returned by the collector
            during its lifespan. If the ``total_frames`` is not divisible by
            ``frames_per_batch``, an exception is raised.
             Endless collectors can be created by passing ``total_frames=-1``.
        device (int, str or torch.device, optional): The device on which the
            policy will be placed.
            If it differs from the input policy device, the
            :meth:`~.update_policy_weights_` method should be queried
            at appropriate times during the training loop to accommodate for
            the lag between parameter configuration at various times.
            Defaults to ``None`` (i.e. policy is kept on its original device).
        storing_device (int, str or torch.device, optional): The device on which
            the output :class:`tensordict.TensorDict` will be stored. For long
            trajectories, it may be necessary to store the data on a different
            device than the one where the policy and env are executed.
            Defaults to ``"cpu"``.
        create_env_kwargs (dict, optional): Dictionary of kwargs for
            ``create_env_fn``.
        max_frames_per_traj (int, optional): Maximum steps per trajectory.
            Note that a trajectory can span over multiple batches (unless
            ``reset_at_each_iter`` is set to ``True``, see below).
            Once a trajectory reaches ``n_steps``, the environment is reset.
            If the environment wraps multiple environments together, the number
            of steps is tracked for each environment independently. Negative
            values are allowed, in which case this argument is ignored.
            Defaults to ``-1`` (i.e. no maximum number of steps).
        init_random_frames (int, optional): Number of frames for which the
            policy is ignored before it is called. This feature is mainly
            intended to be used in offline/model-based settings, where a
            batch of random trajectories can be used to initialize training.
            Defaults to ``-1`` (i.e. no random frames).
        reset_at_each_iter (bool, optional): Whether environments should be reset
            at the beginning of a batch collection.
            Defaults to ``False``.
        postproc (Callable, optional): A post-processing transform, such as
            a :class:`~torchrl.envs.Transform` or a :class:`~torchrl.data.postprocs.MultiStep`
            instance.
            Defaults to ``None``.
        split_trajs (bool, optional): Boolean indicating whether the resulting
            TensorDict should be split according to the trajectories.
            See :func:`~torchrl.collectors.utils.split_trajectories` for more
            information.
            Defaults to ``False``.
        exploration_type (ExplorationType, optional): interaction mode to be used when
            collecting data. Must be one of ``ExplorationType.RANDOM``, ``ExplorationType.MODE`` or
            ``ExplorationType.MEAN``.
            Defaults to ``ExplorationType.RANDOM``
        return_same_td (bool, optional): if ``True``, the same TensorDict
            will be returned at each iteration, with its values
            updated. This feature should be used cautiously: if the same
            tensordict is added to a replay buffer for instance,
            the whole content of the buffer will be identical.
            Default is False.
        interruptor (_Interruptor, optional):
            An _Interruptor object that can be used from outside the class to control rollout collection.
            The _Interruptor class has methods ´start_collection´ and ´stop_collection´, which allow to implement
            strategies such as preeptively stopping rollout collection.
            Default is ``False``.

    Examples:
        >>> from torchrl.envs.libs.gym import GymEnv
        >>> from tensordict.nn import TensorDictModule
        >>> from torch import nn
        >>> env_maker = lambda: GymEnv("Pendulum-v1", device="cpu")
        >>> policy = TensorDictModule(nn.Linear(3, 1), in_keys=["observation"], out_keys=["action"])
        >>> collector = SyncDataCollector(
        ...     create_env_fn=env_maker,
        ...     policy=policy,
        ...     total_frames=2000,
        ...     max_frames_per_traj=50,
        ...     frames_per_batch=200,
        ...     init_random_frames=-1,
        ...     reset_at_each_iter=False,
        ...     device="cpu",
        ...     storing_device="cpu",
        ... )
        >>> for i, data in enumerate(collector):
        ...     if i == 2:
        ...         print(data)
        ...         break
        TensorDict(
            fields={
                action: Tensor(shape=torch.Size([200, 1]), device=cpu, dtype=torch.float32, is_shared=False),
                collector: TensorDict(
                    fields={
                        traj_ids: Tensor(shape=torch.Size([200]), device=cpu, dtype=torch.int64, is_shared=False)},
                    batch_size=torch.Size([200]),
                    device=cpu,
                    is_shared=False),
                done: Tensor(shape=torch.Size([200, 1]), device=cpu, dtype=torch.bool, is_shared=False),
                next: TensorDict(
                    fields={
                        done: Tensor(shape=torch.Size([200, 1]), device=cpu, dtype=torch.bool, is_shared=False),
                        observation: Tensor(shape=torch.Size([200, 3]), device=cpu, dtype=torch.float32, is_shared=False),
                        reward: Tensor(shape=torch.Size([200, 1]), device=cpu, dtype=torch.float32, is_shared=False),
                        step_count: Tensor(shape=torch.Size([200, 1]), device=cpu, dtype=torch.int64, is_shared=False),
                        truncated: Tensor(shape=torch.Size([200, 1]), device=cpu, dtype=torch.bool, is_shared=False)},
                    batch_size=torch.Size([200]),
                    device=cpu,
                    is_shared=False),
                observation: Tensor(shape=torch.Size([200, 3]), device=cpu, dtype=torch.float32, is_shared=False),
                step_count: Tensor(shape=torch.Size([200, 1]), device=cpu, dtype=torch.int64, is_shared=False),
                truncated: Tensor(shape=torch.Size([200, 1]), device=cpu, dtype=torch.bool, is_shared=False)},
            batch_size=torch.Size([200]),
            device=cpu,
            is_shared=False)
        >>> del collector

    The collector delivers batches of data that are marked with a ``"time"``
    dimension.

    Examples:
        >>> assert data.names[-1] == "time"

    """

    def __init__(
        self,
        create_env_fn: Union[
            EnvBase, "EnvCreator", Sequence[Callable[[], EnvBase]]  # noqa: F821
        ],  # noqa: F821
        policy: Optional[
            Union[
                TensorDictModule,
                Callable[[TensorDictBase], TensorDictBase],
            ]
        ],
        *,
        frames_per_batch: int,
        total_frames: int,
        device: DEVICE_TYPING = None,
        storing_device: DEVICE_TYPING = None,
        create_env_kwargs: Optional[dict] = None,
        max_frames_per_traj: int = -1,
        init_random_frames: int = -1,
        reset_at_each_iter: bool = False,
        postproc: Optional[Callable[[TensorDictBase], TensorDictBase]] = None,
        split_trajs: Optional[bool] = None,
        exploration_type: ExplorationType = DEFAULT_EXPLORATION_TYPE,
        exploration_mode=None,
        return_same_td: bool = False,
        reset_when_done: bool = True,
        interruptor=None,
    ):
        from torchrl.envs.batched_envs import _BatchedEnv

        self.closed = True

        exploration_type = _convert_exploration_type(
            exploration_mode=exploration_mode, exploration_type=exploration_type
        )
        if create_env_kwargs is None:
            create_env_kwargs = {}
        if not isinstance(create_env_fn, EnvBase):
            env = create_env_fn(**create_env_kwargs)
        else:
            env = create_env_fn
            if create_env_kwargs:
                if not isinstance(env, _BatchedEnv):
                    raise RuntimeError(
                        "kwargs were passed to SyncDataCollector but they can't be set "
                        f"on environment of type {type(create_env_fn)}."
                    )
                env.update_kwargs(create_env_kwargs)

        if storing_device is None:
            if device is not None:
                storing_device = device
            elif policy is not None:
                try:
                    policy_device = next(policy.parameters()).device
                except (AttributeError, StopIteration):
                    policy_device = torch.device("cpu")
                storing_device = policy_device
            else:
                storing_device = torch.device("cpu")

        self.storing_device = torch.device(storing_device)
        self.env: EnvBase = env
        self.closed = False
        if not reset_when_done:
            raise ValueError("reset_when_done is deprectated.")
        self.reset_when_done = reset_when_done
        self.n_env = self.env.batch_size.numel()

        (self.policy, self.device, self.get_weights_fn,) = self._get_policy_and_device(
            policy=policy,
            device=device,
            observation_spec=self.env.observation_spec,
        )

        if isinstance(self.policy, nn.Module):
            self.policy_weights = TensorDict(dict(self.policy.named_parameters()), [])
            self.policy_weights.update(
                TensorDict(dict(self.policy.named_buffers()), [])
            )
        else:
            self.policy_weights = TensorDict({}, [])

        self.env: EnvBase = self.env.to(self.device)
        self.max_frames_per_traj = max_frames_per_traj
        if self.max_frames_per_traj > 0:
            # let's check that there is no StepCounter yet
            for key in self.env.output_spec.keys(True, True):
                if isinstance(key, str):
                    key = (key,)
                if "step_count" in key:
                    raise ValueError(
                        "A 'step_count' key is already present in the environment "
                        "and the 'max_frames_per_traj' argument may conflict with "
                        "a 'StepCounter' that has already been set. "
                        "Possible solutions: Set max_frames_per_traj to 0 or "
                        "remove the StepCounter limit from the environment transforms."
                    )
            env = self.env = TransformedEnv(
                self.env, StepCounter(max_steps=self.max_frames_per_traj)
            )

        if total_frames is None or total_frames < 0:
            total_frames = float("inf")
        else:
            remainder = total_frames % frames_per_batch
            if remainder != 0 and RL_WARNINGS:
                warnings.warn(
                    f"total_frames ({total_frames}) is not exactly divisible by frames_per_batch ({frames_per_batch})."
                    f"This means {frames_per_batch - remainder} additional frames will be collected."
                    "To silence this message, set the environment variable RL_WARNINGS to False."
                )
        self.total_frames = total_frames
        self.reset_at_each_iter = reset_at_each_iter
        self.init_random_frames = init_random_frames
        self.postproc = postproc
        if self.postproc is not None and hasattr(self.postproc, "to"):
            self.postproc.to(self.storing_device)
        if frames_per_batch % self.n_env != 0 and RL_WARNINGS:
            warnings.warn(
                f"frames_per_batch {frames_per_batch} is not exactly divisible by the number of batched environments {self.n_env}, "
                f" this results in more frames_per_batch per iteration that requested."
                "To silence this message, set the environment variable RL_WARNINGS to False."
            )
        self.requested_frames_per_batch = frames_per_batch
        self.frames_per_batch = -(-frames_per_batch // self.n_env)
        self.exploration_type = (
            exploration_type if exploration_type else DEFAULT_EXPLORATION_TYPE
        )
        self.return_same_td = return_same_td

        self._tensordict = env.reset()
        traj_ids = torch.arange(self.n_env, device=env.device).view(self.env.batch_size)
        self._tensordict.set(
            ("collector", "traj_ids"),
            traj_ids,
        )

        with torch.no_grad():
            self._tensordict_out = env.fake_tensordict()
        if (
            hasattr(self.policy, "spec")
            and self.policy.spec is not None
            and all(
                v is not None for v in self.policy.spec.values(True, True)
            )  # if a spec is None, we don't know anything about it
            # and set(self.policy.spec.keys(True, True)) == set(self.policy.out_keys)
            and any(
                key not in self._tensordict_out.keys(isinstance(key, tuple))
                for key in self.policy.spec.keys(True, True)
            )
        ):
            # if policy spec is non-empty, all the values are not None and the keys
            # match the out_keys we assume the user has given all relevant information
            # the policy could have more keys than the env:
            policy_spec = self.policy.spec
            if policy_spec.ndim < self._tensordict_out.ndim:
                policy_spec = policy_spec.expand(self._tensordict_out.shape)
            for key, spec in policy_spec.items(True, True):
                if key in self._tensordict_out.keys(isinstance(key, tuple)):
                    continue
                self._tensordict_out.set(key, spec.zero())
            self._tensordict_out = (
                self._tensordict_out.unsqueeze(-1)
                .expand(*env.batch_size, self.frames_per_batch)
                .clone()
            )
        elif (
            hasattr(self.policy, "spec")
            and self.policy.spec is not None
            and all(v is not None for v in self.policy.spec.values(True, True))
            and all(
                key in self._tensordict_out.keys(isinstance(key, tuple))
                for key in self.policy.spec.keys(True, True)
            )
        ):
            # reach this if the policy has specs and they match with the fake tensordict
            self._tensordict_out = (
                self._tensordict_out.unsqueeze(-1)
                .expand(*env.batch_size, self.frames_per_batch)
                .clone()
            )
        else:
            # otherwise, we perform a small number of steps with the policy to
            # determine the relevant keys with which to pre-populate _tensordict_out.
            # This is the safest thing to do if the spec has None fields or if there is
            # no spec at all.
            # See #505 for additional context.
            with torch.no_grad():
                self._tensordict_out = self._tensordict_out.to(self.device)
                self._tensordict_out = self.policy(self._tensordict_out).unsqueeze(-1)
            self._tensordict_out = (
                self._tensordict_out.expand(*env.batch_size, self.frames_per_batch)
                .clone()
                .zero_()
            )
        # in addition to outputs of the policy, we add traj_ids and step_count to
        # _tensordict_out which will be collected during rollout
        self._tensordict_out = self._tensordict_out.to(self.storing_device)
        self._tensordict_out.set(
            ("collector", "traj_ids"),
            torch.zeros(
                *self._tensordict_out.batch_size,
                dtype=torch.int64,
                device=self.storing_device,
            ),
        )
        self._tensordict_out.refine_names(..., "time")

        if split_trajs is None:
            split_trajs = False
        self.split_trajs = split_trajs
        self._exclude_private_keys = True
        self.interruptor = interruptor
        self._frames = 0
        self._iter = -1

    # for RPC
    def next(self):
        return super().next()

    # for RPC
    def update_policy_weights_(
        self, policy_weights: Optional[TensorDictBase] = None
    ) -> None:
        super().update_policy_weights_(policy_weights)

    def set_seed(self, seed: int, static_seed: bool = False) -> int:
        """Sets the seeds of the environments stored in the DataCollector.

        Args:
            seed (int): integer representing the seed to be used for the environment.
            static_seed(bool, optional): if ``True``, the seed is not incremented.
                Defaults to False

        Returns:
            Output seed. This is useful when more than one environment is contained in the DataCollector, as the
            seed will be incremented for each of these. The resulting seed is the seed of the last environment.

        Examples:
            >>> from torchrl.envs import ParallelEnv
            >>> from torchrl.envs.libs.gym import GymEnv
            >>> from tensordict.nn import TensorDictModule
            >>> env_fn = lambda: GymEnv("Pendulum-v1")
            >>> env_fn_parallel = ParallelEnv(6, env_fn)
            >>> policy = TensorDictModule(nn.Linear(3, 1), in_keys=["observation"], out_keys=["action"])
            >>> collector = SyncDataCollector(env_fn_parallel, policy, total_frames=300, frames_per_batch=100)
            >>> out_seed = collector.set_seed(1)  # out_seed = 6

        """
        return self.env.set_seed(seed, static_seed=static_seed)

    def iterator(self) -> Iterator[TensorDictBase]:
        """Iterates through the DataCollector.

        Yields: TensorDictBase objects containing (chunks of) trajectories

        """
        if self.storing_device.type == "cuda":
            stream = torch.cuda.Stream(self.storing_device, priority=-1)
            event = stream.record_event()
        else:
            event = None
            stream = None
        with torch.cuda.stream(stream):
            total_frames = self.total_frames

            while self._frames < self.total_frames:
                self._iter += 1
                tensordict_out = self.rollout()
                self._frames += tensordict_out.numel()
                if self._frames >= total_frames:
                    self.env.close()

                if self.split_trajs:
                    tensordict_out = split_trajectories(
                        tensordict_out, prefix="collector"
                    )
                if self.postproc is not None:
                    tensordict_out = self.postproc(tensordict_out)
                if self._exclude_private_keys:
                    excluded_keys = [
                        key for key in tensordict_out.keys() if key.startswith("_")
                    ]
                    tensordict_out = tensordict_out.exclude(
                        *excluded_keys, inplace=True
                    )
                if self.return_same_td:
                    # This is used with multiprocessed collectors to use the buffers
                    # stored in the tensordict.
                    if event is not None:
                        event.record()
                        event.synchronize()
                    yield tensordict_out
                else:
                    # we must clone the values, as the tensordict is updated in-place.
                    # otherwise the following code may break:
                    # >>> for i, data in enumerate(collector):
                    # >>>      if i == 0:
                    # >>>          data0 = data
                    # >>>      elif i == 1:
                    # >>>          data1 = data
                    # >>>      else:
                    # >>>          break
                    # >>> assert data0["done"] is not data1["done"]
                    yield tensordict_out.clone()

    def _step_and_maybe_reset(self) -> None:

        self._tensordict = step_mdp(
            self._tensordict,
            reward_keys=self.env.reward_keys,
            done_keys=self.env.done_keys,
            action_keys=self.env.action_keys,
        )
        if not self.reset_when_done:
            return
        td_reset = self._tensordict.clone(False)
        any_done = done_or_truncated(
            td_reset,
            full_done_spec=self.env.output_spec["full_done_spec"],
            key="_reset",
        )

        if any_done:
            traj_ids = self._tensordict.get(("collector", "traj_ids"))
            traj_ids = traj_ids.clone()
            # collectors do not support passing other tensors than `"_reset"`
            # to `reset()`.
            traj_done_or_terminated = _bring_reset_to_root(td_reset)
            td_reset = self.env.reset(td_reset)

            if td_reset.batch_dims:
                # better cloning here than when passing the td for stacking
                # cloning is necessary to avoid modifying entries in-place
                self._tensordict = torch.where(
                    traj_done_or_terminated, td_reset, self._tensordict
                )
            else:
                self._tensordict.update(td_reset)

            traj_ids[traj_done_or_terminated] = traj_ids.max() + torch.arange(
                1, traj_done_or_terminated.sum() + 1, device=traj_ids.device
            )
            self._tensordict.set(("collector", "traj_ids"), traj_ids)

    @torch.no_grad()
    def rollout(self) -> TensorDictBase:
        """Computes a rollout in the environment using the provided policy.

        Returns:
            TensorDictBase containing the computed rollout.

        """
        if self.reset_at_each_iter:
            self._tensordict.update(self.env.reset())

        # self._tensordict.fill_(("collector", "step_count"), 0)
        self._tensordict_out.fill_(("collector", "traj_ids"), -1)
        tensordicts = []
        with set_exploration_type(self.exploration_type):
            for t in range(self.frames_per_batch):
                if self._frames < self.init_random_frames:
                    self.env.rand_step(self._tensordict)
                else:
                    self.policy(self._tensordict)
                    self.env.step(self._tensordict)
                # we must clone all the values, since the step / traj_id updates are done in-place
                tensordicts.append(self._tensordict.to(self.storing_device))

                self._step_and_maybe_reset()
                if (
                    self.interruptor is not None
                    and self.interruptor.collection_stopped()
                ):
                    try:
                        torch.stack(
                            tensordicts,
                            self._tensordict_out.ndim - 1,
                            out=self._tensordict_out[: t + 1],
                        )
                    except RuntimeError:
                        with self._tensordict_out.unlock_():
                            torch.stack(
                                tensordicts,
                                self._tensordict_out.ndim - 1,
                                out=self._tensordict_out[: t + 1],
                            )
                    break
            else:
                try:
                    self._tensordict_out = torch.stack(
                        tensordicts,
                        self._tensordict_out.ndim - 1,
                        out=self._tensordict_out,
                    )
                except RuntimeError:
                    with self._tensordict_out.unlock_():
                        self._tensordict_out = torch.stack(
                            tensordicts,
                            self._tensordict_out.ndim - 1,
                            out=self._tensordict_out,
                        )
                except KeyError:
                    print("\n\n err during stack")
                    print("tensordict list", tensordicts)
                    print("dest", self._tensordict_out)
                    print("env", self.env)
                    raise
        return self._tensordict_out

    def reset(self, index=None, **kwargs) -> None:
        """Resets the environments to a new initial state."""
        # metadata
        md = self._tensordict.get("collector").clone()
        if index is not None:
            # check that the env supports partial reset
            if prod(self.env.batch_size) == 0:
                raise RuntimeError("resetting unique env with index is not permitted.")
            _reset = torch.zeros(
                self.env.done_spec.shape,
                dtype=torch.bool,
                device=self.env.device,
            )
            _reset[index] = 1
            self._tensordict[index].zero_()
            self._tensordict.set("_reset", _reset)
        else:
            _reset = None
            self._tensordict.zero_()

        self._tensordict.update(self.env.reset(**kwargs))
        md["traj_ids"] = md["traj_ids"] - md["traj_ids"].min()
        self._tensordict["collector"] = md

    def shutdown(self) -> None:
        """Shuts down all workers and/or closes the local environment."""
        if not self.closed:
            self.closed = True
            del self._tensordict, self._tensordict_out
            if not self.env.is_closed:
                self.env.close()
            del self.env
        return

    def __del__(self):
        try:
            self.shutdown()
        except Exception:
            # an AttributeError will typically be raised if the collector is deleted when the program ends.
            # In the future, insignificant changes to the close method may change the error type.
            # We excplicitely assume that any error raised during closure in
            # __del__ will not affect the program.
            pass

    def state_dict(self) -> OrderedDict:
        """Returns the local state_dict of the data collector (environment and policy).

        Returns:
            an ordered dictionary with fields :obj:`"policy_state_dict"` and
            `"env_state_dict"`.

        """
        from torchrl.envs.batched_envs import _BatchedEnv

        if isinstance(self.env, TransformedEnv):
            env_state_dict = self.env.transform.state_dict()
        elif isinstance(self.env, _BatchedEnv):
            env_state_dict = self.env.state_dict()
        else:
            env_state_dict = OrderedDict()

        if hasattr(self.policy, "state_dict"):
            policy_state_dict = self.policy.state_dict()
            state_dict = OrderedDict(
                policy_state_dict=policy_state_dict,
                env_state_dict=env_state_dict,
            )
        else:
            state_dict = OrderedDict(env_state_dict=env_state_dict)

        state_dict.update({"frames": self._frames, "iter": self._iter})

        return state_dict

    def load_state_dict(self, state_dict: OrderedDict, **kwargs) -> None:
        """Loads a state_dict on the environment and policy.

        Args:
            state_dict (OrderedDict): ordered dictionary containing the fields
                `"policy_state_dict"` and :obj:`"env_state_dict"`.

        """
        strict = kwargs.get("strict", True)
        if strict or "env_state_dict" in state_dict:
            self.env.load_state_dict(state_dict["env_state_dict"], **kwargs)
        if strict or "policy_state_dict" in state_dict:
            self.policy.load_state_dict(state_dict["policy_state_dict"], **kwargs)
        self._frames = state_dict["frames"]
        self._iter = state_dict["iter"]

    def __repr__(self) -> str:
        env_str = indent(f"env={self.env}", 4 * " ")
        policy_str = indent(f"policy={self.policy}", 4 * " ")
        td_out_str = indent(f"td_out={self._tensordict_out}", 4 * " ")
        string = (
            f"{self.__class__.__name__}("
            f"\n{env_str},"
            f"\n{policy_str},"
            f"\n{td_out_str},"
            f"\nexploration={self.exploration_type})"
        )
        return string


class _MultiDataCollector(DataCollectorBase):
    """Runs a given number of DataCollectors on separate processes.

    Args:
        create_env_fn (List[Callabled]): list of Callables, each returning an
            instance of :class:`~torchrl.envs.EnvBase`.
        policy (Callable, optional): Instance of TensorDictModule class.
            Must accept TensorDictBase object as input.
            If ``None`` is provided, the policy used will be a
            :class:`RandomPolicy` instance with the environment
            ``action_spec``.
        frames_per_batch (int): A keyword-only argument representing the
            total number of elements in a batch.
        total_frames (int): A keyword-only argument representing the
            total number of frames returned by the collector
            during its lifespan. If the ``total_frames`` is not divisible by
            ``frames_per_batch``, an exception is raised.
             Endless collectors can be created by passing ``total_frames=-1``.
        device (int, str, torch.device or sequence of such, optional):
            The device on which the policy will be placed.
            If it differs from the input policy device, the
            :meth:`~.update_policy_weights_` method should be queried
            at appropriate times during the training loop to accommodate for
            the lag between parameter configuration at various times.
            If necessary, a list of devices can be passed in which case each
            element will correspond to the designated device of a sub-collector.
            Defaults to ``None`` (i.e. policy is kept on its original device).
        storing_device (int, str, torch.device or sequence of such, optional):
            The device on which the output :class:`tensordict.TensorDict` will
            be stored. For long trajectories, it may be necessary to store the
            data on a different device than the one where the policy and env
            are executed.
            If necessary, a list of devices can be passed in which case each
            element will correspond to the designated storing device of a
            sub-collector.
            Defaults to ``"cpu"``.
        create_env_kwargs (dict, optional): A dictionary with the
            keyword arguments used to create an environment. If a list is
            provided, each of its elements will be assigned to a sub-collector.
        max_frames_per_traj (int, optional): Maximum steps per trajectory.
            Note that a trajectory can span over multiple batches (unless
            ``reset_at_each_iter`` is set to ``True``, see below).
            Once a trajectory reaches ``n_steps``, the environment is reset.
            If the environment wraps multiple environments together, the number
            of steps is tracked for each environment independently. Negative
            values are allowed, in which case this argument is ignored.
            Defaults to ``-1`` (i.e. no maximum number of steps).
        init_random_frames (int, optional): Number of frames for which the
            policy is ignored before it is called. This feature is mainly
            intended to be used in offline/model-based settings, where a
            batch of random trajectories can be used to initialize training.
            Defaults to ``-1`` (i.e. no random frames).
        reset_at_each_iter (bool, optional): Whether environments should be reset
            at the beginning of a batch collection.
            Defaults to ``False``.
        postproc (Callable, optional): A post-processing transform, such as
            a :class:`~torchrl.envs.Transform` or a :class:`~torchrl.data.postprocs.MultiStep`
            instance.
            Defaults to ``None``.
        split_trajs (bool, optional): Boolean indicating whether the resulting
            TensorDict should be split according to the trajectories.
            See :func:`~torchrl.collectors.utils.split_trajectories` for more
            information.
            Defaults to ``False``.
        exploration_type (ExplorationType, optional): interaction mode to be used when
            collecting data. Must be one of ``ExplorationType.RANDOM``, ``ExplorationType.MODE`` or
            ``ExplorationType.MEAN``.
            Defaults to ``ExplorationType.RANDOM``
        return_same_td (bool, optional): if ``True``, the same TensorDict
            will be returned at each iteration, with its values
            updated. This feature should be used cautiously: if the same
            tensordict is added to a replay buffer for instance,
            the whole content of the buffer will be identical.
            Default is ``False``.
        reset_when_done (bool, optional): if ``True`` (default), an environment
            that return a ``True`` value in its ``"done"`` or ``"truncated"``
            entry will be reset at the corresponding indices.
        update_at_each_batch (boolm optional): if ``True``, :meth:`~.update_policy_weight_()`
            will be called before (sync) or after (async) each data collection.
            Defaults to ``False``.
        preemptive_threshold (float, optional): a value between 0.0 and 1.0 that specifies the ratio of workers
            that will be allowed to finished collecting their rollout before the rest are forced to end early.
        num_threads (int, optional): number of threads for this process.
            Defaults to the number of workers.
        num_sub_threads (int, optional): number of threads of the subprocesses.
            Should be equal to one plus the number of processes launched within
            each subprocess (or one if a single process is launched).
            Defaults to 1 for safety: if none is indicated, launching multiple
            workers may charge the cpu load too much and harm performance.

    """

    def __init__(
        self,
        create_env_fn: Sequence[Callable[[], EnvBase]],
        policy: Optional[
            Union[
                TensorDictModule,
                Callable[[TensorDictBase], TensorDictBase],
            ]
        ],
        *,
        frames_per_batch: int = 200,
        total_frames: Optional[int] = -1,
        device: DEVICE_TYPING = None,
        storing_device: Optional[Union[DEVICE_TYPING, Sequence[DEVICE_TYPING]]] = None,
        create_env_kwargs: Optional[Sequence[dict]] = None,
        max_frames_per_traj: int = -1,
        init_random_frames: int = -1,
        reset_at_each_iter: bool = False,
        postproc: Optional[Callable[[TensorDictBase], TensorDictBase]] = None,
        split_trajs: Optional[bool] = None,
        exploration_type: ExplorationType = DEFAULT_EXPLORATION_TYPE,
        exploration_mode=None,
        reset_when_done: bool = True,
        preemptive_threshold: float = None,
        update_at_each_batch: bool = False,
        devices=None,
        storing_devices=None,
        num_threads: int = None,
        num_sub_threads: int = 1,
    ):
        exploration_type = _convert_exploration_type(
            exploration_mode=exploration_mode, exploration_type=exploration_type
        )
        self.closed = True
        if num_threads is None:
            num_threads = len(create_env_fn) + 1  # 1 more thread for this proc
        self.num_sub_threads = num_sub_threads
        self.num_threads = num_threads
        self.create_env_fn = create_env_fn
        self.num_workers = len(create_env_fn)
        self.create_env_kwargs = (
            create_env_kwargs
            if create_env_kwargs is not None
            else [{} for _ in range(self.num_workers)]
        )
        # Preparing devices:
        # We want the user to be able to choose, for each worker, on which
        # device will the policy live and which device will be used to store
        # data. Those devices may or may not match.
        # One caveat is that, if there is only one device for the policy, and
        # if there are multiple workers, sending the same device and policy
        # to be copied to each worker will result in multiple copies of the
        # same policy on the same device.
        # To go around this, we do the copies of the policy in the server
        # (this object) to each possible device, and send to all the
        # processes their copy of the policy.
        if devices is not None:
            if device is not None:
                raise ValueError("Cannot pass both devices and device")
            warnings.warn(
                "`devices` keyword argument will soon be deprecated from multiprocessed collectors. "
                "Please use `device` instead."
            )
            device = devices
        if storing_devices is not None:
            if storing_device is not None:
                raise ValueError("Cannot pass both storing_devices and storing_device")
            warnings.warn(
                "`storing_devices` keyword argument will soon be deprecated from multiprocessed collectors. "
                "Please use `storing_device` instead."
            )
            storing_device = storing_devices

        def device_err_msg(device_name, devices_list):
            return (
                f"The length of the {device_name} argument should match the "
                f"number of workers of the collector. Got len("
                f"create_env_fn)={self.num_workers} and len("
                f"storing_device)={len(devices_list)}"
            )

        if isinstance(device, (str, int, torch.device)):
            device = [torch.device(device) for _ in range(self.num_workers)]
        elif device is None:
            device = [None for _ in range(self.num_workers)]
        elif isinstance(device, Sequence):
            if len(device) != self.num_workers:
                raise RuntimeError(device_err_msg("devices", device))
            device = [torch.device(_device) for _device in device]
        else:
            raise ValueError(
                "devices should be either None, a torch.device or equivalent "
                "or an iterable of devices. "
                f"Found {type(device)} instead."
            )
        self._policy_dict = {}
        self._policy_weights_dict = {}
        self._get_weights_fn_dict = {}

        for i, (_device, create_env, kwargs) in enumerate(
            zip(device, self.create_env_fn, self.create_env_kwargs)
        ):
            if _device in self._policy_dict:
                device[i] = _device
                continue

            if hasattr(create_env, "observation_spec"):
                observation_spec = create_env.observation_spec
            else:
                try:
                    observation_spec = create_env(**kwargs).observation_spec
                except:  # noqa
                    observation_spec = None

            _policy, _device, _get_weight_fn = self._get_policy_and_device(
                policy=policy, device=_device, observation_spec=observation_spec
            )
            self._policy_dict[_device] = _policy
            if isinstance(_policy, nn.Module):
                param_dict = dict(_policy.named_parameters())
                param_dict.update(_policy.named_buffers())
                self._policy_weights_dict[_device] = TensorDict(param_dict, [])
            else:
                self._policy_weights_dict[_device] = TensorDict({}, [])

            self._get_weights_fn_dict[_device] = _get_weight_fn
            device[i] = _device
        self.device = device

        if storing_device is None:
            self.storing_device = self.device
        else:
            if isinstance(storing_device, (str, int, torch.device)):
                self.storing_device = [
                    torch.device(storing_device) for _ in range(self.num_workers)
                ]
            elif isinstance(storing_device, Sequence):
                if len(storing_device) != self.num_workers:
                    raise RuntimeError(
                        device_err_msg("storing_devices", storing_device)
                    )
                self.storing_device = [
                    torch.device(_storing_device) for _storing_device in storing_device
                ]
            else:
                raise ValueError(
                    "storing_devices should be either a torch.device or equivalent or an iterable of devices. "
                    f"Found {type(storing_device)} instead."
                )

        if total_frames is None or total_frames < 0:
            total_frames = float("inf")
        else:
            remainder = total_frames % frames_per_batch
            if remainder != 0 and RL_WARNINGS:
                warnings.warn(
                    f"total_frames ({total_frames}) is not exactly divisible by frames_per_batch ({frames_per_batch})."
                    f"This means {frames_per_batch - remainder} additional frames will be collected."
                    "To silence this message, set the environment variable RL_WARNINGS to False."
                )
        self.total_frames = total_frames
        self.reset_at_each_iter = reset_at_each_iter
        self.postprocs = postproc
        self.max_frames_per_traj = max_frames_per_traj
        self.requested_frames_per_batch = frames_per_batch
        self.reset_when_done = reset_when_done
        if split_trajs is None:
            split_trajs = False
        elif not self.reset_when_done and split_trajs:
            raise RuntimeError(
                "Cannot split trajectories when reset_when_done is False."
            )
        self.split_trajs = split_trajs
        self.init_random_frames = init_random_frames
        self.update_at_each_batch = update_at_each_batch
        self.exploration_type = exploration_type
        self.frames_per_worker = np.inf
        if preemptive_threshold is not None:
            if _is_osx:
                raise NotImplementedError(
                    "Cannot use preemption on OSX due to Queue.qsize() not being implemented on this platform."
                )
            self.preemptive_threshold = np.clip(preemptive_threshold, 0.0, 1.0)
            manager = _InterruptorManager()
            manager.start()
            self.interruptor = manager._Interruptor()
        else:
            self.preemptive_threshold = 1.0
            self.interruptor = None
        self._run_processes()
        self._exclude_private_keys = True
        self._frames = 0
        self._iter = -1

    @property
    def frames_per_batch_worker(self):
        raise NotImplementedError

    def update_policy_weights_(self, policy_weights=None) -> None:
        for _device in self._policy_dict:
            if policy_weights is not None:
                self._policy_weights_dict[_device].apply(lambda x: x.data).update_(
                    policy_weights
                )
            elif self._get_weights_fn_dict[_device] is not None:
                self._policy_weights_dict[_device].update_(
                    self._get_weights_fn_dict[_device]()
                )

    @property
    def _queue_len(self) -> int:
        raise NotImplementedError

    def _run_processes(self) -> None:
        torch.set_num_threads(self.num_threads)
<<<<<<< HEAD
        print(f"Collector has {torch.get_num_threads()} threads")
=======
>>>>>>> b8e0fb5d
        queue_out = mp.Queue(self._queue_len)  # sends data from proc to main
        self.procs = []
        self.pipes = []
        for i, (env_fun, env_fun_kwargs) in enumerate(
            zip(self.create_env_fn, self.create_env_kwargs)
        ):
            _device = self.device[i]
            _storing_device = self.storing_device[i]
            pipe_parent, pipe_child = mp.Pipe()  # send messages to procs
            if env_fun.__class__.__name__ != "EnvCreator" and not isinstance(
                env_fun, EnvBase
            ):  # to avoid circular imports
                env_fun = CloudpickleWrapper(env_fun)

            kwargs = {
                "pipe_parent": pipe_parent,
                "pipe_child": pipe_child,
                "queue_out": queue_out,
                "create_env_fn": env_fun,
                "create_env_kwargs": env_fun_kwargs,
                "policy": self._policy_dict[_device],
                "max_frames_per_traj": self.max_frames_per_traj,
                "frames_per_batch": self.frames_per_batch_worker,
                "reset_at_each_iter": self.reset_at_each_iter,
                "device": _device,
                "storing_device": _storing_device,
                "exploration_type": self.exploration_type,
                "reset_when_done": self.reset_when_done,
                "idx": i,
                "interruptor": self.interruptor,
            }
            proc = _ProcessNoWarn(
                target=_main_async_collector,
                num_threads=self.num_sub_threads,
                kwargs=kwargs,
            )
            # proc.daemon can't be set as daemonic processes may be launched by the process itself
            try:
                proc.start()
            except _pickle.PicklingError as err:
                if "<lambda>" in str(err):
                    raise RuntimeError(
                        """Can't open a process with doubly cloud-pickled lambda function.
This error is likely due to an attempt to use a ParallelEnv in a
multiprocessed data collector. To do this, consider wrapping your
lambda function in an `torchrl.envs.EnvCreator` wrapper as follows:
`env = ParallelEnv(N, EnvCreator(my_lambda_function))`.
This will not only ensure that your lambda function is cloud-pickled once, but
also that the state dict is synchronised across processes if needed."""
                    ) from err
            pipe_child.close()
            self.procs.append(proc)
            self.pipes.append(pipe_parent)
        for pipe_parent in self.pipes:
            msg = pipe_parent.recv()
            if msg != "instantiated":
                raise RuntimeError(msg)
        self.queue_out = queue_out
        self.closed = False

    def __del__(self):
        try:
            self.shutdown()
        except Exception:
            # an AttributeError will typically be raised if the collector is deleted when the program ends.
            # In the future, insignificant changes to the close method may change the error type.
            # We excplicitely assume that any error raised during closure in
            # __del__ will not affect the program.
            pass

    def shutdown(self) -> None:
        """Shuts down all processes. This operation is irreversible."""
        self._shutdown_main()

    def _shutdown_main(self) -> None:
        if self.closed:
            return
        _check_for_faulty_process(self.procs)
        self.closed = True
        for idx in range(self.num_workers):
            if not self.procs[idx].is_alive():
                continue
            try:
                self.pipes[idx].send((None, "close"))

                if self.pipes[idx].poll(10.0):
                    msg = self.pipes[idx].recv()
                    if msg != "closed":
                        raise RuntimeError(f"got {msg} but expected 'close'")
                else:
                    continue
            except BrokenPipeError:
                continue

        for proc in self.procs:
            proc.join(10.0)
        self.queue_out.close()
        for pipe in self.pipes:
            pipe.close()

    def set_seed(self, seed: int, static_seed: bool = False) -> int:
        """Sets the seeds of the environments stored in the DataCollector.

        Args:
            seed: integer representing the seed to be used for the environment.
            static_seed (bool, optional): if ``True``, the seed is not incremented.
                Defaults to False

        Returns:
            Output seed. This is useful when more than one environment is
            contained in the DataCollector, as the seed will be incremented for
            each of these. The resulting seed is the seed of the last
            environment.

        Examples:
            >>> from torchrl.envs import ParallelEnv
            >>> from torchrl.envs.libs.gym import GymEnv
            >>> from tensordict.nn import TensorDictModule
            >>> env_fn = lambda: GymEnv("Pendulum-v1")
            >>> env_fn_parallel = lambda: ParallelEnv(6, env_fn)
            >>> policy = TensorDictModule(nn.Linear(3, 1), in_keys=["observation"], out_keys=["action"])
            >>> collector = SyncDataCollector(env_fn_parallel, policy, frames_per_batch=100, total_frames=300)
            >>> out_seed = collector.set_seed(1)  # out_seed = 6

        """
        _check_for_faulty_process(self.procs)
        for idx in range(self.num_workers):
            self.pipes[idx].send(((seed, static_seed), "seed"))
            new_seed, msg = self.pipes[idx].recv()
            if msg != "seeded":
                raise RuntimeError(f"Expected msg='seeded', got {msg}")
            seed = new_seed
        self.reset()
        return seed

    def reset(self, reset_idx: Optional[Sequence[bool]] = None) -> None:
        """Resets the environments to a new initial state.

        Args:
            reset_idx: Optional. Sequence indicating which environments have
                to be reset. If None, all environments are reset.

        """
        _check_for_faulty_process(self.procs)

        if reset_idx is None:
            reset_idx = [True for _ in range(self.num_workers)]
        for idx in range(self.num_workers):
            if reset_idx[idx]:
                self.pipes[idx].send((None, "reset"))
        for idx in range(self.num_workers):
            if reset_idx[idx]:
                j, msg = self.pipes[idx].recv()
                if msg != "reset":
                    raise RuntimeError(f"Expected msg='reset', got {msg}")

    def state_dict(self) -> OrderedDict:
        """Returns the state_dict of the data collector.

        Each field represents a worker containing its own state_dict.

        """
        for idx in range(self.num_workers):
            self.pipes[idx].send((None, "state_dict"))
        state_dict = OrderedDict()
        for idx in range(self.num_workers):
            _state_dict, msg = self.pipes[idx].recv()
            if msg != "state_dict":
                raise RuntimeError(f"Expected msg='state_dict', got {msg}")
            state_dict[f"worker{idx}"] = _state_dict
        state_dict.update({"frames": self._frames, "iter": self._iter})

        return state_dict

    def load_state_dict(self, state_dict: OrderedDict) -> None:
        """Loads the state_dict on the workers.

        Args:
            state_dict (OrderedDict): state_dict of the form
                ``{"worker0": state_dict0, "worker1": state_dict1}``.

        """
        for idx in range(self.num_workers):
            self.pipes[idx].send((state_dict[f"worker{idx}"], "load_state_dict"))
        for idx in range(self.num_workers):
            _, msg = self.pipes[idx].recv()
            if msg != "loaded":
                raise RuntimeError(f"Expected msg='loaded', got {msg}")
        self._frames = state_dict["frames"]
        self._iter = state_dict["iter"]


@accept_remote_rref_udf_invocation
class MultiSyncDataCollector(_MultiDataCollector):
    """Runs a given number of DataCollectors on separate processes synchronously.

    .. aafig::

            +----------------------------------------------------------------------+
            |            "MultiSyncDataCollector"                 |                |
            |~~~~~~~~~~~~~~~~~~~~~~~~~~~~~~~~~~~~~~~~~~~~~~~~~~~~~|                |
            |   "Collector 1" |  "Collector 2"  |  "Collector 3"  |     Main       |
            |~~~~~~~~~~~~~~~~~|~~~~~~~~~~~~~~~~~|~~~~~~~~~~~~~~~~~|~~~~~~~~~~~~~~~~|
            | "env1" | "env2" | "env3" | "env4" | "env5" | "env6" |                |
            |~~~~~~~~|~~~~~~~~|~~~~~~~~|~~~~~~~~|~~~~~~~~|~~~~~~~~|~~~~~~~~~~~~~~~~|
            |"reset" |"reset" |"reset" |"reset" |"reset" |"reset" |                |
            |        |        |        |        |        |        |                |
            |       "actor"   |        |        |       "actor"   |                |
            |                 |        |        |                 |                |
            | "step" | "step" |       "actor"   |                 |                |
            |        |        |                 |                 |                |
            |        |        |                 | "step" | "step" |                |
            |        |        |                 |        |        |                |
            |       "actor"   | "step" | "step" |       "actor"   |                |
            |                 |        |        |                 |                |
            |                 |       "actor"   |                 |                |
            |                 |                 |                 |                |
            |                       "yield batch of traj 1"------->"collect, train"|
            |                                                     |                |
            | "step" | "step" | "step" | "step" | "step" | "step" |                |
            |        |        |        |        |        |        |                |
            |       "actor"   |       "actor"   |        |        |                |
            |                 | "step" | "step" |       "actor"   |                |
            |                 |        |        |                 |                |
            | "step" | "step" |       "actor"   | "step" | "step" |                |
            |        |        |                 |        |        |                |
            |       "actor"   |                 |       "actor"   |                |
            |                       "yield batch of traj 2"------->"collect, train"|
            |                                                     |                |
            +----------------------------------------------------------------------+

    Envs can be identical or different.

    The collection starts when the next item of the collector is queried,
    and no environment step is computed in between the reception of a batch of
    trajectory and the start of the next collection.
    This class can be safely used with online RL algorithms.

    Examples:
        >>> from torchrl.envs.libs.gym import GymEnv
        >>> from torchrl.envs import StepCounter
        >>> from tensordict.nn import TensorDictModule
        >>> from torch import nn
        >>> env_maker = lambda: TransformedEnv(GymEnv("Pendulum-v1", device="cpu"), StepCounter(max_steps=50))
        >>> policy = TensorDictModule(nn.Linear(3, 1), in_keys=["observation"], out_keys=["action"])
        >>> collector = MultiSyncDataCollector(
        ...     create_env_fn=[env_maker, env_maker],
        ...     policy=policy,
        ...     total_frames=2000,
        ...     max_frames_per_traj=50,
        ...     frames_per_batch=200,
        ...     init_random_frames=-1,
        ...     reset_at_each_iter=False,
        ...     devices="cpu",
        ...     storing_devices="cpu",
        ... )
        >>> for i, data in enumerate(collector):
        ...     if i == 2:
        ...         print(data)
        ...         break
        TensorDict(
            fields={
                action: Tensor(shape=torch.Size([200, 1]), device=cpu, dtype=torch.float32, is_shared=False),
                collector: TensorDict(
                    fields={
                        traj_ids: Tensor(shape=torch.Size([200]), device=cpu, dtype=torch.int64, is_shared=False)},
                    batch_size=torch.Size([200]),
                    device=cpu,
                    is_shared=False),
                done: Tensor(shape=torch.Size([200, 1]), device=cpu, dtype=torch.bool, is_shared=False),
                next: TensorDict(
                    fields={
                        done: Tensor(shape=torch.Size([200, 1]), device=cpu, dtype=torch.bool, is_shared=False),
                        observation: Tensor(shape=torch.Size([200, 3]), device=cpu, dtype=torch.float32, is_shared=False),
                        reward: Tensor(shape=torch.Size([200, 1]), device=cpu, dtype=torch.float32, is_shared=False),
                        step_count: Tensor(shape=torch.Size([200, 1]), device=cpu, dtype=torch.int64, is_shared=False),
                        truncated: Tensor(shape=torch.Size([200, 1]), device=cpu, dtype=torch.bool, is_shared=False)},
                    batch_size=torch.Size([200]),
                    device=cpu,
                    is_shared=False),
                observation: Tensor(shape=torch.Size([200, 3]), device=cpu, dtype=torch.float32, is_shared=False),
                step_count: Tensor(shape=torch.Size([200, 1]), device=cpu, dtype=torch.int64, is_shared=False),
                truncated: Tensor(shape=torch.Size([200, 1]), device=cpu, dtype=torch.bool, is_shared=False)},
            batch_size=torch.Size([200]),
            device=cpu,
            is_shared=False)
        >>> collector.shutdown()
        >>> del collector

    """

    __doc__ += _MultiDataCollector.__doc__

    # for RPC
    def next(self):
        return super().next()

    # for RPC
    def shutdown(self):
        if hasattr(self, "out_buffer"):
            del self.out_buffer
        if hasattr(self, "buffers"):
            del self.buffers
        return super().shutdown()

    # for RPC
    def set_seed(self, seed: int, static_seed: bool = False) -> int:
        return super().set_seed(seed, static_seed)

    # for RPC
    def state_dict(self) -> OrderedDict:
        return super().state_dict()

    # for RPC
    def load_state_dict(self, state_dict: OrderedDict) -> None:
        return super().load_state_dict(state_dict)

    # for RPC
    def update_policy_weights_(
        self, policy_weights: Optional[TensorDictBase] = None
    ) -> None:
        super().update_policy_weights_(policy_weights)

    @property
    def frames_per_batch_worker(self):
        if self.requested_frames_per_batch % self.num_workers != 0 and RL_WARNINGS:
            warnings.warn(
                f"frames_per_batch {self.requested_frames_per_batch} is not exactly divisible by the number of collector workers {self.num_workers},"
                f" this results in more frames_per_batch per iteration that requested."
                "To silence this message, set the environment variable RL_WARNINGS to False."
            )
        frames_per_batch_worker = -(
            -self.requested_frames_per_batch // self.num_workers
        )
        return frames_per_batch_worker

    @property
    def _queue_len(self) -> int:
        return self.num_workers

    def iterator(self) -> Iterator[TensorDictBase]:

        self.buffers = {}
        dones = [False for _ in range(self.num_workers)]
        workers_frames = [0 for _ in range(self.num_workers)]
        same_device = None
        self.out_buffer = None

        while not all(dones) and self._frames < self.total_frames:
            _check_for_faulty_process(self.procs)
            if self.update_at_each_batch:
                self.update_policy_weights_()

            for idx in range(self.num_workers):
                if self._frames < self.init_random_frames:
                    msg = "continue_random"
                else:
                    msg = "continue"
                self.pipes[idx].send((None, msg))

            self._iter += 1
            max_traj_idx = None

            if self.interruptor is not None and self.preemptive_threshold < 1.0:
                self.interruptor.start_collection()
                while self.queue_out.qsize() < int(
                    self.num_workers * self.preemptive_threshold
                ):
                    continue
                self.interruptor.stop_collection()
                # Now wait for stragglers to return
                while self.queue_out.qsize() < int(self.num_workers):
                    continue

            for _ in range(self.num_workers):
                new_data, j = self.queue_out.get()
                if j == 0:
                    data, idx = new_data
                    self.buffers[idx] = data
                else:
                    idx = new_data
                workers_frames[idx] = workers_frames[idx] + self.buffers[idx].numel()

                if workers_frames[idx] >= self.total_frames:
                    dones[idx] = True
            # we have to correct the traj_ids to make sure that they don't overlap
            for idx in range(self.num_workers):
                traj_ids = self.buffers[idx].get(("collector", "traj_ids"))
                if max_traj_idx is not None:
                    traj_ids[traj_ids != -1] += max_traj_idx
                    # out_tensordicts_shared[idx].set("traj_ids", traj_ids)
                max_traj_idx = traj_ids.max().item() + 1
                # out = out_tensordicts_shared[idx]
            if same_device is None:
                prev_device = None
                same_device = True
                for item in self.buffers.values():
                    if prev_device is None:
                        prev_device = item.device
                    else:
                        same_device = same_device and (item.device == prev_device)

            if same_device:
                self.out_buffer = torch.cat(
                    list(self.buffers.values()), 0, out=self.out_buffer
                )
            else:
                self.out_buffer = torch.cat(
                    [item.cpu() for item in self.buffers.values()],
                    0,
                    out=self.out_buffer,
                )

            if self.split_trajs:
                out = split_trajectories(self.out_buffer, prefix="collector")
                self._frames += out.get(("collector", "mask")).sum().item()
            else:
                out = self.out_buffer.clone()
                self._frames += prod(out.shape)
            if self.postprocs:
                self.postprocs = self.postprocs.to(out.device)
                out = self.postprocs(out)
            if self._exclude_private_keys:
                excluded_keys = [key for key in out.keys() if key.startswith("_")]
                if excluded_keys:
                    out = out.exclude(*excluded_keys)
            yield out
            del out

        del self.buffers
        # We shall not call shutdown just yet as user may want to retrieve state_dict
        # self._shutdown_main()


@accept_remote_rref_udf_invocation
class MultiaSyncDataCollector(_MultiDataCollector):
    """Runs a given number of DataCollectors on separate processes asynchronously.

    .. aafig::


            +----------------------------------------------------------------------+
            |           "MultiConcurrentCollector"                |                |
            |~~~~~~~~~~~~~~~~~~~~~~~~~~~~~~~~~~~~~~~~~~~~~~~~~~~~~|                |
            |  "Collector 1"  |  "Collector 2"  |  "Collector 3"  |     "Main"     |
            |~~~~~~~~~~~~~~~~~|~~~~~~~~~~~~~~~~~|~~~~~~~~~~~~~~~~~|~~~~~~~~~~~~~~~~|
            | "env1" | "env2" | "env3" | "env4" | "env5" | "env6" |                |
            |~~~~~~~~|~~~~~~~~|~~~~~~~~|~~~~~~~~|~~~~~~~~|~~~~~~~~|~~~~~~~~~~~~~~~~|
            |"reset" |"reset" |"reset" |"reset" |"reset" |"reset" |                |
            |        |        |        |        |        |        |                |
            |       "actor"   |        |        |       "actor"   |                |
            |                 |        |        |                 |                |
            | "step" | "step" |       "actor"   |                 |                |
            |        |        |                 |                 |                |
            |        |        |                 | "step" | "step" |                |
            |        |        |                 |        |        |                |
            |       "actor    | "step" | "step" |       "actor"   |                |
            |                 |        |        |                 |                |
            | "yield batch 1" |       "actor"   |                 |"collect, train"|
            |                 |                 |                 |                |
            | "step" | "step" |                 | "yield batch 2" |"collect, train"|
            |        |        |                 |                 |                |
            |        |        | "yield batch 3" |                 |"collect, train"|
            |        |        |                 |                 |                |
            +----------------------------------------------------------------------+

    Environment types can be identical or different.

    The collection keeps on occuring on all processes even between the time
    the batch of rollouts is collected and the next call to the iterator.
    This class can be safely used with offline RL algorithms.

    Examples:
        >>> from torchrl.envs.libs.gym import GymEnv
        >>> from tensordict.nn import TensorDictModule
        >>> from torch import nn
        >>> env_maker = lambda: GymEnv("Pendulum-v1", device="cpu")
        >>> policy = TensorDictModule(nn.Linear(3, 1), in_keys=["observation"], out_keys=["action"])
        >>> collector = MultiaSyncDataCollector(
        ...     create_env_fn=[env_maker, env_maker],
        ...     policy=policy,
        ...     total_frames=2000,
        ...     max_frames_per_traj=50,
        ...     frames_per_batch=200,
        ...     init_random_frames=-1,
        ...     reset_at_each_iter=False,
        ...     devices="cpu",
        ...     storing_devices="cpu",
        ... )
        >>> for i, data in enumerate(collector):
        ...     if i == 2:
        ...         print(data)
        ...         break
        TensorDict(
            fields={
                action: Tensor(shape=torch.Size([200, 1]), device=cpu, dtype=torch.float32, is_shared=False),
                collector: TensorDict(
                    fields={
                        traj_ids: Tensor(shape=torch.Size([200]), device=cpu, dtype=torch.int64, is_shared=False)},
                    batch_size=torch.Size([200]),
                    device=cpu,
                    is_shared=False),
                done: Tensor(shape=torch.Size([200, 1]), device=cpu, dtype=torch.bool, is_shared=False),
                next: TensorDict(
                    fields={
                        done: Tensor(shape=torch.Size([200, 1]), device=cpu, dtype=torch.bool, is_shared=False),
                        observation: Tensor(shape=torch.Size([200, 3]), device=cpu, dtype=torch.float32, is_shared=False),
                        reward: Tensor(shape=torch.Size([200, 1]), device=cpu, dtype=torch.float32, is_shared=False),
                        step_count: Tensor(shape=torch.Size([200, 1]), device=cpu, dtype=torch.int64, is_shared=False),
                        truncated: Tensor(shape=torch.Size([200, 1]), device=cpu, dtype=torch.bool, is_shared=False)},
                    batch_size=torch.Size([200]),
                    device=cpu,
                    is_shared=False),
                observation: Tensor(shape=torch.Size([200, 3]), device=cpu, dtype=torch.float32, is_shared=False),
                step_count: Tensor(shape=torch.Size([200, 1]), device=cpu, dtype=torch.int64, is_shared=False),
                truncated: Tensor(shape=torch.Size([200, 1]), device=cpu, dtype=torch.bool, is_shared=False)},
            batch_size=torch.Size([200]),
            device=cpu,
            is_shared=False)
        >>> collector.shutdown()
        >>> del collector

    """

    __doc__ += _MultiDataCollector.__doc__

    def __init__(self, *args, **kwargs):
        super().__init__(*args, **kwargs)
        self.out_tensordicts = {}
        self.running = False

        if self.postprocs is not None:
            postproc = self.postprocs
            self.postprocs = {}
            for _device in self.storing_device:
                if _device not in self.postprocs:
                    self.postprocs[_device] = deepcopy(postproc).to(_device)

    # for RPC
    def next(self):
        return super().next()

    # for RPC
    def shutdown(self):
        if hasattr(self, "out_tensordicts"):
            del self.out_tensordicts
        return super().shutdown()

    # for RPC
    def set_seed(self, seed: int, static_seed: bool = False) -> int:
        return super().set_seed(seed, static_seed)

    # for RPC
    def state_dict(self) -> OrderedDict:
        return super().state_dict()

    # for RPC
    def load_state_dict(self, state_dict: OrderedDict) -> None:
        return super().load_state_dict(state_dict)

    # for RPC
    def update_policy_weights_(
        self, policy_weights: Optional[TensorDictBase] = None
    ) -> None:
        super().update_policy_weights_(policy_weights)

    @property
    def frames_per_batch_worker(self):
        return self.requested_frames_per_batch

    def _get_from_queue(self, timeout=None) -> Tuple[int, int, TensorDictBase]:
        new_data, j = self.queue_out.get(timeout=timeout)
        if j == 0:
            data, idx = new_data
            self.out_tensordicts[idx] = data
        else:
            idx = new_data
        # we clone the data to make sure that we'll be working with a fixed copy
        out = self.out_tensordicts[idx].clone()
        return idx, j, out

    @property
    def _queue_len(self) -> int:
        return 1

    def iterator(self) -> Iterator[TensorDictBase]:
        if self.update_at_each_batch:
            self.update_policy_weights_()

        for i in range(self.num_workers):
            if self.init_random_frames > 0:
                self.pipes[i].send((None, "continue_random"))
            else:
                self.pipes[i].send((None, "continue"))
        self.running = True

        workers_frames = [0 for _ in range(self.num_workers)]
        while self._frames < self.total_frames:
            _check_for_faulty_process(self.procs)
            self._iter += 1
            idx, j, out = self._get_from_queue()

            worker_frames = out.numel()
            if self.split_trajs:
                out = split_trajectories(out, prefix="collector")
            self._frames += worker_frames
            workers_frames[idx] = workers_frames[idx] + worker_frames
            if self.postprocs:
                out = self.postprocs[out.device](out)

            # the function blocks here until the next item is asked, hence we send the message to the
            # worker to keep on working in the meantime before the yield statement
            if self._frames < self.init_random_frames:
                msg = "continue_random"
            else:
                msg = "continue"
            self.pipes[idx].send((idx, msg))
            if self._exclude_private_keys:
                excluded_keys = [key for key in out.keys() if key.startswith("_")]
                out = out.exclude(*excluded_keys)
            yield out

        # We don't want to shutdown yet, the user may want to call state_dict before
        # self._shutdown_main()
        self.running = False

    def _shutdown_main(self) -> None:
        if hasattr(self, "out_tensordicts"):
            del self.out_tensordicts
        return super()._shutdown_main()

    def reset(self, reset_idx: Optional[Sequence[bool]] = None) -> None:
        super().reset(reset_idx)
        if self.queue_out.full():
            time.sleep(_TIMEOUT)  # wait until queue is empty
        if self.queue_out.full():
            raise Exception("self.queue_out is full")
        if self.running:
            for idx in range(self.num_workers):
                if self._frames < self.init_random_frames:
                    self.pipes[idx].send((idx, "continue_random"))
                else:
                    self.pipes[idx].send((idx, "continue"))


@accept_remote_rref_udf_invocation
class aSyncDataCollector(MultiaSyncDataCollector):
    """Runs a single DataCollector on a separate process.

    This is mostly useful for offline RL paradigms where the policy being
    trained can differ from the policy used to collect data. In online
    settings, a regular DataCollector should be preferred. This class is
    merely a wrapper around a MultiaSyncDataCollector where a single process
    is being created.

    Args:
        create_env_fn (Callabled): Callable returning an instance of EnvBase
        policy (Callable, optional): Instance of TensorDictModule class.
            Must accept TensorDictBase object as input.
        total_frames (int): lower bound of the total number of frames returned
            by the collector. In parallel settings, the actual number of
            frames may well be greater than this as the closing signals are
            sent to the workers only once the total number of frames has
            been collected on the server.
        create_env_kwargs (dict, optional): A dictionary with the arguments
            used to create an environment
        max_frames_per_traj: Maximum steps per trajectory. Note that a
            trajectory can span over multiple batches (unless
            reset_at_each_iter is set to True, see below). Once a trajectory
            reaches n_steps, the environment is reset. If the
            environment wraps multiple environments together, the number of
            steps is tracked for each environment independently. Negative
            values are allowed, in which case this argument is ignored.
            Default is -1 (i.e. no maximum number of steps)
        frames_per_batch (int): Time-length of a batch.
            reset_at_each_iter and frames_per_batch == n_steps are equivalent configurations.
            default: 200
        init_random_frames (int): Number of frames for which the policy is ignored before it is called.
            This feature is mainly intended to be used in offline/model-based settings, where a batch of random
            trajectories can be used to initialize training.
            default=-1 (i.e. no random frames)
        reset_at_each_iter (bool): Whether or not environments should be reset for each batch.
            default=False.
        postproc (callable, optional): A PostProcessor is an object that will read a batch of data and process it in a
            useful format for training.
            default: None.
        split_trajs (bool): Boolean indicating whether the resulting TensorDict should be split according to the trajectories.
            See utils.split_trajectories for more information.
        device (int, str, torch.device, optional): The device on which the
            policy will be placed. If it differs from the input policy
            device, the update_policy_weights_() method should be queried
            at appropriate times during the training loop to accommodate for
            the lag between parameter configuration at various times.
            Default is `None` (i.e. policy is kept on its original device)
        storing_device (int, str, torch.device, optional): The device on which
            the output TensorDict will be stored. For long trajectories,
            it may be necessary to store the data on a different.
            device than the one where the policy is stored. Default is None.
        update_at_each_batch (bool): if ``True``, the policy weights will be updated every time a batch of trajectories
            is collected.
            default=False

    """

    def __init__(
        self,
        create_env_fn: Callable[[], EnvBase],
        policy: Optional[
            Union[
                TensorDictModule,
                Callable[[TensorDictBase], TensorDictBase],
            ]
        ] = None,
        total_frames: Optional[int] = -1,
        create_env_kwargs: Optional[dict] = None,
        max_frames_per_traj: int = -1,
        frames_per_batch: int = 200,
        init_random_frames: int = -1,
        reset_at_each_iter: bool = False,
        postproc: Optional[Callable[[TensorDictBase], TensorDictBase]] = None,
        split_trajs: Optional[bool] = None,
        device: Optional[Union[int, str, torch.device]] = None,
        storing_device: Optional[Union[int, str, torch.device]] = None,
        seed: Optional[int] = None,
        pin_memory: bool = False,
        **kwargs,
    ):
        super().__init__(
            create_env_fn=[create_env_fn],
            policy=policy,
            total_frames=total_frames,
            create_env_kwargs=[create_env_kwargs],
            max_frames_per_traj=max_frames_per_traj,
            frames_per_batch=frames_per_batch,
            reset_at_each_iter=reset_at_each_iter,
            init_random_frames=init_random_frames,
            postproc=postproc,
            split_trajs=split_trajs,
            devices=[device] if device is not None else None,
            storing_devices=[storing_device] if storing_device is not None else None,
            **kwargs,
        )

    # for RPC
    def next(self):
        return super().next()

    # for RPC
    def shutdown(self):
        return super().shutdown()

    # for RPC
    def set_seed(self, seed: int, static_seed: bool = False) -> int:
        return super().set_seed(seed, static_seed)

    # for RPC
    def state_dict(self) -> OrderedDict:
        return super().state_dict()

    # for RPC
    def load_state_dict(self, state_dict: OrderedDict) -> None:
        return super().load_state_dict(state_dict)


def _main_async_collector(
    pipe_parent: connection.Connection,
    pipe_child: connection.Connection,
    queue_out: queues.Queue,
    create_env_fn: Union[EnvBase, "EnvCreator", Callable[[], EnvBase]],  # noqa: F821
    create_env_kwargs: Dict[str, Any],
    policy: Callable[[TensorDictBase], TensorDictBase],
    max_frames_per_traj: int,
    frames_per_batch: int,
    reset_at_each_iter: bool,
    device: Optional[Union[torch.device, str, int]],
    storing_device: Optional[Union[torch.device, str, int]],
    idx: int = 0,
    exploration_type: ExplorationType = DEFAULT_EXPLORATION_TYPE,
    reset_when_done: bool = True,
    verbose: bool = VERBOSE,
    interruptor=None,
) -> None:
    pipe_parent.close()
    # init variables that will be cleared when closing
    tensordict = data = d = data_in = inner_collector = dc_iter = None

    # send the policy to device
    try:
        policy = policy.to(device)
    except Exception:
        if RL_WARNINGS:
            warnings.warn(
                "Couldn't cast the policy onto the desired device on remote process. "
                "If your policy is not a nn.Module instance you can probably ignore this warning."
            )
    inner_collector = SyncDataCollector(
        create_env_fn,
        create_env_kwargs=create_env_kwargs,
        policy=policy,
        total_frames=-1,
        max_frames_per_traj=max_frames_per_traj,
        frames_per_batch=frames_per_batch,
        reset_at_each_iter=reset_at_each_iter,
        postproc=None,
        split_trajs=False,
        device=device,
        storing_device=storing_device,
        exploration_type=exploration_type,
        reset_when_done=reset_when_done,
        return_same_td=True,
        interruptor=interruptor,
    )
    if verbose:
        print("Sync data collector created")
    dc_iter = iter(inner_collector)
    j = 0
    pipe_child.send("instantiated")

    has_timed_out = False
    counter = 0
    while True:
        _timeout = _TIMEOUT if not has_timed_out else 1e-3
        if pipe_child.poll(_timeout):
            counter = 0
            data_in, msg = pipe_child.recv()
            if verbose:
                print(f"worker {idx} received {msg}")
        else:
            if verbose:
                print(f"poll failed, j={j}, worker={idx}")
            # default is "continue" (after first iteration)
            # this is expected to happen if queue_out reached the timeout, but no new msg was waiting in the pipe
            # in that case, the main process probably expects the worker to continue collect data
            if has_timed_out:
                counter = 0
                # has_timed_out is True if the process failed to send data, which will
                # typically occur if main has taken another batch (i.e. the queue is Full).
                # In this case, msg is the previous msg sent by main, which will typically be "continue"
                # If it's not the case, it is not expected that has_timed_out is True.
                if msg not in ("continue", "continue_random"):
                    raise RuntimeError(f"Unexpected message after time out: msg={msg}")
            else:
                # if has_timed_out is False, then the time out does not come from the fact that the queue is Full.
                # this means that our process has been waiting for a command from main in vain, while main was not
                # receiving data.
                # This will occur if main is busy doing something else (e.g. computing loss etc).

                counter += _timeout
                if verbose:
                    print(f"worker {idx} has counter {counter}")
                if counter >= (_MAX_IDLE_COUNT * _TIMEOUT):
                    raise RuntimeError(
                        f"This process waited for {counter} seconds "
                        f"without receiving a command from main. Consider increasing the maximum idle count "
                        f"if this is expected via the environment variable MAX_IDLE_COUNT "
                        f"(current value is {_MAX_IDLE_COUNT})."
                        f"\nIf this occurs at the end of a function or program, it means that your collector has not been "
                        f"collected, consider calling `collector.shutdown()` or `del collector` before ending the program."
                    )
                continue
        if msg in ("continue", "continue_random"):
            if msg == "continue_random":
                inner_collector.init_random_frames = float("inf")
            else:
                inner_collector.init_random_frames = -1

            d = next(dc_iter)
            if pipe_child.poll(_MIN_TIMEOUT):
                # in this case, main send a message to the worker while it was busy collecting trajectories.
                # In that case, we skip the collected trajectory and get the message from main. This is faster than
                # sending the trajectory in the queue until timeout when it's never going to be received.
                continue
            if j == 0:
                tensordict = d
                if storing_device is not None and tensordict.device != storing_device:
                    raise RuntimeError(
                        f"expected device to be {storing_device} but got {tensordict.device}"
                    )
                tensordict.share_memory_()
                data = (tensordict, idx)
            else:
                if d is not tensordict:
                    raise RuntimeError(
                        "SyncDataCollector should return the same tensordict modified in-place."
                    )
                data = idx  # flag the worker that has sent its data
            try:
                queue_out.put((data, j), timeout=_TIMEOUT)
                if verbose:
                    print(f"worker {idx} successfully sent data")
                j += 1
                has_timed_out = False
                continue
            except queue.Full:
                if verbose:
                    print(f"worker {idx} has timed out")
                has_timed_out = True
                continue

        elif msg == "update":
            inner_collector.update_policy_weights_()
            pipe_child.send((j, "updated"))
            has_timed_out = False
            continue

        elif msg == "seed":
            data_in, static_seed = data_in
            new_seed = inner_collector.set_seed(data_in, static_seed=static_seed)
            torch.manual_seed(data_in)
            np.random.seed(data_in)
            pipe_child.send((new_seed, "seeded"))
            has_timed_out = False
            continue

        elif msg == "reset":
            inner_collector.reset()
            pipe_child.send((j, "reset"))
            continue

        elif msg == "state_dict":
            state_dict = inner_collector.state_dict()
            # send state_dict to cpu first
            state_dict = recursive_map_to_cpu(state_dict)
            pipe_child.send((state_dict, "state_dict"))
            has_timed_out = False
            continue

        elif msg == "load_state_dict":
            state_dict = data_in
            inner_collector.load_state_dict(state_dict)
            del state_dict
            pipe_child.send((j, "loaded"))
            has_timed_out = False
            continue

        elif msg == "close":
            del tensordict, data, d, data_in
            inner_collector.shutdown()
            del inner_collector, dc_iter
            pipe_child.send("closed")
            if verbose:
                print(f"collector {idx} closed")
            break

        else:
            raise Exception(f"Unrecognized message {msg}")<|MERGE_RESOLUTION|>--- conflicted
+++ resolved
@@ -1304,10 +1304,6 @@
 
     def _run_processes(self) -> None:
         torch.set_num_threads(self.num_threads)
-<<<<<<< HEAD
-        print(f"Collector has {torch.get_num_threads()} threads")
-=======
->>>>>>> b8e0fb5d
         queue_out = mp.Queue(self._queue_len)  # sends data from proc to main
         self.procs = []
         self.pipes = []

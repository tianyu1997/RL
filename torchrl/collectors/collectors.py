--- conflicted
+++ resolved
@@ -341,15 +341,9 @@
             tensordict is added to a replay buffer for instance,
             the whole content of the buffer will be identical.
             Default is ``False``.
-<<<<<<< HEAD
-        reset_when_done (bool, optional): If ``True``, envs that return a ``True`` ``"done"`` or ``"truncated"`` entry
-            will be reset.
-            Defaults to ``True``.
-=======
         reset_when_done (bool, optional): if ``True`` (default), an environment
             that return a ``True`` value in its ``"done"`` or ``"truncated"``
             entry will be reset at the corresponding indices.
->>>>>>> 813d51d7
 
     Examples:
         >>> from torchrl.envs.libs.gym import GymEnv

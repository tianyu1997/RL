--- conflicted
+++ resolved
@@ -260,17 +260,6 @@
             out = self.module(*tensors, **kwargs)
         return out
 
-<<<<<<< HEAD
-    def forward(self, tensor_dict: _TensorDict) -> _TensorDict:
-        tensor_dict_unsqueezed = tensor_dict
-        unsqueeze = False
-        if not len(tensor_dict.batch_size):
-            unsqueeze = True
-            tensor_dict_unsqueezed = tensor_dict.unsqueeze(-1)
-        tensors = tuple(tensor_dict_unsqueezed.get(in_key, None) for in_key in self.in_keys)
-        tensors = self.module(*tensors)
-        if isinstance(tensors, Tensor):
-=======
     def forward(
         self,
         tensor_dict: _TensorDict,
@@ -280,7 +269,6 @@
         tensors = tuple(tensor_dict.get(in_key) for in_key in self.in_keys)
         tensors = self._call_module(tensors, **kwargs)
         if not isinstance(tensors, tuple):
->>>>>>> 6eec90df
             tensors = (tensors,)
         tensor_dict_out = self._write_to_tensor_dict(
             tensor_dict,
@@ -543,13 +531,8 @@
             a distribution along with other tensors returned by the module.
 
         """
-<<<<<<< HEAD
-        tensors = [tensor_dict.get(key, None) for key in self.in_keys]  # keys that are not present return None
-        out_tensors = self.module(*tensors)
-=======
         tensors = [tensor_dict.get(key, None) for key in self.in_keys]
         out_tensors = self._call_module(tensors, **kwargs)
->>>>>>> 6eec90df
         if isinstance(out_tensors, Tensor):
             out_tensors = (out_tensors,)
         if self.save_dist_params:
@@ -588,17 +571,6 @@
                 self._dist = dist
         return dist, num_params
 
-<<<<<<< HEAD
-    def forward(self, tensor_dict: _TensorDict) -> _TensorDict:
-        tensor_dict_unsqueezed = tensor_dict
-        if not len(tensor_dict.batch_size):
-            tensor_dict_unsqueezed = tensor_dict.unsqueeze(0)
-        dist, *tensors = self.get_dist(tensor_dict_unsqueezed)
-        out_tensor = self._dist_sample(
-            dist, *tensors, interaction_mode=exploration_mode()
-        )
-        self._write_to_tensor_dict(tensor_dict_unsqueezed, [out_tensor] + list(tensors))
-=======
     def forward(
         self,
         tensor_dict: _TensorDict,
@@ -614,7 +586,6 @@
             tensor_dict_out,
             vmap=kwargs.get("vmap", 0),
         )
->>>>>>> 6eec90df
         if self.return_log_prob:
             log_prob = dist.log_prob(out_tensor)
             tensor_dict_out.set("_".join([self.out_keys[0], "log_prob"]), log_prob)
@@ -641,14 +612,8 @@
     def _dist_sample(
         self,
         dist: d.Distribution,
-<<<<<<< HEAD
-        *tensors: Tensor,
-        interaction_mode: bool = None,
-        eps: Number = None,
-=======
         interaction_mode: bool = None,
         eps: float = None,
->>>>>>> 6eec90df
     ) -> Tensor:
         if interaction_mode is None:
             interaction_mode = self.default_interaction_mode
@@ -686,13 +651,6 @@
                 return dist.rsample()
             else:
                 return dist.sample()
-        elif interaction_mode == "net_output":
-            if len(tensors) > 1:
-                raise RuntimeError(
-                    "Multiple values passed to _dist_sample when trying to return a single action "
-                    "tensor."
-                )
-            return tensors[0]
         else:
             raise NotImplementedError(f"unknown interaction_mode {interaction_mode}")
 

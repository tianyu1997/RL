--- conflicted
+++ resolved
@@ -219,12 +219,6 @@
 
         output = self.net_call(inputs, self.params)
 
-<<<<<<< HEAD
-        if self.share_params and self.centralised:
-            output = output.unsqueeze(-2).expand(
-                *output.shape[:-1], self.n_agents, self.n_agent_outputs
-            )
-=======
             if self.centralised:
                 # If the parameters are shared, and it is centralised, all agents will have the same output
                 # We expand it to maintain the agent dimension, but values will be the same for all agents
@@ -233,7 +227,6 @@
                 output = output.expand(
                     *output.shape[:-2], self.n_agents, self.n_agent_outputs
                 )
->>>>>>> 67f659c0
 
         if output.shape[-2:] != (self.n_agents, self.n_agent_outputs):
             raise ValueError(

--- conflicted
+++ resolved
@@ -49,12 +49,9 @@
         activation_kwargs (dict, optional): kwargs to be used with the activation class;
         norm_class (Type, optional): normalization class, if any.
         norm_kwargs (dict, optional): kwargs to be used with the normalization layers;
-<<<<<<< HEAD
-        dropout (float, optional): dropout probability;
-        bias_last_layer (bool): if True, the last Linear layer will have a bias parameter.
-=======
+        dropout (float, optional): dropout probability. Defaults to ``None`` (no
+            dropout);
         bias_last_layer (bool): if ``True``, the last Linear layer will have a bias parameter.
->>>>>>> 69ff6a64
             default: True;
         single_bias_last_layer (bool): if ``True``, the last dimension of the bias of the last layer will be a singleton
             dimension.

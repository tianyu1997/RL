--- conflicted
+++ resolved
@@ -21,22 +21,6 @@
     )
     FUNCTORCH_ERROR = "functorch not installed. Consider installing functorch to use this functionality."
 
-<<<<<<< HEAD
-_has_functorch = False
-try:
-    import functorch
-
-    _has_functorch = True
-except ImportError:
-    print(
-        "failed to import functorch. TorchRL's features that do not require "
-        "functional programming should work, but functionality and performance "
-        "may be affected. Consider installing functorch and/or upgrating pytorch."
-    )
-    FUNCTORCH_ERROR = "functorch not installed. Consider installing functorch to use this functionality."
-
-=======
->>>>>>> 86a1a139
 import torch
 from torch import Tensor, nn
 
@@ -46,14 +30,6 @@
     TensorDict,
     TensorDictBase,
 )
-<<<<<<< HEAD
-from torchrl.data.tensordict.tensordict import (
-    TensorDictBase,
-    LazyStackedTensorDict,
-    TensorDict,
-)
-=======
->>>>>>> 86a1a139
 from torchrl.modules.tensordict_module.common import TensorDictModule
 from torchrl.modules.tensordict_module.probabilistic import (
     ProbabilisticTensorDictModule,
@@ -329,23 +305,6 @@
         buffers: Optional[Union[TensorDictBase, List[Tensor]]] = None,
         **kwargs,
     ) -> TensorDictBase:
-<<<<<<< HEAD
-
-        if "params" in kwargs and "buffers" in kwargs:
-            params = kwargs["params"]
-            buffers = kwargs["buffers"]
-            if isinstance(params, TensorDictBase):
-                param_splits = list(zip(*sorted(list(params.items()))))[1]
-                buffer_splits = list(zip(*sorted(list(buffers.items()))))[1]
-            else:
-                param_splits = self._split_param(kwargs["params"], "params")
-                buffer_splits = self._split_param(kwargs["buffers"], "buffers")
-            kwargs_pruned = {
-                key: item
-                for key, item in kwargs.items()
-                if key not in ("params", "buffers")
-            }
-=======
         if params is not None and buffers is not None:
             if isinstance(params, TensorDictBase):
                 # TODO: implement sorted values and items
@@ -354,7 +313,6 @@
             else:
                 param_splits = self._split_param(params, "params")
                 buffer_splits = self._split_param(buffers, "buffers")
->>>>>>> 86a1a139
             for i, (module, param, buffer) in enumerate(
                 zip(self.module, param_splits, buffer_splits)
             ):
@@ -371,24 +329,12 @@
                     module, tensordict, params=param, buffers=buffer, **kwargs
                 )
 
-<<<<<<< HEAD
-        elif "params" in kwargs:
-            params = kwargs["params"]
-            if isinstance(params, TensorDictBase):
-                param_splits = list(zip(*sorted(list(params.items()))))[1]
-            else:
-                param_splits = self._split_param(kwargs["params"], "params")
-            kwargs_pruned = {
-                key: item for key, item in kwargs.items() if key not in ("params",)
-            }
-=======
         elif params is not None:
             if isinstance(params, TensorDictBase):
                 # TODO: implement sorted values and items
                 param_splits = list(zip(*sorted(list(params.items()))))[1]
             else:
                 param_splits = self._split_param(params, "params")
->>>>>>> 86a1a139
             for i, (module, param) in enumerate(zip(self.module, param_splits)):
                 if "vmap" in kwargs and i > 0:
                     # the tensordict is already expended
@@ -477,28 +423,14 @@
             self_copy.module = copy(self_copy.module)
         else:
             self_copy = self
-<<<<<<< HEAD
-        if not _has_functorch:
-            params = TensorDict({}, [])
-            buffers = TensorDict({}, [])
-        else:
-            params = []
-            buffers = []
-=======
         params = [] if not native else TensorDict({}, [])
         buffers = [] if not native else TensorDict({}, [])
->>>>>>> 86a1a139
         for i, module in enumerate(self.module):
             self_copy.module[i], (
                 _params,
                 _buffers,
-<<<<<<< HEAD
-            ) = module.make_functional_with_buffers(clone=True)
-            if not _has_functorch:
-=======
             ) = module.make_functional_with_buffers(clone=True, native=native)
             if native or not _has_functorch:
->>>>>>> 86a1a139
                 params[str(i)] = _params
                 buffers[str(i)] = _buffers
             else:

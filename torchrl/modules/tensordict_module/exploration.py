--- conflicted
+++ resolved
@@ -140,15 +140,11 @@
 
             out = action_tensordict.get(action_key)
             eps = self.eps.item()
-<<<<<<< HEAD
-            cond = (torch.rand(out.shape, device=tensordict.device) < eps).to(out.dtype)
-=======
             cond = (
                 torch.rand(action_tensordict.shape, device=action_tensordict.device)
                 < eps
             ).to(out.dtype)
             cond = expand_as_right(cond, out)
->>>>>>> e7c93fe9
             spec = self.spec
             if spec is not None:
                 if isinstance(spec, CompositeSpec):

# Copyright (c) Meta Platforms, Inc. and affiliates.
#
# This source code is licensed under the MIT license found in the
# LICENSE file in the root directory of this source tree.
import warnings
from typing import Optional, Union

import numpy as np
import torch
from tensordict.nn import TensorDictModule, TensorDictModuleWrapper
from tensordict.tensordict import TensorDictBase
from tensordict.utils import expand_as_right

from torchrl.data.tensor_specs import (
    CompositeSpec,
    TensorSpec,
    UnboundedContinuousTensorSpec,
)
from torchrl.envs.utils import exploration_mode
from torchrl.modules.tensordict_module.common import _forward_hook_safe_action

__all__ = [
    "EGreedyWrapper",
    "AdditiveGaussianWrapper",
    "OrnsteinUhlenbeckProcessWrapper",
]


class EGreedyWrapper(TensorDictModuleWrapper):
    """Epsilon-Greedy PO wrapper.

    Args:
        policy (TensorDictModule): a deterministic policy.
        eps_init (scalar, optional): initial epsilon value.
            default: 1.0
        eps_end (scalar, optional): final epsilon value.
            default: 0.1
        annealing_num_steps (int, optional): number of steps it will take for epsilon to reach the eps_end value
        action_key (str, optional): if the policy module has more than one output key,
            its output spec will be of type CompositeSpec. One needs to know where to
            find the action spec.
            Default is "action".
        spec (TensorSpec, optional): if provided, the sampled action will be
            projected onto the valid action space once explored. If not provided,
            the exploration wrapper will attempt to recover it from the policy.

    Examples:
        >>> import torch
        >>> from tensordict import TensorDict
        >>> from torchrl.modules import EGreedyWrapper, Actor
        >>> from torchrl.data import BoundedTensorSpec
        >>> torch.manual_seed(0)
        >>> spec = BoundedTensorSpec(-1, 1, torch.Size([4]))
        >>> module = torch.nn.Linear(4, 4, bias=False)
        >>> policy = Actor(spec=spec, module=module)
        >>> explorative_policy = EGreedyWrapper(policy, eps_init=0.2)
        >>> td = TensorDict({"observation": torch.zeros(10, 4)}, batch_size=[10])
        >>> print(explorative_policy(td).get("action"))
        tensor([[ 0.0000,  0.0000,  0.0000,  0.0000],
                [ 0.0000,  0.0000,  0.0000,  0.0000],
                [ 0.9055, -0.9277, -0.6295, -0.2532],
                [ 0.0000,  0.0000,  0.0000,  0.0000],
                [ 0.0000,  0.0000,  0.0000,  0.0000],
                [ 0.0000,  0.0000,  0.0000,  0.0000],
                [ 0.0000,  0.0000,  0.0000,  0.0000],
                [ 0.0000,  0.0000,  0.0000,  0.0000],
                [ 0.0000,  0.0000,  0.0000,  0.0000],
                [ 0.0000,  0.0000,  0.0000,  0.0000]], grad_fn=<AddBackward0>)

    """

    def __init__(
        self,
        policy: TensorDictModule,
        eps_init: float = 1.0,
        eps_end: float = 0.1,
        annealing_num_steps: int = 1000,
        action_key: str = "action",
        spec: Optional[TensorSpec] = None,
    ):
        super().__init__(policy)
        self.register_buffer("eps_init", torch.tensor([eps_init]))
        self.register_buffer("eps_end", torch.tensor([eps_end]))
        if self.eps_end > self.eps_init:
            raise RuntimeError("eps should decrease over time or be constant")
        self.annealing_num_steps = annealing_num_steps
        self.register_buffer("eps", torch.tensor([eps_init]))
        self.action_key = action_key
        if spec is not None:
            if not isinstance(spec, CompositeSpec) and len(self.out_keys) >= 1:
                spec = CompositeSpec({action_key: spec}, shape=spec.shape[:-1])
            self._spec = spec
        elif hasattr(self.td_module, "_spec"):
            self._spec = self.td_module._spec.clone()
            if action_key not in self._spec.keys():
                self._spec[action_key] = None
        elif hasattr(self.td_module, "spec"):
            self._spec = self.td_module.spec.clone()
            if action_key not in self._spec.keys():
                self._spec[action_key] = None
        else:
            self._spec = CompositeSpec({key: None for key in policy.out_keys})
<<<<<<< HEAD
=======

    @property
    def spec(self):
        return self._spec
>>>>>>> 732f557c

    def step(self, frames: int = 1) -> None:
        """A step of epsilon decay.

        After self.annealing_num_steps, this function is a no-op.

        Args:
            frames (int): number of frames since last step.

        """
        for _ in range(frames):
            self.eps.data[0] = max(
                self.eps_end.item(),
                (
                    self.eps - (self.eps_init - self.eps_end) / self.annealing_num_steps
                ).item(),
            )

    def forward(self, tensordict: TensorDictBase) -> TensorDictBase:
        tensordict = self.td_module.forward(tensordict)
        if exploration_mode() == "random" or exploration_mode() is None:
            out = tensordict.get(self.td_module.out_keys[0])
            eps = self.eps.item()
            cond = (torch.rand(tensordict.shape, device=tensordict.device) < eps).to(
                out.dtype
            )
            cond = expand_as_right(cond, out)
            spec = self.spec
            if spec is not None:
                if isinstance(spec, CompositeSpec):
                    spec = spec[self.action_key]
                out = cond * spec.rand().to(out.device) + (1 - cond) * out
            else:
                raise RuntimeError(
                    "spec must be provided by the policy or directly to the exploration wrapper."
                )
            tensordict.set(self.td_module.out_keys[0], out)
        return tensordict


class AdditiveGaussianWrapper(TensorDictModuleWrapper):
    """Additive Gaussian PO wrapper.

    Args:
        policy (TensorDictModule): a policy.
        sigma_init (scalar, optional): initial epsilon value.
            default: 1.0
        sigma_end (scalar, optional): final epsilon value.
            default: 0.1
        annealing_num_steps (int, optional): number of steps it will take for
            sigma to reach the :obj:`sigma_end` value.
        mean (float, optional): mean of each output element’s normal distribution.
        std (float, optional): standard deviation of each output element’s normal distribution.
        action_key (str, optional): if the policy module has more than one output key,
            its output spec will be of type CompositeSpec. One needs to know where to
            find the action spec.
            Default is "action".
        spec (TensorSpec, optional): if provided, the sampled action will be
            projected onto the valid action space once explored. If not provided,
            the exploration wrapper will attempt to recover it from the policy.
        safe (boolean, optional): if False, the TensorSpec can be None. If it
            is set to False but the spec is passed, the projection will still
            happen.
            Default is True.

    """

    def __init__(
        self,
        policy: TensorDictModule,
        *,
        sigma_init: float = 1.0,
        sigma_end: float = 0.1,
        annealing_num_steps: int = 1000,
        mean: float = 0.0,
        std: float = 1.0,
        action_key: str = "action",
        spec: Optional[TensorSpec] = None,
        safe: Optional[bool] = True,
    ):
        super().__init__(policy)
        if sigma_end > sigma_init:
            raise RuntimeError("sigma should decrease over time or be constant")
        self.register_buffer("sigma_init", torch.tensor([sigma_init]))
        self.register_buffer("sigma_end", torch.tensor([sigma_end]))
        self.annealing_num_steps = annealing_num_steps
        self.register_buffer("mean", torch.tensor([mean]))
        self.register_buffer("std", torch.tensor([std]))
        self.register_buffer("sigma", torch.tensor([sigma_init]))
        self.action_key = action_key
        self.out_keys = list(self.td_module.out_keys)
        if action_key not in self.out_keys:
            raise RuntimeError(
                f"The action key {action_key} was not found in the td_module out_keys {self.td_module.out_keys}."
            )
        if spec is not None:
            if not isinstance(spec, CompositeSpec) and len(self.out_keys) >= 1:
                spec = CompositeSpec({action_key: spec}, shape=spec.shape[:-1])
            self._spec = spec
        elif hasattr(self.td_module, "_spec"):
            self._spec = self.td_module._spec.clone()
            if action_key not in self._spec.keys():
                self._spec[action_key] = None
        elif hasattr(self.td_module, "spec"):
            self._spec = self.td_module.spec.clone()
            if action_key not in self._spec.keys():
                self._spec[action_key] = None
        else:
            self._spec = CompositeSpec({key: None for key in policy.out_keys})

        self.safe = safe
        if self.safe:
            self.register_forward_hook(_forward_hook_safe_action)

    @property
    def spec(self):
        return self._spec

    def step(self, frames: int = 1) -> None:
        """A step of sigma decay.

        After self.annealing_num_steps, this function is a no-op.

        Args:
            frames (int): number of frames since last step.

        """
        for _ in range(frames):
            self.sigma.data[0] = max(
                self.sigma_end.item(),
                (
                    self.sigma
                    - (self.sigma_init - self.sigma_end) / self.annealing_num_steps
                ).item(),
            )

    def _add_noise(self, action: torch.Tensor) -> torch.Tensor:
        sigma = self.sigma.item()
        noise = torch.normal(
            mean=torch.ones(action.shape) * self.mean.item(),
            std=torch.ones(action.shape) * self.std.item(),
        ).to(action.device)
        action = action + noise * sigma
        spec = self.spec
        spec = spec[self.action_key]
        if spec is not None:
            action = spec.project(action)
        elif self.safe:
            raise RuntimeError(
                "the action spec must be provided to AdditiveGaussianWrapper unless "
                "the `safe` keyword argument is turned off at initialization."
            )
        return action

    def forward(self, tensordict: TensorDictBase) -> TensorDictBase:
        tensordict = self.td_module.forward(tensordict)
        if exploration_mode() == "random" or exploration_mode() is None:
            out = tensordict.get(self.action_key)
            out = self._add_noise(out)
            tensordict.set(self.action_key, out)
        return tensordict


class OrnsteinUhlenbeckProcessWrapper(TensorDictModuleWrapper):
    """Ornstein-Uhlenbeck exploration policy wrapper.

    Presented in "CONTINUOUS CONTROL WITH DEEP REINFORCEMENT LEARNING", https://arxiv.org/pdf/1509.02971.pdf.

    The OU exploration is to be used with continuous control policies and introduces a auto-correlated exploration
    noise. This enables a sort of 'structured' exploration.

        Noise equation:
            noise = prev_noise + theta * (mu - prev_noise) * dt + current_sigma * sqrt(dt) * W
        Sigma equation:
            current_sigma = (-(sigma - sigma_min) / (n_steps_annealing) * n_steps + sigma).clamp_min(sigma_min)

    To keep track of the steps and noise from sample to sample, an :obj:`"ou_prev_noise{id}"` and :obj:`"ou_steps{id}"` keys
    will be written in the input/output tensordict. It is expected that the tensordict will be zeroed at reset,
    indicating that a new trajectory is being collected. If not, and is the same tensordict is used for consecutive
    trajectories, the step count will keep on increasing across rollouts. Note that the collector classes take care of
    zeroing the tensordict at reset time.

    Args:
        policy (TensorDictModule): a policy
        eps_init (scalar): initial epsilon value, determining the amount of noise to be added.
            default: 1.0
        eps_end (scalar): final epsilon value, determining the amount of noise to be added.
            default: 0.1
        annealing_num_steps (int): number of steps it will take for epsilon to reach the eps_end value.
            default: 1000
        theta (scalar): theta factor in the noise equation
            default: 0.15
        mu (scalar): OU average (mu in the noise equation).
            default: 0.0
        sigma (scalar): sigma value in the sigma equation.
            default: 0.2
        dt (scalar): dt in the noise equation.
            default: 0.01
        x0 (Tensor, ndarray, optional): initial value of the process.
            default: 0.0
        sigma_min (number, optional): sigma_min in the sigma equation.
            default: None
        n_steps_annealing (int): number of steps for the sigma annealing.
            default: 1000
        action_key (str): key of the action to be modified.
            default: "action"
        spec (TensorSpec, optional): if provided, the sampled action will be
            projected onto the valid action space once explored. If not provided,
            the exploration wrapper will attempt to recover it from the policy.
        safe (bool): if ``True``, actions that are out of bounds given the action specs will be projected in the space
            given the :obj:`TensorSpec.project` heuristic.
            default: True

    Examples:
        >>> import torch
        >>> from tensordict import TensorDict
        >>> from torchrl.data import BoundedTensorSpec
        >>> from torchrl.modules import OrnsteinUhlenbeckProcessWrapper, Actor
        >>> torch.manual_seed(0)
        >>> spec = BoundedTensorSpec(-1, 1, torch.Size([4]))
        >>> module = torch.nn.Linear(4, 4, bias=False)
        >>> policy = Actor(module=module, spec=spec)
        >>> explorative_policy = OrnsteinUhlenbeckProcessWrapper(policy)
        >>> td = TensorDict({"observation": torch.zeros(10, 4)}, batch_size=[10])
        >>> print(explorative_policy(td))
        TensorDict(
            fields={
                _ou_prev_noise: Tensor(torch.Size([10, 4]), dtype=torch.float32),
                _ou_steps: Tensor(torch.Size([10, 1]), dtype=torch.int64),
                action: Tensor(torch.Size([10, 4]), dtype=torch.float32),
                observation: Tensor(torch.Size([10, 4]), dtype=torch.float32)},
            batch_size=torch.Size([10]),
            device=None,
            is_shared=False)
    """

    def __init__(
        self,
        policy: TensorDictModule,
        *,
        eps_init: float = 1.0,
        eps_end: float = 0.1,
        annealing_num_steps: int = 1000,
        theta: float = 0.15,
        mu: float = 0.0,
        sigma: float = 0.2,
        dt: float = 1e-2,
        x0: Optional[Union[torch.Tensor, np.ndarray]] = None,
        sigma_min: Optional[float] = None,
        n_steps_annealing: int = 1000,
        action_key: str = "action",
        spec: TensorSpec = None,
        safe: bool = True,
        key: str = None,
    ):
        if key is not None:
            action_key = key
            warnings.warn(
                f"the 'key' keyword argument of {type(self)} has been renamed 'action_key'. The 'key' entry will be deprecated soon."
            )
        super().__init__(policy)
        self.ou = _OrnsteinUhlenbeckProcess(
            theta=theta,
            mu=mu,
            sigma=sigma,
            dt=dt,
            x0=x0,
            sigma_min=sigma_min,
            n_steps_annealing=n_steps_annealing,
            key=action_key,
        )
        self.register_buffer("eps_init", torch.tensor([eps_init]))
        self.register_buffer("eps_end", torch.tensor([eps_end]))
        if self.eps_end > self.eps_init:
            raise ValueError(
                "eps should decrease over time or be constant, "
                f"got eps_init={eps_init} and eps_end={eps_end}"
            )
        self.annealing_num_steps = annealing_num_steps
        self.register_buffer("eps", torch.tensor([eps_init]))
        self.out_keys = list(self.td_module.out_keys) + self.ou.out_keys
        noise_key = self.ou.noise_key
        steps_key = self.ou.steps_key

        ou_specs = {
            noise_key: None,
            steps_key: UnboundedContinuousTensorSpec(
                shape=(*self.td_module._spec.shape, 1),
                device=self.td_module._spec.device,
                dtype=torch.int64,
            ),
        }
        if spec is not None:
            if not isinstance(spec, CompositeSpec) and len(self.out_keys) >= 1:
                spec = CompositeSpec({action_key: spec}, shape=spec.shape[:-1])
            self._spec = spec
        elif hasattr(self.td_module, "_spec"):
            self._spec = self.td_module._spec.clone()
            if action_key not in self._spec.keys():
                self._spec[action_key] = None
        elif hasattr(self.td_module, "spec"):
            self._spec = self.td_module.spec.clone()
            if action_key not in self._spec.keys():
                self._spec[action_key] = None
        else:
            self._spec = CompositeSpec({key: None for key in policy.out_keys})
        self._spec.update(ou_specs)
        if len(set(self.out_keys)) != len(self.out_keys):
            raise RuntimeError(f"Got multiple identical output keys: {self.out_keys}")
        self.safe = safe
        if self.safe:
            self.register_forward_hook(_forward_hook_safe_action)

    @property
    def spec(self):
        return self._spec

    def step(self, frames: int = 1) -> None:
        """Updates the eps noise factor.

        Args:
            frames (int): number of frames of the current batch (corresponding to the number of updates to be made).

        """
        for _ in range(frames):
            if self.annealing_num_steps > 0:
                self.eps.data[0] = max(
                    self.eps_end.item(),
                    (
                        self.eps
                        - (self.eps_init - self.eps_end) / self.annealing_num_steps
                    ).item(),
                )
            else:
                raise ValueError(
                    f"{self.__class__.__name__}.step() called when "
                    f"self.annealing_num_steps={self.annealing_num_steps}. Expected a strictly positive "
                    f"number of frames."
                )

    def forward(self, tensordict: TensorDictBase) -> TensorDictBase:
        tensordict = super().forward(tensordict)
        if exploration_mode() == "random" or exploration_mode() is None:
            if "step_count" not in tensordict.keys():
                warnings.warn(
                    f"The tensordict passed to {self.__class__.__name__} appears to be "
                    f"missing the 'step_count' entry. This entry is used to "
                    f"reset the noise at the beginning of a trajectory, without it "
                    f"the behaviour of this exploration method is undefined. "
                    f"This is allowed for BC compatibility purposes but it will be deprecated soon! "
                    f"To create a 'step_count' entry, simply append a StepCounter "
                    f"transform to your environment with `env = TransformedEnv(env, StepCounter())`."
                )
                tensordict.set("step_count", torch.ones(tensordict.shape))
            tensordict = self.ou.add_sample(tensordict, self.eps.item())
        return tensordict


# Based on http://math.stackexchange.com/questions/1287634/implementing-ornstein-uhlenbeck-in-matlab
class _OrnsteinUhlenbeckProcess:
    def __init__(
        self,
        theta: float,
        mu: float = 0.0,
        sigma: float = 0.2,
        dt: float = 1e-2,
        x0: Optional[Union[torch.Tensor, np.ndarray]] = None,
        sigma_min: Optional[float] = None,
        n_steps_annealing: int = 1000,
        key: str = "action",
    ):
        self.mu = mu
        self.sigma = sigma

        if sigma_min is not None:
            self.m = -float(sigma - sigma_min) / float(n_steps_annealing)
            self.c = sigma
            self.sigma_min = sigma_min
        else:
            self.m = 0.0
            self.c = sigma
            self.sigma_min = sigma

        self.theta = theta
        self.mu = mu
        self.dt = dt
        self.x0 = x0 if x0 is not None else 0.0
        self.key = key
        self._noise_key = "_ou_prev_noise"
        self._steps_key = "_ou_steps"
        self.out_keys = [self.noise_key, self.steps_key]

    @property
    def noise_key(self):
        return self._noise_key  # + str(id(self))

    @property
    def steps_key(self):
        return self._steps_key  # + str(id(self))

    def _make_noise_pair(self, tensordict: TensorDictBase, is_init=None) -> None:
        if is_init is not None:
            tensordict = tensordict.get_sub_tensordict(is_init.view(tensordict.shape))
        tensordict.set(
            self.noise_key,
            torch.zeros(tensordict.get(self.key).shape, device=tensordict.device),
            inplace=is_init is not None,
        )
        tensordict.set(
            self.steps_key,
            torch.zeros(
                torch.Size([*tensordict.batch_size, 1]),
                dtype=torch.long,
                device=tensordict.device,
            ),
            inplace=is_init is not None,
        )

    def add_sample(
        self, tensordict: TensorDictBase, eps: float = 1.0
    ) -> TensorDictBase:

        if self.noise_key not in tensordict.keys():
            self._make_noise_pair(tensordict)
        step_count = tensordict.get("step_count", None)
        if step_count is not None and not step_count.all():
            self._make_noise_pair(tensordict, step_count == 0)

        prev_noise = tensordict.get(self.noise_key)
        prev_noise = prev_noise + self.x0

        n_steps = tensordict.get(self.steps_key)

        noise = (
            prev_noise
            + self.theta * (self.mu - prev_noise) * self.dt
            + self.current_sigma(n_steps)
            * np.sqrt(self.dt)
            * torch.randn_like(prev_noise)
        )
        tensordict.set_(self.noise_key, noise - self.x0)
        tensordict.set_(self.key, tensordict.get(self.key) + eps * noise)
        tensordict.set_(self.steps_key, n_steps + 1)
        return tensordict

    def current_sigma(self, n_steps: torch.Tensor) -> torch.Tensor:
        sigma = (self.m * n_steps + self.c).clamp_min(self.sigma_min)
        return sigma<|MERGE_RESOLUTION|>--- conflicted
+++ resolved
@@ -100,13 +100,10 @@
                 self._spec[action_key] = None
         else:
             self._spec = CompositeSpec({key: None for key in policy.out_keys})
-<<<<<<< HEAD
-=======
 
     @property
     def spec(self):
         return self._spec
->>>>>>> 732f557c
 
     def step(self, frames: int = 1) -> None:
         """A step of epsilon decay.

# Copyright (c) Meta Platforms, Inc. and affiliates.
#
# This source code is licensed under the MIT license found in the
# LICENSE file in the root directory of this source tree.
import warnings
from typing import Optional, Union

import numpy as np
import torch
from tensordict import TensorDictBase

from tensordict.nn import (
    TensorDictModule,
    TensorDictModuleBase,
    TensorDictModuleWrapper,
)
from tensordict.utils import expand_as_right, expand_right, NestedKey

from torchrl.data.tensor_specs import CompositeSpec, TensorSpec
from torchrl.envs.utils import exploration_type, ExplorationType
from torchrl.modules.tensordict_module.common import _forward_hook_safe_action

__all__ = [
    "EGreedyWrapper",
    "EGreedyModule",
    "AdditiveGaussianWrapper",
    "OrnsteinUhlenbeckProcessWrapper",
]


class EGreedyModule(TensorDictModuleBase):
    """Epsilon-Greedy exploration module.

    This module randomly updates the action(s) in a tensordict given an epsilon greedy exploration strategy.
    At each call, random draws (one per action) are executed given a certain probability threshold. If successful,
    the corresponding actions are being replaced by random samples drawn from the action spec provided.
    Others are left unchanged.

    Args:
        spec (TensorSpec): the spec used for sampling actions.
        eps_init (scalar, optional): initial epsilon value.
            default: 1.0
        eps_end (scalar, optional): final epsilon value.
            default: 0.1
        annealing_num_steps (int, optional): number of steps it will take for epsilon to reach
            the ``eps_end`` value. Defaults to `1000`.

    Keyword Args:
        action_key (NestedKey, optional): the key where the action can be found in the input tensordict.
            Default is ``"action"``.
        action_mask_key (NestedKey, optional): the key where the action mask can be found in the input tensordict.
            Default is ``None`` (corresponding to no mask).

    .. note::
        It is crucial to incorporate a call to :meth:`~.step` in the training loop
        to update the exploration factor.
        Since it is not easy to capture this omission no warning or exception
        will be raised if this is ommitted!

    Examples:
        >>> import torch
        >>> from tensordict import TensorDict
        >>> from tensordict.nn import TensorDictSequential
        >>> from torchrl.modules import EGreedyModule, Actor
        >>> from torchrl.data import BoundedTensorSpec
        >>> torch.manual_seed(0)
        >>> spec = BoundedTensorSpec(-1, 1, torch.Size([4]))
        >>> module = torch.nn.Linear(4, 4, bias=False)
        >>> policy = Actor(spec=spec, module=module)
        >>> explorative_policy = TensorDictSequential(policy,  EGreedyModule(eps_init=0.2))
        >>> td = TensorDict({"observation": torch.zeros(10, 4)}, batch_size=[10])
        >>> print(explorative_policy(td).get("action"))
        tensor([[ 0.0000,  0.0000,  0.0000,  0.0000],
                [ 0.0000,  0.0000,  0.0000,  0.0000],
                [ 0.9055, -0.9277, -0.6295, -0.2532],
                [ 0.0000,  0.0000,  0.0000,  0.0000],
                [ 0.0000,  0.0000,  0.0000,  0.0000],
                [ 0.0000,  0.0000,  0.0000,  0.0000],
                [ 0.0000,  0.0000,  0.0000,  0.0000],
                [ 0.0000,  0.0000,  0.0000,  0.0000],
                [ 0.0000,  0.0000,  0.0000,  0.0000],
                [ 0.0000,  0.0000,  0.0000,  0.0000]], grad_fn=<AddBackward0>)

    """

    def __init__(
        self,
        spec: TensorSpec,
        eps_init: float = 1.0,
        eps_end: float = 0.1,
        annealing_num_steps: int = 1000,
        *,
        action_key: Optional[NestedKey] = "action",
        action_mask_key: Optional[NestedKey] = None,
    ):
        if not isinstance(eps_init, float):
            warnings.warn("eps_init should be a float.")
        if eps_end > eps_init:
            raise RuntimeError("eps should decrease over time or be constant")
        self.action_key = action_key
        self.action_mask_key = action_mask_key
        in_keys = [self.action_key]
        if self.action_mask_key is not None:
            in_keys.append(self.action_mask_key)
        self.in_keys = in_keys
        self.out_keys = [self.action_key]

        super().__init__()

        self.register_buffer("eps_init", torch.as_tensor([eps_init]))
        self.register_buffer("eps_end", torch.as_tensor([eps_end]))
        self.annealing_num_steps = annealing_num_steps
        self.register_buffer("eps", torch.as_tensor([eps_init], dtype=torch.float32))

        if spec is not None:
            if not isinstance(spec, CompositeSpec) and len(self.out_keys) >= 1:
                spec = CompositeSpec({action_key: spec}, shape=spec.shape[:-1])
        self._spec = spec

    @property
    def spec(self):
        return self._spec

    def step(self, frames: int = 1) -> None:
        """A step of epsilon decay.

        After `self.annealing_num_steps` calls to this method, calls result in no-op.

        Args:
            frames (int, optional): number of frames since last step. Defaults to ``1``.

        """
        for _ in range(frames):
            self.eps.data[0] = max(
                self.eps_end.item(),
                (
                    self.eps - (self.eps_init - self.eps_end) / self.annealing_num_steps
                ).item(),
            )

    def forward(self, tensordict: TensorDictBase) -> TensorDictBase:
        if exploration_type() == ExplorationType.RANDOM or exploration_type() is None:
            if isinstance(self.action_key, tuple) and len(self.action_key) > 1:
                action_tensordict = tensordict.get(self.action_key[:-1])
                action_key = self.action_key[-1]
            else:
                action_tensordict = tensordict
                action_key = self.action_key

            out = action_tensordict.get(action_key)
            eps = self.eps.item()
            cond = (
                torch.rand(action_tensordict.shape, device=action_tensordict.device)
                < eps
            ).to(out.dtype)
            cond = expand_as_right(cond, out)
            spec = self.spec
            if spec is not None:
                if isinstance(spec, CompositeSpec):
                    spec = spec[self.action_key]
                if spec.shape != out.shape:
                    # In batched envs if the spec is passed unbatched, the rand() will not
                    # cover all batched dims
                    if (
                        not len(spec.shape)
                        or out.shape[-len(spec.shape) :] == spec.shape
                    ):
                        spec = spec.expand(out.shape)
                    else:
                        raise ValueError(
                            "Action spec shape does not match the action shape"
                        )
                if self.action_mask_key is not None:
                    action_mask = tensordict.get(self.action_mask_key, None)
                    if action_mask is None:
                        raise KeyError(
                            f"Action mask key {self.action_mask_key} not found in {tensordict}."
                        )
                    spec.update_mask(action_mask)
                out = cond * spec.rand().to(out.device) + (1 - cond) * out
            else:
                raise RuntimeError("spec must be provided to the exploration wrapper.")
            action_tensordict.set(action_key, out)
        return tensordict


class EGreedyWrapper(TensorDictModuleWrapper):
    """[Deprecated] Epsilon-Greedy PO wrapper.

    Args:
        policy (TensorDictModule): a deterministic policy.

    Keyword Args:
        eps_init (scalar, optional): initial epsilon value.
            default: 1.0
        eps_end (scalar, optional): final epsilon value.
            default: 0.1
        annealing_num_steps (int, optional): number of steps it will take for epsilon to reach the eps_end value
        action_key (NestedKey, optional): the key where the action can be found in the input tensordict.
            Default is ``"action"``.
        action_mask_key (NestedKey, optional): the key where the action mask can be found in the input tensordict.
            Default is ``None`` (corresponding to no mask).
        spec (TensorSpec, optional): if provided, the sampled action will be
            taken from this action space. If not provided,
            the exploration wrapper will attempt to recover it from the policy.

    .. note::
        Once a module has been wrapped in :class:`EGreedyWrapper`, it is
        crucial to incorporate a call to :meth:`~.step` in the training loop
        to update the exploration factor.
        Since it is not easy to capture this omission no warning or exception
        will be raised if this is ommitted!

    Examples:
        >>> import torch
        >>> from tensordict import TensorDict
        >>> from torchrl.modules import EGreedyWrapper, Actor
        >>> from torchrl.data import BoundedTensorSpec
        >>> torch.manual_seed(0)
        >>> spec = BoundedTensorSpec(-1, 1, torch.Size([4]))
        >>> module = torch.nn.Linear(4, 4, bias=False)
        >>> policy = Actor(spec=spec, module=module)
        >>> explorative_policy = EGreedyWrapper(policy, eps_init=0.2)
        >>> td = TensorDict({"observation": torch.zeros(10, 4)}, batch_size=[10])
        >>> print(explorative_policy(td).get("action"))
        tensor([[ 0.0000,  0.0000,  0.0000,  0.0000],
                [ 0.0000,  0.0000,  0.0000,  0.0000],
                [ 0.9055, -0.9277, -0.6295, -0.2532],
                [ 0.0000,  0.0000,  0.0000,  0.0000],
                [ 0.0000,  0.0000,  0.0000,  0.0000],
                [ 0.0000,  0.0000,  0.0000,  0.0000],
                [ 0.0000,  0.0000,  0.0000,  0.0000],
                [ 0.0000,  0.0000,  0.0000,  0.0000],
                [ 0.0000,  0.0000,  0.0000,  0.0000],
                [ 0.0000,  0.0000,  0.0000,  0.0000]], grad_fn=<AddBackward0>)

    """

    def __init__(
        self,
        policy: TensorDictModule,
        *,
        eps_init: float = 1.0,
        eps_end: float = 0.1,
        annealing_num_steps: int = 1000,
        action_key: Optional[NestedKey] = "action",
        action_mask_key: Optional[NestedKey] = None,
        spec: Optional[TensorSpec] = None,
    ):
        raise RuntimeError(
            "This class is not removed in favour of torchrl.modules.EGreedyModule."
        )

<<<<<<< HEAD
=======
        super().__init__(policy)
        self.register_buffer("eps_init", torch.as_tensor([eps_init]))
        self.register_buffer("eps_end", torch.as_tensor([eps_end]))
        if self.eps_end > self.eps_init:
            raise RuntimeError("eps should decrease over time or be constant")
        self.annealing_num_steps = annealing_num_steps
        self.register_buffer("eps", torch.as_tensor([eps_init], dtype=torch.float32))
        self.action_key = action_key
        self.action_mask_key = action_mask_key
        if spec is not None:
            if not isinstance(spec, CompositeSpec) and len(self.out_keys) >= 1:
                spec = CompositeSpec({action_key: spec}, shape=spec.shape[:-1])
            self._spec = spec
        elif hasattr(self.td_module, "_spec"):
            self._spec = self.td_module._spec.clone()
            if action_key not in self._spec.keys():
                self._spec[action_key] = None
        elif hasattr(self.td_module, "spec"):
            self._spec = self.td_module.spec.clone()
            if action_key not in self._spec.keys():
                self._spec[action_key] = None
        else:
            self._spec = spec

    @property
    def spec(self):
        return self._spec

    def step(self, frames: int = 1) -> None:
        """A step of epsilon decay.

        After self.annealing_num_steps, this function is a no-op.

        Args:
            frames (int): number of frames since last step.

        """
        for _ in range(frames):
            self.eps.data[0] = max(
                self.eps_end.item(),
                (
                    self.eps - (self.eps_init - self.eps_end) / self.annealing_num_steps
                ).item(),
            )

    def forward(self, tensordict: TensorDictBase) -> TensorDictBase:
        tensordict = self.td_module.forward(tensordict)
        if exploration_type() == ExplorationType.RANDOM or exploration_type() is None:
            if isinstance(self.action_key, tuple) and len(self.action_key) > 1:
                action_tensordict = tensordict.get(self.action_key[:-1])
                action_key = self.action_key[-1]
            else:
                action_tensordict = tensordict
                action_key = self.action_key

            out = action_tensordict.get(action_key)
            eps = self.eps.item()
            cond = (
                torch.rand(action_tensordict.shape, device=action_tensordict.device)
                < eps
            ).to(out.dtype)
            cond = expand_as_right(cond, out)
            spec = self.spec
            if spec is not None:
                if isinstance(spec, CompositeSpec):
                    spec = spec[self.action_key]
                if spec.shape != out.shape:
                    # In batched envs if the spec is passed unbatched, the rand() will not
                    # cover all batched dims
                    if (
                        not len(spec.shape)
                        or out.shape[-len(spec.shape) :] == spec.shape
                    ):
                        spec = spec.expand(out.shape)
                    else:
                        raise ValueError(
                            "Action spec shape does not match the action shape"
                        )
                if self.action_mask_key is not None:
                    action_mask = tensordict.get(self.action_mask_key, None)
                    if action_mask is None:
                        raise KeyError(
                            f"Action mask key {self.action_mask_key} not found in {tensordict}."
                        )
                    spec.update_mask(action_mask)
                out = cond * spec.rand().to(out.device) + (1 - cond) * out
            else:
                raise RuntimeError(
                    "spec must be provided by the policy or directly to the exploration wrapper."
                )
            action_tensordict.set(action_key, out)
        return tensordict

>>>>>>> 69453a66

class AdditiveGaussianWrapper(TensorDictModuleWrapper):
    """Additive Gaussian PO wrapper.

    Args:
        policy (TensorDictModule): a policy.

    Keyword Args:
        sigma_init (scalar, optional): initial epsilon value.
            default: 1.0
        sigma_end (scalar, optional): final epsilon value.
            default: 0.1
        annealing_num_steps (int, optional): number of steps it will take for
            sigma to reach the :obj:`sigma_end` value.
        mean (float, optional): mean of each output element’s normal distribution.
        std (float, optional): standard deviation of each output element’s normal distribution.
        action_key (NestedKey, optional): if the policy module has more than one output key,
            its output spec will be of type CompositeSpec. One needs to know where to
            find the action spec.
            Default is "action".
        spec (TensorSpec, optional): if provided, the sampled action will be
            projected onto the valid action space once explored. If not provided,
            the exploration wrapper will attempt to recover it from the policy.
        safe (boolean, optional): if False, the TensorSpec can be None. If it
            is set to False but the spec is passed, the projection will still
            happen.
            Default is True.

    .. note::
        Once an environment has been wrapped in :class:`AdditiveGaussianWrapper`, it is
        crucial to incorporate a call to :meth:`~.step` in the training loop
        to update the exploration factor.
        Since it is not easy to capture this omission no warning or exception
        will be raised if this is ommitted!


    """

    def __init__(
        self,
        policy: TensorDictModule,
        *,
        sigma_init: float = 1.0,
        sigma_end: float = 0.1,
        annealing_num_steps: int = 1000,
        mean: float = 0.0,
        std: float = 1.0,
        action_key: Optional[NestedKey] = "action",
        spec: Optional[TensorSpec] = None,
        safe: Optional[bool] = True,
    ):
        super().__init__(policy)
        if sigma_end > sigma_init:
            raise RuntimeError("sigma should decrease over time or be constant")
        self.register_buffer("sigma_init", torch.tensor([sigma_init]))
        self.register_buffer("sigma_end", torch.tensor([sigma_end]))
        self.annealing_num_steps = annealing_num_steps
        self.register_buffer("mean", torch.tensor([mean]))
        self.register_buffer("std", torch.tensor([std]))
        self.register_buffer("sigma", torch.tensor([sigma_init], dtype=torch.float32))
        self.action_key = action_key
        self.out_keys = list(self.td_module.out_keys)
        if action_key not in self.out_keys:
            raise RuntimeError(
                f"The action key {action_key} was not found in the td_module out_keys {self.td_module.out_keys}."
            )
        if spec is not None:
            if not isinstance(spec, CompositeSpec) and len(self.out_keys) >= 1:
                spec = CompositeSpec({action_key: spec}, shape=spec.shape[:-1])
            self._spec = spec
        elif hasattr(self.td_module, "_spec"):
            self._spec = self.td_module._spec.clone()
            if action_key not in self._spec.keys(True, True):
                self._spec[action_key] = None
        elif hasattr(self.td_module, "spec"):
            self._spec = self.td_module.spec.clone()
            if action_key not in self._spec.keys(True, True):
                self._spec[action_key] = None
        else:
            self._spec = CompositeSpec({key: None for key in policy.out_keys})

        self.safe = safe
        if self.safe:
            self.register_forward_hook(_forward_hook_safe_action)

    @property
    def spec(self):
        return self._spec

    def step(self, frames: int = 1) -> None:
        """A step of sigma decay.

        After self.annealing_num_steps, this function is a no-op.

        Args:
            frames (int): number of frames since last step.

        """
        for _ in range(frames):
            self.sigma.data[0] = max(
                self.sigma_end.item(),
                (
                    self.sigma
                    - (self.sigma_init - self.sigma_end) / self.annealing_num_steps
                ).item(),
            )

    def _add_noise(self, action: torch.Tensor) -> torch.Tensor:
        sigma = self.sigma.item()
        noise = torch.normal(
            mean=torch.ones(action.shape) * self.mean.item(),
            std=torch.ones(action.shape) * self.std.item(),
        ).to(action.device)
        action = action + noise * sigma
        spec = self.spec
        spec = spec[self.action_key]
        if spec is not None:
            action = spec.project(action)
        elif self.safe:
            raise RuntimeError(
                "the action spec must be provided to AdditiveGaussianWrapper unless "
                "the `safe` keyword argument is turned off at initialization."
            )
        return action

    def forward(self, tensordict: TensorDictBase) -> TensorDictBase:
        tensordict = self.td_module.forward(tensordict)
        if exploration_type() is ExplorationType.RANDOM or exploration_type() is None:
            out = tensordict.get(self.action_key)
            out = self._add_noise(out)
            tensordict.set(self.action_key, out)
        return tensordict


class OrnsteinUhlenbeckProcessWrapper(TensorDictModuleWrapper):
    r"""Ornstein-Uhlenbeck exploration policy wrapper.

    Presented in "CONTINUOUS CONTROL WITH DEEP REINFORCEMENT LEARNING", https://arxiv.org/pdf/1509.02971.pdf.

    The OU exploration is to be used with continuous control policies and introduces a auto-correlated exploration
    noise. This enables a sort of 'structured' exploration.

    Noise equation:

    .. math::
        noise_t = noise_{t-1} + \theta * (mu - noise_{t-1}) * dt + \sigma_t * \sqrt{dt} * W

    Sigma equation:

    .. math::
        \sigma_t = max(\sigma^{min, (-(\sigma_{t-1} - \sigma^{min}) / (n^{\text{steps annealing}}) * n^{\text{steps}} + \sigma))

    To keep track of the steps and noise from sample to sample, an :obj:`"ou_prev_noise{id}"` and :obj:`"ou_steps{id}"` keys
    will be written in the input/output tensordict. It is expected that the tensordict will be zeroed at reset,
    indicating that a new trajectory is being collected. If not, and is the same tensordict is used for consecutive
    trajectories, the step count will keep on increasing across rollouts. Note that the collector classes take care of
    zeroing the tensordict at reset time.

    .. note::
        Once an environment has been wrapped in :class:`OrnsteinUhlenbeckProcessWrapper`, it is
        crucial to incorporate a call to :meth:`~.step` in the training loop
        to update the exploration factor.
        Since it is not easy to capture this omission no warning or exception
        will be raised if this is ommitted!

    Args:
        policy (TensorDictModule): a policy

    Keyword Args:
        eps_init (scalar): initial epsilon value, determining the amount of noise to be added.
            default: 1.0
        eps_end (scalar): final epsilon value, determining the amount of noise to be added.
            default: 0.1
        annealing_num_steps (int): number of steps it will take for epsilon to reach the eps_end value.
            default: 1000
        theta (scalar): theta factor in the noise equation
            default: 0.15
        mu (scalar): OU average (mu in the noise equation).
            default: 0.0
        sigma (scalar): sigma value in the sigma equation.
            default: 0.2
        dt (scalar): dt in the noise equation.
            default: 0.01
        x0 (Tensor, ndarray, optional): initial value of the process.
            default: 0.0
        sigma_min (number, optional): sigma_min in the sigma equation.
            default: None
        n_steps_annealing (int): number of steps for the sigma annealing.
            default: 1000
        action_key (NestedKey, optional): key of the action to be modified.
            default: "action"
        is_init_key (NestedKey, optional): key where to find the is_init flag used to reset the noise steps.
            default: "is_init"
        spec (TensorSpec, optional): if provided, the sampled action will be
            projected onto the valid action space once explored. If not provided,
            the exploration wrapper will attempt to recover it from the policy.
        safe (bool): if ``True``, actions that are out of bounds given the action specs will be projected in the space
            given the :obj:`TensorSpec.project` heuristic.
            default: True

    Examples:
        >>> import torch
        >>> from tensordict import TensorDict
        >>> from torchrl.data import BoundedTensorSpec
        >>> from torchrl.modules import OrnsteinUhlenbeckProcessWrapper, Actor
        >>> torch.manual_seed(0)
        >>> spec = BoundedTensorSpec(-1, 1, torch.Size([4]))
        >>> module = torch.nn.Linear(4, 4, bias=False)
        >>> policy = Actor(module=module, spec=spec)
        >>> explorative_policy = OrnsteinUhlenbeckProcessWrapper(policy)
        >>> td = TensorDict({"observation": torch.zeros(10, 4)}, batch_size=[10])
        >>> print(explorative_policy(td))
        TensorDict(
            fields={
                _ou_prev_noise: Tensor(torch.Size([10, 4]), dtype=torch.float32),
                _ou_steps: Tensor(torch.Size([10, 1]), dtype=torch.int64),
                action: Tensor(torch.Size([10, 4]), dtype=torch.float32),
                observation: Tensor(torch.Size([10, 4]), dtype=torch.float32)},
            batch_size=torch.Size([10]),
            device=None,
            is_shared=False)
    """

    def __init__(
        self,
        policy: TensorDictModule,
        *,
        eps_init: float = 1.0,
        eps_end: float = 0.1,
        annealing_num_steps: int = 1000,
        theta: float = 0.15,
        mu: float = 0.0,
        sigma: float = 0.2,
        dt: float = 1e-2,
        x0: Optional[Union[torch.Tensor, np.ndarray]] = None,
        sigma_min: Optional[float] = None,
        n_steps_annealing: int = 1000,
        action_key: Optional[NestedKey] = "action",
        is_init_key: Optional[NestedKey] = "is_init",
        spec: TensorSpec = None,
        safe: bool = True,
        key: Optional[NestedKey] = None,
    ):
        if key is not None:
            action_key = key
            warnings.warn(
                f"the 'key' keyword argument of {type(self)} has been renamed 'action_key'. The 'key' entry will be deprecated soon."
            )
        super().__init__(policy)
        self.ou = _OrnsteinUhlenbeckProcess(
            theta=theta,
            mu=mu,
            sigma=sigma,
            dt=dt,
            x0=x0,
            sigma_min=sigma_min,
            n_steps_annealing=n_steps_annealing,
            key=action_key,
        )
        self.register_buffer("eps_init", torch.tensor([eps_init]))
        self.register_buffer("eps_end", torch.tensor([eps_end]))
        if self.eps_end > self.eps_init:
            raise ValueError(
                "eps should decrease over time or be constant, "
                f"got eps_init={eps_init} and eps_end={eps_end}"
            )
        self.annealing_num_steps = annealing_num_steps
        self.register_buffer("eps", torch.tensor([eps_init], dtype=torch.float32))
        self.out_keys = list(self.td_module.out_keys) + self.ou.out_keys
        self.is_init_key = is_init_key
        noise_key = self.ou.noise_key
        steps_key = self.ou.steps_key

        if spec is not None:
            if not isinstance(spec, CompositeSpec) and len(self.out_keys) >= 1:
                spec = CompositeSpec({action_key: spec}, shape=spec.shape[:-1])
            self._spec = spec
        elif hasattr(self.td_module, "_spec"):
            self._spec = self.td_module._spec.clone()
            if action_key not in self._spec.keys(True, True):
                self._spec[action_key] = None
        elif hasattr(self.td_module, "spec"):
            self._spec = self.td_module.spec.clone()
            if action_key not in self._spec.keys(True, True):
                self._spec[action_key] = None
        else:
            self._spec = CompositeSpec({key: None for key in policy.out_keys})
        ou_specs = {
            noise_key: None,
            steps_key: None,
        }
        self._spec.update(ou_specs)
        if len(set(self.out_keys)) != len(self.out_keys):
            raise RuntimeError(f"Got multiple identical output keys: {self.out_keys}")
        self.safe = safe
        if self.safe:
            self.register_forward_hook(_forward_hook_safe_action)

    @property
    def spec(self):
        return self._spec

    def step(self, frames: int = 1) -> None:
        """Updates the eps noise factor.

        Args:
            frames (int): number of frames of the current batch (corresponding to the number of updates to be made).

        """
        for _ in range(frames):
            if self.annealing_num_steps > 0:
                self.eps.data[0] = max(
                    self.eps_end.item(),
                    (
                        self.eps
                        - (self.eps_init - self.eps_end) / self.annealing_num_steps
                    ).item(),
                )
            else:
                raise ValueError(
                    f"{self.__class__.__name__}.step() called when "
                    f"self.annealing_num_steps={self.annealing_num_steps}. Expected a strictly positive "
                    f"number of frames."
                )

    def forward(self, tensordict: TensorDictBase) -> TensorDictBase:
        tensordict = super().forward(tensordict)
        if exploration_type() == ExplorationType.RANDOM or exploration_type() is None:
            is_init = tensordict.get(self.is_init_key, None)
            if is_init is None:
                warnings.warn(
                    f"The tensordict passed to {self.__class__.__name__} appears to be "
                    f"missing the '{self.is_init_key}' entry. This entry is used to "
                    f"reset the noise at the beginning of a trajectory, without it "
                    f"the behaviour of this exploration method is undefined. "
                    f"This is allowed for BC compatibility purposes but it will be deprecated soon! "
                    f"To create a '{self.is_init_key}' entry, simply append an torchrl.envs.InitTracker "
                    f"transform to your environment with `env = TransformedEnv(env, InitTracker())`."
                )
            tensordict = self.ou.add_sample(
                tensordict, self.eps.item(), is_init=is_init
            )
        return tensordict


# Based on http://math.stackexchange.com/questions/1287634/implementing-ornstein-uhlenbeck-in-matlab
class _OrnsteinUhlenbeckProcess:
    def __init__(
        self,
        theta: float,
        mu: float = 0.0,
        sigma: float = 0.2,
        dt: float = 1e-2,
        x0: Optional[Union[torch.Tensor, np.ndarray]] = None,
        sigma_min: Optional[float] = None,
        n_steps_annealing: int = 1000,
        key: Optional[NestedKey] = "action",
        is_init_key: Optional[NestedKey] = "is_init",
    ):
        self.mu = mu
        self.sigma = sigma

        if sigma_min is not None:
            self.m = -float(sigma - sigma_min) / float(n_steps_annealing)
            self.c = sigma
            self.sigma_min = sigma_min
        else:
            self.m = 0.0
            self.c = sigma
            self.sigma_min = sigma

        self.theta = theta
        self.mu = mu
        self.dt = dt
        self.x0 = x0 if x0 is not None else 0.0
        self.key = key
        self.is_init_key = is_init_key
        self._noise_key = "_ou_prev_noise"
        self._steps_key = "_ou_steps"
        self.out_keys = [self.noise_key, self.steps_key]

    @property
    def noise_key(self):
        return self._noise_key  # + str(id(self))

    @property
    def steps_key(self):
        return self._steps_key  # + str(id(self))

    def _make_noise_pair(
        self,
        action_tensordict: TensorDictBase,
        tensordict: TensorDictBase,
        is_init: torch.Tensor,
    ):
        if self.steps_key not in tensordict.keys():
            noise = torch.zeros(
                tensordict.get(self.key).shape, device=tensordict.device
            )
            steps = torch.zeros(
                action_tensordict.batch_size, dtype=torch.long, device=tensordict.device
            )
            tensordict.set(self.noise_key, noise)
            tensordict.set(self.steps_key, steps)
        else:
            noise = tensordict.get(self.noise_key)
            steps = tensordict.get(self.steps_key)
        if is_init is not None:
            noise[is_init] = 0
            steps[is_init] = 0
        return noise, steps

    def add_sample(
        self,
        tensordict: TensorDictBase,
        eps: float = 1.0,
        is_init: Optional[torch.Tensor] = None,
    ) -> TensorDictBase:

        # Get the nested tensordict where the action lives
        if isinstance(self.key, tuple) and len(self.key) > 1:
            action_tensordict = tensordict.get(self.key[:-1])
        else:
            action_tensordict = tensordict

        if is_init is None:
            is_init = tensordict.get(self.is_init_key, None)
        if (
            is_init is not None
        ):  # is_init has the shape of done_spec, let's bring it to the action_tensordict shape
            if is_init.ndim > 1 and is_init.shape[-1] == 1:
                is_init = is_init.squeeze(-1)  # Squeeze dangling dim
            if (
                action_tensordict.ndim >= is_init.ndim
            ):  # if is_init has less dimensions than action_tensordict we expand it
                is_init = expand_right(is_init, action_tensordict.shape)
            else:
                is_init = is_init.sum(
                    tuple(range(action_tensordict.batch_dims, is_init.ndim)),
                    dtype=torch.bool,
                )  # otherwise we reduce it to that batch_size
            if is_init.shape != action_tensordict.shape:
                raise ValueError(
                    f"'{self.is_init_key}' shape not compatible with action tensordict shape, "
                    f"got {tensordict.get(self.is_init_key).shape} and {action_tensordict.shape}"
                )

        prev_noise, n_steps = self._make_noise_pair(
            action_tensordict, tensordict, is_init
        )

        prev_noise = prev_noise + self.x0
        noise = (
            prev_noise
            + self.theta * (self.mu - prev_noise) * self.dt
            + self.current_sigma(expand_as_right(n_steps, prev_noise))
            * np.sqrt(self.dt)
            * torch.randn_like(prev_noise)
        )
        tensordict.set_(self.noise_key, noise - self.x0)
        tensordict.set_(self.key, tensordict.get(self.key) + eps * noise)
        tensordict.set_(self.steps_key, n_steps + 1)
        return tensordict

    def current_sigma(self, n_steps: torch.Tensor) -> torch.Tensor:
        sigma = (self.m * n_steps + self.c).clamp_min(self.sigma_min)
        return sigma<|MERGE_RESOLUTION|>--- conflicted
+++ resolved
@@ -251,102 +251,6 @@
             "This class is not removed in favour of torchrl.modules.EGreedyModule."
         )
 
-<<<<<<< HEAD
-=======
-        super().__init__(policy)
-        self.register_buffer("eps_init", torch.as_tensor([eps_init]))
-        self.register_buffer("eps_end", torch.as_tensor([eps_end]))
-        if self.eps_end > self.eps_init:
-            raise RuntimeError("eps should decrease over time or be constant")
-        self.annealing_num_steps = annealing_num_steps
-        self.register_buffer("eps", torch.as_tensor([eps_init], dtype=torch.float32))
-        self.action_key = action_key
-        self.action_mask_key = action_mask_key
-        if spec is not None:
-            if not isinstance(spec, CompositeSpec) and len(self.out_keys) >= 1:
-                spec = CompositeSpec({action_key: spec}, shape=spec.shape[:-1])
-            self._spec = spec
-        elif hasattr(self.td_module, "_spec"):
-            self._spec = self.td_module._spec.clone()
-            if action_key not in self._spec.keys():
-                self._spec[action_key] = None
-        elif hasattr(self.td_module, "spec"):
-            self._spec = self.td_module.spec.clone()
-            if action_key not in self._spec.keys():
-                self._spec[action_key] = None
-        else:
-            self._spec = spec
-
-    @property
-    def spec(self):
-        return self._spec
-
-    def step(self, frames: int = 1) -> None:
-        """A step of epsilon decay.
-
-        After self.annealing_num_steps, this function is a no-op.
-
-        Args:
-            frames (int): number of frames since last step.
-
-        """
-        for _ in range(frames):
-            self.eps.data[0] = max(
-                self.eps_end.item(),
-                (
-                    self.eps - (self.eps_init - self.eps_end) / self.annealing_num_steps
-                ).item(),
-            )
-
-    def forward(self, tensordict: TensorDictBase) -> TensorDictBase:
-        tensordict = self.td_module.forward(tensordict)
-        if exploration_type() == ExplorationType.RANDOM or exploration_type() is None:
-            if isinstance(self.action_key, tuple) and len(self.action_key) > 1:
-                action_tensordict = tensordict.get(self.action_key[:-1])
-                action_key = self.action_key[-1]
-            else:
-                action_tensordict = tensordict
-                action_key = self.action_key
-
-            out = action_tensordict.get(action_key)
-            eps = self.eps.item()
-            cond = (
-                torch.rand(action_tensordict.shape, device=action_tensordict.device)
-                < eps
-            ).to(out.dtype)
-            cond = expand_as_right(cond, out)
-            spec = self.spec
-            if spec is not None:
-                if isinstance(spec, CompositeSpec):
-                    spec = spec[self.action_key]
-                if spec.shape != out.shape:
-                    # In batched envs if the spec is passed unbatched, the rand() will not
-                    # cover all batched dims
-                    if (
-                        not len(spec.shape)
-                        or out.shape[-len(spec.shape) :] == spec.shape
-                    ):
-                        spec = spec.expand(out.shape)
-                    else:
-                        raise ValueError(
-                            "Action spec shape does not match the action shape"
-                        )
-                if self.action_mask_key is not None:
-                    action_mask = tensordict.get(self.action_mask_key, None)
-                    if action_mask is None:
-                        raise KeyError(
-                            f"Action mask key {self.action_mask_key} not found in {tensordict}."
-                        )
-                    spec.update_mask(action_mask)
-                out = cond * spec.rand().to(out.device) + (1 - cond) * out
-            else:
-                raise RuntimeError(
-                    "spec must be provided by the policy or directly to the exploration wrapper."
-                )
-            action_tensordict.set(action_key, out)
-        return tensordict
-
->>>>>>> 69453a66
 
 class AdditiveGaussianWrapper(TensorDictModuleWrapper):
     """Additive Gaussian PO wrapper.

# Copyright (c) Meta Platforms, Inc. and affiliates.
#
# This source code is licensed under the MIT license found in the
# LICENSE file in the root directory of this source tree.
import warnings
from typing import Optional, Union

import numpy as np
import torch
from tensordict.nn import TensorDictModule, TensorDictModuleWrapper
from tensordict.tensordict import TensorDictBase
from tensordict.utils import expand_as_right, expand_right, NestedKey

from torchrl.data.tensor_specs import CompositeSpec, TensorSpec
from torchrl.envs.utils import exploration_type, ExplorationType
from torchrl.modules.tensordict_module.common import _forward_hook_safe_action

__all__ = [
    "EGreedyWrapper",
    "AdditiveGaussianWrapper",
    "OrnsteinUhlenbeckProcessWrapper",
]


class EGreedyWrapper(TensorDictModuleWrapper):
    """Epsilon-Greedy PO wrapper.

    Args:
        policy (TensorDictModule): a deterministic policy.

    Keyword Args:
        eps_init (scalar, optional): initial epsilon value.
            default: 1.0
        eps_end (scalar, optional): final epsilon value.
            default: 0.1
        annealing_num_steps (int, optional): number of steps it will take for epsilon to reach the eps_end value
        action_key (NestedKey, optional): if the policy module has more than one output key,
            its output spec will be of type CompositeSpec. One needs to know where to
            find the action spec.
            Default is "action".
        spec (TensorSpec, optional): if provided, the sampled action will be
            projected onto the valid action space once explored. If not provided,
            the exploration wrapper will attempt to recover it from the policy.

    .. note::
        Once an environment has been wrapped in :class:`EGreedyWrapper`, it is
        crucial to incorporate a call to :meth:`~.step` in the training loop
        to update the exploration factor.
        Since it is not easy to capture this omission no warning or exception
        will be raised if this is ommitted!

    Examples:
        >>> import torch
        >>> from tensordict import TensorDict
        >>> from torchrl.modules import EGreedyWrapper, Actor
        >>> from torchrl.data import BoundedTensorSpec
        >>> torch.manual_seed(0)
        >>> spec = BoundedTensorSpec(-1, 1, torch.Size([4]))
        >>> module = torch.nn.Linear(4, 4, bias=False)
        >>> policy = Actor(spec=spec, module=module)
        >>> explorative_policy = EGreedyWrapper(policy, eps_init=0.2)
        >>> td = TensorDict({"observation": torch.zeros(10, 4)}, batch_size=[10])
        >>> print(explorative_policy(td).get("action"))
        tensor([[ 0.0000,  0.0000,  0.0000,  0.0000],
                [ 0.0000,  0.0000,  0.0000,  0.0000],
                [ 0.9055, -0.9277, -0.6295, -0.2532],
                [ 0.0000,  0.0000,  0.0000,  0.0000],
                [ 0.0000,  0.0000,  0.0000,  0.0000],
                [ 0.0000,  0.0000,  0.0000,  0.0000],
                [ 0.0000,  0.0000,  0.0000,  0.0000],
                [ 0.0000,  0.0000,  0.0000,  0.0000],
                [ 0.0000,  0.0000,  0.0000,  0.0000],
                [ 0.0000,  0.0000,  0.0000,  0.0000]], grad_fn=<AddBackward0>)

    """

    def __init__(
        self,
        policy: TensorDictModule,
        *,
        eps_init: float = 1.0,
        eps_end: float = 0.1,
        annealing_num_steps: int = 1000,
        action_key: Optional[NestedKey] = "action",
        spec: Optional[TensorSpec] = None,
    ):
        super().__init__(policy)
        self.register_buffer("eps_init", torch.tensor([eps_init]))
        self.register_buffer("eps_end", torch.tensor([eps_end]))
        if self.eps_end > self.eps_init:
            raise RuntimeError("eps should decrease over time or be constant")
        self.annealing_num_steps = annealing_num_steps
        self.register_buffer("eps", torch.tensor([eps_init]))
        self.action_key = action_key
        if spec is not None:
            if not isinstance(spec, CompositeSpec) and len(self.out_keys) >= 1:
                spec = CompositeSpec({action_key: spec}, shape=spec.shape[:-1])
            self._spec = spec
        elif hasattr(self.td_module, "_spec"):
            self._spec = self.td_module._spec.clone()
            if action_key not in self._spec.keys():
                self._spec[action_key] = None
        elif hasattr(self.td_module, "spec"):
            self._spec = self.td_module.spec.clone()
            if action_key not in self._spec.keys():
                self._spec[action_key] = None
        else:
            self._spec = CompositeSpec({key: None for key in policy.out_keys})

    @property
    def spec(self):
        return self._spec

    def step(self, frames: int = 1) -> None:
        """A step of epsilon decay.

        After self.annealing_num_steps, this function is a no-op.

        Args:
            frames (int): number of frames since last step.

        """
        for _ in range(frames):
            self.eps.data[0] = max(
                self.eps_end.item(),
                (
                    self.eps - (self.eps_init - self.eps_end) / self.annealing_num_steps
                ).item(),
            )

    def forward(self, tensordict: TensorDictBase) -> TensorDictBase:
        tensordict = self.td_module.forward(tensordict)
        if exploration_type() == ExplorationType.RANDOM or exploration_type() is None:
            if isinstance(self.action_key, tuple) and len(self.action_key) > 1:
                action_tensordict = tensordict.get(self.action_key[:-1])
                action_key = self.action_key[-1]
            else:
                action_tensordict = tensordict
                action_key = self.action_key

            out = action_tensordict.get(action_key)
            eps = self.eps.item()
            cond = (
                torch.rand(action_tensordict.shape, device=action_tensordict.device)
                < eps
            ).to(out.dtype)
            cond = expand_as_right(cond, out)
            spec = self.spec
            if spec is not None:
                if isinstance(spec, CompositeSpec):
                    spec = spec[self.action_key]
                out = cond * spec.rand().to(out.device) + (1 - cond) * out
            else:
                raise RuntimeError(
                    "spec must be provided by the policy or directly to the exploration wrapper."
                )
            action_tensordict.set(action_key, out)
        return tensordict


class AdditiveGaussianWrapper(TensorDictModuleWrapper):
    """Additive Gaussian PO wrapper.

    Args:
        policy (TensorDictModule): a policy.

    Keyword Args:
        sigma_init (scalar, optional): initial epsilon value.
            default: 1.0
        sigma_end (scalar, optional): final epsilon value.
            default: 0.1
        annealing_num_steps (int, optional): number of steps it will take for
            sigma to reach the :obj:`sigma_end` value.
        mean (float, optional): mean of each output element’s normal distribution.
        std (float, optional): standard deviation of each output element’s normal distribution.
        action_key (NestedKey, optional): if the policy module has more than one output key,
            its output spec will be of type CompositeSpec. One needs to know where to
            find the action spec.
            Default is "action".
        spec (TensorSpec, optional): if provided, the sampled action will be
            projected onto the valid action space once explored. If not provided,
            the exploration wrapper will attempt to recover it from the policy.
        safe (boolean, optional): if False, the TensorSpec can be None. If it
            is set to False but the spec is passed, the projection will still
            happen.
            Default is True.

    .. note::
        Once an environment has been wrapped in :class:`AdditiveGaussianWrapper`, it is
        crucial to incorporate a call to :meth:`~.step` in the training loop
        to update the exploration factor.
        Since it is not easy to capture this omission no warning or exception
        will be raised if this is ommitted!


    """

    def __init__(
        self,
        policy: TensorDictModule,
        *,
        sigma_init: float = 1.0,
        sigma_end: float = 0.1,
        annealing_num_steps: int = 1000,
        mean: float = 0.0,
        std: float = 1.0,
        action_key: Optional[NestedKey] = "action",
        spec: Optional[TensorSpec] = None,
        safe: Optional[bool] = True,
    ):
        super().__init__(policy)
        if sigma_end > sigma_init:
            raise RuntimeError("sigma should decrease over time or be constant")
        self.register_buffer("sigma_init", torch.tensor([sigma_init]))
        self.register_buffer("sigma_end", torch.tensor([sigma_end]))
        self.annealing_num_steps = annealing_num_steps
        self.register_buffer("mean", torch.tensor([mean]))
        self.register_buffer("std", torch.tensor([std]))
        self.register_buffer("sigma", torch.tensor([sigma_init]))
        self.action_key = action_key
        self.out_keys = list(self.td_module.out_keys)
        if action_key not in self.out_keys:
            raise RuntimeError(
                f"The action key {action_key} was not found in the td_module out_keys {self.td_module.out_keys}."
            )
        if spec is not None:
            if not isinstance(spec, CompositeSpec) and len(self.out_keys) >= 1:
                spec = CompositeSpec({action_key: spec}, shape=spec.shape[:-1])
            self._spec = spec
        elif hasattr(self.td_module, "_spec"):
            self._spec = self.td_module._spec.clone()
            if action_key not in self._spec.keys(True, True):
                self._spec[action_key] = None
        elif hasattr(self.td_module, "spec"):
            self._spec = self.td_module.spec.clone()
            if action_key not in self._spec.keys(True, True):
                self._spec[action_key] = None
        else:
            self._spec = CompositeSpec({key: None for key in policy.out_keys})

        self.safe = safe
        if self.safe:
            self.register_forward_hook(_forward_hook_safe_action)

    @property
    def spec(self):
        return self._spec

    def step(self, frames: int = 1) -> None:
        """A step of sigma decay.

        After self.annealing_num_steps, this function is a no-op.

        Args:
            frames (int): number of frames since last step.

        """
        for _ in range(frames):
            self.sigma.data[0] = max(
                self.sigma_end.item(),
                (
                    self.sigma
                    - (self.sigma_init - self.sigma_end) / self.annealing_num_steps
                ).item(),
            )

    def _add_noise(self, action: torch.Tensor) -> torch.Tensor:
        sigma = self.sigma.item()
        noise = torch.normal(
            mean=torch.ones(action.shape) * self.mean.item(),
            std=torch.ones(action.shape) * self.std.item(),
        ).to(action.device)
        action = action + noise * sigma
        spec = self.spec
        spec = spec[self.action_key]
        if spec is not None:
            action = spec.project(action)
        elif self.safe:
            raise RuntimeError(
                "the action spec must be provided to AdditiveGaussianWrapper unless "
                "the `safe` keyword argument is turned off at initialization."
            )
        return action

    def forward(self, tensordict: TensorDictBase) -> TensorDictBase:
        tensordict = self.td_module.forward(tensordict)
        if exploration_type() is ExplorationType.RANDOM or exploration_type() is None:
            out = tensordict.get(self.action_key)
            out = self._add_noise(out)
            tensordict.set(self.action_key, out)
        return tensordict


class OrnsteinUhlenbeckProcessWrapper(TensorDictModuleWrapper):
    r"""Ornstein-Uhlenbeck exploration policy wrapper.

    Presented in "CONTINUOUS CONTROL WITH DEEP REINFORCEMENT LEARNING", https://arxiv.org/pdf/1509.02971.pdf.

    The OU exploration is to be used with continuous control policies and introduces a auto-correlated exploration
    noise. This enables a sort of 'structured' exploration.

    Noise equation:

    .. math::
        noise_t = noise_{t-1} + \theta * (mu - noise_{t-1}) * dt + \sigma_t * \sqrt{dt} * W

    Sigma equation:

    .. math::
        \sigma_t = max(\sigma^{min, (-(\sigma_{t-1} - \sigma^{min}) / (n^{\text{steps annealing}}) * n^{\text{steps}} + \sigma))

    To keep track of the steps and noise from sample to sample, an :obj:`"ou_prev_noise{id}"` and :obj:`"ou_steps{id}"` keys
    will be written in the input/output tensordict. It is expected that the tensordict will be zeroed at reset,
    indicating that a new trajectory is being collected. If not, and is the same tensordict is used for consecutive
    trajectories, the step count will keep on increasing across rollouts. Note that the collector classes take care of
    zeroing the tensordict at reset time.

    .. note::
        Once an environment has been wrapped in :class:`OrnsteinUhlenbeckProcessWrapper`, it is
        crucial to incorporate a call to :meth:`~.step` in the training loop
        to update the exploration factor.
        Since it is not easy to capture this omission no warning or exception
        will be raised if this is ommitted!

    Args:
        policy (TensorDictModule): a policy

    Keyword Args:
        eps_init (scalar): initial epsilon value, determining the amount of noise to be added.
            default: 1.0
        eps_end (scalar): final epsilon value, determining the amount of noise to be added.
            default: 0.1
        annealing_num_steps (int): number of steps it will take for epsilon to reach the eps_end value.
            default: 1000
        theta (scalar): theta factor in the noise equation
            default: 0.15
        mu (scalar): OU average (mu in the noise equation).
            default: 0.0
        sigma (scalar): sigma value in the sigma equation.
            default: 0.2
        dt (scalar): dt in the noise equation.
            default: 0.01
        x0 (Tensor, ndarray, optional): initial value of the process.
            default: 0.0
        sigma_min (number, optional): sigma_min in the sigma equation.
            default: None
        n_steps_annealing (int): number of steps for the sigma annealing.
            default: 1000
        action_key (NestedKey, optional): key of the action to be modified.
            default: "action"
        is_init_key (NestedKey, optional): key where to find the is_init flag used to reset the noise steps.
            default: "is_init"
        spec (TensorSpec, optional): if provided, the sampled action will be
            projected onto the valid action space once explored. If not provided,
            the exploration wrapper will attempt to recover it from the policy.
        safe (bool): if ``True``, actions that are out of bounds given the action specs will be projected in the space
            given the :obj:`TensorSpec.project` heuristic.
            default: True

    Examples:
        >>> import torch
        >>> from tensordict import TensorDict
        >>> from torchrl.data import BoundedTensorSpec
        >>> from torchrl.modules import OrnsteinUhlenbeckProcessWrapper, Actor
        >>> torch.manual_seed(0)
        >>> spec = BoundedTensorSpec(-1, 1, torch.Size([4]))
        >>> module = torch.nn.Linear(4, 4, bias=False)
        >>> policy = Actor(module=module, spec=spec)
        >>> explorative_policy = OrnsteinUhlenbeckProcessWrapper(policy)
        >>> td = TensorDict({"observation": torch.zeros(10, 4)}, batch_size=[10])
        >>> print(explorative_policy(td))
        TensorDict(
            fields={
                _ou_prev_noise: Tensor(torch.Size([10, 4]), dtype=torch.float32),
                _ou_steps: Tensor(torch.Size([10, 1]), dtype=torch.int64),
                action: Tensor(torch.Size([10, 4]), dtype=torch.float32),
                observation: Tensor(torch.Size([10, 4]), dtype=torch.float32)},
            batch_size=torch.Size([10]),
            device=None,
            is_shared=False)
    """

    def __init__(
        self,
        policy: TensorDictModule,
        *,
        eps_init: float = 1.0,
        eps_end: float = 0.1,
        annealing_num_steps: int = 1000,
        theta: float = 0.15,
        mu: float = 0.0,
        sigma: float = 0.2,
        dt: float = 1e-2,
        x0: Optional[Union[torch.Tensor, np.ndarray]] = None,
        sigma_min: Optional[float] = None,
        n_steps_annealing: int = 1000,
        action_key: Optional[NestedKey] = "action",
        is_init_key: Optional[NestedKey] = "is_init",
        spec: TensorSpec = None,
        safe: bool = True,
        key: Optional[NestedKey] = None,
    ):
        if key is not None:
            action_key = key
            warnings.warn(
                f"the 'key' keyword argument of {type(self)} has been renamed 'action_key'. The 'key' entry will be deprecated soon."
            )
        super().__init__(policy)
        self.ou = _OrnsteinUhlenbeckProcess(
            theta=theta,
            mu=mu,
            sigma=sigma,
            dt=dt,
            x0=x0,
            sigma_min=sigma_min,
            n_steps_annealing=n_steps_annealing,
            key=action_key,
        )
        self.register_buffer("eps_init", torch.tensor([eps_init]))
        self.register_buffer("eps_end", torch.tensor([eps_end]))
        if self.eps_end > self.eps_init:
            raise ValueError(
                "eps should decrease over time or be constant, "
                f"got eps_init={eps_init} and eps_end={eps_end}"
            )
        self.annealing_num_steps = annealing_num_steps
        self.register_buffer("eps", torch.tensor([eps_init]))
        self.out_keys = list(self.td_module.out_keys) + self.ou.out_keys
        self.is_init_key = is_init_key
        noise_key = self.ou.noise_key
        steps_key = self.ou.steps_key

        if spec is not None:
            if not isinstance(spec, CompositeSpec) and len(self.out_keys) >= 1:
                spec = CompositeSpec({action_key: spec}, shape=spec.shape[:-1])
            self._spec = spec
        elif hasattr(self.td_module, "_spec"):
            self._spec = self.td_module._spec.clone()
            if action_key not in self._spec.keys(True, True):
                self._spec[action_key] = None
        elif hasattr(self.td_module, "spec"):
            self._spec = self.td_module.spec.clone()
            if action_key not in self._spec.keys(True, True):
                self._spec[action_key] = None
        else:
            self._spec = CompositeSpec({key: None for key in policy.out_keys})
        ou_specs = {
            noise_key: None,
            steps_key: None,
        }
        self._spec.update(ou_specs)
        if len(set(self.out_keys)) != len(self.out_keys):
            raise RuntimeError(f"Got multiple identical output keys: {self.out_keys}")
        self.safe = safe
        if self.safe:
            self.register_forward_hook(_forward_hook_safe_action)

    @property
    def spec(self):
        return self._spec

    def step(self, frames: int = 1) -> None:
        """Updates the eps noise factor.

        Args:
            frames (int): number of frames of the current batch (corresponding to the number of updates to be made).

        """
        for _ in range(frames):
            if self.annealing_num_steps > 0:
                self.eps.data[0] = max(
                    self.eps_end.item(),
                    (
                        self.eps
                        - (self.eps_init - self.eps_end) / self.annealing_num_steps
                    ).item(),
                )
            else:
                raise ValueError(
                    f"{self.__class__.__name__}.step() called when "
                    f"self.annealing_num_steps={self.annealing_num_steps}. Expected a strictly positive "
                    f"number of frames."
                )

    def forward(self, tensordict: TensorDictBase) -> TensorDictBase:
        tensordict = super().forward(tensordict)
        if exploration_type() == ExplorationType.RANDOM or exploration_type() is None:
            is_init = tensordict.get(self.is_init_key, None)
            if is_init is None:
                warnings.warn(
                    f"The tensordict passed to {self.__class__.__name__} appears to be "
                    f"missing the '{self.is_init_key}' entry. This entry is used to "
                    f"reset the noise at the beginning of a trajectory, without it "
                    f"the behaviour of this exploration method is undefined. "
                    f"This is allowed for BC compatibility purposes but it will be deprecated soon! "
                    f"To create a '{self.is_init_key}' entry, simply append an torchrl.envs.InitTracker "
                    f"transform to your environment with `env = TransformedEnv(env, InitTracker())`."
                )
            tensordict = self.ou.add_sample(
                tensordict, self.eps.item(), is_init=is_init
            )
        return tensordict


# Based on http://math.stackexchange.com/questions/1287634/implementing-ornstein-uhlenbeck-in-matlab
class _OrnsteinUhlenbeckProcess:
    def __init__(
        self,
        theta: float,
        mu: float = 0.0,
        sigma: float = 0.2,
        dt: float = 1e-2,
        x0: Optional[Union[torch.Tensor, np.ndarray]] = None,
        sigma_min: Optional[float] = None,
        n_steps_annealing: int = 1000,
        key: Optional[NestedKey] = "action",
        is_init_key: Optional[NestedKey] = "is_init",
    ):
        self.mu = mu
        self.sigma = sigma

        if sigma_min is not None:
            self.m = -float(sigma - sigma_min) / float(n_steps_annealing)
            self.c = sigma
            self.sigma_min = sigma_min
        else:
            self.m = 0.0
            self.c = sigma
            self.sigma_min = sigma

        self.theta = theta
        self.mu = mu
        self.dt = dt
        self.x0 = x0 if x0 is not None else 0.0
        self.key = key
        self.is_init_key = is_init_key
        self._noise_key = "_ou_prev_noise"
        self._steps_key = "_ou_steps"
        self.out_keys = [self.noise_key, self.steps_key]

    @property
    def noise_key(self):
        return self._noise_key  # + str(id(self))

    @property
    def steps_key(self):
        return self._steps_key  # + str(id(self))

    def _make_noise_pair(
        self,
        action_tensordict: TensorDictBase,
        tensordict: TensorDictBase,
        is_init: torch.Tensor,
    ):
        if self.steps_key not in tensordict.keys():
            noise = torch.zeros(
                tensordict.get(self.key).shape, device=tensordict.device
            )
            steps = torch.zeros(
                action_tensordict.batch_size, dtype=torch.long, device=tensordict.device
            )
            tensordict.set(self.noise_key, noise)
            tensordict.set(self.steps_key, steps)
        else:
            noise = tensordict.get(self.noise_key)
            steps = tensordict.get(self.steps_key)
        if is_init is not None:
            noise[is_init] = 0
            steps[is_init] = 0
        return noise, steps

    def add_sample(
        self,
        tensordict: TensorDictBase,
        eps: float = 1.0,
        is_init: Optional[torch.Tensor] = None,
    ) -> TensorDictBase:
<<<<<<< HEAD
        if self.noise_key not in tensordict.keys():
            self._make_noise_pair(tensordict)
        is_init = tensordict.get("is_init", None)
        if is_init is not None and is_init.any():
            self._make_noise_pair(tensordict, is_init.view(tensordict.shape))

        prev_noise = tensordict.get(self.noise_key)
        prev_noise = prev_noise + self.x0
=======

        # Get the nested tensordict where the action lives
        if isinstance(self.key, tuple) and len(self.key) > 1:
            action_tensordict = tensordict.get(self.key[:-1])
        else:
            action_tensordict = tensordict

        if is_init is None:
            is_init = tensordict.get(self.is_init_key, None)
        if (
            is_init is not None
        ):  # is_init has the shape of done_spec, let's bring it to the action_tensordict shape
            if is_init.ndim > 1 and is_init.shape[-1] == 1:
                is_init = is_init.squeeze(-1)  # Squeeze dangling dim
            if (
                action_tensordict.ndim >= is_init.ndim
            ):  # if is_init has less dimensions than action_tensordict we expand it
                is_init = expand_right(is_init, action_tensordict.shape)
            else:
                is_init = is_init.sum(
                    tuple(range(action_tensordict.batch_dims, is_init.ndim)),
                    dtype=torch.bool,
                )  # otherwise we reduce it to that batch_size
            if is_init.shape != action_tensordict.shape:
                raise ValueError(
                    f"'{self.is_init_key}' shape not compatible with action tensordict shape, "
                    f"got {tensordict.get(self.is_init_key).shape} and {action_tensordict.shape}"
                )
>>>>>>> eb05c7bf

        prev_noise, n_steps = self._make_noise_pair(
            action_tensordict, tensordict, is_init
        )

        prev_noise = prev_noise + self.x0
        noise = (
            prev_noise
            + self.theta * (self.mu - prev_noise) * self.dt
            + self.current_sigma(expand_as_right(n_steps, prev_noise))
            * np.sqrt(self.dt)
            * torch.randn_like(prev_noise)
        )
        tensordict.set_(self.noise_key, noise - self.x0)
        tensordict.set_(self.key, tensordict.get(self.key) + eps * noise)
        tensordict.set_(self.steps_key, n_steps + 1)
        return tensordict

    def current_sigma(self, n_steps: torch.Tensor) -> torch.Tensor:
        sigma = (self.m * n_steps + self.c).clamp_min(self.sigma_min)
        return sigma<|MERGE_RESOLUTION|>--- conflicted
+++ resolved
@@ -575,16 +575,6 @@
         eps: float = 1.0,
         is_init: Optional[torch.Tensor] = None,
     ) -> TensorDictBase:
-<<<<<<< HEAD
-        if self.noise_key not in tensordict.keys():
-            self._make_noise_pair(tensordict)
-        is_init = tensordict.get("is_init", None)
-        if is_init is not None and is_init.any():
-            self._make_noise_pair(tensordict, is_init.view(tensordict.shape))
-
-        prev_noise = tensordict.get(self.noise_key)
-        prev_noise = prev_noise + self.x0
-=======
 
         # Get the nested tensordict where the action lives
         if isinstance(self.key, tuple) and len(self.key) > 1:
@@ -613,7 +603,6 @@
                     f"'{self.is_init_key}' shape not compatible with action tensordict shape, "
                     f"got {tensordict.get(self.is_init_key).shape} and {action_tensordict.shape}"
                 )
->>>>>>> eb05c7bf
 
         prev_noise, n_steps = self._make_noise_pair(
             action_tensordict, tensordict, is_init

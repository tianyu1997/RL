--- conflicted
+++ resolved
@@ -131,11 +131,7 @@
     def forward(self, tensordict: TensorDictBase) -> TensorDictBase:
         tensordict = self.td_module.forward(tensordict)
         if exploration_type() == ExplorationType.RANDOM or exploration_type() is None:
-<<<<<<< HEAD
-            if isinstance(self.action_key, tuple):
-=======
             if isinstance(self.action_key, tuple) and len(self.action_key) > 1:
->>>>>>> 1faea14b
                 action_tensordict = tensordict.get(self.action_key[:-1])
                 action_key = self.action_key[-1]
             else:

--- conflicted
+++ resolved
@@ -1579,7 +1579,6 @@
     get_value_head = get_value_operator
 
 
-<<<<<<< HEAD
 class DecisionTransformerInferenceWrapper(TensorDictModuleWrapper):
     """Inference Action Wrapper for the Decision Transformer.
 
@@ -1648,7 +1647,90 @@
         batch_size=torch.Size([1]),
         device=None,
         is_shared=False)
-=======
+    """
+
+    def __init__(
+        self,
+        policy: TensorDictModule,
+        *,
+        inference_context: int = 5,
+        observation_key: str = "observation",
+        action_key: str = "action",
+        return_to_go_key: str = "return_to_go",
+        spec: Optional[TensorSpec] = None,
+    ):
+        super().__init__(policy)
+        self.observation_key = observation_key
+        self.action_key = action_key
+        self.return_to_go_key = return_to_go_key
+        self.inference_context = inference_context
+        if spec is not None:
+            if not isinstance(spec, CompositeSpec) and len(self.out_keys) >= 1:
+                spec = CompositeSpec({action_key: spec}, shape=spec.shape[:-1])
+            self._spec = spec
+        elif hasattr(self.td_module, "_spec"):
+            self._spec = self.td_module._spec.clone()
+            if action_key not in self._spec.keys():
+                self._spec[action_key] = None
+        elif hasattr(self.td_module, "spec"):
+            self._spec = self.td_module.spec.clone()
+            if action_key not in self._spec.keys():
+                self._spec[action_key] = None
+        else:
+            self._spec = CompositeSpec({key: None for key in policy.out_keys})
+
+    def step(self, frames: int = 1) -> None:
+        pass
+
+    @staticmethod
+    def _check_tensor_dims(reward, obs, action):
+        if not (reward.shape[:-1] == obs.shape[:-1] == action.shape[:-1]):
+            raise ValueError(
+                "Mismatched tensor dimensions. This is not supported yet, file an issue on torchrl"
+            )
+
+    def mask_context(self, tensordict: TensorDictBase) -> TensorDictBase:
+        """Mask the context of the input sequences."""
+        observation = tensordict.get(self.observation_key)
+        action = tensordict.get(self.action_key)
+        return_to_go = tensordict.get(self.return_to_go_key)
+        self._check_tensor_dims(return_to_go, observation, action)
+
+        observation[..., : -self.inference_context, :] = 0
+        action[..., : -self.inference_context, :] = 0
+        action = torch.cat(
+            [
+                action[:, 1:],
+                torch.zeros(action.shape[0], 1, action.shape[-1], device=action.device),
+            ],
+            dim=-2,
+        )
+        return_to_go[..., : -self.inference_context, :] = 0
+
+        tensordict.set(self.observation_key, observation)
+        tensordict.set(self.action_key, action)
+        tensordict.set(self.return_to_go_key, return_to_go)
+        return tensordict
+
+    def forward(self, tensordict: TensorDictBase) -> TensorDictBase:
+        """Forward pass of the inference wrapper."""
+        unmasked_tensordict = tensordict.clone()
+        # Mask the context of the input sequences
+        tensordict = self.mask_context(tensordict)
+        # forward pass
+        tensordict = self.td_module.forward(tensordict)
+        # get last action prediciton
+        out_action = tensordict.get(self.action_key)[:, -1]
+        tensordict.set(self.action_key, out_action)
+        out_rtg = tensordict.get(self.return_to_go_key)[:, -1]
+        tensordict.set(self.return_to_go_key, out_rtg)
+        # set unmasked observation
+        tensordict.set(
+            self.observation_key, unmasked_tensordict.get(self.observation_key)
+        )
+        return tensordict
+
+
 class TanhModule(TensorDictModuleBase):
     """A Tanh module for deterministic policies with bounded action space.
 
@@ -1727,90 +1809,10 @@
         >>> data['b']
         tensor([2.0315, 2.8455, 2.6027, 2.4746, 1.7843, 2.7782, 0.2111, 0.5115, 1.4687,
                 0.5760])
->>>>>>> 73a44083
     """
 
     def __init__(
         self,
-<<<<<<< HEAD
-        policy: TensorDictModule,
-        *,
-        inference_context: int = 5,
-        observation_key: str = "observation",
-        action_key: str = "action",
-        return_to_go_key: str = "return_to_go",
-        spec: Optional[TensorSpec] = None,
-    ):
-        super().__init__(policy)
-        self.observation_key = observation_key
-        self.action_key = action_key
-        self.return_to_go_key = return_to_go_key
-        self.inference_context = inference_context
-        if spec is not None:
-            if not isinstance(spec, CompositeSpec) and len(self.out_keys) >= 1:
-                spec = CompositeSpec({action_key: spec}, shape=spec.shape[:-1])
-            self._spec = spec
-        elif hasattr(self.td_module, "_spec"):
-            self._spec = self.td_module._spec.clone()
-            if action_key not in self._spec.keys():
-                self._spec[action_key] = None
-        elif hasattr(self.td_module, "spec"):
-            self._spec = self.td_module.spec.clone()
-            if action_key not in self._spec.keys():
-                self._spec[action_key] = None
-        else:
-            self._spec = CompositeSpec({key: None for key in policy.out_keys})
-
-    def step(self, frames: int = 1) -> None:
-        pass
-
-    @staticmethod
-    def _check_tensor_dims(reward, obs, action):
-        if not (reward.shape[:-1] == obs.shape[:-1] == action.shape[:-1]):
-            raise ValueError(
-                "Mismatched tensor dimensions. This is not supported yet, file an issue on torchrl"
-            )
-
-    def mask_context(self, tensordict: TensorDictBase) -> TensorDictBase:
-        """Mask the context of the input sequences."""
-        observation = tensordict.get(self.observation_key)
-        action = tensordict.get(self.action_key)
-        return_to_go = tensordict.get(self.return_to_go_key)
-        self._check_tensor_dims(return_to_go, observation, action)
-
-        observation[..., : -self.inference_context, :] = 0
-        action[..., : -self.inference_context, :] = 0
-        action = torch.cat(
-            [
-                action[:, 1:],
-                torch.zeros(action.shape[0], 1, action.shape[-1], device=action.device),
-            ],
-            dim=-2,
-        )
-        return_to_go[..., : -self.inference_context, :] = 0
-
-        tensordict.set(self.observation_key, observation)
-        tensordict.set(self.action_key, action)
-        tensordict.set(self.return_to_go_key, return_to_go)
-        return tensordict
-
-    def forward(self, tensordict: TensorDictBase) -> TensorDictBase:
-        """Forward pass of the inference wrapper."""
-        unmasked_tensordict = tensordict.clone()
-        # Mask the context of the input sequences
-        tensordict = self.mask_context(tensordict)
-        # forward pass
-        tensordict = self.td_module.forward(tensordict)
-        # get last action prediciton
-        out_action = tensordict.get(self.action_key)[:, -1]
-        tensordict.set(self.action_key, out_action)
-        out_rtg = tensordict.get(self.return_to_go_key)[:, -1]
-        tensordict.set(self.return_to_go_key, out_rtg)
-        # set unmasked observation
-        tensordict.set(
-            self.observation_key, unmasked_tensordict.get(self.observation_key)
-        )
-=======
         in_keys,
         out_keys=None,
         *,
@@ -1895,5 +1897,4 @@
             if self.non_trivial:
                 feature = low + (high - low) * (feature + 1) / 2
             tensordict.set(out_key, feature)
->>>>>>> 73a44083
         return tensordict
--- conflicted
+++ resolved
@@ -1128,15 +1128,12 @@
         action_value_key: str = "action_value",
         make_log_softmax: bool = True,
     ):
-<<<<<<< HEAD
-=======
         if isinstance(action_space, TensorSpec):
             warnings.warn(
                 "Using specs in action_space will be deprecated soon,"
                 " please use the 'spec' argument if you want to provide an action spec",
                 category=DeprecationWarning,
             )
->>>>>>> c44c25af
         action_space, spec = _process_action_space_spec(action_space, spec)
         self.action_space = action_space
         self.action_value_key = action_value_key

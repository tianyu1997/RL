# Copyright (c) Meta Platforms, Inc. and affiliates.
#
# This source code is licensed under the MIT license found in the
# LICENSE file in the root directory of this source tree.

from typing import List, Optional, Sequence, Tuple, Union

import torch
from tensordict import TensorDictBase
from tensordict.nn import (
    dispatch,
    TensorDictModule,
    TensorDictModuleBase,
    TensorDictModuleWrapper,
)
from torch import nn

from torchrl.data.tensor_specs import CompositeSpec, TensorSpec
from torchrl.modules.models.models import DistributionalDQNnet
from torchrl.modules.tensordict_module.common import SafeModule
from torchrl.modules.tensordict_module.probabilistic import (
    SafeProbabilisticModule,
    SafeProbabilisticTensorDictSequential,
)
from torchrl.modules.tensordict_module.sequence import SafeSequential
from torchrl.modules.utils.utils import _find_action_space


class Actor(SafeModule):
    """General class for deterministic actors in RL.

    The Actor class comes with default values for the out_keys (["action"])
    and if the spec is provided but not as a CompositeSpec object, it will be
    automatically translated into :obj:`spec = CompositeSpec(action=spec)`

    Args:
        module (nn.Module): a :class:`torch.nn.Module` used to map the input to
            the output parameter space.
        in_keys (iterable of str, optional): keys to be read from input
            tensordict and passed to the module. If it
            contains more than one element, the values will be passed in the
            order given by the in_keys iterable.
            Defaults to ``["observation"]``.
        out_keys (iterable of str): keys to be written to the input tensordict.
            The length of out_keys must match the
            number of tensors returned by the embedded module. Using "_" as a
            key avoid writing tensor to output.
            Defaults to ``["action"]``.
        spec (TensorSpec, optional): Keyword-only argument.
            Specs of the output tensor. If the module
            outputs multiple output tensors,
            spec characterize the space of the first output tensor.
        safe (bool): Keyword-only argument.
            If ``True``, the value of the output is checked against the
            input spec. Out-of-domain sampling can
            occur because of exploration policies or numerical under/overflow
            issues. If this value is out of bounds, it is projected back onto the
            desired space using the :obj:`TensorSpec.project`
            method. Default is ``False``.

    Examples:
        >>> import torch
        >>> from tensordict import TensorDict
        >>> from torchrl.data import UnboundedContinuousTensorSpec
        >>> from torchrl.modules import Actor
        >>> torch.manual_seed(0)
        >>> td = TensorDict({"observation": torch.randn(3, 4)}, [3,])
        >>> action_spec = UnboundedContinuousTensorSpec(4)
        >>> module = torch.nn.Linear(4, 4)
        >>> td_module = Actor(
        ...    module=module,
        ...    spec=action_spec,
        ...    )
        >>> td_module(td)
        TensorDict(
            fields={
                action: Tensor(shape=torch.Size([3, 4]), device=cpu, dtype=torch.float32, is_shared=False),
                observation: Tensor(shape=torch.Size([3, 4]), device=cpu, dtype=torch.float32, is_shared=False)},
            batch_size=torch.Size([3]),
            device=None,
            is_shared=False)
        >>> print(td.get("action"))
        tensor([[-1.3635, -0.0340,  0.1476, -1.3911],
                [-0.1664,  0.5455,  0.2247, -0.4583],
                [-0.2916,  0.2160,  0.5337, -0.5193]], grad_fn=<AddmmBackward0>)

    """

    def __init__(
        self,
        module: nn.Module,
        in_keys: Optional[Sequence[str]] = None,
        out_keys: Optional[Sequence[str]] = None,
        *,
        spec: Optional[TensorSpec] = None,
        **kwargs,
    ):
        if in_keys is None:
            in_keys = ["observation"]
        if out_keys is None:
            out_keys = ["action"]
        if (
            "action" in out_keys
            and spec is not None
            and not isinstance(spec, CompositeSpec)
        ):
            spec = CompositeSpec(action=spec)

        super().__init__(
            module,
            in_keys=in_keys,
            out_keys=out_keys,
            spec=spec,
            **kwargs,
        )


class ProbabilisticActor(SafeProbabilisticTensorDictSequential):
    """General class for probabilistic actors in RL.

    The Actor class comes with default values for the out_keys (["action"])
    and if the spec is provided but not as a CompositeSpec object, it will be
    automatically translated into :obj:`spec = CompositeSpec(action=spec)`

    Args:
        module (nn.Module): a :class:`torch.nn.Module` used to map the input to
            the output parameter space.
        in_keys (str or iterable of str or dict): key(s) that will be read from the
            input TensorDict and used to build the distribution. Importantly, if it's an
            iterable of string or a string, those keys must match the keywords used by
            the distribution class of interest, e.g. :obj:`"loc"` and :obj:`"scale"` for
            the Normal distribution and similar. If in_keys is a dictionary,, the keys
            are the keys of the distribution and the values are the keys in the
            tensordict that will get match to the corresponding distribution keys.
        out_keys (str or iterable of str): keys where the sampled values will be
            written. Importantly, if these keys are found in the input TensorDict, the
            sampling step will be skipped.
        spec (TensorSpec, optional): keyword-only argument containing the specs
            of the output tensor. If the module outputs multiple output tensors,
            spec characterize the space of the first output tensor.
        safe (bool): keyword-only argument. if ``True``, the value of the output is checked against the
            input spec. Out-of-domain sampling can
            occur because of exploration policies or numerical under/overflow
            issues. If this value is out of bounds, it is projected back onto the
            desired space using the :obj:`TensorSpec.project`
            method. Default is ``False``.
        default_interaction_type=InteractionType.RANDOM (str, optional): keyword-only argument.
            Default method to be used to retrieve
            the output value. Should be one of: 'mode', 'median', 'mean' or 'random'
            (in which case the value is sampled randomly from the distribution). Default
            is 'mode'.
            Note: When a sample is drawn, the :obj:`ProbabilisticTDModule` instance will
            first look for the interaction mode dictated by the `interaction_typ()`
            global function. If this returns `None` (its default value), then the
            `default_interaction_type` of the `ProbabilisticTDModule` instance will be
            used. Note that DataCollector instances will use `set_interaction_type` to
            :class:`tensordict.nn.InteractionType.RANDOM` by default.
        distribution_class (Type, optional): keyword-only argument.
            A :class:`torch.distributions.Distribution` class to
            be used for sampling.
            Default is :class:`tensordict.nn.distributions.Delta`.
        distribution_kwargs (dict, optional): keyword-only argument.
            Keyword-argument pairs to be passed to the distribution.
        return_log_prob (bool, optional): keyword-only argument.
            If ``True``, the log-probability of the
            distribution sample will be written in the tensordict with the key
            `'sample_log_prob'`. Default is ``False``.
        cache_dist (bool, optional): keyword-only argument.
            EXPERIMENTAL: if ``True``, the parameters of the
            distribution (i.e. the output of the module) will be written to the
            tensordict along with the sample. Those parameters can be used to re-compute
            the original distribution later on (e.g. to compute the divergence between
            the distribution used to sample the action and the updated distribution in
            PPO). Default is ``False``.
        n_empirical_estimate (int, optional): keyword-only argument.
            Number of samples to compute the empirical
            mean when it is not available. Defaults to 1000.

    Examples:
        >>> import torch
        >>> from tensordict import TensorDict
        >>> from tensordict.nn import TensorDictModule, make_functional
        >>> from torchrl.data import BoundedTensorSpec
        >>> from torchrl.modules import ProbabilisticActor, NormalParamWrapper, TanhNormal
        >>> td = TensorDict({"observation": torch.randn(3, 4)}, [3,])
        >>> action_spec = BoundedTensorSpec(shape=torch.Size([4]),
        ...    minimum=-1, maximum=1)
        >>> module = NormalParamWrapper(torch.nn.Linear(4, 8))
        >>> tensordict_module = TensorDictModule(module, in_keys=["observation"], out_keys=["loc", "scale"])
        >>> td_module = ProbabilisticActor(
        ...    module=tensordict_module,
        ...    spec=action_spec,
        ...    in_keys=["loc", "scale"],
        ...    distribution_class=TanhNormal,
        ...    )
        >>> params = make_functional(td_module)
        >>> td = td_module(td, params=params)
        >>> td
        TensorDict(
            fields={
                action: Tensor(shape=torch.Size([3, 4]), device=cpu, dtype=torch.float32, is_shared=False),
                loc: Tensor(shape=torch.Size([3, 4]), device=cpu, dtype=torch.float32, is_shared=False),
                observation: Tensor(shape=torch.Size([3, 4]), device=cpu, dtype=torch.float32, is_shared=False),
                scale: Tensor(shape=torch.Size([3, 4]), device=cpu, dtype=torch.float32, is_shared=False)},
            batch_size=torch.Size([3]),
            device=None,
            is_shared=False)

    """

    def __init__(
        self,
        module: TensorDictModule,
        in_keys: Union[str, Sequence[str]],
        out_keys: Optional[Sequence[str]] = None,
        *,
        spec: Optional[TensorSpec] = None,
        **kwargs,
    ):
        if out_keys is None:
            out_keys = ["action"]
        if (
            "action" in out_keys
            and spec is not None
            and not isinstance(spec, CompositeSpec)
        ):
            spec = CompositeSpec(action=spec)

        super().__init__(
            module,
            SafeProbabilisticModule(
                in_keys=in_keys, out_keys=out_keys, spec=spec, **kwargs
            ),
        )


class ValueOperator(TensorDictModule):
    """General class for value functions in RL.

    The ValueOperator class comes with default values for the in_keys and
    out_keys arguments (["observation"] and ["state_value"] or
    ["state_action_value"], respectively and depending on whether the "action"
    key is part of the in_keys list).

    Args:
        module (nn.Module): a :class:`torch.nn.Module` used to map the input to
            the output parameter space.
        in_keys (iterable of str, optional): keys to be read from input
            tensordict and passed to the module. If it
            contains more than one element, the values will be passed in the
            order given by the in_keys iterable.
            Defaults to ``["observation"]``.
        out_keys (iterable of str): keys to be written to the input tensordict.
            The length of out_keys must match the
            number of tensors returned by the embedded module. Using "_" as a
            key avoid writing tensor to output.
            Defaults to ``["action"]``.

    Examples:
        >>> import torch
        >>> from tensordict import TensorDict
        >>> from tensordict.nn import make_functional
        >>> from torch import nn
        >>> from torchrl.data import UnboundedContinuousTensorSpec
        >>> from torchrl.modules import ValueOperator
        >>> td = TensorDict({"observation": torch.randn(3, 4), "action": torch.randn(3, 2)}, [3,])
        >>> class CustomModule(nn.Module):
        ...     def __init__(self):
        ...         super().__init__()
        ...         self.linear = torch.nn.Linear(6, 1)
        ...     def forward(self, obs, action):
        ...         return self.linear(torch.cat([obs, action], -1))
        >>> module = CustomModule()
        >>> td_module = ValueOperator(
        ...    in_keys=["observation", "action"], module=module
        ... )
        >>> params = make_functional(td_module)
        >>> td = td_module(td, params=params)
        >>> print(td)
        TensorDict(
            fields={
                action: Tensor(shape=torch.Size([3, 2]), device=cpu, dtype=torch.float32, is_shared=False),
                observation: Tensor(shape=torch.Size([3, 4]), device=cpu, dtype=torch.float32, is_shared=False),
                state_action_value: Tensor(shape=torch.Size([3, 1]), device=cpu, dtype=torch.float32, is_shared=False)},
            batch_size=torch.Size([3]),
            device=None,
            is_shared=False)


    """

    def __init__(
        self,
        module: nn.Module,
        in_keys: Optional[Sequence[str]] = None,
        out_keys: Optional[Sequence[str]] = None,
    ) -> None:

        if in_keys is None:
            in_keys = ["observation"]
        if out_keys is None:
            out_keys = (
                ["state_value"] if "action" not in in_keys else ["state_action_value"]
            )
        super().__init__(
            module=module,
            in_keys=in_keys,
            out_keys=out_keys,
        )


class QValueModule(TensorDictModuleBase):
    """Q-Value TensorDictModule for Q-value policies.

    This module processes a tensor containing action value into is argmax
    component (i.e. the resulting greedy action), following a given
    action space (one-hot, binary or categorical).
    It works with both tensordict and regular tensors.

    Args:
        action_space (str or TensorSpec, optional): Action space. Must be one of
<<<<<<< HEAD
            ``"one-hot"``, ``"mult_one_hot"``, ``"binary"`` or ``"categorical"``,
            or an instance of the corresponding specs (:class:`torchrl.data.OneHotDiscreteTensorSpec`,
            :class:`torchrl.data.MultiOneHotDiscreteTensorSpec`,
            :class:`torchrl.data.BinaryDiscreteTensorSpec` or :class:`torchrl.data.DiscreteTensorSpec`).
            If not provided, an attempt to retrieve it from the value network
            will be made.
=======
            ``"one-hot"``, ``"mult-one-hot"``, ``"binary"`` or ``"categorical"``,
            or an instance of the corresponding specs (:class:`torchrl.data.OneHotDiscreteTensorSpec`,
            :class:`torchrl.data.MultiOneHotDiscreteTensorSpec`,
            :class:`torchrl.data.BinaryDiscreteTensorSpec` or :class:`torchrl.data.DiscreteTensorSpec`).
>>>>>>> 32339daf
            This is argumets is exclusive with ``spec``, since the ``action_spec``
            conditions the action spec.
        action_value_key (str or tuple of str, optional): The input key
            representing the action value. Defaults to ``"action_value"``.
        out_keys (list of str or tuple of str, optional): The output keys
            representing the actions, action values and chosen action value.
            Defaults to ``["action", "action_value", "chosen_action_value"]``.
        var_nums (int, optional): if ``action_space = "mult-one-hot"``,
            this value represents the cardinality of each
            action component.
        spec (TensorSpec, optional): if provided, the specs of the action (and/or
            other outputs). This is exclusive with ``action_space``, as the spec
            conditions the action space.
        safe (bool): if ``True``, the value of the output is checked against the
            input spec. Out-of-domain sampling can
            occur because of exploration policies or numerical under/overflow issues.
            If this value is out of bounds, it is projected back onto the
            desired space using the :obj:`TensorSpec.project`
            method. Default is ``False``.

    Returns:
        if the input is a single tensor, a triplet containing the chosen action,
        the values and the value of the chose action is returned. If a tensordict
        is provided, it is updated with these entries at the keys indicated by the
        ``out_keys`` field.

    Examples:
        >>> from tensordict import TensorDict
        >>> action_space = "categorical"
        >>> action_value_key = "my_action_value"
        >>> actor = QValueModule(action_space, action_value_key=action_value_key)
        >>> # This module works with both tensordict and regular tensors:
        >>> value = torch.zeros(4)
        >>> value[-1] = 1
        >>> actor(my_action_value=value)
        (tensor(3), tensor([0., 0., 0., 1.]), tensor([1.]))
        >>> actor(value)
        (tensor(3), tensor([0., 0., 0., 1.]), tensor([1.]))
        >>> actor(TensorDict({action_value_key: value}, []))
        TensorDict(
            fields={
                action: Tensor(shape=torch.Size([]), device=cpu, dtype=torch.int64, is_shared=False),
                action_value: Tensor(shape=torch.Size([4]), device=cpu, dtype=torch.float32, is_shared=False),
                chosen_action_value: Tensor(shape=torch.Size([1]), device=cpu, dtype=torch.float32, is_shared=False),
                my_action_value: Tensor(shape=torch.Size([4]), device=cpu, dtype=torch.float32, is_shared=False)},
            batch_size=torch.Size([]),
            device=None,
            is_shared=False)

    """

    def __init__(
        self,
        action_space: Optional[Union[str, TensorSpec]],
        action_value_key: Union[List[str], List[Tuple[str]]] = None,
        out_keys: Union[List[str], List[Tuple[str]]] = None,
        var_nums: Optional[int] = None,
        spec: Optional[TensorSpec] = None,
        safe: bool = False,
    ):
        action_space, spec = _process_action_space_spec(action_space, spec)
        self.action_space = action_space
        self.var_nums = var_nums
        self.action_func_mapping = {
            "one_hot": self._one_hot,
            "mult_one_hot": self._mult_one_hot,
            "binary": self._binary,
            "categorical": self._categorical,
        }
        self.action_value_func_mapping = {
            "categorical": self._categorical_action_value,
        }
        if action_space not in self.action_func_mapping:
            raise ValueError(
                f"action_space must be one of {list(self.action_func_mapping.keys())}, got {action_space}"
            )
        if action_value_key is None:
            action_value_key = "action_value"
        self.in_keys = [action_value_key]
        if out_keys is None:
            out_keys = ["action", action_value_key, "chosen_action_value"]
        elif action_value_key not in out_keys:
            raise RuntimeError(
                f"Expected the action-value key to be '{action_value_key}' but got {out_keys[1]} instead."
            )
        self.out_keys = out_keys
        action_key = out_keys[0]
        if not isinstance(spec, CompositeSpec):
            spec = CompositeSpec({action_key: spec})
        super().__init__()
        self.register_spec(safe=safe, spec=spec)

    register_spec = SafeModule.register_spec

    @property
    def spec(self) -> CompositeSpec:
        return self._spec

    @spec.setter
    def spec(self, spec: CompositeSpec) -> None:
        if not isinstance(spec, CompositeSpec):
            raise RuntimeError(
                f"Trying to set an object of type {type(spec)} as a tensorspec but expected a CompositeSpec instance."
            )
        self._spec = spec

    @property
    def action_value_key(self):
        return self.in_keys[0]

    @dispatch(auto_batch_size=False)
    def forward(self, tensordict: torch.Tensor) -> TensorDictBase:
        action_values = tensordict.get(self.action_value_key, None)
        if action_values is None:
            raise KeyError(
                f"Action value key {self.action_value_key} not found in {tensordict}."
            )

        action = self.action_func_mapping[self.action_space](action_values)

        action_value_func = self.action_value_func_mapping.get(
            self.action_space, self._default_action_value
        )
        chosen_action_value = action_value_func(action_values, action)
        tensordict.update(
            dict(zip(self.out_keys, (action, action_values, chosen_action_value)))
        )
        return tensordict

    @staticmethod
    def _one_hot(value: torch.Tensor) -> torch.Tensor:
        out = (value == value.max(dim=-1, keepdim=True)[0]).to(torch.long)
        return out

    @staticmethod
    def _categorical(value: torch.Tensor) -> torch.Tensor:
        return torch.argmax(value, dim=-1).to(torch.long)

    def _mult_one_hot(self, value: torch.Tensor, support: torch.Tensor) -> torch.Tensor:
        values = value.split(self.var_nums, dim=-1)
        return torch.cat(
            [
                QValueHook._one_hot(
                    _value,
                )
                for _value in values
            ],
            -1,
        )

    @staticmethod
    def _binary(value: torch.Tensor, support: torch.Tensor) -> torch.Tensor:
        raise NotImplementedError

    @staticmethod
    def _default_action_value(
        values: torch.Tensor, action: torch.Tensor
    ) -> torch.Tensor:
        return (action * values).sum(-1, True)

    @staticmethod
    def _categorical_action_value(
        values: torch.Tensor, action: torch.Tensor
    ) -> torch.Tensor:
        return values.gather(-1, action.unsqueeze(-1))
        # if values.ndim == 1:
        #     return values[action].unsqueeze(-1)
        # batch_size = values.size(0)
        # return values[range(batch_size), action].unsqueeze(-1)


class DistributionalQValueModule(QValueModule):
    """Distributional Q-Value hook for Q-value policies.

    This module processes a tensor containing action value logits into is argmax
    component (i.e. the resulting greedy action), following a given
    action space (one-hot, binary or categorical).
    It works with both tensordict and regular tensors.

    The input action value is expected to be the result of a log-softmax
    operation.

    For more details regarding Distributional DQN, refer to "A Distributional Perspective on Reinforcement Learning",
    https://arxiv.org/pdf/1707.06887.pdf

    Args:
        action_space (str or TensorSpec, optional): Action space. Must be one of
            ``"one-hot"``, ``"mult-one-hot"``, ``"binary"`` or ``"categorical"``,
            or an instance of the corresponding specs (:class:`torchrl.data.OneHotDiscreteTensorSpec`,
            :class:`torchrl.data.MultiOneHotDiscreteTensorSpec`,
            :class:`torchrl.data.BinaryDiscreteTensorSpec` or :class:`torchrl.data.DiscreteTensorSpec`).
            This is argumets is exclusive with ``spec``, since the ``action_spec``
            conditions the action spec.
        support (torch.Tensor): support of the action values.
        action_value_key (str or tuple of str, optional): The input key
            representing the action value. Defaults to ``"action_value"``.
        out_keys (list of str or tuple of str, optional): The output keys
            representing the actions and action values.
            Defaults to ``["action", "action_value"]``.
        var_nums (int, optional): if ``action_space = "mult-one-hot"``,
            this value represents the cardinality of each
            action component.
        spec (TensorSpec, optional): if provided, the specs of the action (and/or
            other outputs). This is exclusive with ``action_space``, as the spec
            conditions the action space.
        safe (bool): if ``True``, the value of the output is checked against the
            input spec. Out-of-domain sampling can
            occur because of exploration policies or numerical under/overflow issues.
            If this value is out of bounds, it is projected back onto the
            desired space using the :obj:`TensorSpec.project`
            method. Default is ``False``.

    Examples:
        >>> from tensordict import TensorDict
        >>> torch.manual_seed(0)
        >>> action_space = "categorical"
        >>> action_value_key = "my_action_value"
        >>> support = torch.tensor([-1, 0.0, 1.0]) # the action value is between -1 and 1
        >>> actor = DistributionalQValueModule(action_space, support=support, action_value_key=action_value_key)
        >>> # This module works with both tensordict and regular tensors:
        >>> value = torch.full((3, 4), -100)
        >>> # the first bin (-1) of the first action is high: there's a high chance that it has a low value
        >>> value[0, 0] = 0
        >>> # the second bin (0) of the second action is high: there's a high chance that it has an intermediate value
        >>> value[1, 1] = 0
        >>> # the third bin (0) of the thid action is high: there's a high chance that it has an high value
        >>> value[2, 2] = 0
        >>> actor(my_action_value=value)
        (tensor(2), tensor([[   0, -100, -100, -100],
                [-100,    0, -100, -100],
                [-100, -100,    0, -100]]))
        >>> actor(value)
        (tensor(2), tensor([[   0, -100, -100, -100],
                [-100,    0, -100, -100],
                [-100, -100,    0, -100]]))
        >>> actor(TensorDict({action_value_key: value}, []))
        TensorDict(
            fields={
                action: Tensor(shape=torch.Size([]), device=cpu, dtype=torch.int64, is_shared=False),
                my_action_value: Tensor(shape=torch.Size([3, 4]), device=cpu, dtype=torch.int64, is_shared=False)},
            batch_size=torch.Size([]),
            device=None,
            is_shared=False)

    """

    def __init__(
        self,
        action_space: str,
        support: torch.Tensor,
        action_value_key: Union[List[str], List[Tuple[str]]] = None,
        out_keys: Union[List[str], List[Tuple[str]]] = None,
        var_nums: Optional[int] = None,
        spec: TensorSpec = None,
        safe: bool = False,
    ):
        if action_value_key is None:
            action_value_key = "action_value"
        if out_keys is None:
            out_keys = ["action", action_value_key]
        super().__init__(
            action_space=action_space,
            action_value_key=action_value_key,
            out_keys=out_keys,
            var_nums=var_nums,
            spec=spec,
            safe=safe,
        )
        self.register_buffer("support", support)

    @dispatch(auto_batch_size=False)
    def forward(self, tensordict: torch.Tensor) -> TensorDictBase:
        action_values = tensordict.get(self.action_value_key, None)
        if action_values is None:
            raise KeyError(
                f"Action value key {self.action_value_key} not found in {tensordict}."
            )

        action = self.action_func_mapping[self.action_space](action_values)

        tensordict.update(
            dict(
                zip(
                    self.out_keys,
                    (
                        action,
                        action_values,
                    ),
                )
            )
        )
        return tensordict

    def _support_expected(
        self, log_softmax_values: torch.Tensor, support=None
    ) -> torch.Tensor:
        if support is None:
            support = self.support
        support = support.to(log_softmax_values.device)
        if log_softmax_values.shape[-2] != support.shape[-1]:
            raise RuntimeError(
                "Support length and number of atoms in module output should match, "
                f"got self.support.shape={support.shape} and module(...).shape={log_softmax_values.shape}"
            )
        if (log_softmax_values > 0).any():
            raise ValueError(
                f"input to QValueHook must be log-softmax values (which are expected to be non-positive numbers). "
                f"got a maximum value of {log_softmax_values.max():4.4f}"
            )
        return (log_softmax_values.exp() * support.unsqueeze(-1)).sum(-2)

    def _one_hot(self, value: torch.Tensor, support=None) -> torch.Tensor:
        if support is None:
            support = self.support
        if not isinstance(value, torch.Tensor):
            raise TypeError(f"got value of type {value.__class__.__name__}")
        if not isinstance(support, torch.Tensor):
            raise TypeError(f"got support of type {support.__class__.__name__}")
        value = self._support_expected(value)
        out = (value == value.max(dim=-1, keepdim=True)[0]).to(torch.long)
        return out

    def _mult_one_hot(self, value: torch.Tensor, support=None) -> torch.Tensor:
        if support is None:
            support = self.support
        values = value.split(self.var_nums, dim=-1)
        return torch.cat(
            [
                self._one_hot(_value, _support)
                for _value, _support in zip(values, support)
            ],
            -1,
        )

    def _categorical(
        self,
        value: torch.Tensor,
    ) -> torch.Tensor:
        value = self._support_expected(
            value,
        )
        return torch.argmax(value, dim=-1).to(torch.long)

    def _binary(self, value: torch.Tensor) -> torch.Tensor:
        raise NotImplementedError(
            "'binary' is currently not supported for DistributionalQValueModule."
        )


def _process_action_space_spec(action_space, spec):
<<<<<<< HEAD
    if action_space is not None:
        if spec is not None:
            raise ValueError
        if isinstance(action_space, TensorSpec):
            spec = action_space
        action_space = _find_action_space(action_space)
    elif spec is not None:
        action_space = _find_action_space(spec)
    else:
        raise ValueError
=======
    nest_action = False
    if isinstance(spec, CompositeSpec):
        try:
            # this will break whenever our action is more complex than a single tensor
            spec = spec["action"]
            nest_action = True
        except KeyError:
            raise KeyError(
                "action could not be found in the spec. Make sure "
                "you pass a spec that is either a native action spec or a composite action spec "
                "with an 'action' entry. Otherwise, simply remove the spec and use the action_space only."
            )
    if action_space is not None:
        if isinstance(action_space, CompositeSpec):
            raise ValueError("action_space cannot be of type CompositeSpec.")
        if (
            spec is not None
            and isinstance(action_space, TensorSpec)
            and action_space is not spec
        ):
            raise ValueError(
                "Passing an action_space as a TensorSpec and a spec isn't allowed, unless they match."
            )
        if isinstance(action_space, TensorSpec):
            spec = action_space
        action_space = _find_action_space(action_space)
        # check that the spec and action_space match
        if spec is not None and _find_action_space(spec) != action_space:
            raise ValueError(
                f"The action spec and the action space do not match: got action_space={action_space} and spec={spec}."
            )
    elif spec is not None:
        action_space = _find_action_space(spec)
    else:
        raise ValueError(
            "Neither action_space nor spec was defined. The action space cannot be inferred."
        )
    if nest_action:
        spec = CompositeSpec(action=spec)
>>>>>>> 32339daf
    return action_space, spec


class QValueHook:
    """Q-Value hook for Q-value policies.

    Given the output of a regular nn.Module, representing the values of the
    different discrete actions available,
    a QValueHook will transform these values into their argmax component (i.e.
    the resulting greedy action).

    Args:
        action_space (str): Action space. Must be one of
            ``"one-hot"``, ``"mult-one-hot"``, ``"binary"`` or ``"categorical"``.
        var_nums (int, optional): if ``action_space = "mult-one-hot"``,
            this value represents the cardinality of each
            action component.
        action_value_key (str or tuple of str, optional): to be used when hooked on
            a TensorDictModule. The input key representing the action value. Defaults
            to ``"action_value"``.
        out_keys (list of str or tuple of str, optional): to be used when hooked on
            a TensorDictModule. The output keys representing the actions, action values
            and chosen action value. Defaults to ``["action", "action_value", "chosen_action_value"]``.

    Examples:
        >>> import torch
        >>> from tensordict import TensorDict
        >>> from tensordict.nn.functional_modules import make_functional
        >>> from torch import nn
        >>> from torchrl.data import OneHotDiscreteTensorSpec
        >>> from torchrl.modules.tensordict_module.actors import QValueHook, Actor
        >>> td = TensorDict({'observation': torch.randn(5, 4)}, [5])
        >>> module = nn.Linear(4, 4)
        >>> hook = QValueHook("one_hot")
        >>> module.register_forward_hook(hook)
        >>> action_spec = OneHotDiscreteTensorSpec(4)
        >>> qvalue_actor = Actor(module=module, spec=action_spec, out_keys=["action", "action_value"])
        >>> td = qvalue_actor(td)
        >>> print(td)
        TensorDict(
            fields={
                action: Tensor(shape=torch.Size([5, 4]), device=cpu, dtype=torch.int64, is_shared=False),
                action_value: Tensor(shape=torch.Size([5, 4]), device=cpu, dtype=torch.float32, is_shared=False),
                observation: Tensor(shape=torch.Size([5, 4]), device=cpu, dtype=torch.float32, is_shared=False)},
            batch_size=torch.Size([5]),
            device=None,
            is_shared=False)

    """

    def __init__(
        self,
        action_space: str,
        var_nums: Optional[int] = None,
        action_value_key: Union[str, Tuple[str]] = None,
        out_keys: Union[List[str], List[Tuple[str]]] = None,
    ):
        action_space, _ = _process_action_space_spec(action_space, None)

        self.qvalue_model = QValueModule(
            action_space=action_space,
            var_nums=var_nums,
            action_value_key=action_value_key,
            out_keys=out_keys,
        )
        action_value_key = self.qvalue_model.in_keys[0]
        if isinstance(action_value_key, tuple):
            action_value_key = "_".join(action_value_key)
        # uses "dispatch" to get and return tensors
        self.action_value_key = action_value_key

    def __call__(
        self, net: nn.Module, observation: torch.Tensor, values: torch.Tensor
    ) -> Tuple[torch.Tensor, torch.Tensor, torch.Tensor]:
        kwargs = {self.action_value_key: values}
        return self.qvalue_model(**kwargs)


class DistributionalQValueHook(QValueHook):
    """Distributional Q-Value hook for Q-value policies.

    Given the output of a mapping operator, representing the log-probability of the
    different action value bin available,
    a DistributionalQValueHook will transform these values into their argmax
    component using the provided support.

    For more details regarding Distributional DQN, refer to "A Distributional Perspective on Reinforcement Learning",
    https://arxiv.org/pdf/1707.06887.pdf

    Args:
        action_space (str): Action space. Must be one of
            ``"one-hot"``, ``"mult-one-hot"``, ``"binary"`` or ``"categorical"``.
        support (torch.Tensor): support of the action values.
        var_nums (int, optional): if ``action_space = "mult-one-hot"``, this
            value represents the cardinality of each
            action component.

    Examples:
        >>> import torch
        >>> from tensordict import TensorDict
        >>> from tensordict.nn.functional_modules import make_functional
        >>> from torch import nn
        >>> from torchrl.data import OneHotDiscreteTensorSpec
        >>> from torchrl.modules.tensordict_module.actors import DistributionalQValueHook, Actor
        >>> td = TensorDict({'observation': torch.randn(5, 4)}, [5])
        >>> nbins = 3
        >>> class CustomDistributionalQval(nn.Module):
        ...     def __init__(self):
        ...         super().__init__()
        ...         self.linear = nn.Linear(4, nbins*4)
        ...
        ...     def forward(self, x):
        ...         return self.linear(x).view(-1, nbins, 4).log_softmax(-2)
        ...
        >>> module = CustomDistributionalQval()
        >>> params = make_functional(module)
        >>> action_spec = OneHotDiscreteTensorSpec(4)
        >>> hook = DistributionalQValueHook("one_hot", support = torch.arange(nbins))
        >>> module.register_forward_hook(hook)
        >>> qvalue_actor = Actor(module=module, spec=action_spec, out_keys=["action", "action_value"])
        >>> qvalue_actor(td, params=params)
        >>> print(td)
        TensorDict(
            fields={
                action: Tensor(torch.Size([5, 4]), dtype=torch.int64),
                action_value: Tensor(torch.Size([5, 3, 4]), dtype=torch.float32),
                observation: Tensor(torch.Size([5, 4]), dtype=torch.float32)},
            batch_size=torch.Size([5]),
            device=None,
            is_shared=False)

    """

    def __init__(
        self,
        action_space: str,
        support: torch.Tensor,
        var_nums: Optional[int] = None,
        action_value_key: Union[str, Tuple[str]] = None,
        out_keys: Union[List[str], List[Tuple[str]]] = None,
    ):
        action_space, _ = _process_action_space_spec(action_space, None)
        self.qvalue_model = DistributionalQValueModule(
            action_space=action_space,
            var_nums=var_nums,
            support=support,
            action_value_key=action_value_key,
            out_keys=out_keys,
        )
        action_value_key = self.qvalue_model.in_keys[0]
        if isinstance(action_value_key, tuple):
            action_value_key = "_".join(action_value_key)
        # uses "dispatch" to get and return tensors
        self.action_value_key = action_value_key


class QValueActor(SafeSequential):
    """A Q-Value actor class.

    This class appends a :class:`~.QValueModule` after the input module
    such that the action values are used to select an action.

    Args:
        module (nn.Module): a :class:`torch.nn.Module` used to map the input to
            the output parameter space. If the class provided is not compatible
            with :class:`tensordict.nn.TensorDictModuleBase`, it will be
            wrapped in a :class:`tensordict.nn.TensorDictModule` with
            ``in_keys`` indicated by the following keyword argument.

    Keyword Args:
        in_keys (iterable of str, optional): If the class provided is not
            compatible with :class:`tensordict.nn.TensorDictModuleBase`, this
            list of keys indicates what observations need to be passed to the
            wrapped module to get the action values.
            Defaults to ``["observation"]``.
        spec (TensorSpec, optional): Keyword-only argument.
            Specs of the output tensor. If the module
            outputs multiple output tensors,
            spec characterize the space of the first output tensor.
        safe (bool): Keyword-only argument.
            If ``True``, the value of the output is checked against the
            input spec. Out-of-domain sampling can
            occur because of exploration policies or numerical under/overflow
            issues. If this value is out of bounds, it is projected back onto the
            desired space using the :obj:`TensorSpec.project`
            method. Default is ``False``.
        action_space (str or TensorSpec, optional): Action space. Must be one of
            ``"one-hot"``, ``"mult-one-hot"``, ``"binary"`` or ``"categorical"``,
            or an instance of the corresponding specs (:class:`torchrl.data.OneHotDiscreteTensorSpec`,
            :class:`torchrl.data.MultiOneHotDiscreteTensorSpec`,
            :class:`torchrl.data.BinaryDiscreteTensorSpec` or :class:`torchrl.data.DiscreteTensorSpec`).
            This is argumets is exclusive with ``spec``, since the ``action_spec``
            conditions the action spec.
        action_value_key (str or tuple of str, optional): if the input module
            is a :class:`tensordict.nn.TensorDictModuleBase` instance, it must
            match one of its output keys. Otherwise, this string represents
            the name of the action-value entry in the output tensordict.

    .. note::
        ``out_keys`` cannot be passed. If the module is a :class:`tensordict.nn.TensorDictModule`
        instance, the out_keys will be updated accordingly. For regular
        :class:`torch.nn.Module` instance, the triplet ``["action", action_value_key, "chosen_action_value"]``
        will be used.

    Examples:
        >>> import torch
        >>> from tensordict import TensorDict
        >>> from tensordict.nn.functional_modules import make_functional
        >>> from torch import nn
        >>> from torchrl.data import OneHotDiscreteTensorSpec
        >>> from torchrl.modules.tensordict_module.actors import QValueActor
        >>> td = TensorDict({'observation': torch.randn(5, 4)}, [5])
        >>> # with a regular nn.Module
        >>> module = nn.Linear(4, 4)
        >>> action_spec = OneHotDiscreteTensorSpec(4)
        >>> qvalue_actor = QValueActor(module=module, spec=action_spec)
        >>> td = qvalue_actor(td)
        >>> print(td)
        TensorDict(
            fields={
                action: Tensor(shape=torch.Size([5, 4]), device=cpu, dtype=torch.int64, is_shared=False),
                action_value: Tensor(shape=torch.Size([5, 4]), device=cpu, dtype=torch.float32, is_shared=False),
                chosen_action_value: Tensor(shape=torch.Size([5, 1]), device=cpu, dtype=torch.float32, is_shared=False),
                observation: Tensor(shape=torch.Size([5, 4]), device=cpu, dtype=torch.float32, is_shared=False)},
            batch_size=torch.Size([5]),
            device=None,
            is_shared=False)
        >>> # with a TensorDictModule
        >>> td = TensorDict({'obs': torch.randn(5, 4)}, [5])
        >>> module = TensorDictModule(lambda x: x, in_keys=["obs"], out_keys=["action_value"])
        >>> action_spec = OneHotDiscreteTensorSpec(4)
        >>> qvalue_actor = QValueActor(module=module, spec=action_spec)
        >>> td = qvalue_actor(td)
        >>> print(td)
        TensorDict(
            fields={
                action: Tensor(shape=torch.Size([5, 4]), device=cpu, dtype=torch.int64, is_shared=False),
                action_value: Tensor(shape=torch.Size([5, 4]), device=cpu, dtype=torch.float32, is_shared=False),
                chosen_action_value: Tensor(shape=torch.Size([5, 1]), device=cpu, dtype=torch.float32, is_shared=False),
                obs: Tensor(shape=torch.Size([5, 4]), device=cpu, dtype=torch.float32, is_shared=False)},
            batch_size=torch.Size([5]),
            device=None,
            is_shared=False)

    """

    def __init__(
        self,
        module,
        *,
        in_keys=None,
        spec=None,
        safe=False,
        action_space: str = None,
        action_value_key=None,
    ):
<<<<<<< HEAD

        action_space, spec = _process_action_space_spec(action_space, None)
=======
        action_space, spec = _process_action_space_spec(action_space, spec)
>>>>>>> 32339daf

        self.action_space = action_space
        self.action_value_key = action_value_key
        if action_value_key is None:
            action_value_key = "action_value"
        out_keys = [
            "action",
            action_value_key,
            "chosen_action_value",
        ]
        if isinstance(module, TensorDictModuleBase):
            if action_value_key not in module.out_keys:
                raise KeyError(
                    f"The key '{action_value_key}' is not part of the module out-keys."
                )
        else:
            if in_keys is None:
                in_keys = ["observation"]
            module = TensorDictModule(
                module, in_keys=in_keys, out_keys=[action_value_key]
            )
        if spec is None:
            spec = CompositeSpec()
        if isinstance(spec, CompositeSpec):
            spec = spec.clone()
            if "action" not in spec.keys():
                spec["action"] = None
        else:
            spec = CompositeSpec(action=spec, shape=spec.shape[:-1])
        spec[action_value_key] = None
        spec["chosen_action_value"] = None
        qvalue = QValueModule(
            action_value_key=action_value_key,
            out_keys=out_keys,
            spec=spec,
            safe=safe,
            action_space=action_space,
        )

        super().__init__(module, qvalue)


class DistributionalQValueActor(QValueActor):
    """A Distributional DQN actor class.

    This class appends a :class:`~.QValueModule` after the input module
    such that the action values are used to select an action.

    Args:
        module (nn.Module): a :class:`torch.nn.Module` used to map the input to
            the output parameter space.
            If the module isn't of type :class:`torchrl.modules.DistributionalDQNnet`,
            :class:`~.DistributionalQValueActor` will ensure that a log-softmax
            operation is applied to the action value tensor along dimension ``-2``.
            This can be deactivated by turning off the ``make_log_softmax``
            keyword argument.

    Keyword Args:
        in_keys (iterable of str, optional): keys to be read from input
            tensordict and passed to the module. If it
            contains more than one element, the values will be passed in the
            order given by the in_keys iterable.
            Defaults to ``["observation"]``.
        spec (TensorSpec, optional): Keyword-only argument.
            Specs of the output tensor. If the module
            outputs multiple output tensors,
            spec characterize the space of the first output tensor.
        safe (bool): Keyword-only argument.
            If ``True``, the value of the output is checked against the
            input spec. Out-of-domain sampling can
            occur because of exploration policies or numerical under/overflow
            issues. If this value is out of bounds, it is projected back onto the
            desired space using the :obj:`TensorSpec.project`
            method. Default is ``False``.
        var_nums (int, optional): if ``action_space = "mult-one-hot"``,
            this value represents the cardinality of each
            action component.
        support (torch.Tensor): support of the action values.
        action_space (str or TensorSpec, optional): Action space. Must be one of
            ``"one-hot"``, ``"mult-one-hot"``, ``"binary"`` or ``"categorical"``,
            or an instance of the corresponding specs (:class:`torchrl.data.OneHotDiscreteTensorSpec`,
            :class:`torchrl.data.MultiOneHotDiscreteTensorSpec`,
            :class:`torchrl.data.BinaryDiscreteTensorSpec` or :class:`torchrl.data.DiscreteTensorSpec`).
            This is argumets is exclusive with ``spec``, since the ``action_spec``
            conditions the action spec.
        make_log_softmax (bool, optional): if ``True`` and if the module is not
            of type :class:`torchrl.modules.DistributionalDQNnet`, a log-softmax
            operation will be applied along dimension -2 of the action value tensor.

    Examples:
        >>> import torch
        >>> from tensordict import TensorDict
        >>> from tensordict.nn import TensorDictModule, TensorDictSequential
        >>> from torch import nn
        >>> from torchrl.data import OneHotDiscreteTensorSpec
        >>> from torchrl.modules import DistributionalQValueActor, MLP
        >>> td = TensorDict({'observation': torch.randn(5, 4)}, [5])
        >>> nbins = 3
        >>> module = MLP(out_features=(nbins, 4), depth=2)
        >>> # let us make sure that the output is a log-softmax
        >>> module = TensorDictSequential(
        ...     TensorDictModule(module, ["observation"], ["action_value"]),
        ...     TensorDictModule(lambda x: x.log_softmax(-2), ["action_value"], ["action_value"]),
        ... )
        >>> action_spec = OneHotDiscreteTensorSpec(4)
        >>> qvalue_actor = DistributionalQValueActor(
        ...     module=module,
        ...     spec=action_spec,
        ...     support=torch.arange(nbins))
        >>> td = qvalue_actor(td)
        >>> print(td)
        TensorDict(
            fields={
                action: Tensor(shape=torch.Size([5, 4]), device=cpu, dtype=torch.int64, is_shared=False),
                action_value: Tensor(shape=torch.Size([5, 3, 4]), device=cpu, dtype=torch.float32, is_shared=False),
                observation: Tensor(shape=torch.Size([5, 4]), device=cpu, dtype=torch.float32, is_shared=False)},
            batch_size=torch.Size([5]),
            device=None,
            is_shared=False)

    """

    def __init__(
        self,
        module,
        support: torch.Tensor,
        in_keys=None,
        spec=None,
        safe=False,
        var_nums: Optional[int] = None,
        action_space: str = None,
        action_value_key: str = "action_value",
        make_log_softmax: bool = True,
    ):
<<<<<<< HEAD
        action_space, spec = _process_action_space_spec(action_space, None)
=======

        action_space, spec = _process_action_space_spec(action_space, spec)

        action_space, spec = _process_action_space_spec(action_space, spec)
>>>>>>> 32339daf
        self.action_space = action_space
        self.action_value_key = action_value_key
        out_keys = [
            "action",
            action_value_key,
        ]
        if isinstance(module, TensorDictModuleBase):
            if action_value_key not in module.out_keys:
                raise KeyError(
                    f"The key '{action_value_key}' is not part of the module out-keys."
                )
        else:
            if in_keys is None:
                in_keys = ["observation"]
            module = TensorDictModule(
                module, in_keys=in_keys, out_keys=[action_value_key]
            )
        if spec is None:
            spec = CompositeSpec()
        if isinstance(spec, CompositeSpec):
            spec = spec.clone()
            if "action" not in spec.keys():
                spec["action"] = None
        else:
            spec = CompositeSpec(action=spec, shape=spec.shape[:-1])
        spec[action_value_key] = None

        qvalue = DistributionalQValueModule(
            action_value_key=action_value_key,
            out_keys=out_keys,
            spec=spec,
            safe=safe,
            action_space=action_space,
            support=support,
            var_nums=var_nums,
        )
        self.make_log_softmax = make_log_softmax
        if make_log_softmax and not isinstance(module, DistributionalDQNnet):
            log_softmax_module = DistributionalDQNnet(
                in_keys=qvalue.in_keys, out_keys=qvalue.in_keys
            )
            super(QValueActor, self).__init__(module, log_softmax_module, qvalue)
        else:
            super(QValueActor, self).__init__(module, qvalue)
        self.register_buffer("support", support)


class ActorValueOperator(SafeSequential):
    """Actor-value operator.

    This class wraps together an actor and a value model that share a common
    observation embedding network:

    .. aafig::
        :aspect: 60
        :scale: 120
        :proportional:
        :textual:

               +---------------+
               |Observation (s)|
               +---------------+
                        |
                       "common"
                        |
                        v
                 +------------+
                 |Hidden state|
                 +------------+
                   |         |
                  actor     critic
                   |         |
                   v         v
        +-------------+ +------------+
        |Action (a(s))| |Value (V(s))|
        +-------------+ +------------+

    .. note::
      For a similar class that returns an action and a Quality value :math:`Q(s, a)`
      see :class:`~.ActorCriticOperator`. For a version without common embeddig
      refet to :class:`~.ActorCriticWrapper`.

    To facilitate the workflow, this  class comes with a get_policy_operator() and get_value_operator() methods, which
    will both return a stand-alone TDModule with the dedicated functionality.

    Args:
        common_operator (TensorDictModule): a common operator that reads
            observations and produces a hidden variable
        policy_operator (TensorDictModule): a policy operator that reads the
            hidden variable and returns an action
        value_operator (TensorDictModule): a value operator, that reads the
            hidden variable and returns a value

    Examples:
        >>> import torch
        >>> from tensordict import TensorDict
        >>> from torchrl.modules import ProbabilisticActor, SafeModule
        >>> from torchrl.modules import ValueOperator, TanhNormal, ActorValueOperator, NormalParamWrapper
        >>> module_hidden = torch.nn.Linear(4, 4)
        >>> td_module_hidden = SafeModule(
        ...    module=module_hidden,
        ...    in_keys=["observation"],
        ...    out_keys=["hidden"],
        ...    )
        >>> module_action = TensorDictModule(
        ...     NormalParamWrapper(torch.nn.Linear(4, 8)),
        ...     in_keys=["hidden"],
        ...     out_keys=["loc", "scale"],
        ...     )
        >>> td_module_action = ProbabilisticActor(
        ...    module=module_action,
        ...    in_keys=["loc", "scale"],
        ...    out_keys=["action"],
        ...    distribution_class=TanhNormal,
        ...    return_log_prob=True,
        ...    )
        >>> module_value = torch.nn.Linear(4, 1)
        >>> td_module_value = ValueOperator(
        ...    module=module_value,
        ...    in_keys=["hidden"],
        ...    )
        >>> td_module = ActorValueOperator(td_module_hidden, td_module_action, td_module_value)
        >>> td = TensorDict({"observation": torch.randn(3, 4)}, [3,])
        >>> td_clone = td_module(td.clone())
        >>> print(td_clone)
        TensorDict(
            fields={
                action: Tensor(shape=torch.Size([3, 4]), device=cpu, dtype=torch.float32, is_shared=False),
                hidden: Tensor(shape=torch.Size([3, 4]), device=cpu, dtype=torch.float32, is_shared=False),
                loc: Tensor(shape=torch.Size([3, 4]), device=cpu, dtype=torch.float32, is_shared=False),
                observation: Tensor(shape=torch.Size([3, 4]), device=cpu, dtype=torch.float32, is_shared=False),
                sample_log_prob: Tensor(shape=torch.Size([3]), device=cpu, dtype=torch.float32, is_shared=False),
                scale: Tensor(shape=torch.Size([3, 4]), device=cpu, dtype=torch.float32, is_shared=False),
                state_value: Tensor(shape=torch.Size([3, 1]), device=cpu, dtype=torch.float32, is_shared=False)},
            batch_size=torch.Size([3]),
            device=None,
            is_shared=False)
        >>> td_clone = td_module.get_policy_operator()(td.clone())
        >>> print(td_clone)  # no value
        TensorDict(
            fields={
                action: Tensor(shape=torch.Size([3, 4]), device=cpu, dtype=torch.float32, is_shared=False),
                hidden: Tensor(shape=torch.Size([3, 4]), device=cpu, dtype=torch.float32, is_shared=False),
                loc: Tensor(shape=torch.Size([3, 4]), device=cpu, dtype=torch.float32, is_shared=False),
                observation: Tensor(shape=torch.Size([3, 4]), device=cpu, dtype=torch.float32, is_shared=False),
                sample_log_prob: Tensor(shape=torch.Size([3]), device=cpu, dtype=torch.float32, is_shared=False),
                scale: Tensor(shape=torch.Size([3, 4]), device=cpu, dtype=torch.float32, is_shared=False)},
            batch_size=torch.Size([3]),
            device=None,
            is_shared=False)
        >>> td_clone = td_module.get_value_operator()(td.clone())
        >>> print(td_clone)  # no action
        TensorDict(
            fields={
                hidden: Tensor(shape=torch.Size([3, 4]), device=cpu, dtype=torch.float32, is_shared=False),
                observation: Tensor(shape=torch.Size([3, 4]), device=cpu, dtype=torch.float32, is_shared=False),
                state_value: Tensor(shape=torch.Size([3, 1]), device=cpu, dtype=torch.float32, is_shared=False)},
            batch_size=torch.Size([3]),
            device=None,
            is_shared=False)

    """

    def __init__(
        self,
        common_operator: TensorDictModule,
        policy_operator: TensorDictModule,
        value_operator: TensorDictModule,
    ):
        super().__init__(
            common_operator,
            policy_operator,
            value_operator,
        )

    def get_policy_operator(self) -> SafeSequential:
        """Returns a stand-alone policy operator that maps an observation to an action."""
        if isinstance(self.module[1], SafeProbabilisticTensorDictSequential):
            return SafeProbabilisticTensorDictSequential(
                self.module[0], *self.module[1].module
            )
        return SafeSequential(self.module[0], self.module[1])

    def get_value_operator(self) -> SafeSequential:
        """Returns a stand-alone value network operator that maps an observation to a value estimate."""
        return SafeSequential(self.module[0], self.module[2])


class ActorCriticOperator(ActorValueOperator):
    """Actor-critic operator.

    This class wraps together an actor and a value model that share a common
    observation embedding network:

    .. aafig::
        :aspect: 60
        :scale: 120
        :proportional:
        :textual:

                 +---------------+
                 |Observation (s)|
                 +---------------+
                         |
                         v
                        "common"
                         |
                         v
                  +------------+
                  |Hidden state|
                  +------------+
                    |        |
                    v        v
                   actor --> critic
                    |        |
                    v        v
            +-------------+ +----------------+
            |Action (a(s))| |Quality (Q(s,a))|
            +-------------+ +----------------+

    .. note::
      For a similar class that returns an action and a state-value :math:`V(s)`
      see :class:`~.ActorValueOperator`.


    To facilitate the workflow, this  class comes with a get_policy_operator() method, which
    will both return a stand-alone TDModule with the dedicated functionality. The get_critic_operator will return the
    parent object, as the value is computed based on the policy output.

    Args:
        common_operator (TensorDictModule): a common operator that reads
            observations and produces a hidden variable
        policy_operator (TensorDictModule): a policy operator that reads the
            hidden variable and returns an action
        value_operator (TensorDictModule): a value operator, that reads the
            hidden variable and returns a value

    Examples:
        >>> import torch
        >>> from tensordict import TensorDict
        >>> from torchrl.modules import ProbabilisticActor
        >>> from torchrl.modules import  ValueOperator, TanhNormal, ActorCriticOperator, NormalParamWrapper, MLP
        >>> module_hidden = torch.nn.Linear(4, 4)
        >>> td_module_hidden = SafeModule(
        ...    module=module_hidden,
        ...    in_keys=["observation"],
        ...    out_keys=["hidden"],
        ...    )
        >>> module_action = NormalParamWrapper(torch.nn.Linear(4, 8))
        >>> module_action = TensorDictModule(module_action, in_keys=["hidden"], out_keys=["loc", "scale"])
        >>> td_module_action = ProbabilisticActor(
        ...    module=module_action,
        ...    in_keys=["loc", "scale"],
        ...    out_keys=["action"],
        ...    distribution_class=TanhNormal,
        ...    return_log_prob=True,
        ...    )
        >>> module_value = MLP(in_features=8, out_features=1, num_cells=[])
        >>> td_module_value = ValueOperator(
        ...    module=module_value,
        ...    in_keys=["hidden", "action"],
        ...    out_keys=["state_action_value"],
        ...    )
        >>> td_module = ActorCriticOperator(td_module_hidden, td_module_action, td_module_value)
        >>> td = TensorDict({"observation": torch.randn(3, 4)}, [3,])
        >>> td_clone = td_module(td.clone())
        >>> print(td_clone)
        TensorDict(
            fields={
                action: Tensor(shape=torch.Size([3, 4]), device=cpu, dtype=torch.float32, is_shared=False),
                hidden: Tensor(shape=torch.Size([3, 4]), device=cpu, dtype=torch.float32, is_shared=False),
                loc: Tensor(shape=torch.Size([3, 4]), device=cpu, dtype=torch.float32, is_shared=False),
                observation: Tensor(shape=torch.Size([3, 4]), device=cpu, dtype=torch.float32, is_shared=False),
                sample_log_prob: Tensor(shape=torch.Size([3]), device=cpu, dtype=torch.float32, is_shared=False),
                scale: Tensor(shape=torch.Size([3, 4]), device=cpu, dtype=torch.float32, is_shared=False),
                state_action_value: Tensor(shape=torch.Size([3, 1]), device=cpu, dtype=torch.float32, is_shared=False)},
            batch_size=torch.Size([3]),
            device=None,
            is_shared=False)
        >>> td_clone = td_module.get_policy_operator()(td.clone())
        >>> print(td_clone)  # no value
        TensorDict(
            fields={
                action: Tensor(shape=torch.Size([3, 4]), device=cpu, dtype=torch.float32, is_shared=False),
                hidden: Tensor(shape=torch.Size([3, 4]), device=cpu, dtype=torch.float32, is_shared=False),
                loc: Tensor(shape=torch.Size([3, 4]), device=cpu, dtype=torch.float32, is_shared=False),
                observation: Tensor(shape=torch.Size([3, 4]), device=cpu, dtype=torch.float32, is_shared=False),
                sample_log_prob: Tensor(shape=torch.Size([3]), device=cpu, dtype=torch.float32, is_shared=False),
                scale: Tensor(shape=torch.Size([3, 4]), device=cpu, dtype=torch.float32, is_shared=False)},
            batch_size=torch.Size([3]),
            device=None,
            is_shared=False)
        >>> td_clone = td_module.get_critic_operator()(td.clone())
        >>> print(td_clone)  # no action
        TensorDict(
            fields={
                action: Tensor(shape=torch.Size([3, 4]), device=cpu, dtype=torch.float32, is_shared=False),
                hidden: Tensor(shape=torch.Size([3, 4]), device=cpu, dtype=torch.float32, is_shared=False),
                loc: Tensor(shape=torch.Size([3, 4]), device=cpu, dtype=torch.float32, is_shared=False),
                observation: Tensor(shape=torch.Size([3, 4]), device=cpu, dtype=torch.float32, is_shared=False),
                sample_log_prob: Tensor(shape=torch.Size([3]), device=cpu, dtype=torch.float32, is_shared=False),
                scale: Tensor(shape=torch.Size([3, 4]), device=cpu, dtype=torch.float32, is_shared=False),
                state_action_value: Tensor(shape=torch.Size([3, 1]), device=cpu, dtype=torch.float32, is_shared=False)},
            batch_size=torch.Size([3]),
            device=None,
            is_shared=False)

    """

    def __init__(
        self,
        common_operator: TensorDictModule,
        policy_operator: TensorDictModule,
        value_operator: TensorDictModule,
    ):
        super().__init__(
            common_operator,
            policy_operator,
            value_operator,
        )
        if self[2].out_keys[0] == "state_value":
            raise RuntimeError(
                "Value out_key is state_value, which may lead to errors in downstream usages"
                "of that module. Consider setting `'state_action_value'` instead."
                "Make also sure that `'action'` is amongst the input keys of the value network."
                "If you are confident that action should not be used to compute the value, please"
                "user `ActorValueOperator` instead."
            )

    def get_critic_operator(self) -> TensorDictModuleWrapper:
        """Returns a stand-alone critic network operator that maps a state-action pair to a critic estimate."""
        return self

    def get_value_operator(self) -> TensorDictModuleWrapper:
        raise RuntimeError(
            "value_operator is the term used for operators that associate a value with a "
            "state/observation. This class computes the value of a state-action pair: to get the "
            "network computing this value, please call td_sequence.get_critic_operator()"
        )


class ActorCriticWrapper(SafeSequential):
    """Actor-value operator without common module.

    This class wraps together an actor and a value model that do not share a common observation embedding network:

    .. aafig::
        :aspect: 60
        :scale: 120
        :proportional:
        :textual:

                 +---------------+
                 |Observation (s)|
                 +---------------+
                    |    |    |
                    v    |    v
                   actor |    critic
                    |    |    |
                    v    |    v
        +-------------+  |  +------------+
        |Action (a(s))|  |  |Value (V(s))|
        +-------------+  |  +------------+


    To facilitate the workflow, this  class comes with a get_policy_operator() and get_value_operator() methods, which
    will both return a stand-alone TDModule with the dedicated functionality.

    Args:
        policy_operator (TensorDictModule): a policy operator that reads the hidden variable and returns an action
        value_operator (TensorDictModule): a value operator, that reads the hidden variable and returns a value

    Examples:
        >>> import torch
        >>> from tensordict import TensorDict
        >>> from tensordict.nn import TensorDictModule
        >>> from torchrl.modules import (
        ...      ActorCriticWrapper,
        ...      ProbabilisticActor,
        ...      NormalParamWrapper,
        ...      TanhNormal,
        ...      ValueOperator,
        ...  )
        >>> action_module = TensorDictModule(
        ...        NormalParamWrapper(torch.nn.Linear(4, 8)),
        ...        in_keys=["observation"],
        ...        out_keys=["loc", "scale"],
        ...    )
        >>> td_module_action = ProbabilisticActor(
        ...    module=action_module,
        ...    in_keys=["loc", "scale"],
        ...    distribution_class=TanhNormal,
        ...    return_log_prob=True,
        ...    )
        >>> module_value = torch.nn.Linear(4, 1)
        >>> td_module_value = ValueOperator(
        ...    module=module_value,
        ...    in_keys=["observation"],
        ...    )
        >>> td_module = ActorCriticWrapper(td_module_action, td_module_value)
        >>> td = TensorDict({"observation": torch.randn(3, 4)}, [3,])
        >>> td_clone = td_module(td.clone())
        >>> print(td_clone)
        TensorDict(
            fields={
                action: Tensor(shape=torch.Size([3, 4]), device=cpu, dtype=torch.float32, is_shared=False),
                loc: Tensor(shape=torch.Size([3, 4]), device=cpu, dtype=torch.float32, is_shared=False),
                observation: Tensor(shape=torch.Size([3, 4]), device=cpu, dtype=torch.float32, is_shared=False),
                sample_log_prob: Tensor(shape=torch.Size([3]), device=cpu, dtype=torch.float32, is_shared=False),
                scale: Tensor(shape=torch.Size([3, 4]), device=cpu, dtype=torch.float32, is_shared=False),
                state_value: Tensor(shape=torch.Size([3, 1]), device=cpu, dtype=torch.float32, is_shared=False)},
            batch_size=torch.Size([3]),
            device=None,
            is_shared=False)
        >>> td_clone = td_module.get_policy_operator()(td.clone())
        >>> print(td_clone)  # no value
        TensorDict(
            fields={
                action: Tensor(shape=torch.Size([3, 4]), device=cpu, dtype=torch.float32, is_shared=False),
                loc: Tensor(shape=torch.Size([3, 4]), device=cpu, dtype=torch.float32, is_shared=False),
                observation: Tensor(shape=torch.Size([3, 4]), device=cpu, dtype=torch.float32, is_shared=False),
                sample_log_prob: Tensor(shape=torch.Size([3]), device=cpu, dtype=torch.float32, is_shared=False),
                scale: Tensor(shape=torch.Size([3, 4]), device=cpu, dtype=torch.float32, is_shared=False)},
            batch_size=torch.Size([3]),
            device=None,
            is_shared=False)
        >>> td_clone = td_module.get_value_operator()(td.clone())
        >>> print(td_clone)  # no action
        TensorDict(
            fields={
                observation: Tensor(shape=torch.Size([3, 4]), device=cpu, dtype=torch.float32, is_shared=False),
                state_value: Tensor(shape=torch.Size([3, 1]), device=cpu, dtype=torch.float32, is_shared=False)},
            batch_size=torch.Size([3]),
            device=None,
            is_shared=False)

    """

    def __init__(
        self,
        policy_operator: TensorDictModule,
        value_operator: TensorDictModule,
    ):
        super().__init__(
            policy_operator,
            value_operator,
        )

    def get_policy_operator(self) -> SafeSequential:
        """Returns a stand-alone policy operator that maps an observation to an action."""
        return self.module[0]

    def get_value_operator(self) -> SafeSequential:
        """Returns a stand-alone value network operator that maps an observation to a value estimate."""
        return self.module[1]<|MERGE_RESOLUTION|>--- conflicted
+++ resolved
@@ -319,19 +319,10 @@
 
     Args:
         action_space (str or TensorSpec, optional): Action space. Must be one of
-<<<<<<< HEAD
-            ``"one-hot"``, ``"mult_one_hot"``, ``"binary"`` or ``"categorical"``,
-            or an instance of the corresponding specs (:class:`torchrl.data.OneHotDiscreteTensorSpec`,
-            :class:`torchrl.data.MultiOneHotDiscreteTensorSpec`,
-            :class:`torchrl.data.BinaryDiscreteTensorSpec` or :class:`torchrl.data.DiscreteTensorSpec`).
-            If not provided, an attempt to retrieve it from the value network
-            will be made.
-=======
             ``"one-hot"``, ``"mult-one-hot"``, ``"binary"`` or ``"categorical"``,
             or an instance of the corresponding specs (:class:`torchrl.data.OneHotDiscreteTensorSpec`,
             :class:`torchrl.data.MultiOneHotDiscreteTensorSpec`,
             :class:`torchrl.data.BinaryDiscreteTensorSpec` or :class:`torchrl.data.DiscreteTensorSpec`).
->>>>>>> 32339daf
             This is argumets is exclusive with ``spec``, since the ``action_spec``
             conditions the action spec.
         action_value_key (str or tuple of str, optional): The input key
@@ -682,18 +673,6 @@
 
 
 def _process_action_space_spec(action_space, spec):
-<<<<<<< HEAD
-    if action_space is not None:
-        if spec is not None:
-            raise ValueError
-        if isinstance(action_space, TensorSpec):
-            spec = action_space
-        action_space = _find_action_space(action_space)
-    elif spec is not None:
-        action_space = _find_action_space(spec)
-    else:
-        raise ValueError
-=======
     nest_action = False
     if isinstance(spec, CompositeSpec):
         try:
@@ -733,7 +712,6 @@
         )
     if nest_action:
         spec = CompositeSpec(action=spec)
->>>>>>> 32339daf
     return action_space, spec
 
 
@@ -990,12 +968,7 @@
         action_space: str = None,
         action_value_key=None,
     ):
-<<<<<<< HEAD
-
-        action_space, spec = _process_action_space_spec(action_space, None)
-=======
         action_space, spec = _process_action_space_spec(action_space, spec)
->>>>>>> 32339daf
 
         self.action_space = action_space
         self.action_value_key = action_value_key
@@ -1130,14 +1103,10 @@
         action_value_key: str = "action_value",
         make_log_softmax: bool = True,
     ):
-<<<<<<< HEAD
-        action_space, spec = _process_action_space_spec(action_space, None)
-=======
 
         action_space, spec = _process_action_space_spec(action_space, spec)
 
         action_space, spec = _process_action_space_spec(action_space, spec)
->>>>>>> 32339daf
         self.action_space = action_space
         self.action_value_key = action_value_key
         out_keys = [

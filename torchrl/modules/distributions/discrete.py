# Copyright (c) Meta Platforms, Inc. and affiliates.
#
# This source code is licensed under the MIT license found in the
# LICENSE file in the root directory of this source tree.
from enum import Enum
from functools import wraps
from typing import Any, Optional, Sequence, Union

import torch
import torch.distributions as D
import torch.nn.functional as F

<<<<<<< HEAD
from torch.distributions.utils import lazy_property, logits_to_probs, probs_to_logits


__all__ = [
    "OneHotCategorical",
    "MaskedCategorical",
]
=======
__all__ = ["OneHotCategorical", "MaskedCategorical", "Ordinal", "OneHotOrdinal"]
>>>>>>> 794dd306


def _treat_categorical_params(
    params: Optional[torch.Tensor] = None,
) -> Optional[torch.Tensor]:
    if params is None:
        return None
    if params.shape[-1] == 1:
        params = params[..., 0]
    return params


def rand_one_hot(values: torch.Tensor, do_softmax: bool = True) -> torch.Tensor:
    if do_softmax:
        values = values.softmax(-1)
    out = values.cumsum(-1) > torch.rand_like(values[..., :1])
    out = (out.cumsum(-1) == 1).to(torch.long)
    return out


class _one_hot_wrapper:
    def __init__(self, parent_dist):
        self.parent_dist = parent_dist

    def __call__(self, func):
        @wraps(func)
        def wrapped(_self, *args, **kwargs):
            out = getattr(self.parent_dist, func.__name__)(_self, *args, **kwargs)
            n = _self.num_samples
            return torch.nn.functional.one_hot(out, n)

        return wrapped


class ReparamGradientStrategy(Enum):
    PassThrough: Any = 1
    RelaxedOneHot: Any = 2


class OneHotCategorical(D.Categorical):
    """One-hot categorical distribution.

    This class behaves exactly as torch.distributions.Categorical except that it reads and produces one-hot encodings
    of the discrete tensors.

    Args:
        logits (torch.Tensor): event log probabilities (unnormalized)
        probs (torch.Tensor): event probabilities
        grad_method (ReparamGradientStrategy, optional): strategy to gather
            reparameterized samples.
            ``ReparamGradientStrategy.PassThrough`` will compute the sample gradients
             by using the softmax valued log-probability as a proxy to the
             sample gradients.
            ``ReparamGradientStrategy.RelaxedOneHot`` will use
            :class:`torch.distributions.RelaxedOneHot` to sample from the distribution.

    Examples:
        >>> torch.manual_seed(0)
        >>> logits = torch.randn(4)
        >>> dist = OneHotCategorical(logits=logits)
        >>> print(dist.rsample((3,)))
        tensor([[1., 0., 0., 0.],
                [0., 0., 0., 1.],
                [1., 0., 0., 0.]])

    """

<<<<<<< HEAD
    num_params: int = 1

    @lazy_property
    def logits(self):
        return probs_to_logits(self.probs)

    @lazy_property
    def probs(self):
        return logits_to_probs(self.logits)

=======
>>>>>>> 794dd306
    def __init__(
        self,
        logits: Optional[torch.Tensor] = None,
        probs: Optional[torch.Tensor] = None,
        grad_method: ReparamGradientStrategy = ReparamGradientStrategy.PassThrough,
        **kwargs,
    ) -> None:
        logits = _treat_categorical_params(logits)
        probs = _treat_categorical_params(probs)
        self.grad_method = grad_method
        super().__init__(probs=probs, logits=logits, **kwargs)
        self.num_samples = self._param.shape[-1]

    def log_prob(self, value: torch.Tensor) -> torch.Tensor:
        return super().log_prob(value.argmax(dim=-1))

    @property
    def mode(self) -> torch.Tensor:
        if hasattr(self, "logits"):
            return (self.logits == self.logits.max(-1, True)[0]).to(torch.long)
        else:
            return (self.probs == self.probs.max(-1, True)[0]).to(torch.long)

    @property
    def deterministic_sample(self):
        return self.mode

    def entropy(self):
        min_real = torch.finfo(self.logits.dtype).min
        logits = torch.clamp(self.logits, min=min_real)
        p_log_p = logits * self.probs
        return -p_log_p.sum(-1)

    @_one_hot_wrapper(D.Categorical)
    def sample(
        self, sample_shape: Optional[Union[torch.Size, Sequence]] = None
    ) -> torch.Tensor:
        ...

    def rsample(self, sample_shape: Union[torch.Size, Sequence] = None) -> torch.Tensor:
        if sample_shape is None:
            sample_shape = torch.Size([])
        if hasattr(self, "logits") and self.logits is not None:
            logits = self.logits
            probs = None
        else:
            logits = None
            probs = self.probs
        if self.grad_method == ReparamGradientStrategy.RelaxedOneHot:
            d = D.relaxed_categorical.RelaxedOneHotCategorical(
                1.0, probs=probs, logits=logits
            )
            out = d.rsample(sample_shape)
            out.data.copy_((out == out.max(-1)[0].unsqueeze(-1)).to(out.dtype))
            return out
        elif self.grad_method == ReparamGradientStrategy.PassThrough:
            if logits is not None:
                probs = self.probs
            else:
                probs = torch.softmax(self.logits, dim=-1)
            out = self.sample(sample_shape)
            out = out + probs - probs.detach()
            return out
        else:
            raise ValueError(
                f"Unknown reparametrization strategy {self.reparam_strategy}."
            )


class MaskedCategorical(D.Categorical):
    """MaskedCategorical distribution.

    Reference:
    https://www.tensorflow.org/agents/api_docs/python/tf_agents/distributions/masked/MaskedCategorical

    Args:
        logits (torch.Tensor): event log probabilities (unnormalized)
        probs (torch.Tensor): event probabilities. If provided, the probabilities
            corresponding to masked items will be zeroed and the probability
            re-normalized along its last dimension.

    Keyword Args:
        mask (torch.Tensor): A boolean mask of the same shape as ``logits``/``probs``
            where ``False`` entries are the ones to be masked. Alternatively,
            if ``sparse_mask`` is True, it represents the list of valid indices
            in the distribution. Exclusive with ``indices``.
        indices (torch.Tensor): A dense index tensor representing which actions
            must be taken into account. Exclusive with ``mask``.
        neg_inf (float, optional): The log-probability value allocated to
            invalid (out-of-mask) indices. Defaults to -inf.
        padding_value: The padding value in the mask tensor. When
            sparse_mask == True, the padding_value will be ignored.

        >>> torch.manual_seed(0)
        >>> logits = torch.randn(4) / 100  # almost equal probabilities
        >>> mask = torch.tensor([True, False, True, True])
        >>> dist = MaskedCategorical(logits=logits, mask=mask)
        >>> sample = dist.sample((10,))
        >>> print(sample)  # no `1` in the sample
        tensor([2, 3, 0, 2, 2, 0, 2, 0, 2, 2])
        >>> print(dist.log_prob(sample))
        tensor([-1.1203, -1.0928, -1.0831, -1.1203, -1.1203, -1.0831, -1.1203, -1.0831,
                -1.1203, -1.1203])
        >>> print(dist.log_prob(torch.ones_like(sample)))
        tensor([-inf, -inf, -inf, -inf, -inf, -inf, -inf, -inf, -inf, -inf])
        >>> # with probabilities
        >>> prob = torch.ones(10)
        >>> prob = prob / prob.sum()
        >>> mask = torch.tensor([False] + 9 * [True])  # first outcome is masked
        >>> dist = MaskedCategorical(probs=prob, mask=mask)
        >>> print(dist.log_prob(torch.arange(10)))
        tensor([   -inf, -2.1972, -2.1972, -2.1972, -2.1972, -2.1972, -2.1972, -2.1972,
                -2.1972, -2.1972])
    """

    @lazy_property
    def logits(self):
        return probs_to_logits(self.probs)

    @lazy_property
    def probs(self):
        return logits_to_probs(self.logits)

    def __init__(
        self,
        logits: Optional[torch.Tensor] = None,
        probs: Optional[torch.Tensor] = None,
        *,
        mask: torch.Tensor = None,
        indices: torch.Tensor = None,
        neg_inf: float = float("-inf"),
        padding_value: Optional[int] = None,
    ) -> None:
        if not ((mask is None) ^ (indices is None)):
            raise ValueError(
                f"A ``mask`` or some ``indices`` must be provided for {type(self)}, but not both."
            )
        if mask is None:
            mask = indices
            sparse_mask = True
        else:
            sparse_mask = False

        if probs is not None:
            if logits is not None:
                raise ValueError(
                    "Either `probs` or `logits` must be specified, but not both."
                )
            # unnormalized logits
            probs = probs.clone()
            probs[~mask] = 0
            probs = probs / probs.sum(-1, keepdim=True)
            logits = probs.log()
        num_samples = logits.shape[-1]
        logits = self._mask_logits(
            logits,
            mask,
            neg_inf=neg_inf,
            sparse_mask=sparse_mask,
            padding_value=padding_value,
        )
        self.neg_inf = neg_inf
        self._mask = mask
        self._sparse_mask = sparse_mask
        self._padding_value = padding_value
        super().__init__(logits=logits)
        self.num_samples = num_samples

    def sample(
        self, sample_shape: Optional[Union[torch.Size, Sequence[int]]] = None
    ) -> torch.Tensor:
        if sample_shape is None:
            sample_shape = torch.Size()
        else:
            sample_shape = torch.Size(sample_shape)

        ret = super().sample(sample_shape)
        if not self._sparse_mask:
            return ret

        size = ret.size()
        outer_dim = sample_shape.numel()
        inner_dim = self._mask.shape[:-1].numel()
        idx_3d = self._mask.expand(outer_dim, inner_dim, -1)
        ret = idx_3d.gather(dim=-1, index=ret.view(outer_dim, inner_dim, 1))
        return ret.reshape(size)

    def log_prob(self, value: torch.Tensor) -> torch.Tensor:
        if not self._sparse_mask:
            return super().log_prob(value)

        idx_3d = self._mask.view(1, -1, self._num_events)
        val_3d = value.view(-1, idx_3d.size(1), 1)
        mask = idx_3d == val_3d
        idx = mask.int().argmax(dim=-1, keepdim=True)
        ret = super().log_prob(idx.view_as(value))
        # Fill masked values with neg_inf.
        ret = ret.view_as(val_3d)
        ret = ret.masked_fill(
            torch.logical_not(mask.any(dim=-1, keepdim=True)), self.neg_inf
        )
        return ret.resize_as(value)

    @staticmethod
    def _mask_logits(
        logits: torch.Tensor,
        mask: Optional[torch.Tensor] = None,
        neg_inf: float = float("-inf"),
        sparse_mask: bool = False,
        padding_value: Optional[int] = None,
    ) -> torch.Tensor:
        if mask is None:
            return logits

        if not sparse_mask:
            return logits.masked_fill(~mask, neg_inf)

        if padding_value is not None:
            padding_mask = mask == padding_value
            if padding_value != 0:
                # Avoid invalid indices in mask.
                mask = mask.masked_fill(padding_mask, 0)
        logits = logits.gather(dim=-1, index=mask)
        if padding_value is not None:
            logits.masked_fill_(padding_mask, neg_inf)
        return logits


class MaskedOneHotCategorical(MaskedCategorical):
    """MaskedCategorical distribution.

    Reference:
    https://www.tensorflow.org/agents/api_docs/python/tf_agents/distributions/masked/MaskedCategorical

    Args:
        logits (torch.Tensor): event log probabilities (unnormalized)
        probs (torch.Tensor): event probabilities. If provided, the probabilities
            corresponding to masked items will be zeroed and the probability
            re-normalized along its last dimension.

    Keyword Args:
        mask (torch.Tensor): A boolean mask of the same shape as ``logits``/``probs``
            where ``False`` entries are the ones to be masked. Alternatively,
            if ``sparse_mask`` is True, it represents the list of valid indices
            in the distribution. Exclusive with ``indices``.
        indices (torch.Tensor): A dense index tensor representing which actions
            must be taken into account. Exclusive with ``mask``.
        neg_inf (float, optional): The log-probability value allocated to
            invalid (out-of-mask) indices. Defaults to -inf.
        padding_value: The padding value in then mask tensor when
            sparse_mask == True, the padding_value will be ignored.
        grad_method (ReparamGradientStrategy, optional): strategy to gather
            reparameterized samples.
            ``ReparamGradientStrategy.PassThrough`` will compute the sample gradients
             by using the softmax valued log-probability as a proxy to the
             samples gradients.
            ``ReparamGradientStrategy.RelaxedOneHot`` will use
            :class:`torch.distributions.RelaxedOneHot` to sample from the distribution.

        >>> torch.manual_seed(0)
        >>> logits = torch.randn(4) / 100  # almost equal probabilities
        >>> mask = torch.tensor([True, False, True, True])
        >>> dist = MaskedOneHotCategorical(logits=logits, mask=mask)
        >>> sample = dist.sample((10,))
        >>> print(sample)  # no `1` in the sample
        tensor([[0, 0, 1, 0],
                [0, 0, 0, 1],
                [1, 0, 0, 0],
                [0, 0, 1, 0],
                [0, 0, 1, 0],
                [1, 0, 0, 0],
                [0, 0, 1, 0],
                [1, 0, 0, 0],
                [0, 0, 1, 0],
                [0, 0, 1, 0]])
        >>> print(dist.log_prob(sample))
        tensor([-1.1203, -1.0928, -1.0831, -1.1203, -1.1203, -1.0831, -1.1203, -1.0831,
                -1.1203, -1.1203])
        >>> sample_non_valid = torch.zeros_like(sample)
        >>> sample_non_valid[..., 1] = 1
        >>> print(dist.log_prob(sample_non_valid))
        tensor([-inf, -inf, -inf, -inf, -inf, -inf, -inf, -inf, -inf, -inf])
        >>> # with probabilities
        >>> prob = torch.ones(10)
        >>> prob = prob / prob.sum()
        >>> mask = torch.tensor([False] + 9 * [True])  # first outcome is masked
        >>> dist = MaskedOneHotCategorical(probs=prob, mask=mask)
        >>> s = torch.arange(10)
        >>> s = torch.nn.functional.one_hot(s, 10)
        >>> print(dist.log_prob(s))
        tensor([   -inf, -2.1972, -2.1972, -2.1972, -2.1972, -2.1972, -2.1972, -2.1972,
                -2.1972, -2.1972])
    """

    @lazy_property
    def logits(self):
        return probs_to_logits(self.probs)

    @lazy_property
    def probs(self):
        return logits_to_probs(self.logits)

    def __init__(
        self,
        logits: Optional[torch.Tensor] = None,
        probs: Optional[torch.Tensor] = None,
        mask: torch.Tensor = None,
        indices: torch.Tensor = None,
        neg_inf: float = float("-inf"),
        padding_value: Optional[int] = None,
        grad_method: ReparamGradientStrategy = ReparamGradientStrategy.PassThrough,
    ) -> None:
        self.grad_method = grad_method
        super().__init__(
            logits=logits,
            probs=probs,
            mask=mask,
            indices=indices,
            neg_inf=neg_inf,
            padding_value=padding_value,
        )

    @_one_hot_wrapper(MaskedCategorical)
    def sample(
        self, sample_shape: Optional[Union[torch.Size, Sequence[int]]] = None
    ) -> torch.Tensor:
        ...

    @property
    def deterministic_sample(self):
        return self.mode

    @property
    def mode(self) -> torch.Tensor:
        if hasattr(self, "logits"):
            return (self.logits == self.logits.max(-1, True)[0]).to(torch.long)
        else:
            return (self.probs == self.probs.max(-1, True)[0]).to(torch.long)

    def log_prob(self, value: torch.Tensor) -> torch.Tensor:
        return super().log_prob(value.argmax(dim=-1))

    def rsample(self, sample_shape: Union[torch.Size, Sequence] = None) -> torch.Tensor:
        if sample_shape is None:
            sample_shape = torch.Size([])
        if hasattr(self, "logits") and self.logits is not None:
            logits = self.logits
            probs = None
        else:
            logits = None
            probs = self.probs
        if self.grad_method == ReparamGradientStrategy.RelaxedOneHot:
            if self._sparse_mask:
                if probs is not None:
                    probs_extended = torch.full(
                        (*probs.shape[:-1], self.num_samples),
                        0,
                        device=probs.device,
                        dtype=probs.dtype,
                    )
                    probs_extended = torch.scatter(
                        probs_extended, -1, self._mask, probs
                    )
                    logits_extended = None
                else:
                    probs_extended = torch.full(
                        (*logits.shape[:-1], self.num_samples),
                        self.neg_inf,
                        device=logits.device,
                        dtype=logits.dtype,
                    )
                    logits_extended = torch.scatter(
                        probs_extended, -1, self._mask, logits
                    )
                    probs_extended = None
            else:
                probs_extended = probs
                logits_extended = logits

            d = D.relaxed_categorical.RelaxedOneHotCategorical(
                1.0, probs=probs_extended, logits=logits_extended
            )
            out = d.rsample(sample_shape)
            out.data.copy_((out == out.max(-1)[0].unsqueeze(-1)).to(out.dtype))
            return out
        elif self.grad_method == ReparamGradientStrategy.PassThrough:
            if logits is not None:
                probs = self.probs
            else:
                probs = torch.softmax(self.logits, dim=-1)
            if self._sparse_mask:
                probs_extended = torch.full(
                    (*probs.shape[:-1], self.num_samples),
                    0,
                    device=probs.device,
                    dtype=probs.dtype,
                )
                probs_extended = torch.scatter(probs_extended, -1, self._mask, probs)
            else:
                probs_extended = probs

            out = self.sample(sample_shape)
            out = out + probs_extended - probs_extended.detach()
            return out
        else:
            raise ValueError(
                f"Unknown reparametrization strategy {self.reparam_strategy}."
            )


class Ordinal(D.Categorical):
    """A discrete distribution for learning to sample from finite ordered sets.

    It is defined in contrast with the `Categorical` distribution, which does
    not impose any notion of proximity or ordering over its support's atoms.
    The `Ordinal` distribution explicitly encodes those concepts, which is
    useful for learning discrete sampling from continuous sets. See §5 of
    `Tang & Agrawal, 2020<https://arxiv.org/pdf/1901.10500.pdf>`_ for details.

    .. note::
        This class is mostly useful when you want to learn a distribution over
        a finite set which is obtained by discretising a continuous set.

    Args:
        scores (torch.Tensor): a tensor of shape [..., N] where N is the size of the set which supports the distributions.
            Typically, the output of a neural network parametrising the distribution.

    Examples:
        >>> num_atoms, num_samples = 5, 20
        >>> mean = (num_atoms - 1) / 2  # Target mean for samples, centered around the middle atom
        >>> torch.manual_seed(42)
        >>> logits = torch.ones((num_atoms), requires_grad=True)
        >>> optimizer = torch.optim.Adam([logits], lr=0.1)
        >>>
        >>> # Perform optimisation loop to minimise deviation from `mean`
        >>> for _ in range(20):
        >>>     sampler = Ordinal(scores=logits)
        >>>     samples = sampler.sample((num_samples,))
        >>>     # Define loss to encourage samples around the mean by penalising deviation from mean
        >>>     loss = torch.mean((samples - mean) ** 2 * sampler.log_prob(samples))
        >>>     loss.backward()
        >>>     optimizer.step()
        >>>     optimizer.zero_grad()
        >>>
        >>> sampler.probs
        tensor([0.0308, 0.1586, 0.4727, 0.2260, 0.1120], ...)
        >>> # Print histogram to observe sample distribution frequency across 5 bins (0, 1, 2, 3, and 4)
        >>> torch.histogram(sampler.sample((1000,)).reshape(-1).float(), bins=num_atoms)
        torch.return_types.histogram(
            hist=tensor([ 24., 158., 478., 228., 112.]),
            bin_edges=tensor([0.0000, 0.8000, 1.6000, 2.4000, 3.2000, 4.0000]))
    """

    def __init__(self, scores: torch.Tensor):
        logits = _generate_ordinal_logits(scores)
        super().__init__(logits=logits)


class OneHotOrdinal(OneHotCategorical):
    """The one-hot version of the :class:`~tensordict.nn.distributions.Ordinal` distribution.

    Args:
        scores (torch.Tensor): a tensor of shape [..., N] where N is the size of the set which supports the distributions.
            Typically, the output of a neural network parametrising the distribution.
    """

    def __init__(self, scores: torch.Tensor):
        logits = _generate_ordinal_logits(scores)
        super().__init__(logits=logits)


def _generate_ordinal_logits(scores: torch.Tensor) -> torch.Tensor:
    """Implements Eq. 4 of `Tang & Agrawal, 2020<https://arxiv.org/pdf/1901.10500.pdf>`__."""
    # Assigns Bernoulli-like probabilities for each class in the set
    log_probs = F.logsigmoid(scores)
    complementary_log_probs = F.logsigmoid(-scores)

    # Total log-probability for being "larger than k"
    larger_than_log_probs = log_probs.cumsum(dim=-1)

    # Total log-probability for being "smaller than k"
    smaller_than_log_probs = (
        complementary_log_probs.flip(dims=[-1]).cumsum(dim=-1).flip(dims=[-1])
        - complementary_log_probs
    )

    return larger_than_log_probs + smaller_than_log_probs<|MERGE_RESOLUTION|>--- conflicted
+++ resolved
@@ -10,17 +10,10 @@
 import torch.distributions as D
 import torch.nn.functional as F
 
-<<<<<<< HEAD
 from torch.distributions.utils import lazy_property, logits_to_probs, probs_to_logits
 
 
-__all__ = [
-    "OneHotCategorical",
-    "MaskedCategorical",
-]
-=======
 __all__ = ["OneHotCategorical", "MaskedCategorical", "Ordinal", "OneHotOrdinal"]
->>>>>>> 794dd306
 
 
 def _treat_categorical_params(
@@ -88,9 +81,9 @@
 
     """
 
-<<<<<<< HEAD
     num_params: int = 1
 
+    # This is to make the compiler happy, see https://github.com/pytorch/pytorch/issues/140266
     @lazy_property
     def logits(self):
         return probs_to_logits(self.probs)
@@ -99,8 +92,6 @@
     def probs(self):
         return logits_to_probs(self.logits)
 
-=======
->>>>>>> 794dd306
     def __init__(
         self,
         logits: Optional[torch.Tensor] = None,

--- conflicted
+++ resolved
@@ -10,11 +10,7 @@
 import torch
 from torch import distributions as D, nn
 from torch.distributions import constraints
-<<<<<<< HEAD
-from torchrl._torchrl import safetanh
-=======
 from torchrl._torchrl import safeatanh, safetanh
->>>>>>> bf51184b
 
 from torchrl.modules.distributions.truncated_normal import (
     TruncatedNormal as _TruncatedNormal,
@@ -97,28 +93,18 @@
     """TanhTransform subclass that ensured that the transformation is numerically invertible."""
 
     def _call(self, x: torch.Tensor) -> torch.Tensor:
-<<<<<<< HEAD
-        return safetanh(x)
-=======
         if x.dtype.is_floating_point:
             eps = torch.finfo(x.dtype).resolution
         else:
             raise NotImplementedError(f"No tanh transform for {x.dtype} inputs.")
         return safetanh(x, eps)
->>>>>>> bf51184b
 
     def _inverse(self, y: torch.Tensor) -> torch.Tensor:
         if y.dtype.is_floating_point:
             eps = torch.finfo(y.dtype).resolution
         else:
-<<<<<<< HEAD
-            raise NotImplementedError("No inverse tanh for integer inputs.")
-        y.data.clamp_(-1 + eps, 1 - eps)
-        x = super()._inverse(y)
-=======
             raise NotImplementedError(f"No inverse tanh for {y.dtype} inputs.")
         x = safeatanh(y, eps)
->>>>>>> bf51184b
         return x
 
 

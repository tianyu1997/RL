# Copyright (c) Meta Platforms, Inc. and affiliates.
#
# This source code is licensed under the MIT license found in the
# LICENSE file in the root directory of this source tree.
from __future__ import annotations

import warnings
import weakref
from numbers import Number
from typing import Dict, Optional, Sequence, Tuple, Union

import numpy as np
import torch
from packaging import version
from torch import distributions as D, nn

from torch.distributions import constraints
from torch.distributions.transforms import _InverseTransform

from torchrl.modules.distributions.truncated_normal import (
    TruncatedNormal as _TruncatedNormal,
)

from torchrl.modules.distributions.utils import (
    _cast_device,
    FasterTransformedDistribution,
    safeatanh_noeps,
    safetanh_noeps,
)
from torchrl.modules.utils import mappings

# speeds up distribution construction
D.Distribution.set_default_validate_args(False)

try:
    from torch.compiler import assume_constant_result
except ImportError:
    from torch._dynamo import assume_constant_result

try:
    from torch.compiler import is_dynamo_compiling
except ImportError:
    from torch._dynamo import is_compiling as is_dynamo_compiling

TORCH_VERSION_PRE_2_6 = version.parse(torch.__version__).base_version < version.parse(
    "2.6.0"
)


class IndependentNormal(D.Independent):
    """Implements a Normal distribution with location scaling.

    Location scaling prevents the location to be "too far" from 0, which ultimately
    leads to numerically unstable samples and poor gradient computation (e.g. gradient explosion).
    In practice, the location is computed according to

        .. math::
            loc = tanh(loc / upscale) * upscale.

    This behavior can be disabled by switching off the tanh_loc parameter (see below).


    Args:
        loc (torch.Tensor): normal distribution location parameter
        scale (torch.Tensor): normal distribution sigma parameter (squared root of variance)
        upscale (torch.Tensor or number, optional): 'a' scaling factor in the formula:

            .. math::
                loc = tanh(loc / upscale) * upscale.

            Default is 5.0

        tanh_loc (bool, optional): if ``False``, the above formula is used for
            the location scaling, otherwise the raw value
            is kept. Default is ``False``;
    """

    num_params: int = 2

    def __init__(
        self,
        loc: torch.Tensor,
        scale: torch.Tensor,
        upscale: float = 5.0,
        tanh_loc: bool = False,
        event_dim: int = 1,
        **kwargs,
    ):
        self.tanh_loc = tanh_loc
        self.upscale = upscale
        self._event_dim = event_dim
        self._kwargs = kwargs
        super().__init__(D.Normal(loc, scale, **kwargs), event_dim)

    def update(self, loc, scale):
        if self.tanh_loc:
            loc = self.upscale * (loc / self.upscale).tanh()
        super().__init__(D.Normal(loc, scale, **self._kwargs), self._event_dim)

    @property
    def mode(self):
        return self.base_dist.mean

    @property
    def deterministic_sample(self):
        return self.mean


class SafeTanhTransform(D.TanhTransform):
    """TanhTransform subclass that ensured that the transformation is numerically invertible."""

    def _call(self, x: torch.Tensor) -> torch.Tensor:
        return safetanh_noeps(x)

    def _inverse(self, y: torch.Tensor) -> torch.Tensor:
        return safeatanh_noeps(y)

    @property
    def inv(self):
        inv = None
        if self._inv is not None:
            inv = self._inv()
        if inv is None:
            inv = _InverseTransform(self)
            if not is_dynamo_compiling():
                self._inv = weakref.ref(inv)
        return inv


class NormalParamWrapper(nn.Module):
    """A wrapper for normal distribution parameters.

    Args:
        operator (nn.Module): operator whose output will be transformed_in in location and scale parameters
        scale_mapping (str, optional): positive mapping function to be used with the std.
            default = "biased_softplus_1.0" (i.e. softplus map with bias such that fn(0.0) = 1.0)
            choices: "softplus", "exp", "relu", "biased_softplus_1";
        scale_lb (Number, optional): The minimum value that the variance can take. Default is 1e-4.

    Examples:
        >>> from torch import nn
        >>> import torch
        >>> module = nn.Linear(3, 4)
        >>> module_normal = NormalParamWrapper(module)
        >>> tensor = torch.randn(3)
        >>> loc, scale = module_normal(tensor)
        >>> print(loc.shape, scale.shape)
        torch.Size([2]) torch.Size([2])
        >>> assert (scale > 0).all()
        >>> # with modules that return more than one tensor
        >>> module = nn.LSTM(3, 4)
        >>> module_normal = NormalParamWrapper(module)
        >>> tensor = torch.randn(4, 2, 3)
        >>> loc, scale, others = module_normal(tensor)
        >>> print(loc.shape, scale.shape)
        torch.Size([4, 2, 2]) torch.Size([4, 2, 2])
        >>> assert (scale > 0).all()

    """

    def __init__(
        self,
        operator: nn.Module,
        scale_mapping: str = "biased_softplus_1.0",
        scale_lb: Number = 1e-4,
    ) -> None:
        warnings.warn(
            "The NormalParamWrapper class will be deprecated in v0.7 in favor of :class:`~tensordict.nn.NormalParamExtractor`.",
            category=DeprecationWarning,
        )
        super().__init__()
        self.operator = operator
        self.scale_mapping = scale_mapping
        self.scale_lb = scale_lb

    def forward(self, *tensors: torch.Tensor) -> Tuple[torch.Tensor]:
        net_output = self.operator(*tensors)
        others = ()
        if not isinstance(net_output, torch.Tensor):
            net_output, *others = net_output
        loc, scale = net_output.chunk(2, -1)
        scale = mappings(self.scale_mapping)(scale).clamp_min(self.scale_lb)
        return (loc, scale, *others)


class TruncatedNormal(D.Independent):
    """Implements a Truncated Normal distribution with location scaling.

    Location scaling prevents the location to be "too far" from 0, which ultimately
    leads to numerically unstable samples and poor gradient computation (e.g. gradient explosion).
    In practice, the location is computed according to

        .. math::
            loc = tanh(loc / upscale) * upscale.

    This behavior can be disabled by switching off the tanh_loc parameter (see below).


    Args:
        loc (torch.Tensor): normal distribution location parameter
        scale (torch.Tensor): normal distribution sigma parameter (squared root of variance)
        upscale (torch.Tensor or number, optional): 'a' scaling factor in the formula:

            .. math::
                loc = tanh(loc / upscale) * upscale.

            Default is 5.0

        min (torch.Tensor or number, optional): minimum value of the distribution. Default = -1.0;
        max (torch.Tensor or number, optional): maximum value of the distribution. Default = 1.0;
        tanh_loc (bool, optional): if ``True``, the above formula is used for
            the location scaling, otherwise the raw value is kept.
            Default is ``False``;
    """

    num_params: int = 2

    base_dist: _TruncatedNormal

    arg_constraints = {
        "loc": constraints.real,
        "scale": constraints.greater_than(1e-6),
    }

    def __init__(
        self,
        loc: torch.Tensor,
        scale: torch.Tensor,
        upscale: Union[torch.Tensor, float] = 5.0,
        low: Union[torch.Tensor, float] = -1.0,
        high: Union[torch.Tensor, float] = 1.0,
        tanh_loc: bool = False,
    ):

        err_msg = "TanhNormal high values must be strictly greater than low values"
        if isinstance(high, torch.Tensor) or isinstance(low, torch.Tensor):
            if not (high > low).all():
                raise RuntimeError(err_msg)
        elif isinstance(high, Number) and isinstance(low, Number):
            if not high > low:
                raise RuntimeError(err_msg)
        else:
            if not all(high > low):
                raise RuntimeError(err_msg)

        if isinstance(high, torch.Tensor):
            self.non_trivial_max = (high != 1.0).any()
        else:
            self.non_trivial_max = high != 1.0

        if isinstance(low, torch.Tensor):
            self.non_trivial_min = (low != -1.0).any()
        else:
            self.non_trivial_min = low != -1.0
        self.tanh_loc = tanh_loc

        self.device = loc.device
        self.upscale = torch.as_tensor(upscale, device=self.device)

        high = torch.as_tensor(high, device=self.device)
        low = torch.as_tensor(low, device=self.device)
        self.low = low
        self.high = high
        self.update(loc, scale)

    @property
    def min(self):
        self._warn_minmax()
        return self.low

    @property
    def max(self):
        self._warn_minmax()
        return self.high

    def update(self, loc: torch.Tensor, scale: torch.Tensor) -> None:
        if self.tanh_loc:
            loc = (loc / self.upscale).tanh() * self.upscale
        self.loc = loc
        self.scale = scale

        base_dist = _TruncatedNormal(
            loc,
            scale,
            a=self.low.expand_as(loc),
            b=self.high.expand_as(scale),
            device=self.device,
        )
        super().__init__(base_dist, 1, validate_args=False)

    @property
    def mode(self):
        m = self.base_dist.loc
        a = self.base_dist._non_std_a + self.base_dist._dtype_min_gt_0
        b = self.base_dist._non_std_b - self.base_dist._dtype_min_gt_0
        m = torch.min(torch.stack([m, b], -1), dim=-1)[0]
        return torch.max(torch.stack([m, a], -1), dim=-1)[0]

    @property
    def deterministic_sample(self):
        return self.mean

    def log_prob(self, value, **kwargs):
        above_or_below = (self.low > value) | (self.high < value)
        a = self.base_dist._non_std_a + self.base_dist._dtype_min_gt_0
        a = a.expand_as(value)
        b = self.base_dist._non_std_b - self.base_dist._dtype_min_gt_0
        b = b.expand_as(value)
        value = torch.min(torch.stack([value, b], -1), dim=-1)[0]
        value = torch.max(torch.stack([value, a], -1), dim=-1)[0]
        lp = super().log_prob(value, **kwargs)
        if above_or_below.any():
            if self.event_shape:
                above_or_below = above_or_below.flatten(-len(self.event_shape), -1).any(
                    -1
                )
            lp = torch.masked_fill(
                lp,
                above_or_below.expand_as(lp),
                torch.tensor(-float("inf"), device=lp.device, dtype=lp.dtype),
            )
        return lp


class _PatchedComposeTransform(D.ComposeTransform):
    @property
    def inv(self):
        inv = None
        if self._inv is not None:
            inv = self._inv()
        if inv is None:
            inv = _PatchedComposeTransform([p.inv for p in reversed(self.parts)])
            if not is_dynamo_compiling():
                self._inv = weakref.ref(inv)
                inv._inv = weakref.ref(self)
        return inv


class _PatchedAffineTransform(D.AffineTransform):
    @property
    def inv(self):
        inv = None
        if self._inv is not None:
            inv = self._inv()
        if inv is None:
            inv = _InverseTransform(self)
            if not is_dynamo_compiling():
                self._inv = weakref.ref(inv)
        return inv


class TanhNormal(FasterTransformedDistribution):
    """Implements a TanhNormal distribution with location scaling.

    Location scaling prevents the location to be "too far" from 0 when a
    ``TanhTransform`` is applied, but ultimately
    leads to numerically unstable samples and poor gradient computation
    (e.g. gradient explosion).
    In practice, with location scaling the location is computed according to

        .. math::
            loc = tanh(loc / upscale) * upscale.


    Args:
        loc (torch.Tensor): normal distribution location parameter
        scale (torch.Tensor): normal distribution sigma parameter (squared root of variance)
        upscale (torch.Tensor or number): 'a' scaling factor in the formula:

            .. math::
                loc = tanh(loc / upscale) * upscale.

        low (torch.Tensor or number, optional): minimum value of the distribution. Default is -1.0;
        high (torch.Tensor or number, optional): maximum value of the distribution. Default is 1.0;
        event_dims (int, optional): number of dimensions describing the action.
            Default is 1. Setting ``event_dims`` to ``0`` will result in a log-probability that has the same shape
            as the input, ``1`` will reduce (sum over) the last dimension, ``2`` the last two etc.
        tanh_loc (bool, optional): if ``True``, the above formula is used for the location scaling, otherwise the raw
            value is kept. Default is ``False``;
        safe_tanh (bool, optional): if ``True``, the Tanh transform is done "safely", to avoid numerical overflows.
            This will currently break with :func:`torch.compile`.
    """

    arg_constraints = {
        "loc": constraints.real,
        "scale": constraints.greater_than(1e-6),
    }

    num_params = 2

    def __init__(
        self,
        loc: torch.Tensor,
        scale: torch.Tensor,
        upscale: Union[torch.Tensor, Number] = 5.0,
        low: Union[torch.Tensor, Number] = -1.0,
        high: Union[torch.Tensor, Number] = 1.0,
        event_dims: int | None = None,
        tanh_loc: bool = False,
        safe_tanh: bool = True,
    ):
        if not isinstance(loc, torch.Tensor):
            loc = torch.as_tensor(loc, dtype=torch.get_default_dtype())
        if not isinstance(scale, torch.Tensor):
            scale = torch.as_tensor(scale, dtype=torch.get_default_dtype())
        if event_dims is None:
            event_dims = min(1, loc.ndim)

        err_msg = "TanhNormal high values must be strictly greater than low values"
        if not is_dynamo_compiling():
            if isinstance(high, torch.Tensor) or isinstance(low, torch.Tensor):
                if not (high > low).all():
                    raise RuntimeError(err_msg)
            elif isinstance(high, Number) and isinstance(low, Number):
                if not high > low:
                    raise RuntimeError(err_msg)
            else:
                if not all(high > low):
                    raise RuntimeError(err_msg)

        high = torch.as_tensor(high, device=loc.device)
        low = torch.as_tensor(low, device=loc.device)
        self.non_trivial_max = (high != 1.0).any()

        self.non_trivial_min = (low != -1.0).any()

        self.tanh_loc = tanh_loc
        self._event_dims = event_dims

        self.device = loc.device
        self.upscale = (
            upscale
            if not isinstance(upscale, torch.Tensor)
            else upscale.to(self.device)
        )

        if isinstance(high, torch.Tensor):
            high = high.to(loc.device)
        if isinstance(low, torch.Tensor):
            low = low.to(loc.device)
        self.low = low
        self.high = high

        if safe_tanh:
            if is_dynamo_compiling() and TORCH_VERSION_PRE_2_6:
                _err_compile_safetanh()
            t = SafeTanhTransform()
        else:
            t = D.TanhTransform()
        # t = D.TanhTransform()
        if is_dynamo_compiling() or (self.non_trivial_max or self.non_trivial_min):
            t = _PatchedComposeTransform(
                [
                    t,
                    _PatchedAffineTransform(
                        loc=(high + low) / 2, scale=(high - low) / 2
                    ),
                ]
            )
        self._t = t

        self.update(loc, scale)

    @property
    def min(self):
        self._warn_minmax()
        return self.low

    @property
    def max(self):
        self._warn_minmax()
        return self.high

    def update(self, loc: torch.Tensor, scale: torch.Tensor) -> None:
        if self.tanh_loc:
            loc = (loc / self.upscale).tanh() * self.upscale
            # loc must be rescaled if tanh_loc
            if is_dynamo_compiling() or (self.non_trivial_max or self.non_trivial_min):
                loc = loc + (self.high - self.low) / 2 + self.low
        self.loc = loc
        self.scale = scale

        if (
            hasattr(self, "base_dist")
            and (self.root_dist.loc.shape == self.loc.shape)
            and (self.root_dist.scale.shape == self.scale.shape)
        ):
            self.root_dist.loc = self.loc
            self.root_dist.scale = self.scale
        else:
            if self._event_dims > 0:
                base = D.Independent(D.Normal(self.loc, self.scale), self._event_dims)
                super().__init__(base, self._t)
            else:
                base = D.Normal(self.loc, self.scale)
                super().__init__(base, self._t)

    @property
    def support(self):
        return D.constraints.real()

    @property
    def root_dist(self):
        bd = self
        while hasattr(bd, "base_dist"):
            bd = bd.base_dist
        return bd

    @property
    def mode(self):
        raise RuntimeError(
            f"The distribution {type(self).__name__} has not analytical mode. "
            f"Use ExplorationMode.DETERMINISTIC to get a deterministic sample from it."
        )

    @property
    def deterministic_sample(self):
        m = self.root_dist.mean
        for t in self.transforms:
            m = t(m)
        return m

    @torch.enable_grad()
    def get_mode(self):
        """Computes an estimation of the mode using the Adam optimizer."""
        # Get starting point
        m = self.sample((1000,)).mean(0)
        m = torch.nn.Parameter(m.clamp(self.low, self.high).detach())
        optim = torch.optim.Adam((m,), lr=1e-2)
        self_copy = type(self)(
            loc=self.loc.detach(),
            scale=self.scale.detach(),
            low=self.low.detach(),
            high=self.high.detach(),
            event_dims=self._event_dims,
            upscale=self.upscale,
            tanh_loc=False,
        )
        for _ in range(200):
            lp = -self_copy.log_prob(m)
            lp.mean().backward()
            mc = m.clone().detach()
            m.grad.clamp_max_(1)
            optim.step()
            optim.zero_grad()
            m.data.clamp_(self_copy.low, self_copy.high)
            nans = m.isnan()
            if nans.any():
                m.data = torch.where(nans, mc, m.data)
            if (m - mc).norm() < 1e-3:
                break
        return m.detach()

    @property
    def mean(self):
        raise NotImplementedError(
            f"{type(self).__name__} does not have a closed form formula for the average. "
            "Am estimate of this value can be computed using dist.sample((N,)).mean(dim=0), "
            "where N is a large number of samples."
        )


def uniform_sample_tanhnormal(dist: TanhNormal, size=None) -> torch.Tensor:
    """Defines what uniform sampling looks like for a TanhNormal distribution.

    Args:
        dist (TanhNormal): distribution defining the space where the sampling should occur.
        size (torch.Size): batch-size of the output tensor

    Returns:
         a tensor sampled uniformly in the boundaries defined by the input distribution.

    """
    if size is None:
        size = torch.Size([])
    return torch.rand_like(dist.sample(size)) * (dist.max - dist.min) + dist.min


class Delta(D.Distribution):
    """Delta distribution.

    Args:
        param (torch.Tensor): parameter of the delta distribution;
        atol (number, optional): absolute tolerance to consider that a tensor matches the distribution parameter;
            Default is 1e-6
        rtol (number, optional): relative tolerance to consider that a tensor matches the distribution parameter;
            Default is 1e-6
        batch_shape (torch.Size, optional): batch shape;
        event_shape (torch.Size, optional): shape of the outcome.

    """

    arg_constraints: Dict = {}

    def __init__(
        self,
        param: torch.Tensor,
        atol: float = 1e-6,
        rtol: float = 1e-6,
        batch_shape: Union[torch.Size, Sequence[int]] = None,
        event_shape: Union[torch.Size, Sequence[int]] = None,
    ):
        if batch_shape is None:
            batch_shape = torch.Size([])
        if event_shape is None:
            event_shape = torch.Size([])
        self.update(param)
        self.atol = atol
        self.rtol = rtol
        if not len(batch_shape) and not len(event_shape):
            batch_shape = param.shape[:-1]
            event_shape = param.shape[-1:]
        super().__init__(batch_shape=batch_shape, event_shape=event_shape)

    def update(self, param):
        self.param = param

    def _is_equal(self, value: torch.Tensor) -> torch.Tensor:
        param = self.param.expand_as(value)
        is_equal = abs(value - param) < self.atol + self.rtol * abs(param)
        for i in range(-1, -len(self.event_shape) - 1, -1):
            is_equal = is_equal.all(i)
        return is_equal

    def log_prob(self, value: torch.Tensor) -> torch.Tensor:
        is_equal = self._is_equal(value)
        out = torch.zeros_like(is_equal, dtype=value.dtype)
        out.masked_fill_(is_equal, np.inf)
        out.masked_fill_(~is_equal, -np.inf)
        return out

    @torch.no_grad()
    def sample(self, size=None) -> torch.Tensor:
        if size is None:
            size = torch.Size([])
        return self.param.expand(*size, *self.param.shape)

    def rsample(self, size=None) -> torch.Tensor:
        if size is None:
            size = torch.Size([])
        return self.param.expand(*size, *self.param.shape)

    @property
    def mode(self) -> torch.Tensor:
        return self.param

    @property
    def deterministic_sample(self):
        return self.mean

    @property
    def mean(self) -> torch.Tensor:
        return self.param


class TanhDelta(FasterTransformedDistribution):
    """Implements a Tanh transformed_in Delta distribution.

    Args:
        param (torch.Tensor): parameter of the delta distribution;
        low (torch.Tensor or number, optional): minimum value of the distribution. Default is -1.0;
        high (torch.Tensor or number, optional): maximum value of the distribution. Default is 1.0;
        event_dims (int, optional): number of dimensions describing the action.
            Default is 1;
        atol (number, optional): absolute tolerance to consider that a tensor matches the distribution parameter;
            Default is 1e-6
        rtol (number, optional): relative tolerance to consider that a tensor matches the distribution parameter;
            Default is 1e-6
        batch_shape (torch.Size, optional): batch shape;
        event_shape (torch.Size, optional): shape of the outcome;

    """

    arg_constraints = {
        "loc": constraints.real,
    }

    def __init__(
        self,
        param: torch.Tensor,
        low: Union[torch.Tensor, float] = -1.0,
        high: Union[torch.Tensor, float] = 1.0,
        event_dims: int = 1,
        atol: float = 1e-6,
        rtol: float = 1e-6,
        safe: bool = True,
    ):
        minmax_msg = "high value has been found to be equal or less than low value"
        if isinstance(high, torch.Tensor) or isinstance(low, torch.Tensor):
            if not (high > low).all():
                raise ValueError(minmax_msg)
        elif isinstance(high, Number) and isinstance(low, Number):
            if high <= low:
                raise ValueError(minmax_msg)
        else:
            if not all(high > low):
                raise ValueError(minmax_msg)

        if safe:
            if is_dynamo_compiling():
                _err_compile_safetanh()
            t = SafeTanhTransform()
        else:
            t = torch.distributions.TanhTransform()
        non_trivial_min = is_dynamo_compiling or (
            (isinstance(low, torch.Tensor) and (low != -1.0).any())
            or (not isinstance(low, torch.Tensor) and low != -1.0)
        )
        non_trivial_max = is_dynamo_compiling or (
            (isinstance(high, torch.Tensor) and (high != 1.0).any())
            or (not isinstance(high, torch.Tensor) and high != 1.0)
        )
        self.non_trivial = non_trivial_min or non_trivial_max

        self.low = _cast_device(low, param.device)
        self.high = _cast_device(high, param.device)
        loc = self.update(param)

        if self.non_trivial:
            t = _PatchedComposeTransform(
                [
                    t,
                    _PatchedAffineTransform(
                        loc=(self.high + self.low) / 2, scale=(self.high - self.low) / 2
                    ),
                ]
            )
        event_shape = param.shape[-event_dims:]
        batch_shape = param.shape[:-event_dims]
        base = Delta(
            loc,
            atol=atol,
            rtol=rtol,
            batch_shape=batch_shape,
            event_shape=event_shape,
        )

        super().__init__(base, t)

    @property
    def min(self):
        self._warn_minmax()
        return self.low

    @property
    def max(self):
        self._warn_minmax()
        return self.high

    def update(self, net_output: torch.Tensor) -> Optional[torch.Tensor]:
        loc = net_output
        if self.non_trivial:
            device = loc.device
            shift = _cast_device(self.high - self.low, device)
            loc = loc + shift / 2 + _cast_device(self.low, device)
        if hasattr(self, "base_dist"):
            self.base_dist.update(loc)
        else:
            return loc

    @property
    def mode(self) -> torch.Tensor:
        mode = self.base_dist.param
        for t in self.transforms:
            mode = t(mode)
        return mode

    @property
    def deterministic_sample(self):
        return self.mode

    @property
    def mean(self) -> torch.Tensor:
        raise AttributeError("TanhDelta mean has not analytical form.")


def _uniform_sample_delta(dist: Delta, size=None) -> torch.Tensor:
    if size is None:
        size = torch.Size([])
    return torch.randn_like(dist.sample(size))


uniform_sample_delta = _uniform_sample_delta


def _err_compile_safetanh():
    raise RuntimeError(
<<<<<<< HEAD
        "safe_tanh=True in TanhNormal is not compatible with torch.compile. To deactivate it, pass "
        "safe_tanh=False. "
=======
        "safe_tanh=True in TanhNormal is not compatible with torch.compile with torch pre 2.6.0. "
        "To deactivate it, pass safe_tanh=False. "
>>>>>>> cf46e848
        "If you are using a ProbabilisticTensorDictModule, this can be done via "
        "`distribution_kwargs={'safe_tanh': False}`. "
        "See https://github.com/pytorch/pytorch/issues/133529 for more details."
    )


_warn_compile_safetanh = assume_constant_result(_err_compile_safetanh)<|MERGE_RESOLUTION|>--- conflicted
+++ resolved
@@ -785,13 +785,8 @@
 
 def _err_compile_safetanh():
     raise RuntimeError(
-<<<<<<< HEAD
-        "safe_tanh=True in TanhNormal is not compatible with torch.compile. To deactivate it, pass "
-        "safe_tanh=False. "
-=======
         "safe_tanh=True in TanhNormal is not compatible with torch.compile with torch pre 2.6.0. "
-        "To deactivate it, pass safe_tanh=False. "
->>>>>>> cf46e848
+        " To deactivate it, pass safe_tanh=False. "
         "If you are using a ProbabilisticTensorDictModule, this can be done via "
         "`distribution_kwargs={'safe_tanh': False}`. "
         "See https://github.com/pytorch/pytorch/issues/133529 for more details."

--- conflicted
+++ resolved
@@ -2207,11 +2207,7 @@
                 "share_memory_ must be called when the TensorDict is ("
                 "partially) populated. Set a tensor first."
             )
-<<<<<<< HEAD
-        if self.device is not None and self.device != torch.device("cpu"):
-=======
-        if self.device_safe() is not None and self.device.type == "cuda":
->>>>>>> 17bd40f8
+        if self.device is not None and self.device.type == "cuda":
             # cuda tensors are shared by default
             self._is_shared = True
             return self

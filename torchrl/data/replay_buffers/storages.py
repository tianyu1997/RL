--- conflicted
+++ resolved
@@ -811,18 +811,6 @@
         )
 
     def __repr__(self):
-<<<<<<< HEAD
-        if is_tensor_collection(self._storage):
-            return f"{self.__class__.__name__}({self._storage})"
-
-        def repr_item(x):
-            if isinstance(x, torch.Tensor):
-                return f"{x.__class__.__name__}(shape={x.shape}, dtype={x.dtype}, device={x.device})"
-            return x.__class__.__name__
-
-        storage_str = tree_map(repr_item, self._storage)
-        return f"{self.__class__.__name__}({storage_str})"
-=======
         if not self.initialized:
             storage_str = textwrap.indent("data=<empty>", 4 * " ")
         elif is_tensor_collection(self._storage):
@@ -841,7 +829,6 @@
         len_str = textwrap.indent(f"len={len(self)}", 4 * " ")
         maxsize_str = textwrap.indent(f"max_size={self.max_size}", 4 * " ")
         return f"{self.__class__.__name__}(\n{storage_str}, \n{shape_str}, \n{len_str}, \n{maxsize_str})"
->>>>>>> 5ad2436f
 
 
 class LazyTensorStorage(TensorStorage):

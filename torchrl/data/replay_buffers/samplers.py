# Copyright (c) Meta Platforms, Inc. and affiliates.
#
# This source code is licensed under the MIT license found in the
# LICENSE file in the root directory of this source tree.
from __future__ import annotations

import json
import textwrap
import warnings
from abc import ABC, abstractmethod
from collections import OrderedDict
from copy import copy, deepcopy
from multiprocessing.context import get_spawning_popen
from pathlib import Path
from typing import Any, Dict, Tuple, Union

import numpy as np
import torch

from tensordict import MemoryMappedTensor, TensorDict
from tensordict.utils import NestedKey

from torchrl._extension import EXTENSION_WARNING

from torchrl._utils import _replace_last
from torchrl.data.replay_buffers.storages import Storage, StorageEnsemble, TensorStorage
from torchrl.data.replay_buffers.utils import _is_int

try:
    from torchrl._torchrl import (
        MinSegmentTreeFp32,
        MinSegmentTreeFp64,
        SumSegmentTreeFp32,
        SumSegmentTreeFp64,
    )
except ImportError:
    warnings.warn(EXTENSION_WARNING)

_EMPTY_STORAGE_ERROR = "Cannot sample from an empty storage."


class Sampler(ABC):
    """A generic sampler base class for composable Replay Buffers."""

    @abstractmethod
    def sample(self, storage: Storage, batch_size: int) -> Tuple[Any, dict]:
        ...

    def add(self, index: int) -> None:
        return

    def extend(self, index: torch.Tensor) -> None:
        return

    def update_priority(
        self, index: Union[int, torch.Tensor], priority: Union[float, torch.Tensor]
    ) -> dict:
        return

    def mark_update(self, index: Union[int, torch.Tensor]) -> None:
        return

    @property
    def default_priority(self) -> float:
        return 1.0

    @abstractmethod
    def state_dict(self) -> Dict[str, Any]:
        ...

    @abstractmethod
    def load_state_dict(self, state_dict: Dict[str, Any]) -> None:
        ...

    @property
    def ran_out(self) -> bool:
        # by default, samplers never run out
        return False

    @abstractmethod
    def _empty(self):
        ...

    @abstractmethod
    def dumps(self, path):
        ...

    @abstractmethod
    def loads(self, path):
        ...

    def __repr__(self):
<<<<<<< HEAD
        return self.__class__.__name__
=======
        return f"{self.__class__.__name__}()"
>>>>>>> 5ad2436f


class RandomSampler(Sampler):
    """A uniformly random sampler for composable replay buffers.

    Args:
        batch_size (int, optional): if provided, the batch size to be used by
            the replay buffer when calling :meth:`~.ReplayBuffer.sample`.

    """

    def sample(self, storage: Storage, batch_size: int) -> Tuple[torch.Tensor, dict]:
        if len(storage) == 0:
            raise RuntimeError(_EMPTY_STORAGE_ERROR)
        index = storage._rand_given_ndim(batch_size)
        return index, {}

    def _empty(self):
        pass

    def dumps(self, path):
        # no op
        ...

    def loads(self, path):
        # no op
        ...

    def state_dict(self) -> Dict[str, Any]:
        return {}

    def load_state_dict(self, state_dict: Dict[str, Any]) -> None:
        return


class SamplerWithoutReplacement(Sampler):
    """A data-consuming sampler that ensures that the same sample is not present in consecutive batches.

    Args:
        drop_last (bool, optional): if ``True``, the last incomplete sample (if any) will be dropped.
            If ``False``, this last sample will be kept and (unlike with torch dataloaders)
            completed with other samples from a fresh indices permutation.
            Defaults to ``False``.
        shuffle (bool, optional): if ``False``, the items are not randomly
            permuted. This enables to iterate over the replay buffer in the
            order the data was collected. Defaults to ``True``.

    *Caution*: If the size of the storage changes in between two calls, the samples will be re-shuffled
    (as we can't generally keep track of which samples have been sampled before and which haven't).

    Similarly, it is expected that the storage content remains the same in between two calls,
    but this is not enforced.

    When the sampler reaches the end of the list of available indices, a new sample order
    will be generated and the resulting indices will be completed with this new draw, which
    can lead to duplicated indices, unless the :obj:`drop_last` argument is set to ``True``.

    """

    def __init__(self, drop_last: bool = False, shuffle: bool = True):
        self._sample_list = None
        self.len_storage = 0
        self.drop_last = drop_last
        self._ran_out = False
        self.shuffle = shuffle

    def dumps(self, path):
        path = Path(path)
        path.mkdir(exist_ok=True)

        with open(path / "sampler_metadata.json", "w") as file:
            json.dump(
                self.state_dict(),
                file,
            )

    def loads(self, path):
        with open(path / "sampler_metadata.json", "r") as file:
            metadata = json.load(file)
        self.load_state_dict(metadata)

    def _get_sample_list(self, storage: Storage, len_storage: int):
        if storage is None:
            device = self._sample_list.device
        else:
            device = storage.device if hasattr(storage, "device") else None
        if self.shuffle:
            self._sample_list = torch.randperm(len_storage, device=device)
        else:
            self._sample_list = torch.arange(len_storage, device=device)

    def _single_sample(self, len_storage, batch_size):
        index = self._sample_list[:batch_size]
        self._sample_list = self._sample_list[batch_size:]

        # check if we have enough elements for one more batch, assuming same batch size
        # will be used each time sample is called
        if self._sample_list.numel() == 0 or (
            self.drop_last and len(self._sample_list) < batch_size
        ):
            self.ran_out = True
            self._get_sample_list(storage=None, len_storage=len_storage)
        else:
            self.ran_out = False
        return index

    def _storage_len(self, storage):
        return len(storage)

    def sample(self, storage: Storage, batch_size: int) -> Tuple[Any, dict]:
        storage = storage.flatten()
        len_storage = self._storage_len(storage)
        if len_storage == 0:
            raise RuntimeError(_EMPTY_STORAGE_ERROR)
        if not len_storage:
            raise RuntimeError("An empty storage was passed")
        if self.len_storage != len_storage or self._sample_list is None:
            self._get_sample_list(storage, len_storage)
        if len_storage < batch_size and self.drop_last:
            raise ValueError(
                f"The batch size ({batch_size}) is greater than the storage capacity ({len_storage}). "
                "This makes it impossible to return a sample without repeating indices. "
                "Consider changing the sampler class or turn the 'drop_last' argument to False."
            )
        self.len_storage = len_storage
        index = self._single_sample(len_storage, batch_size)
        # we 'always' return the indices. The 'drop_last' just instructs the
        # sampler to turn to 'ran_out = True` whenever the next sample
        # will be too short. This will be read by the replay buffer
        # as a signal for an early break of the __iter__().
        return index, {}

    @property
    def ran_out(self):
        return self._ran_out

    @ran_out.setter
    def ran_out(self, value):
        self._ran_out = value

    def _empty(self):
        self._sample_list = None
        self.len_storage = 0
        self._ran_out = False

    def state_dict(self) -> Dict[str, Any]:
        return OrderedDict(
            len_storage=self.len_storage,
            _sample_list=self._sample_list,
            drop_last=self.drop_last,
            _ran_out=self._ran_out,
        )

    def load_state_dict(self, state_dict: Dict[str, Any]) -> None:
        self.len_storage = state_dict["len_storage"]
        self._sample_list = state_dict["_sample_list"]
        self.drop_last = state_dict["drop_last"]
        self._ran_out = state_dict["_ran_out"]

    def __repr__(self):
<<<<<<< HEAD
        perc = len(self._sample_list) / self.len_storage * 100
        return f"{self.__class__.__name__}({perc}% sampled)"
=======
        if self._sample_list is not None:
            perc = len(self._sample_list) / self.len_storage * 100
        else:
            perc = 0.0
        return f"{self.__class__.__name__}({perc: 4.4f}% sampled)"
>>>>>>> 5ad2436f


class PrioritizedSampler(Sampler):
    """Prioritized sampler for replay buffer.

    Presented in "Schaul, T.; Quan, J.; Antonoglou, I.; and Silver, D. 2015. Prioritized experience replay." (https://arxiv.org/abs/1511.05952)

    Args:
        max_capacity (int): maximum capacity of the buffer.
        alpha (float): exponent α determines how much prioritization is used,
            with α = 0 corresponding to the uniform case.
        beta (float): importance sampling negative exponent.
        eps (float, optional): delta added to the priorities to ensure that the buffer
            does not contain null priorities. Defaults to 1e-8.
        reduction (str, optional): the reduction method for multidimensional
            tensordicts (ie stored trajectory). Can be one of "max", "min",
            "median" or "mean".

    Examples:
        >>> from torchrl.data.replay_buffers import ReplayBuffer, LazyTensorStorage, PrioritizedSampler
        >>> from tensordict import TensorDict
        >>> rb = ReplayBuffer(storage=LazyTensorStorage(10), sampler=PrioritizedSampler(max_capacity=10, alpha=1.0, beta=1.0))
        >>> priority = torch.tensor([0, 1000])
        >>> data_0 = TensorDict({"reward": 0, "obs": [0], "action": [0], "priority": priority[0]}, [])
        >>> data_1 = TensorDict({"reward": 1, "obs": [1], "action": [2], "priority": priority[1]}, [])
        >>> rb.add(data_0)
        >>> rb.add(data_1)
        >>> rb.update_priority(torch.tensor([0, 1]), priority=priority)
        >>> sample, info = rb.sample(10, return_info=True)
        >>> print(sample)
        TensorDict(
                fields={
                    action: Tensor(shape=torch.Size([10, 1]), device=cpu, dtype=torch.int64, is_shared=False),
                    obs: Tensor(shape=torch.Size([10, 1]), device=cpu, dtype=torch.int64, is_shared=False),
                    priority: Tensor(shape=torch.Size([10]), device=cpu, dtype=torch.int64, is_shared=False),
                    reward: Tensor(shape=torch.Size([10]), device=cpu, dtype=torch.int64, is_shared=False)},
                batch_size=torch.Size([10]),
                device=cpu,
                is_shared=False)
        >>> print(info)
        {'_weight': array([1.e-11, 1.e-11, 1.e-11, 1.e-11, 1.e-11, 1.e-11, 1.e-11, 1.e-11,
               1.e-11, 1.e-11], dtype=float32), 'index': array([1, 1, 1, 1, 1, 1, 1, 1, 1, 1])}

    .. note:: Using a :class:`~torchrl.data.replay_buffers.TensorDictReplayBuffer` can smoothen the
        process of updating the priorities:

            >>> from torchrl.data.replay_buffers import TensorDictReplayBuffer as TDRB, LazyTensorStorage, PrioritizedSampler
            >>> from tensordict import TensorDict
            >>> rb = TDRB(
            ...     storage=LazyTensorStorage(10),
            ...     sampler=PrioritizedSampler(max_capacity=10, alpha=1.0, beta=1.0),
            ...     priority_key="priority",  # This kwarg isn't present in regular RBs
            ... )
            >>> priority = torch.tensor([0, 1000])
            >>> data_0 = TensorDict({"reward": 0, "obs": [0], "action": [0], "priority": priority[0]}, [])
            >>> data_1 = TensorDict({"reward": 1, "obs": [1], "action": [2], "priority": priority[1]}, [])
            >>> data = torch.stack([data_0, data_1])
            >>> rb.extend(data)
            >>> rb.update_priority(data)  # Reads the "priority" key as indicated in the constructor
            >>> sample, info = rb.sample(10, return_info=True)
            >>> print(sample['index'])  # The index is packed with the tensordict
            tensor([1, 1, 1, 1, 1, 1, 1, 1, 1, 1])

    """

    def __init__(
        self,
        max_capacity: int,
        alpha: float,
        beta: float,
        eps: float = 1e-8,
        dtype: torch.dtype = torch.float,
        reduction: str = "max",
    ) -> None:
        if alpha <= 0:
            raise ValueError(
                f"alpha must be strictly greater than 0, got alpha={alpha}"
            )
        if beta < 0:
            raise ValueError(f"beta must be greater or equal to 0, got beta={beta}")

        self._max_capacity = max_capacity
        self._alpha = alpha
        self._beta = beta
        self._eps = eps
        self.reduction = reduction
        self.dtype = dtype
        self._init()

    def __repr__(self):
        return f"{self.__class__.__name__}(alpha={self._alpha}, beta={self._beta}, eps={self._eps}, reduction={self.reduction})"

    @property
    def max_size(self):
        return self._max_capacity

    def __getstate__(self):
        if get_spawning_popen() is not None:
            raise RuntimeError(
                f"Samplers of type {type(self)} cannot be shared between processes."
            )
        state = copy(self.__dict__)
        return state

    def _init(self):
        if self.dtype in (torch.float, torch.FloatType, torch.float32):
            self._sum_tree = SumSegmentTreeFp32(self._max_capacity)
            self._min_tree = MinSegmentTreeFp32(self._max_capacity)
        elif self.dtype in (torch.double, torch.DoubleTensor, torch.float64):
            self._sum_tree = SumSegmentTreeFp64(self._max_capacity)
            self._min_tree = MinSegmentTreeFp64(self._max_capacity)
        else:
            raise NotImplementedError(
                f"dtype {self.dtype} not supported by PrioritizedSampler"
            )
        self._max_priority = 1.0

    def _empty(self):
        self._init()

    @property
    def default_priority(self) -> float:
        return (self._max_priority + self._eps) ** self._alpha

    def sample(self, storage: Storage, batch_size: int) -> torch.Tensor:
        if len(storage) == 0:
            raise RuntimeError(_EMPTY_STORAGE_ERROR)
        p_sum = self._sum_tree.query(0, len(storage))
        p_min = self._min_tree.query(0, len(storage))
        if p_sum <= 0:
            raise RuntimeError("negative p_sum")
        if p_min <= 0:
            raise RuntimeError("negative p_min")
        # For some undefined reason, only np.random works here.
        # All PT attempts fail, even when subsequently transformed into numpy
        mass = np.random.uniform(0.0, p_sum, size=batch_size)
        # mass = torch.zeros(batch_size, dtype=torch.double).uniform_(0.0, p_sum)
        # mass = torch.rand(batch_size).mul_(p_sum)
        index = self._sum_tree.scan_lower_bound(mass)
        index = torch.as_tensor(index)
        if not index.ndim:
            index = index.unsqueeze(0)
        index.clamp_max_(len(storage) - 1)
        weight = torch.as_tensor(self._sum_tree[index])

        # Importance sampling weight formula:
        #   w_i = (p_i / sum(p) * N) ^ (-beta)
        #   weight_i = w_i / max(w)
        #   weight_i = (p_i / sum(p) * N) ^ (-beta) /
        #       ((min(p) / sum(p) * N) ^ (-beta))
        #   weight_i = ((p_i / sum(p) * N) / (min(p) / sum(p) * N)) ^ (-beta)
        #   weight_i = (p_i / min(p)) ^ (-beta)
        # weight = np.power(weight / (p_min + self._eps), -self._beta)
        weight = torch.pow(weight / p_min, -self._beta)
        if storage.ndim > 1:
            shape = storage.shape[1:]
            shape = (index.numel() // shape.numel(), *shape)
            index = torch.unravel_index(index, shape)
        return index, {"_weight": weight}

    @torch.no_grad()
    def _add_or_extend(self, index: Union[int, torch.Tensor]) -> None:
        priority = self.default_priority

        if not (
            isinstance(priority, float)
            or len(priority) == 1
            or len(priority) == len(index)
        ):
            raise RuntimeError(
                "priority should be a scalar or an iterable of the same "
                "length as index"
            )
        # make sure everything is cast to cpu
        index = torch.as_tensor(index, device=torch.device("cpu"), dtype=torch.long)
        priority = torch.as_tensor(priority, device=torch.device("cpu"))
        # MaxValueWriter will set -1 for items in the data that we don't want
        # to update. We therefore have to keep only the non-negative indices.
        valid_index = index >= 0
        if not valid_index.all():
            if valid_index.any():
                index = index[valid_index]
                if priority.numel() > 1:
                    priority = priority[valid_index]
            else:
                return

        self._sum_tree[index] = priority
        self._min_tree[index] = priority

    def add(self, index: int) -> None:
        super().add(index)
        if index is not None:
            # some writers don't systematically write data and can return None
            self._add_or_extend(index)

    def extend(self, index: torch.Tensor) -> None:
        super().extend(index)
        if index is not None:
            # some writers don't systematically write data and can return None
            index = index.cpu()
            self._add_or_extend(index)

    @torch.no_grad()
    def update_priority(
        self, index: Union[int, torch.Tensor], priority: Union[float, torch.Tensor]
    ) -> None:
        """Updates the priority of the data pointed by the index.

        Args:
            index (int or torch.Tensor): indexes of the priorities to be
                updated.
            priority (Number or torch.Tensor): new priorities of the
                indexed elements.

        """
        priority = torch.as_tensor(priority, device=torch.device("cpu")).detach()
        index = torch.as_tensor(index, dtype=torch.long, device=torch.device("cpu"))
        # we need to reshape priority if it has more than one elements or if it has
        # a different shape than index
        if priority.numel() > 1 and priority.shape != index.shape:
            try:
                priority = priority.reshape(index.shape[:1])
            except Exception as err:
                raise RuntimeError(
                    "priority should be a number or an iterable of the same "
                    f"length as index. Got priority of shape {priority.shape} and index "
                    f"{index.shape}."
                ) from err
        elif priority.numel() <= 1:
            priority = priority.squeeze()

        # MaxValueWriter will set -1 for items in the data that we don't want
        # to update. We therefore have to keep only the non-negative indices.
        if _is_int(index):
            if index == -1:
                return
        else:
            if index.ndim > 1:
                raise ValueError(f"Unsupported index shape: {index.shape}.")
            valid_index = index >= 0
            if not valid_index.any():
                return
            if not valid_index.all():
                index = index[valid_index]
                if priority.numel():
                    priority = priority[valid_index]

        self._max_priority = priority.max().clamp_min(self._max_priority).item()
        priority = torch.pow(priority + self._eps, self._alpha)
        self._sum_tree[index] = priority
        self._min_tree[index] = priority

    def mark_update(self, index: Union[int, torch.Tensor]) -> None:
        self.update_priority(index, self.default_priority)

    def state_dict(self) -> Dict[str, Any]:
        return {
            "_alpha": self._alpha,
            "_beta": self._beta,
            "_eps": self._eps,
            "_max_priority": self._max_priority,
            "_sum_tree": deepcopy(self._sum_tree),
            "_min_tree": deepcopy(self._min_tree),
        }

    def load_state_dict(self, state_dict: Dict[str, Any]) -> None:
        self._alpha = state_dict["_alpha"]
        self._beta = state_dict["_beta"]
        self._eps = state_dict["_eps"]
        self._max_priority = state_dict["_max_priority"]
        self._sum_tree = state_dict.pop("_sum_tree")
        self._min_tree = state_dict.pop("_min_tree")

    def dumps(self, path):
        path = Path(path).absolute()
        path.mkdir(exist_ok=True)
        try:
            mm_st = MemoryMappedTensor.from_filename(
                shape=(self._max_capacity,),
                dtype=torch.float64,
                filename=path / "sumtree.memmap",
            )
            mm_mt = MemoryMappedTensor.from_filename(
                shape=(self._max_capacity,),
                dtype=torch.float64,
                filename=path / "mintree.memmap",
            )
        except FileNotFoundError:
            mm_st = MemoryMappedTensor.empty(
                (self._max_capacity,),
                dtype=torch.float64,
                filename=path / "sumtree.memmap",
            )
            mm_mt = MemoryMappedTensor.empty(
                (self._max_capacity,),
                dtype=torch.float64,
                filename=path / "mintree.memmap",
            )
        mm_st.copy_(
            torch.as_tensor([self._sum_tree[i] for i in range(self._max_capacity)])
        )
        mm_mt.copy_(
            torch.as_tensor([self._min_tree[i] for i in range(self._max_capacity)])
        )
        with open(path / "sampler_metadata.json", "w") as file:
            json.dump(
                {
                    "_alpha": self._alpha,
                    "_beta": self._beta,
                    "_eps": self._eps,
                    "_max_priority": self._max_priority,
                    "_max_capacity": self._max_capacity,
                },
                file,
            )

    def loads(self, path):
        path = Path(path).absolute()
        with open(path / "sampler_metadata.json", "r") as file:
            metadata = json.load(file)
        self._alpha = metadata["_alpha"]
        self._beta = metadata["_beta"]
        self._eps = metadata["_eps"]
        self._max_priority = metadata["_max_priority"]
        _max_capacity = metadata["_max_capacity"]
        if _max_capacity != self._max_capacity:
            raise RuntimeError(
                f"max capacity of loaded metadata ({_max_capacity}) differs from self._max_capacity ({self._max_capacity})."
            )
        mm_st = MemoryMappedTensor.from_filename(
            shape=(self._max_capacity,),
            dtype=torch.float64,
            filename=path / "sumtree.memmap",
        )
        mm_mt = MemoryMappedTensor.from_filename(
            shape=(self._max_capacity,),
            dtype=torch.float64,
            filename=path / "mintree.memmap",
        )
        for i, elt in enumerate(mm_st.tolist()):
            self._sum_tree[i] = elt
        for i, elt in enumerate(mm_mt.tolist()):
            self._min_tree[i] = elt


class SliceSampler(Sampler):
    """Samples slices of data along the first dimension, given start and stop signals.

    This class samples sub-trajectories with replacement. For a version without
    replacement, see :class:`~torchrl.data.replay_buffers.samplers.SliceSamplerWithoutReplacement`.

    Keyword Args:
        num_slices (int): the number of slices to be sampled. The batch-size
            must be greater or equal to the ``num_slices`` argument. Exclusive
            with ``slice_len``.
        slice_len (int): the length of the slices to be sampled. The batch-size
            must be greater or equal to the ``slice_len`` argument and divisible
            by it. Exclusive with ``num_slices``.
        end_key (NestedKey, optional): the key indicating the end of a
            trajectory (or episode). Defaults to ``("next", "done")``.
        traj_key (NestedKey, optional): the key indicating the trajectories.
            Defaults to ``"episode"`` (commonly used across datasets in TorchRL).
        ends (torch.Tensor, optional): a 1d boolean tensor containing the end of run signals.
            To be used whenever the ``end_key`` or ``traj_key`` is expensive to get,
            or when this signal is readily available. Must be used with ``cache_values=True``
            and cannot be used in conjunction with ``end_key`` or ``traj_key``.
            If provided, it is assumed that the storage is at capacity and that
            if the last element of the ``ends`` tensor is ``False``,
            the same trajectory spans across end and beginning.
        trajectories (torch.Tensor, optional): a 1d integer tensor containing the run ids.
            To be used whenever the ``end_key`` or ``traj_key`` is expensive to get,
            or when this signal is readily available. Must be used with ``cache_values=True``
            and cannot be used in conjunction with ``end_key`` or ``traj_key``.
            If provided, it is assumed that the storage is at capacity and that
            if the last element of the trajectory tensor is identical to the first,
            the same trajectory spans across end and beginning.
        cache_values (bool, optional): to be used with static datasets.
            Will cache the start and end signal of the trajectory.
        truncated_key (NestedKey, optional): If not ``None``, this argument
            indicates where a truncated signal should be written in the output
            data. This is used to indicate to value estimators where the provided
            trajectory breaks. Defaults to ``("next", "truncated")``.
            This feature only works with :class:`~torchrl.data.replay_buffers.TensorDictReplayBuffer`
            instances (otherwise the truncated key is returned in the info dictionary
            returned by the :meth:`~torchrl.data.replay_buffers.ReplayBuffer.sample` method).
        strict_length (bool, optional): if ``False``, trajectories of length
            shorter than `slice_len` (or `batch_size // num_slices`) will be
            allowed to appear in the batch. If ``True``, trajectories shorted
            than required will be filtered out.
            Be mindful that this can result in effective `batch_size`  shorter
            than the one asked for! Trajectories can be split using
            :func:`~torchrl.collectors.split_trajectories`. Defaults to ``True``.

    .. note:: To recover the trajectory splits in the storage,
        :class:`~torchrl.data.replay_buffers.samplers.SliceSampler` will first
        attempt to find the ``traj_key`` entry in the storage. If it cannot be
        found, the ``end_key`` will be used to reconstruct the episodes.

    Examples:
        >>> import torch
        >>> from tensordict import TensorDict
        >>> from torchrl.data.replay_buffers import LazyMemmapStorage, TensorDictReplayBuffer
        >>> from torchrl.data.replay_buffers.samplers import SliceSampler
        >>> torch.manual_seed(0)
        >>> rb = TensorDictReplayBuffer(
        ...     storage=LazyMemmapStorage(1_000_000),
        ...     sampler=SliceSampler(cache_values=True, num_slices=10),
        ...     batch_size=320,
        ... )
        >>> episode = torch.zeros(1000, dtype=torch.int)
        >>> episode[:300] = 1
        >>> episode[300:550] = 2
        >>> episode[550:700] = 3
        >>> episode[700:] = 4
        >>> data = TensorDict(
        ...     {
        ...         "episode": episode,
        ...         "obs": torch.randn((3, 4, 5)).expand(1000, 3, 4, 5),
        ...         "act": torch.randn((20,)).expand(1000, 20),
        ...         "other": torch.randn((20, 50)).expand(1000, 20, 50),
        ...     }, [1000]
        ... )
        >>> rb.extend(data)
        >>> sample = rb.sample()
        >>> print("sample:", sample)
        >>> print("episodes", sample.get("episode").unique())
        episodes tensor([1, 2, 3, 4], dtype=torch.int32)

    :class:`~torchrl.data.replay_buffers.SliceSampler` is default-compatible with
    most of TorchRL's datasets:

    Examples:
        >>> import torch
        >>>
        >>> from torchrl.data.datasets import RobosetExperienceReplay
        >>> from torchrl.data import SliceSampler
        >>>
        >>> torch.manual_seed(0)
        >>> num_slices = 10
        >>> dataid = list(RobosetExperienceReplay.available_datasets)[0]
        >>> data = RobosetExperienceReplay(dataid, batch_size=320, sampler=SliceSampler(num_slices=num_slices))
        >>> for batch in data:
        ...     batch = batch.reshape(num_slices, -1)
        ...     break
        >>> print("check that each batch only has one episode:", batch["episode"].unique(dim=1))
        check that each batch only has one episode: tensor([[19],
                [14],
                [ 8],
                [10],
                [13],
                [ 4],
                [ 2],
                [ 3],
                [22],
                [ 8]])

    """

    def __init__(
        self,
        *,
        num_slices: int = None,
        slice_len: int = None,
        end_key: NestedKey | None = None,
        traj_key: NestedKey | None = None,
        ends: torch.Tensor | None = None,
        trajectories: torch.Tensor | None = None,
        cache_values: bool = False,
        truncated_key: NestedKey | None = ("next", "truncated"),
        strict_length: bool = True,
    ):
        self.num_slices = num_slices
        self.slice_len = slice_len
        self.end_key = end_key
        self.traj_key = traj_key
        self.truncated_key = truncated_key
        self.cache_values = cache_values
        self._fetch_traj = True
        self.strict_length = strict_length
        self._cache = {}
        if trajectories is not None:
            if traj_key is not None or end_key:
                raise RuntimeError(
                    "`trajectories` and `end_key` or `traj_key` are exclusive arguments."
                )
            if ends is not None:
                raise RuntimeError("trajectories and ends are exclusive arguments.")
            if not cache_values:
                raise RuntimeError(
                    "To be used, trajectories requires `cache_values` to be set to `True`."
                )
            vals = self._find_start_stop_traj(
                trajectory=trajectories,
                at_capacity=True,
            )
            self._cache["stop-and-length"] = vals

        elif ends is not None:
            if traj_key is not None or end_key:
                raise RuntimeError(
                    "`ends` and `end_key` or `traj_key` are exclusive arguments."
                )
            if trajectories is not None:
                raise RuntimeError("trajectories and ends are exclusive arguments.")
            if not cache_values:
                raise RuntimeError(
                    "To be used, ends requires `cache_values` to be set to `True`."
                )
            vals = self._find_start_stop_traj(end=ends, at_capacity=True)
            self._cache["stop-and-length"] = vals

        else:
            if end_key is None:
                end_key = ("next", "done")
            if traj_key is None:
                traj_key = "episode"
            self.end_key = end_key
            self.traj_key = traj_key

        if not ((num_slices is None) ^ (slice_len is None)):
            raise TypeError(
                "Either num_slices or slice_len must be not None, and not both. "
                f"Got num_slices={num_slices} and slice_len={slice_len}."
            )

    def __repr__(self):
        return (
            f"{self.__class__.__name__}(num_slices={self.num_slices}, "
            f"slice_len={self.slice_len}, "
            f"end_key={self.end_key}, "
            f"traj_key={self.traj_key}, "
            f"truncated_key={self.truncated_key}, "
            f"strict_length={self.strict_length})"
        )

    @staticmethod
    def _find_start_stop_traj(*, trajectory=None, end=None, at_capacity: bool):
        if trajectory is not None:
            # slower
            # _, stop_idx = torch.unique_consecutive(trajectory, return_counts=True)
            # stop_idx = stop_idx.cumsum(0) - 1

            # even slower
            # t = trajectory.unsqueeze(0)
            # w = torch.tensor([1, -1], dtype=torch.int).view(1, 1, 2)
            # stop_idx = torch.conv1d(t, w).nonzero()

            # faster
            end = trajectory[:-1] != trajectory[1:]
            end = torch.cat([end, trajectory[-1:] != trajectory[:1]], 0)
            length = trajectory.shape[0]
        else:
            # TODO: check that storage is at capacity here, if not we need to assume that the last element of end is True

            # We presume that not done at the end means that the traj spans across end and beginning of storage
            length = end.shape[0]

        if not at_capacity:
            end = torch.index_fill(
                end,
                index=torch.tensor(-1, device=end.device, dtype=torch.long),
                dim=0,
                value=1,
            )
        elif not end.any(0).all():
            # we must have at least one end by traj to delimitate trajectories
            # so if no end can be found we set it manually
            mask = ~end.any(0, True)
            mask = torch.cat([torch.zeros_like(end[:-1]), mask])
            end = torch.masked_fill(mask, end, 1)
        ndim = end.ndim
        if ndim == 0:
            raise RuntimeError(
                "Expected the end-of-trajectory signal to be at least 1-dimensional."
            )
        # Using transpose ensures the start and stop are sorted the same way
        stop_idx = end.transpose(0, -1).nonzero()
        # beginnings = torch.cat([end[-1:], end[:-1]], 0)
        # start_idx = beginnings.transpose(0, -1).nonzero()
        # start_idx = torch.cat([start_idx[:, -1:], start_idx[:, :-1]], -1)
        stop_idx = torch.cat([stop_idx[:, -1:], stop_idx[:, :-1]], -1)
        # First build the start indices as the stop + 1, we'll shift it later
        start_idx = stop_idx.clone()
        start_idx[:, 0] += 1
        start_idx[:, 0] %= end.shape[0]
        # shift start: to do this, we check when the non-first dim indices are identical
        # and get a mask like [False, True, True, False, True, ...] where False means
        # that there's a switch from one dim to another (ie, a switch from one element of the batch
        # to another). We roll this one step along the time dimension and these two
        # masks provide us with the indices of the permutation matrix we need
        # to apply to start_idx.
        start_idx_mask = (start_idx[1:, 1:] == start_idx[:-1, 1:]).all(-1)
        m1 = torch.cat([torch.zeros_like(start_idx_mask[:1]), start_idx_mask])
        m2 = torch.cat([start_idx_mask, torch.zeros_like(start_idx_mask[:1])])
        start_idx_replace = torch.empty_like(start_idx)
        start_idx_replace[m1] = start_idx[m2]
        start_idx_replace[~m1] = start_idx[~m2]
        start_idx = start_idx_replace
        lengths = stop_idx[:, 0] - start_idx[:, 0] + 1
        lengths[lengths < 0] = lengths[lengths < 0] + length
        return start_idx, stop_idx, lengths

    def _tensor_slices_from_startend(self, seq_length, start, storage_length):
        # start is a 2d tensor resulting from nonzero()
        # seq_length is a 1d tensor indicating the desired length of each sequence

        def _start_to_end(st: torch.Tensor, length: int):
            arange = torch.arange(length, device=st.device, dtype=st.dtype)
            ndims = st.shape[-1] - 1 if st.ndim else 0
            arange = torch.stack([arange] + [torch.zeros_like(arange)] * ndims, -1)
            if st.shape != arange.shape:
                # we do this to make sure that we're not broadcasting the start
                # wrong as a tensor with shape [N] can't be expanded to [N, 1]
                # without getting an error
                st = st.expand_as(arange)
            return arange + st

        if isinstance(seq_length, int):
            result = torch.cat(
                [_start_to_end(_start, length=seq_length) for _start in start]
            )
        else:
            # when padding is needed
            result = torch.cat(
                [
                    _start_to_end(_start, _seq_len)
                    for _start, _seq_len in zip(start, seq_length)
                ]
            )
        result[:, 0] = result[:, 0] % storage_length
        return result

    def _get_stop_and_length(self, storage, fallback=True):
        if self.cache_values and "stop-and-length" in self._cache:
            return self._cache.get("stop-and-length")

        if self._fetch_traj:
            # We first try with the traj_key
            try:
                if isinstance(storage, TensorStorage):
                    trajectory = storage[:].get(self._used_traj_key)
                else:
                    try:
                        trajectory = storage[:].get(self.traj_key)
                    except KeyError:
                        raise
                    except Exception:
                        raise RuntimeError(
                            "Could not get a tensordict out of the storage, which is required for SliceSampler to compute the trajectories."
                        )
                vals = self._find_start_stop_traj(
                    trajectory=trajectory, at_capacity=storage._is_full
                )
                if self.cache_values:
                    self._cache["stop-and-length"] = vals
                return vals
            except KeyError:
                if fallback:
                    self._fetch_traj = False
                    return self._get_stop_and_length(storage, fallback=False)
                raise

        else:
            try:
                try:
                    done = storage[:].get(self.end_key)
                except KeyError:
                    raise
                except Exception:
                    raise RuntimeError(
                        "Could not get a tensordict out of the storage, which is required for SliceSampler to compute the trajectories."
                    )
                vals = self._find_start_stop_traj(
                    end=done.squeeze()[: len(storage)], at_capacity=storage._is_full
                )
                if self.cache_values:
                    self._cache["stop-and-length"] = vals
                return vals
            except KeyError:
                if fallback:
                    self._fetch_traj = True
                    return self._get_stop_and_length(storage, fallback=False)
                raise

    def _adjusted_batch_size(self, batch_size):
        if self.num_slices is not None:
            if batch_size % self.num_slices != 0:
                raise RuntimeError(
                    f"The batch-size must be divisible by the number of slices, got batch_size={batch_size} and num_slices={self.num_slices}."
                )
            seq_length = batch_size // self.num_slices
            num_slices = self.num_slices
        else:
            if batch_size % self.slice_len != 0:
                raise RuntimeError(
                    f"The batch-size must be divisible by the slice length, got batch_size={batch_size} and slice_len={self.slice_len}."
                )
            seq_length = self.slice_len
            num_slices = batch_size // self.slice_len
        return seq_length, num_slices

    def sample(self, storage: Storage, batch_size: int) -> Tuple[torch.Tensor, dict]:
        # pick up as many trajs as we need
        start_idx, stop_idx, lengths = self._get_stop_and_length(storage)
        # we have to make sure that the number of dims of the storage
        # is the same as the stop/start signals since we will
        # use these to sample the storage
        if start_idx.shape[1] != storage.ndim:
            raise RuntimeError(
                f"Expected the end-of-trajectory signal to be "
                f"{storage.ndim}-dimensional. Got a {start_idx.shape[1]} tensor "
                "instead."
            )
        seq_length, num_slices = self._adjusted_batch_size(batch_size)
        storage_length = storage.shape[0]
        return self._sample_slices(
            lengths,
            start_idx,
            stop_idx,
            seq_length,
            num_slices,
            storage_length=storage_length,
        )

    def _sample_slices(
        self,
        lengths: torch.Tensor,
        start_idx: torch.Tensor,
        stop_idx: torch.Tensor,
        seq_length: int,
        num_slices: int,
        storage_length: int,
        traj_idx: torch.Tensor | None = None,
    ) -> Tuple[Tuple[torch.Tensor, ...], Dict[str, Any]]:
        def get_traj_idx(lengths=lengths):
            return torch.randint(lengths.shape[0], (num_slices,), device=lengths.device)

        if (lengths < seq_length).any():
            if self.strict_length:
                idx = lengths == seq_length
                if not idx.any():
                    raise RuntimeError(
                        "Did not find a single trajectory with sufficient length."
                    )
                if (
                    isinstance(seq_length, torch.Tensor)
                    and seq_length.shape == lengths.shape
                ):
                    seq_length = seq_length[idx]
                lengths_idx = lengths[idx]
                start_idx = start_idx[idx]
                stop_idx = stop_idx[idx]

                if traj_idx is None:
                    traj_idx = get_traj_idx(lengths=lengths_idx)
                else:
                    # Here we must filter out the indices that correspond to trajectories
                    # we don't want to keep. That could potentially lead to an empty sample.
                    # The difficulty with this adjustment is that traj_idx points to a full
                    # sequences of lengths, but we filter out part of it so we must
                    # convert traj_idx to a boolean mask, index this mask with the
                    # valid indices and then recover the nonzero.
                    idx_mask = torch.zeros_like(idx)
                    idx_mask[traj_idx] = True
                    traj_idx = idx_mask[idx].nonzero().squeeze(-1)
                    if not traj_idx.numel():
                        raise RuntimeError(
                            "None of the provided indices pointed to a trajectory of "
                            "sufficient length. Consider using strict_length=False for the "
                            "sampler instead."
                        )
                    num_slices = traj_idx.shape[0]

                del idx
                lengths = lengths_idx
            else:
                if traj_idx is None:
                    traj_idx = get_traj_idx()
                else:
                    num_slices = traj_idx.shape[0]

                # make seq_length a tensor with values clamped by lengths
                seq_length = lengths[traj_idx].clamp_max(seq_length)
        else:
            if traj_idx is None:
                traj_idx = get_traj_idx()
            else:
                num_slices = traj_idx.shape[0]

        relative_starts = (
            (
                torch.rand(num_slices, device=lengths.device)
                * (lengths[traj_idx] - seq_length + 1)
            )
            .floor()
            .to(start_idx.dtype)
        )
        starts = torch.cat(
            [
                (start_idx[traj_idx, 0] + relative_starts).unsqueeze(1),
                start_idx[traj_idx, 1:],
            ],
            1,
        )
        index = self._tensor_slices_from_startend(seq_length, starts, storage_length)
        if self.truncated_key is not None:
            truncated_key = self.truncated_key
            done_key = _replace_last(truncated_key, "done")
            terminated_key = _replace_last(truncated_key, "terminated")

            truncated = torch.zeros(
                (index.shape[0], 1), dtype=torch.bool, device=index.device
            )
            if isinstance(seq_length, int):
                truncated.view(num_slices, -1)[:, -1] = 1
            else:
                truncated[seq_length.cumsum(0) - 1] = 1
            # a traj is terminated if the stop index along col 0 (time)
            # equates start + traj length - 1
            traj_terminated = (
                stop_idx[traj_idx, 0] == start_idx[traj_idx, 0] + seq_length - 1
            )
            terminated = torch.zeros_like(truncated)
            if traj_terminated.any():
                if isinstance(seq_length, int):
                    truncated.view(num_slices, -1)[traj_terminated] = 1
                else:
                    truncated[(seq_length.cumsum(0) - 1)[traj_terminated]] = 1
            truncated = truncated & ~terminated
            done = terminated | truncated
            return index.to(torch.long).unbind(-1), {
                truncated_key: truncated,
                done_key: done,
                terminated_key: terminated,
            }
        index = index.to(torch.long).unbind(-1)
        return index, {}

    @property
    def _used_traj_key(self):
        return self.__dict__.get("__used_traj_key", self.traj_key)

    @_used_traj_key.setter
    def _used_traj_key(self, value):
        self.__dict__["__used_traj_key"] = value

    @property
    def _used_end_key(self):
        return self.__dict__.get("__used_end_key", self.end_key)

    @_used_end_key.setter
    def _used_end_key(self, value):
        self.__dict__["__used_end_key"] = value

    def _empty(self):
        pass

    def dumps(self, path):
        # no op - cache does not need to be saved
        ...

    def loads(self, path):
        # no op
        ...

    def state_dict(self) -> Dict[str, Any]:
        return {}

    def load_state_dict(self, state_dict: Dict[str, Any]) -> None:
        ...

    def __getstate__(self):
        state = copy(self.__dict__)
        state["_cache"] = {}
        return state


class SliceSamplerWithoutReplacement(SliceSampler, SamplerWithoutReplacement):
    """Samples slices of data along the first dimension, given start and stop signals, without replacement.

    This class is to be used with static replay buffers or in between two
    replay buffer extensions. Extending the replay buffer will reset the
    the sampler, and continuous sampling without replacement is currently not
    allowed.

    Keyword Args:
        drop_last (bool, optional): if ``True``, the last incomplete sample (if any) will be dropped.
            If ``False``, this last sample will be kept.
            Defaults to ``False``.
        num_slices (int): the number of slices to be sampled. The batch-size
            must be greater or equal to the ``num_slices`` argument. Exclusive
            with ``slice_len``.
        slice_len (int): the length of the slices to be sampled. The batch-size
            must be greater or equal to the ``slice_len`` argument and divisible
            by it. Exclusive with ``num_slices``.
        end_key (NestedKey, optional): the key indicating the end of a
            trajectory (or episode). Defaults to ``("next", "done")``.
        traj_key (NestedKey, optional): the key indicating the trajectories.
            Defaults to ``"episode"`` (commonly used across datasets in TorchRL).
        ends (torch.Tensor, optional): a 1d boolean tensor containing the end of run signals.
            To be used whenever the ``end_key`` or ``traj_key`` is expensive to get,
            or when this signal is readily available. Must be used with ``cache_values=True``
            and cannot be used in conjunction with ``end_key`` or ``traj_key``.
        trajectories (torch.Tensor, optional): a 1d integer tensor containing the run ids.
            To be used whenever the ``end_key`` or ``traj_key`` is expensive to get,
            or when this signal is readily available. Must be used with ``cache_values=True``
            and cannot be used in conjunction with ``end_key`` or ``traj_key``.
        truncated_key (NestedKey, optional): If not ``None``, this argument
            indicates where a truncated signal should be written in the output
            data. This is used to indicate to value estimators where the provided
            trajectory breaks. Defaults to ``("next", "truncated")``.
            This feature only works with :class:`~torchrl.data.replay_buffers.TensorDictReplayBuffer`
            instances (otherwise the truncated key is returned in the info dictionary
            returned by the :meth:`~torchrl.data.replay_buffers.ReplayBuffer.sample` method).
        strict_length (bool, optional): if ``False``, trajectories of length
            shorter than `slice_len` (or `batch_size // num_slices`) will be
            allowed to appear in the batch. If ``True``, trajectories shorted
            than required will be filtered out.
            Be mindful that this can result in effective `batch_size`  shorter
            than the one asked for! Trajectories can be split using
            :func:`~torchrl.collectors.split_trajectories`. Defaults to ``True``.
        shuffle (bool, optional): if ``False``, the order of the trajectories
            is not shuffled. Defaults to ``True``.

    .. note:: To recover the trajectory splits in the storage,
        :class:`~torchrl.data.replay_buffers.samplers.SliceSamplerWithoutReplacement` will first
        attempt to find the ``traj_key`` entry in the storage. If it cannot be
        found, the ``end_key`` will be used to reconstruct the episodes.

    Examples:
        >>> import torch
        >>> from tensordict import TensorDict
        >>> from torchrl.data.replay_buffers import LazyMemmapStorage, TensorDictReplayBuffer
        >>> from torchrl.data.replay_buffers.samplers import SliceSamplerWithoutReplacement
        >>>
        >>> rb = TensorDictReplayBuffer(
        ...     storage=LazyMemmapStorage(1000),
        ...     # asking for 10 slices for a total of 320 elements, ie, 10 trajectories of 32 transitions each
        ...     sampler=SliceSamplerWithoutReplacement(num_slices=10),
        ...     batch_size=320,
        ... )
        >>> episode = torch.zeros(1000, dtype=torch.int)
        >>> episode[:300] = 1
        >>> episode[300:550] = 2
        >>> episode[550:700] = 3
        >>> episode[700:] = 4
        >>> data = TensorDict(
        ...     {
        ...         "episode": episode,
        ...         "obs": torch.randn((3, 4, 5)).expand(1000, 3, 4, 5),
        ...         "act": torch.randn((20,)).expand(1000, 20),
        ...         "other": torch.randn((20, 50)).expand(1000, 20, 50),
        ...     }, [1000]
        ... )
        >>> rb.extend(data)
        >>> sample = rb.sample()
        >>> # since we want trajectories of 32 transitions but there are only 4 episodes to
        >>> # sample from, we only get 4 x 32 = 128 transitions in this batch
        >>> print("sample:", sample)
        >>> print("trajectories in sample", sample.get("episode").unique())

    :class:`~torchrl.data.replay_buffers.SliceSamplerWithoutReplacement` is default-compatible with
    most of TorchRL's datasets, and allows users to consume datasets in a dataloader-like fashion:

    Examples:
        >>> import torch
        >>>
        >>> from torchrl.data.datasets import RobosetExperienceReplay
        >>> from torchrl.data import SliceSamplerWithoutReplacement
        >>>
        >>> torch.manual_seed(0)
        >>> num_slices = 10
        >>> dataid = list(RobosetExperienceReplay.available_datasets)[0]
        >>> data = RobosetExperienceReplay(dataid, batch_size=320,
        ...     sampler=SliceSamplerWithoutReplacement(num_slices=num_slices))
        >>> # the last sample is kept, since drop_last=False by default
        >>> for i, batch in enumerate(data):
        ...     print(batch.get("episode").unique())
        tensor([ 5,  6,  8, 11, 12, 14, 16, 17, 19, 24])
        tensor([ 1,  2,  7,  9, 10, 13, 15, 18, 21, 22])
        tensor([ 0,  3,  4, 20, 23])

    """

    def __init__(
        self,
        *,
        num_slices: int | None = None,
        slice_len: int | None = None,
        drop_last: bool = False,
        end_key: NestedKey | None = None,
        traj_key: NestedKey | None = None,
        ends: torch.Tensor | None = None,
        trajectories: torch.Tensor | None = None,
        truncated_key: NestedKey | None = ("next", "truncated"),
        strict_length: bool = True,
        shuffle: bool = True,
    ):
        SliceSampler.__init__(
            self,
            num_slices=num_slices,
            slice_len=slice_len,
            end_key=end_key,
            traj_key=traj_key,
            cache_values=True,
            truncated_key=truncated_key,
            strict_length=strict_length,
            ends=ends,
            trajectories=trajectories,
        )
        SamplerWithoutReplacement.__init__(self, drop_last=drop_last, shuffle=shuffle)

    def __repr__(self):
        perc = len(self._sample_list) / self.len_storage * 100
        return (
            f"{self.__class__.__name__}("
            f"num_slices={self.num_slices}, "
            f"slice_len={self.slice_len}, "
            f"end_key={self.end_key}, "
            f"traj_key={self.traj_key}, "
            f"truncated_key={self.truncated_key}, "
            f"strict_length={self.strict_length},"
            f"{perc}% sampled)"
        )

    def _empty(self):
        self._cache = {}
        SamplerWithoutReplacement._empty(self)

    def _storage_len(self, storage):
        return self._storage_len_buffer

    def sample(
        self, storage: Storage, batch_size: int
    ) -> Tuple[Tuple[torch.Tensor, ...], dict]:
        start_idx, stop_idx, lengths = self._get_stop_and_length(storage)
        # we have to make sure that the number of dims of the storage
        # is the same as the stop/start signals since we will
        # use these to sample the storage
        if start_idx.shape[1] != storage.ndim:
            raise RuntimeError(
                f"Expected the end-of-trajectory signal to be "
                f"{storage.ndim}-dimensional. Got a {start_idx.shape[1]} tensor "
                "instead."
            )
        self._storage_len_buffer = len(start_idx)
        # first get indices of the trajectories we want to retrieve
        seq_length, num_slices = self._adjusted_batch_size(batch_size)
        indices, _ = SamplerWithoutReplacement.sample(self, storage, num_slices)
        storage_length = storage.shape[0]
        idx, info = self._sample_slices(
            lengths,
            start_idx,
            stop_idx,
            seq_length,
            num_slices,
            storage_length,
            traj_idx=indices,
        )
        return idx, info

    def state_dict(self) -> Dict[str, Any]:
        return SamplerWithoutReplacement.state_dict(self)

    def load_state_dict(self, state_dict: Dict[str, Any]) -> None:
        return SamplerWithoutReplacement.load_state_dict(self, state_dict)


class PrioritizedSliceSampler(SliceSampler, PrioritizedSampler):
    """Samples slices of data along the first dimension, given start and stop signals, using prioritized sampling.

    This class samples sub-trajectories with replacement following a priority weighting presented in "Schaul, T.; Quan, J.; Antonoglou, I.; and Silver, D. 2015.
        Prioritized experience replay."
        (https://arxiv.org/abs/1511.05952)

    For more info see :class:`~torchrl.data.replay_buffers.samplers.SliceSampler` and :class:`~torchrl.data.replay_buffers.samplers.PrioritizedSampler`.

    Args:
        alpha (float): exponent α determines how much prioritization is used,
            with α = 0 corresponding to the uniform case.
        beta (float): importance sampling negative exponent.
        eps (float, optional): delta added to the priorities to ensure that the buffer
            does not contain null priorities. Defaults to 1e-8.
        reduction (str, optional): the reduction method for multidimensional
            tensordicts (i.e., stored trajectory). Can be one of "max", "min",
            "median" or "mean".

    Keyword Args:
        num_slices (int): the number of slices to be sampled. The batch-size
            must be greater or equal to the ``num_slices`` argument. Exclusive
            with ``slice_len``.
        slice_len (int): the length of the slices to be sampled. The batch-size
            must be greater or equal to the ``slice_len`` argument and divisible
            by it. Exclusive with ``num_slices``.
        end_key (NestedKey, optional): the key indicating the end of a
            trajectory (or episode). Defaults to ``("next", "done")``.
        traj_key (NestedKey, optional): the key indicating the trajectories.
            Defaults to ``"episode"`` (commonly used across datasets in TorchRL).
        ends (torch.Tensor, optional): a 1d boolean tensor containing the end of run signals.
            To be used whenever the ``end_key`` or ``traj_key`` is expensive to get,
            or when this signal is readily available. Must be used with ``cache_values=True``
            and cannot be used in conjunction with ``end_key`` or ``traj_key``.
        trajectories (torch.Tensor, optional): a 1d integer tensor containing the run ids.
            To be used whenever the ``end_key`` or ``traj_key`` is expensive to get,
            or when this signal is readily available. Must be used with ``cache_values=True``
            and cannot be used in conjunction with ``end_key`` or ``traj_key``.
        cache_values (bool, optional): to be used with static datasets.
            Will cache the start and end signal of the trajectory.
        truncated_key (NestedKey, optional): If not ``None``, this argument
            indicates where a truncated signal should be written in the output
            data. This is used to indicate to value estimators where the provided
            trajectory breaks. Defaults to ``("next", "truncated")``.
            This feature only works with :class:`~torchrl.data.replay_buffers.TensorDictReplayBuffer`
            instances (otherwise the truncated key is returned in the info dictionary
            returned by the :meth:`~torchrl.data.replay_buffers.ReplayBuffer.sample` method).
        strict_length (bool, optional): if ``False``, trajectories of length
            shorter than `slice_len` (or `batch_size // num_slices`) will be
            allowed to appear in the batch. If ``True``, trajectories shorted
            than required will be filtered out.
            Be mindful that this can result in effective `batch_size`  shorter
            than the one asked for! Trajectories can be split using
            :func:`~torchrl.collectors.split_trajectories`. Defaults to ``True``.

    Examples:
        >>> import torch
        >>> from torchrl.data.replay_buffers import TensorDictReplayBuffer, LazyMemmapStorage, PrioritizedSliceSampler
        >>> from tensordict import TensorDict
        >>> sampler = PrioritizedSliceSampler(max_capacity=9, num_slices=3, alpha=0.7, beta=0.9)
        >>> rb = TensorDictReplayBuffer(storage=LazyMemmapStorage(9), sampler=sampler, batch_size=6)
        >>> data = TensorDict(
        ...     {
        ...         "observation": torch.randn(9,16),
        ...         "action": torch.randn(9, 1),
        ...         "episode": torch.tensor([0,0,0,1,1,1,2,2,2], dtype=torch.long),
        ...         "steps": torch.tensor([0,1,2,0,1,2,0,1,2], dtype=torch.long),
        ...         ("next", "observation"): torch.randn(9,16),
        ...         ("next", "reward"): torch.randn(9,1),
        ...         ("next", "done"): torch.tensor([0,0,1,0,0,1,0,0,1], dtype=torch.bool).unsqueeze(1),
        ...     },
        ...     batch_size=[9],
        ... )
        >>> rb.extend(data)
        >>> sample, info = rb.sample(return_info=True)
        >>> print("episode", sample["episode"].tolist())
        episode [2, 2, 2, 2, 1, 1]
        >>> print("steps", sample["steps"].tolist())
        steps [1, 2, 0, 1, 1, 2]
        >>> print("weight", info["_weight"].tolist())
        weight [1.0, 1.0, 1.0, 1.0, 1.0, 1.0]
        >>> priority = torch.tensor([0,3,3,0,0,0,1,1,1])
        >>> rb.update_priority(torch.arange(0,9,1), priority=priority)
        >>> sample, info = rb.sample(return_info=True)
        >>> print("episode", sample["episode"].tolist())
        episode [2, 2, 2, 2, 2, 2]
        >>> print("steps", sample["steps"].tolist())
        steps [1, 2, 0, 1, 0, 1]
        >>> print("weight", info["_weight"].tolist())
        weight [9.120110917137936e-06, 9.120110917137936e-06, 9.120110917137936e-06, 9.120110917137936e-06, 9.120110917137936e-06, 9.120110917137936e-06]
    """

    def __init__(
        self,
        max_capacity: int,
        alpha: float,
        beta: float,
        eps: float = 1e-8,
        dtype: torch.dtype = torch.float,
        reduction: str = "max",
        *,
        num_slices: int = None,
        slice_len: int = None,
        end_key: NestedKey | None = None,
        traj_key: NestedKey | None = None,
        ends: torch.Tensor | None = None,
        trajectories: torch.Tensor | None = None,
        cache_values: bool = False,
        truncated_key: NestedKey | None = ("next", "truncated"),
        strict_length: bool = True,
    ):
        SliceSampler.__init__(
            self,
            num_slices=num_slices,
            slice_len=slice_len,
            end_key=end_key,
            traj_key=traj_key,
            cache_values=cache_values,
            truncated_key=truncated_key,
            strict_length=strict_length,
            ends=ends,
            trajectories=trajectories,
        )
        PrioritizedSampler.__init__(
            self,
            max_capacity=max_capacity,
            alpha=alpha,
            beta=beta,
            eps=eps,
            dtype=dtype,
            reduction=reduction,
        )

    def __repr__(self):
<<<<<<< HEAD
        perc = len(self._sample_list) / self.len_storage * 100
=======
        if self._sample_list is not None:
            perc = len(self._sample_list) / self.len_storage * 100
        else:
            perc = 0.0
>>>>>>> 5ad2436f
        return (
            f"{self.__class__.__name__}("
            f"num_slices={self.num_slices}, "
            f"slice_len={self.slice_len}, "
            f"end_key={self.end_key}, "
            f"traj_key={self.traj_key}, "
            f"truncated_key={self.truncated_key}, "
            f"strict_length={self.strict_length},"
            f"alpha={self._alpha}, "
            f"beta={self._beta}, "
<<<<<<< HEAD
            f"eps={self._eps})"
=======
            f"eps={self._eps},"
            f"{perc: 4.4f}% filled)"
>>>>>>> 5ad2436f
        )

    def __getstate__(self):
        state = SliceSampler.__getstate__(self)
        state.update(PrioritizedSampler.__getstate__(self))

    def sample(self, storage: Storage, batch_size: int) -> Tuple[torch.Tensor, dict]:
        # Sample `batch_size` indices representing the start of a slice.
        # The sampling is based on a weight vector.
        start_idx, stop_idx, lengths = self._get_stop_and_length(storage)
        seq_length, num_slices = self._adjusted_batch_size(batch_size)

        num_trajs = lengths.shape[0]
        traj_idx = torch.arange(0, num_trajs, 1, device=lengths.device)

        if (lengths < seq_length).any():
            if self.strict_length:
                raise RuntimeError(
                    "Some stored trajectories have a length shorter than the slice that was asked for. "
                    "Create the sampler with `strict_length=False` to allow shorter trajectories to appear "
                    "in you batch."
                )
            # make seq_length a tensor with values clamped by lengths
            seq_length = lengths[traj_idx].clamp_max(seq_length)

        # build a list of index that we dont want to sample: all the steps at a `seq_length` distance of
        # the end the trajectory, with the end of trajectory (`stop_idx`) included
        if not isinstance(seq_length, int):
            try:
                seq_length = seq_length.unique().item()
            except RuntimeError:
                raise NotImplementedError(
                    f"seq_length as a list is not supported for now. seq_length={seq_length}."
                )

        subtractive_idx = torch.arange(
            0, seq_length - 1, 1, device=stop_idx.device, dtype=stop_idx.dtype
        )
        preceding_stop_idx = stop_idx[..., 0, None] - subtractive_idx[None, ...]
        preceding_stop_idx = preceding_stop_idx.reshape(-1, 1)
        preceding_stop_idx = torch.cat(
            [
                preceding_stop_idx,
                stop_idx[:, 1:].repeat_interleave(seq_length - 1, dim=0),
            ],
            -1,
        )
        if storage.ndim > 1:
            # convert the 2d index into a flat one to accomodate the _sum_tree
            preceding_stop_idx = torch.as_tensor(
                np.ravel_multi_index(
                    tuple(preceding_stop_idx.transpose(0, 1).numpy()), storage.shape
                )
            )
        else:
            preceding_stop_idx = preceding_stop_idx.squeeze()

        # force to not sample index at the end of a trajectory
        self._sum_tree[preceding_stop_idx] = 0.0
        # and no need to update self._min_tree

        starts, info = PrioritizedSampler.sample(
            self, storage=storage, batch_size=batch_size // seq_length
        )
        if isinstance(starts, tuple):
            starts = torch.stack(starts, -1)
        # starts = torch.as_tensor(starts, device=lengths.device)
        info["_weight"] = torch.as_tensor(info["_weight"], device=lengths.device)

        # extends starting indices of each slice with sequence_length to get indices of all steps
        index = self._tensor_slices_from_startend(
            seq_length, starts, storage_length=storage.shape[0]
        )

        # repeat the weight of each slice to match the number of steps
        info["_weight"] = torch.repeat_interleave(info["_weight"], seq_length)

        # sanity check
        if index.shape[0] != batch_size:
            raise ValueError(
                f"Number of indices is expected to match the batch size ({index.shape[0]} != {batch_size})."
            )

        # if self.truncated_key is not None:
        #     truncated_key = self.truncated_key
        #     done_key = _replace_last(truncated_key, "done")
        #     terminated_key = _replace_last(truncated_key, "terminated")
        #
        #     truncated = torch.zeros(
        #         (index.shape[0], 1), dtype=torch.bool, device=index.device
        #     )
        #     if isinstance(seq_length, int):
        #         truncated.view(num_slices, -1)[:, -1] = 1
        #     else:
        #         truncated[seq_length.cumsum(0) - 1] = 1
        #     # a traj is terminated if the stop index along col 0 (time)
        #     # equates start + traj length - 1
        #     traj_terminated = (
        #         stop_idx[traj_idx, 0] == start_idx[traj_idx, 0] + seq_length - 1
        #     )
        #     terminated = torch.zeros_like(truncated)
        #     if traj_terminated.any():
        #         if isinstance(seq_length, int):
        #             truncated.view(num_slices, -1)[traj_terminated] = 1
        #         else:
        #             truncated[(seq_length.cumsum(0) - 1)[traj_terminated]] = 1
        #     truncated = truncated & ~terminated
        #     done = terminated | truncated
        #     return index.to(torch.long).unbind(-1), {
        #         truncated_key: truncated,
        #         done_key: done,
        #         terminated_key: terminated,
        #     }

        if self.truncated_key is not None:
            # TODO: fix this part
            # following logics borrowed from SliceSampler
            truncated_key = self.truncated_key
            done_key = _replace_last(truncated_key, "done")
            terminated_key = _replace_last(truncated_key, "terminated")

            truncated = torch.zeros(
                (index.shape[0], 1), dtype=torch.bool, device=index.device
            )
            if isinstance(seq_length, int):
                truncated.view(num_slices, -1)[:, -1] = 1
            else:
                truncated[seq_length.cumsum(0) - 1] = 1
            traj_terminated = stop_idx[traj_idx, 0] == (
                start_idx[traj_idx, 0] + seq_length - 1
            )
            terminated = torch.zeros_like(truncated)
            if traj_terminated.any():
                if isinstance(seq_length, int):
                    truncated.view(num_slices, -1)[traj_terminated] = 1
                else:
                    truncated[(seq_length.cumsum(0) - 1)[traj_terminated]] = 1
            truncated = truncated & ~terminated
            done = terminated | truncated

            info.update(
                {
                    truncated_key: truncated,
                    done_key: done,
                    terminated_key: terminated,
                }
            )
        return index.to(torch.long).unbind(-1), info

    def _empty(self):
        # no op for SliceSampler
        PrioritizedSampler._empty(self)

    def dumps(self, path):
        # no op for SliceSampler
        PrioritizedSampler.dumps(self, path)

    def loads(self, path):
        # no op for SliceSampler
        return PrioritizedSampler.loads(self, path)

    def state_dict(self):
        # no op for SliceSampler
        return PrioritizedSampler.state_dict(self)


class SamplerEnsemble(Sampler):
    """An ensemble of samplers.

    This class is designed to work with :class:`~torchrl.data.replay_buffers.replay_buffers.ReplayBufferEnsemble`.
    It contains the samplers as well as the sampling strategy hyperparameters.

    Args:
        samplers (sequence of Sampler): the samplers to make the composite sampler.

    Keyword Args:
        p (list or tensor of probabilities, optional): if provided, indicates the
            weights of each dataset during sampling.
        sample_from_all (bool, optional): if ``True``, each dataset will be sampled
            from. This is not compatible with the ``p`` argument. Defaults to ``False``.
        num_buffer_sampled (int, optional): the number of buffers to sample.
            if ``sample_from_all=True``, this has no effect, as it defaults to the
            number of buffers. If ``sample_from_all=False``, buffers will be
            sampled according to the probabilities ``p``.

    .. warning::
      The indices provided in the info dictionary are placed in a :class:`~tensordict.TensorDict` with
      keys ``index`` and ``buffer_ids`` that allow the upper :class:`~torchrl.data.ReplayBufferEnsemble`
      and :class:`~torchrl.data.StorageEnsemble` objects to retrieve the data.
      This format is different than with other samplers which usually return indices
      as regular tensors.

    """

    def __init__(
        self, *samplers, p=None, sample_from_all=False, num_buffer_sampled=None
    ):
        self._samplers = samplers
        self.sample_from_all = sample_from_all
        if sample_from_all and p is not None:
            raise RuntimeError(
                "Cannot pass both `p` argument and `sample_from_all=True`."
            )
        self.p = p
        self.num_buffer_sampled = num_buffer_sampled

    @property
    def p(self):
        return self._p

    @p.setter
    def p(self, value):
        if not isinstance(value, torch.Tensor) and value is not None:
            value = torch.tensor(value)
        if value is not None:
            value = value / value.sum().clamp_min(1e-6)
        self._p = value

    @property
    def num_buffer_sampled(self):
        value = self.__dict__.get("_num_buffer_sampled", None)
        if value is None:
            value = self.__dict__["_num_buffer_sampled"] = len(self._samplers)
        return value

    @num_buffer_sampled.setter
    def num_buffer_sampled(self, value):
        self.__dict__["_num_buffer_sampled"] = value

    def sample(self, storage, batch_size):
        if batch_size % self.num_buffer_sampled > 0:
            raise ValueError
        if not isinstance(storage, StorageEnsemble):
            raise TypeError
        sub_batch_size = batch_size // self.num_buffer_sampled
        if self.sample_from_all:
            samples, infos = zip(
                *[
                    sampler.sample(storage, sub_batch_size)
                    for storage, sampler in zip(storage._storages, self._samplers)
                ]
            )
            buffer_ids = torch.arange(len(samples))
        else:
            if self.p is None:
                buffer_ids = torch.randint(
                    len(self._samplers), (self.num_buffer_sampled,)
                )
            else:
                buffer_ids = torch.multinomial(self.p, self.num_buffer_sampled, True)
            samples, infos = zip(
                *[
                    self._samplers[i].sample(storage._storages[i], sub_batch_size)
                    for i in buffer_ids.tolist()
                ]
            )
        samples = [
            sample if isinstance(sample, torch.Tensor) else torch.stack(sample, -1)
            for sample in samples
        ]
        if all(samples[0].shape == sample.shape for sample in samples[1:]):
            samples_stack = torch.stack(samples)
        else:
            samples_stack = torch.nested.nested_tensor(list(samples))

        samples = TensorDict(
            {
                "index": samples_stack,
                "buffer_ids": buffer_ids,
            },
            batch_size=[self.num_buffer_sampled],
        )
        infos = torch.stack(
            [
                TensorDict.from_dict(info, batch_dims=samples.ndim - 1)
                if info
                else TensorDict({}, [])
                for info in infos
            ]
        )
        return samples, infos

    def dumps(self, path: Path):
        path = Path(path).absolute()
        for i, sampler in enumerate(self._samplers):
            sampler.dumps(path / str(i))

    def loads(self, path: Path):
        path = Path(path).absolute()
        for i, sampler in enumerate(self._samplers):
            sampler.loads(path / str(i))

    def state_dict(self) -> Dict[str, Any]:
        state_dict = OrderedDict()
        for i, sampler in enumerate(self._samplers):
            state_dict[str(i)] = sampler.state_dict()
        return state_dict

    def load_state_dict(self, state_dict: Dict[str, Any]) -> None:
        for i, sampler in enumerate(self._samplers):
            sampler.load_state_dict(state_dict[str(i)])

    def _empty(self):
        raise NotImplementedError

    _INDEX_ERROR = "Expected an index of type torch.Tensor, range, np.ndarray, int, slice or ellipsis, got {} instead."

    def __getitem__(self, index):
        if isinstance(index, tuple):
            if index[0] is Ellipsis:
                index = (slice(None), index[1:])
            result = self[index[0]]
            if len(index) > 1:
                raise IndexError(
                    f"Tuple of length greater than 1 are not accepted to index samplers of type {type(self)}."
                )
            return result
        if isinstance(index, slice) and index == slice(None):
            return self
        if isinstance(index, (list, range, np.ndarray)):
            index = torch.as_tensor(index)
        if isinstance(index, torch.Tensor):
            if index.ndim > 1:
                raise RuntimeError(
                    f"Cannot index a {type(self)} with tensor indices that have more than one dimension."
                )
            if index.is_floating_point():
                raise TypeError(
                    "A floating point index was recieved when an integer dtype was expected."
                )
        if isinstance(index, int) or (not isinstance(index, slice) and len(index) == 0):
            try:
                index = int(index)
            except Exception:
                raise IndexError(self._INDEX_ERROR.format(type(index)))
            try:
                return self._samplers[index]
            except IndexError:
                raise IndexError(self._INDEX_ERROR.format(type(index)))
        if isinstance(index, torch.Tensor):
            index = index.tolist()
            samplers = [self._samplers[i] for i in index]
        else:
            # slice
            samplers = self._samplers[index]
        p = self._p[index]
        return SamplerEnsemble(
            *samplers,
            p=p,
            sample_from_all=self.sample_from_all,
            num_buffer_sampled=self.num_buffer_sampled,
        )

    def __len__(self):
        return len(self._samplers)

    def __repr__(self):
        samplers = textwrap.indent(f"samplers={self._samplers}", " " * 4)
        return f"{self.__class__.__name__}(\n{samplers})"<|MERGE_RESOLUTION|>--- conflicted
+++ resolved
@@ -90,11 +90,7 @@
         ...
 
     def __repr__(self):
-<<<<<<< HEAD
-        return self.__class__.__name__
-=======
         return f"{self.__class__.__name__}()"
->>>>>>> 5ad2436f
 
 
 class RandomSampler(Sampler):
@@ -255,16 +251,11 @@
         self._ran_out = state_dict["_ran_out"]
 
     def __repr__(self):
-<<<<<<< HEAD
-        perc = len(self._sample_list) / self.len_storage * 100
-        return f"{self.__class__.__name__}({perc}% sampled)"
-=======
         if self._sample_list is not None:
             perc = len(self._sample_list) / self.len_storage * 100
         else:
             perc = 0.0
         return f"{self.__class__.__name__}({perc: 4.4f}% sampled)"
->>>>>>> 5ad2436f
 
 
 class PrioritizedSampler(Sampler):
@@ -1468,14 +1459,10 @@
         )
 
     def __repr__(self):
-<<<<<<< HEAD
-        perc = len(self._sample_list) / self.len_storage * 100
-=======
         if self._sample_list is not None:
             perc = len(self._sample_list) / self.len_storage * 100
         else:
             perc = 0.0
->>>>>>> 5ad2436f
         return (
             f"{self.__class__.__name__}("
             f"num_slices={self.num_slices}, "
@@ -1486,12 +1473,8 @@
             f"strict_length={self.strict_length},"
             f"alpha={self._alpha}, "
             f"beta={self._beta}, "
-<<<<<<< HEAD
-            f"eps={self._eps})"
-=======
             f"eps={self._eps},"
             f"{perc: 4.4f}% filled)"
->>>>>>> 5ad2436f
         )
 
     def __getstate__(self):

# Copyright (c) Meta Platforms, Inc. and affiliates.
#
# This source code is licensed under the MIT license found in the
# LICENSE file in the root directory of this source tree.
from __future__ import annotations

import heapq
import json
import textwrap
from abc import ABC, abstractmethod
from copy import copy
from multiprocessing.context import get_spawning_popen
from pathlib import Path
from typing import Any, Dict, Sequence

import numpy as np
import torch

from tensordict import is_tensor_collection, MemoryMappedTensor, TensorDictBase
from tensordict.utils import _STRDTYPE2DTYPE, expand_as_right, is_tensorclass
from torch import multiprocessing as mp

try:
    from torch.utils._pytree import tree_leaves
except ImportError:
    from torch.utils._pytree import tree_flatten

    def tree_leaves(data):  # noqa: D103
        tree_flat, _ = tree_flatten(data)
        return tree_flat


from torchrl.data.replay_buffers.storages import Storage
from torchrl.data.replay_buffers.utils import _is_int, _reduce


class Writer(ABC):
    """A ReplayBuffer base Writer class."""

    _storage: Storage

    def __init__(self) -> None:
        self._storage = None

    def register_storage(self, storage: Storage) -> None:
        self._storage = storage

    @abstractmethod
    def add(self, data: Any) -> int:
        """Inserts one piece of data at an appropriate index, and returns that index."""
        ...

    @abstractmethod
    def extend(self, data: Sequence) -> torch.Tensor:
        """Inserts a series of data points at appropriate indices, and returns a tensor containing the indices."""
        ...

    @abstractmethod
    def _empty(self):
        ...

    @abstractmethod
    def dumps(self, path):
        ...

    @abstractmethod
    def loads(self, path):
        ...

    @abstractmethod
    def state_dict(self) -> Dict[str, Any]:
        ...

    @abstractmethod
    def load_state_dict(self, state_dict: Dict[str, Any]) -> None:
        ...

    def _replicate_index(self, index):
        # replicates the index in a non-zero format to have as many indices as
        # elements truly written when the storage is multidim
        if self._storage.ndim == 1:
            return index
        mesh = torch.stack(
            torch.meshgrid(*(torch.arange(dim) for dim in self._storage.shape[1:])), -1
        ).flatten(0, -2)
        if _is_int(index):
            index0 = torch.as_tensor(int(index)).expand(mesh.shape[0], 1)
            return torch.cat([index0, mesh], 1)
        return torch.cat(
            [
                index.repeat_interleave(mesh.shape[0]).unsqueeze(1),
                mesh.repeat(index.numel(), 1),
            ],
            1,
        )

    def __repr__(self):
        return f"{self.__class__.__name__}()"


class ImmutableDatasetWriter(Writer):
    """A blocking writer for immutable datasets."""

    WRITING_ERR = "This dataset doesn't allow writing."

    def add(self, data: Any) -> int:
        raise RuntimeError(self.WRITING_ERR)

    def extend(self, data: Sequence) -> torch.Tensor:
        raise RuntimeError(self.WRITING_ERR)

    def _empty(self):
        raise RuntimeError(self.WRITING_ERR)

    def dumps(self, path):
        ...

    def loads(self, path):
        ...

    def state_dict(self) -> Dict[str, Any]:
        return {}

    def load_state_dict(self, state_dict: Dict[str, Any]) -> None:
        return


class RoundRobinWriter(Writer):
    """A RoundRobin Writer class for composable replay buffers."""

    def __init__(self, **kw) -> None:
        super().__init__(**kw)
        self._cursor = 0

    def dumps(self, path):
        path = Path(path).absolute()
        path.mkdir(exist_ok=True)
        with open(path / "metadata.json", "w") as file:
            json.dump({"cursor": self._cursor}, file)

    def loads(self, path):
        path = Path(path).absolute()
        with open(path / "metadata.json", "r") as file:
            metadata = json.load(file)
            self._cursor = metadata["cursor"]

    def add(self, data: Any) -> int | torch.Tensor:
        index = self._cursor
        _cursor = self._cursor
        # we need to update the cursor first to avoid race conditions between workers
        self._cursor = (self._cursor + 1) % self._storage._max_size_along_dim0(
            single_data=data
        )
        self._storage[_cursor] = data
        return self._replicate_index(index)

    def extend(self, data: Sequence) -> torch.Tensor:
        cur_size = self._cursor
        if is_tensor_collection(data) or isinstance(data, torch.Tensor):
            batch_size = len(data)
        elif isinstance(data, list):
            batch_size = len(data)
        else:
            batch_size = len(tree_leaves(data)[0])
        if batch_size == 0:
            raise RuntimeError("Expected at least one element in extend.")
        device = data.device if hasattr(data, "device") else None
        max_size_along0 = self._storage._max_size_along_dim0(batched_data=data)
        index = (
            torch.arange(
                cur_size, batch_size + cur_size, dtype=torch.long, device=device
            )
            % max_size_along0
        )
        # we need to update the cursor first to avoid race conditions between workers
        self._cursor = (batch_size + cur_size) % max_size_along0
        self._storage[index] = data
        return self._replicate_index(index)

    def state_dict(self) -> Dict[str, Any]:
        return {"_cursor": self._cursor}

    def load_state_dict(self, state_dict: Dict[str, Any]) -> None:
        self._cursor = state_dict["_cursor"]

    def _empty(self):
        self._cursor = 0

    @property
    def _cursor(self):
        _cursor_value = self.__dict__.get("_cursor_value", None)
        if _cursor_value is None:
            _cursor_value = self._cursor_value = mp.Value("i", 0)
        return _cursor_value.value

    @_cursor.setter
    def _cursor(self, value):
        _cursor_value = self.__dict__.get("_cursor_value", None)
        if _cursor_value is None:
            _cursor_value = self._cursor_value = mp.Value("i", 0)
        _cursor_value.value = value

    def __getstate__(self):
        state = copy(self.__dict__)
        if get_spawning_popen() is None:
            cursor = self._cursor
            del state["_cursor_value"]
            state["cursor__context"] = cursor
        return state

    def __setstate__(self, state):
        cursor = state.pop("cursor__context", None)
        if cursor is not None:
            _cursor_value = mp.Value("i", cursor)
            state["_cursor_value"] = _cursor_value
        self.__dict__.update(state)

    def __repr__(self):
<<<<<<< HEAD
        return f"{self.__class__.__name__}(cursor={int(self._cursor)}, full_storage={self._storage.is_full})"
=======
        return f"{self.__class__.__name__}(cursor={int(self._cursor)}, full_storage={self._storage._is_full})"
>>>>>>> 5ad2436f


class TensorDictRoundRobinWriter(RoundRobinWriter):
    """A RoundRobin Writer class for composable, tensordict-based replay buffers."""

    def add(self, data: Any) -> int | torch.Tensor:
        index = self._cursor
        # we need to update the cursor first to avoid race conditions between workers
        max_size_along_dim0 = self._storage._max_size_along_dim0(single_data=data)
        self._cursor = (index + 1) % max_size_along_dim0
        if not is_tensorclass(data):
            data.set(
                "index",
                expand_as_right(
                    torch.as_tensor(index, device=data.device, dtype=torch.long), data
                ),
            )
        self._storage[index] = data
        return self._replicate_index(index)

    def extend(self, data: Sequence) -> torch.Tensor:
        cur_size = self._cursor
        batch_size = len(data)
        device = data.device if hasattr(data, "device") else None
        max_size_along_dim0 = self._storage._max_size_along_dim0(batched_data=data)
        index = (
            torch.arange(
                cur_size, batch_size + cur_size, dtype=torch.long, device=device
            )
            % max_size_along_dim0
        )
        # we need to update the cursor first to avoid race conditions between workers
        self._cursor = (batch_size + cur_size) % max_size_along_dim0
        # storage must convert the data to the appropriate format if needed
        if not is_tensorclass(data):
            data.set(
                "index",
                expand_as_right(
                    torch.as_tensor(index, device=data.device, dtype=torch.long), data
                ),
            )
        self._storage[index] = data
        return self._replicate_index(index)


class TensorDictMaxValueWriter(Writer):
    """A Writer class for composable replay buffers that keeps the top elements based on some ranking key.

    Args:
        rank_key (str or tuple of str): the key to rank the elements by. Defaults to ``("next", "reward")``.
        reduction (str): the reduction method to use if the rank key has more than one element.
            Can be ``"max"``, ``"min"``, ``"mean"``, ``"median"`` or ``"sum"``.

    Examples:
        >>> import torch
        >>> from tensordict import TensorDict
        >>> from torchrl.data import LazyTensorStorage, TensorDictReplayBuffer, TensorDictMaxValueWriter
        >>> from torchrl.data.replay_buffers.samplers import SamplerWithoutReplacement
        >>> rb = TensorDictReplayBuffer(
        ...     storage=LazyTensorStorage(1),
        ...     sampler=SamplerWithoutReplacement(),
        ...     batch_size=1,
        ...     writer=TensorDictMaxValueWriter(rank_key="key"),
        ... )
        >>> td = TensorDict({
        ...     "key": torch.tensor(range(10)),
        ...     "obs": torch.tensor(range(10))
        ... }, batch_size=10)
        >>> rb.extend(td)
        >>> print(rb.sample().get("obs").item())
        9
        >>> td = TensorDict({
        ...     "key": torch.tensor(range(10, 20)),
        ...     "obs": torch.tensor(range(10, 20))
        ... }, batch_size=10)
        >>> rb.extend(td)
        >>> print(rb.sample().get("obs").item())
        19
        >>> td = TensorDict({
        ...     "key": torch.tensor(range(10)),
        ...     "obs": torch.tensor(range(10))
        ... }, batch_size=10)
        >>> rb.extend(td)
        >>> print(rb.sample().get("obs").item())
        19

    .. note::
        This class isn't compatible with storages with more than one dimension.
        This doesn't mean that storing trajectories is prohibited, but that
        the trajectories stored must be stored on a per-trajectory basis.
        Here are some examples of valid and invalid usages of the class.
        First, a flat buffer where we store individual transitions:

            >>> from torchrl.data import TensorStorage
            >>> # Simplest use case: data comes in 1d and is stored as such
            >>> data = TensorDict({
            ...     "obs": torch.zeros(10, 3),
            ...     "reward": torch.zeros(10, 1),
            ... }, batch_size=[10])
            >>> rb = TensorDictReplayBuffer(
            ...     storage=LazyTensorStorage(max_size=100),
            ...     writer=TensorDictMaxValueWriter(rank_key="reward")
            ... )
            >>> # We initialize the buffer: a total of 100 *transitions* can be stored
            >>> rb.extend(data)
            >>> # Samples 5 *transitions* at random
            >>> sample = rb.sample(5)
            >>> assert sample.shape == (5,)

        Second, a buffer where we store trajectories. The max signal is aggregated
        in each batch (e.g. the reward of each rollout is summed):

            >>> # One can also store batches of data, each batch being a sub-trajectory
            >>> env = ParallelEnv(2, lambda: GymEnv("Pendulum-v1"))
            >>> # Get a batch of [2, 10] -- format is [Batch, Time]
            >>> rollout = env.rollout(max_steps=10)
            >>> rb = TensorDictReplayBuffer(
            ...     storage=LazyTensorStorage(max_size=100),
            ...     writer=TensorDictMaxValueWriter(rank_key="reward")
            ... )
            >>> # We initialize the buffer: a total of 100 *trajectories* (!) can be stored
            >>> rb.extend(rollout)
            >>> # Sample 5 trajectories at random
            >>> sample = rb.sample(5)
            >>> assert sample.shape == (5, 10)

        If data come in batch but a flat buffer is needed, we can simply flatten
        the data before extending the buffer:

            >>> rb = TensorDictReplayBuffer(
            ...     storage=LazyTensorStorage(max_size=100),
            ...     writer=TensorDictMaxValueWriter(rank_key="reward")
            ... )
            >>> # We initialize the buffer: a total of 100 *transitions* can be stored
            >>> rb.extend(rollout.reshape(-1))
            >>> # Sample 5 trajectories at random
            >>> sample = rb.sample(5)
            >>> assert sample.shape == (5,)

        It is not possible to create a buffer that is extended along the time
        dimension, which is usually the recommended way of using buffers with
        batches of trajectories. Since trajectories are overlapping, it's hard
        if not impossible to aggregate the reward values and compare them.
        This constructor isn't valid (notice the ndim argument):

            >>> rb = TensorDictReplayBuffer(
            ...     storage=LazyTensorStorage(max_size=100, ndim=2),  # Breaks!
            ...     writer=TensorDictMaxValueWriter(rank_key="reward")
            ... )

    """

    def __init__(self, rank_key=None, reduction: str = "sum", **kwargs) -> None:
        super().__init__(**kwargs)
        self._cursor = 0
        self._current_top_values = []
        self._rank_key = rank_key
        self._reduction = reduction
        if self._rank_key is None:
            self._rank_key = ("next", "reward")

    def register_storage(self, storage: Storage) -> None:
        if storage.ndim > 1:
            raise ValueError(
                "TensorDictMaxValueWriter is not compatible with storages with more than one dimension. "
                "See the docstring constructor note about storing trajectories with TensorDictMaxValueWriter."
            )
        return super().register_storage(storage)

    def get_insert_index(self, data: Any) -> int:
        """Returns the index where the data should be inserted, or ``None`` if it should not be inserted."""
        if not is_tensor_collection(data):
            raise RuntimeError(
                f"{type(self)} expects data to be a tensor collection (tensordict or tensorclass). Found a {type(data)} instead."
            )
        if data.batch_dims > 1:
            raise RuntimeError(
                "Expected input tensordict to have no more than 1 dimension, got"
                f"tensordict.batch_size = {data.batch_size}"
            )

        ret = None
        rank_data = data.get(self._rank_key)

        # If time dimension, sum along it.
        if rank_data.numel() > 1:
            rank_data = _reduce(rank_data.reshape(-1), self._reduction, dim=0)
        else:
            rank_data = rank_data.item()

        if rank_data is None:
            raise KeyError(f"Rank key {self._rank_key} not found in data.")

        # If the buffer is not full, add the data
        if len(self._current_top_values) < self._storage.max_size:
            ret = self._cursor
            self._cursor = (self._cursor + 1) % self._storage.max_size

            # Add new reward to the heap
            heapq.heappush(self._current_top_values, (rank_data, ret))

        # If the buffer is full, check if the new data is better than the worst data in the buffer
        elif rank_data > self._current_top_values[0][0]:

            # retrieve position of the smallest value
            min_sample = heapq.heappop(self._current_top_values)
            ret = min_sample[1]

            # Add new reward to the heap
            heapq.heappush(self._current_top_values, (rank_data, ret))

        return ret

    def add(self, data: Any) -> int | torch.Tensor:
        """Inserts a single element of data at an appropriate index, and returns that index.

        The ``rank_key`` in the data passed to this module should be structured as [].
        If it has more dimensions, it will be reduced to a single value using the ``reduction`` method.
        """
        index = self.get_insert_index(data)
        if index is not None:
            data.set("index", index)
            self._storage[index] = data
        return self._replicate_index(index)

    def extend(self, data: TensorDictBase) -> None:
        """Inserts a series of data points at appropriate indices.

        The ``rank_key`` in the data passed to this module should be structured as [B].
        If it has more dimensions, it will be reduced to a single value using the ``reduction`` method.
        """
        # a map of [idx_in_storage, idx_in_data]
        data_to_replace = {}
        for data_idx, sample in enumerate(data):
            storage_idx = self.get_insert_index(sample)
            if storage_idx is not None:
                data_to_replace[storage_idx] = data_idx

        # -1 will be interpreted as invalid by prioritized buffers
        # Replace the data in the storage all at once
        if len(data_to_replace) > 0:
            storage_idx, data_idx = zip(*data_to_replace.items())
            index = data.get("index", None)
            dtype = index.dtype if index is not None else torch.long
            device = index.device if index is not None else data.device
            out_index = torch.full(data.shape, -1, dtype=torch.long, device=device)
            data_idx = torch.as_tensor(data_idx, dtype=dtype, device=device)
            storage_idx = torch.as_tensor(storage_idx, dtype=dtype, device=device)
            out_index[data_idx] = storage_idx
            self._storage.set(storage_idx, data[data_idx])
        else:
            device = getattr(self._storage, "device", None)
            out_index = torch.full(data.shape, -1, dtype=torch.long, device=device)
        return self._replicate_index(out_index)

    def _empty(self) -> None:
        self._cursor = 0
        self._current_top_values = []

    def __getstate__(self):
        if get_spawning_popen() is not None:
            raise RuntimeError(
                f"Writers of type {type(self)} cannot be shared between processes."
            )
        state = copy(self.__dict__)
        return state

    def dumps(self, path):
        path = Path(path).absolute()
        path.mkdir(exist_ok=True)
        t = torch.as_tensor(self._current_top_values)
        try:
            MemoryMappedTensor.from_filename(
                filename=path / "current_top_values.memmap",
                shape=t.shape,
                dtype=t.dtype,
            ).copy_(t)
        except FileNotFoundError:
            MemoryMappedTensor.from_tensor(
                t, filename=path / "current_top_values.memmap"
            )
        with open(path / "metadata.json", "w") as file:
            json.dump(
                {
                    "cursor": self._cursor,
                    "rank_key": self._rank_key,
                    "dtype": str(t.dtype),
                    "shape": list(t.shape),
                },
                file,
            )

    def loads(self, path):
        path = Path(path).absolute()
        with open(path / "metadata.json", "r") as file:
            metadata = json.load(file)
            self._cursor = metadata["cursor"]
            self._rank_key = metadata["rank_key"]
            shape = torch.Size(metadata["shape"])
            dtype = metadata["dtype"]
        self._current_top_values = MemoryMappedTensor.from_filename(
            filename=path / "current_top_values.memmap",
            dtype=_STRDTYPE2DTYPE[dtype],
            shape=shape,
        ).tolist()

    def state_dict(self) -> Dict[str, Any]:
        raise NotImplementedError

    def load_state_dict(self, state_dict: Dict[str, Any]) -> None:
        raise NotImplementedError

    def __repr__(self):
<<<<<<< HEAD
        return f"{self.__class__.__name__}(cursor={int(self._cursor)}, full_storage={self._storage.is_full}, rank_key={self._rank_key}, reduction={self._reduction})"
=======
        return f"{self.__class__.__name__}(cursor={int(self._cursor)}, full_storage={self._storage._is_full}, rank_key={self._rank_key}, reduction={self._reduction})"
>>>>>>> 5ad2436f


class WriterEnsemble(Writer):
    """An ensemble of writers.

    This class is designed to work with :class:`~torchrl.data.replay_buffers.replay_buffers.ReplayBufferEnsemble`.
    It contains the writers but blocks writing with any of them.

    Args:
        writers (sequence of Writer): the writers to make the composite writer.

    .. warning::
       This class does not support writing.
       To extend one of the replay buffers, simply index the parent
       :class:`~torchrl.data.ReplayBufferEnsemble` object.

    """

    def __init__(self, *writers):
        self._writers = writers

    def _empty(self):
        raise NotImplementedError

    def dumps(self, path: Path):
        path = Path(path).absolute()
        for i, writer in enumerate(self._writers):
            writer.dumps(path / str(i))

    def loads(self, path: Path):
        path = Path(path).absolute()
        for i, writer in enumerate(self._writers):
            writer.loads(path / str(i))

    def add(self):
        raise NotImplementedError

    def extend(self):
        raise NotImplementedError

    _INDEX_ERROR = "Expected an index of type torch.Tensor, range, np.ndarray, int, slice or ellipsis, got {} instead."

    def __getitem__(self, index):
        if isinstance(index, tuple):
            if index[0] is Ellipsis:
                index = (slice(None), index[1:])
            result = self[index[0]]
            if len(index) > 1:
                raise IndexError(
                    f"Tuple of length greater than 1 are not accepted to index writers of type {type(self)}."
                )
            return result
        if isinstance(index, slice) and index == slice(None):
            return self
        if isinstance(index, (list, range, np.ndarray)):
            index = torch.as_tensor(index)
        if isinstance(index, torch.Tensor):
            if index.ndim > 1:
                raise RuntimeError(
                    f"Cannot index a {type(self)} with tensor indices that have more than one dimension."
                )
            if index.is_floating_point():
                raise TypeError(
                    "A floating point index was recieved when an integer dtype was expected."
                )
        if isinstance(index, int) or (not isinstance(index, slice) and len(index) == 0):
            try:
                index = int(index)
            except Exception:
                raise IndexError(self._INDEX_ERROR.format(type(index)))
            try:
                return self._writers[index]
            except IndexError:
                raise IndexError(self._INDEX_ERROR.format(type(index)))
        if isinstance(index, torch.Tensor):
            index = index.tolist()
            writers = [self._writers[i] for i in index]
        else:
            # slice
            writers = self._writers[index]
        return WriterEnsemble(*writers)

    def __len__(self):
        return len(self._writers)

    def __repr__(self):
        writers = textwrap.indent(f"writers={self._writers}", " " * 4)
        return f"WriterEnsemble(\n{writers})"

    def state_dict(self) -> Dict[str, Any]:
        raise NotImplementedError

    def load_state_dict(self, state_dict: Dict[str, Any]) -> None:
        raise NotImplementedError<|MERGE_RESOLUTION|>--- conflicted
+++ resolved
@@ -216,11 +216,7 @@
         self.__dict__.update(state)
 
     def __repr__(self):
-<<<<<<< HEAD
-        return f"{self.__class__.__name__}(cursor={int(self._cursor)}, full_storage={self._storage.is_full})"
-=======
         return f"{self.__class__.__name__}(cursor={int(self._cursor)}, full_storage={self._storage._is_full})"
->>>>>>> 5ad2436f
 
 
 class TensorDictRoundRobinWriter(RoundRobinWriter):
@@ -534,11 +530,7 @@
         raise NotImplementedError
 
     def __repr__(self):
-<<<<<<< HEAD
-        return f"{self.__class__.__name__}(cursor={int(self._cursor)}, full_storage={self._storage.is_full}, rank_key={self._rank_key}, reduction={self._reduction})"
-=======
         return f"{self.__class__.__name__}(cursor={int(self._cursor)}, full_storage={self._storage._is_full}, rank_key={self._rank_key}, reduction={self._reduction})"
->>>>>>> 5ad2436f
 
 
 class WriterEnsemble(Writer):

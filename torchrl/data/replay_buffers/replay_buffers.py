# Copyright (c) Meta Platforms, Inc. and affiliates.
#
# This source code is licensed under the MIT license found in the
# LICENSE file in the root directory of this source tree.
from __future__ import annotations

import collections
import contextlib
import json
import textwrap
import threading
import warnings
from concurrent.futures import ThreadPoolExecutor
from pathlib import Path
from typing import Any, Callable, Dict, List, Sequence, Tuple, Union

import numpy as np

import torch

from tensordict import (
    is_tensor_collection,
    is_tensorclass,
    LazyStackedTensorDict,
    NestedKey,
    TensorDictBase,
    unravel_key,
)
from tensordict.nn.utils import _set_dispatch_td_nn_modules
from tensordict.utils import expand_as_right, expand_right
from torch import Tensor

from torchrl._utils import accept_remote_rref_udf_invocation
from torchrl.data.replay_buffers.samplers import (
    PrioritizedSampler,
    RandomSampler,
    Sampler,
    SamplerEnsemble,
)
from torchrl.data.replay_buffers.storages import (
    _get_default_collate,
    ListStorage,
    Storage,
    StorageEnsemble,
)
from torchrl.data.replay_buffers.utils import (
    _is_int,
    _reduce,
    _to_numpy,
    _to_torch,
    INT_CLASSES,
    pin_memory_output,
)
from torchrl.data.replay_buffers.writers import (
    RoundRobinWriter,
    TensorDictRoundRobinWriter,
    Writer,
    WriterEnsemble,
)
from torchrl.data.utils import DEVICE_TYPING


class ReplayBuffer:
    """A generic, composable replay buffer class.

    Keyword Args:
        storage (Storage, optional): the storage to be used. If none is provided
            a default :class:`~torchrl.data.replay_buffers.ListStorage` with
            ``max_size`` of ``1_000`` will be created.
        sampler (Sampler, optional): the sampler to be used. If none is provided,
            a default :class:`~torchrl.data.replay_buffers.RandomSampler`
            will be used.
        writer (Writer, optional): the writer to be used. If none is provided
            a default :class:`~torchrl.data.replay_buffers.RoundRobinWriter`
            will be used.
        collate_fn (callable, optional): merges a list of samples to form a
            mini-batch of Tensor(s)/outputs.  Used when using batched
            loading from a map-style dataset. The default value will be decided
            based on the storage type.
        pin_memory (bool): whether pin_memory() should be called on the rb
            samples.
        prefetch (int, optional): number of next batches to be prefetched
            using multithreading. Defaults to None (no prefetching).
        transform (Transform, optional): Transform to be executed when
            :meth:`~.sample` is called.
            To chain transforms use the :class:`~torchrl.envs.Compose` class.
            Transforms should be used with :class:`tensordict.TensorDict`
            content. A generic callable can also be passed if the replay buffer
            is used with PyTree structures (see example below).
        batch_size (int, optional): the batch size to be used when sample() is
            called.
            .. note::
              The batch-size can be specified at construction time via the
              ``batch_size`` argument, or at sampling time. The former should
              be preferred whenever the batch-size is consistent across the
              experiment. If the batch-size is likely to change, it can be
              passed to the :meth:`~.sample` method. This option is
              incompatible with prefetching (since this requires to know the
              batch-size in advance) as well as with samplers that have a
              ``drop_last`` argument.
        dim_extend (int, optional): indicates the dim to consider for
            extension when calling :meth:`~.extend`. Defaults to ``storage.ndim-1``.
            When using ``dim_extend > 0``, we recommend using the ``ndim``
            argument in the storage instantiation if that argument is
            available, to let storages know that the data is
            multi-dimensional and keep consistent notions of storage-capacity
            and batch-size during sampling.

            .. note:: This argument has no effect on :meth:`~.add` and
                therefore should be used with caution when both :meth:`~.add`
                and :meth:`~.extend` are used in a codebase. For example:

                    >>> data = torch.zeros(3, 4)
                    >>> rb = ReplayBuffer(
                    ...     storage=LazyTensorStorage(10, ndim=2),
                    ...     dim_extend=1)
                    >>> # these two approaches are equivalent:
                    >>> for d in data.unbind(1):
                    ...     rb.add(d)
                    >>> rb.extend(data)


    Examples:
        >>> import torch
        >>>
        >>> from torchrl.data import ReplayBuffer, ListStorage
        >>>
        >>> torch.manual_seed(0)
        >>> rb = ReplayBuffer(
        ...     storage=ListStorage(max_size=1000),
        ...     batch_size=5,
        ... )
        >>> # populate the replay buffer and get the item indices
        >>> data = range(10)
        >>> indices = rb.extend(data)
        >>> # sample will return as many elements as specified in the constructor
        >>> sample = rb.sample()
        >>> print(sample)
        tensor([4, 9, 3, 0, 3])
        >>> # Passing the batch-size to the sample method overrides the one in the constructor
        >>> sample = rb.sample(batch_size=3)
        >>> print(sample)
        tensor([9, 7, 3])
        >>> # one cans sample using the ``sample`` method or iterate over the buffer
        >>> for i, batch in enumerate(rb):
        ...     print(i, batch)
        ...     if i == 3:
        ...         break
        0 tensor([7, 3, 1, 6, 6])
        1 tensor([9, 8, 6, 6, 8])
        2 tensor([4, 3, 6, 9, 1])
        3 tensor([4, 4, 1, 9, 9])

    Replay buffers accept *any* kind of data. Not all storage types
    will work, as some expect numerical data only, but the default
    :class:`~torchrl.data.ListStorage` will:

    Examples:
        >>> torch.manual_seed(0)
        >>> buffer = ReplayBuffer(storage=ListStorage(100), collate_fn=lambda x: x)
        >>> indices = buffer.extend(["a", 1, None])
        >>> buffer.sample(3)
        [None, 'a', None]

    The :class:`~torchrl.data.replay_buffers.TensorStorage`, :class:`~torchrl.data.replay_buffers.LazyMemmapStorage`
    and :class:`~torchrl.data.replay_buffers.LazyTensorStorage` also work
    with any PyTree structure (a PyTree is a nested structure of arbitrary depth made of dicts,
    lists or tuples where the leaves are tensors) provided that it only contains
    tensor data.

    Examples:
        >>> from torch.utils._pytree import tree_map
        >>> def transform(x):
        ...     # Zeros all the data in the pytree
        ...     return tree_map(lambda y: y * 0, x)
        >>> rb = ReplayBuffer(storage=LazyMemmapStorage(100), transform=transform)
        >>> data = {
        ...     "a": torch.randn(3),
        ...     "b": {"c": (torch.zeros(2), [torch.ones(1)])},
        ...     30: -torch.ones(()),
        ... }
        >>> rb.add(data)
        >>> # The sample has a similar structure to the data (with a leading dimension of 10 for each tensor)
        >>> s = rb.sample(10)
        >>> # let's check that our transform did its job:
        >>> def assert0(x):
        >>>     assert (x == 0).all()
        >>> tree_map(assert0, s)

    """

    def __init__(
        self,
        *,
        storage: Storage | None = None,
        sampler: Sampler | None = None,
        writer: Writer | None = None,
        collate_fn: Callable | None = None,
        pin_memory: bool = False,
        prefetch: int | None = None,
        transform: "Transform" | None = None,  # noqa-F821
        batch_size: int | None = None,
        dim_extend: int | None = None,
    ) -> None:
        self._storage = storage if storage is not None else ListStorage(max_size=1_000)
        self._storage.attach(self)
        self._sampler = sampler if sampler is not None else RandomSampler()
        self._writer = writer if writer is not None else RoundRobinWriter()
        self._writer.register_storage(self._storage)

        self._get_collate_fn(collate_fn)
        self._pin_memory = pin_memory

        self._prefetch = bool(prefetch)
        self._prefetch_cap = prefetch or 0
        self._prefetch_queue = collections.deque()
        if self._prefetch_cap:
            self._prefetch_executor = ThreadPoolExecutor(max_workers=self._prefetch_cap)

        self._replay_lock = threading.RLock()
        self._futures_lock = threading.RLock()
        from torchrl.data.replay_buffers.transforms import _CallableTransform
        from torchrl.envs.transforms.transforms import Compose, Transform

        if transform is None:
            transform = Compose()
        elif not isinstance(transform, Compose):
            if not isinstance(transform, Transform) and callable(transform):
                transform = _CallableTransform(transform)
            elif not isinstance(transform, Transform):
                raise RuntimeError(
                    "transform must be either a Transform instance or a callable."
                )
            transform = Compose(transform)
        transform.eval()
        self._transform = transform

        if batch_size is None and prefetch:
            raise ValueError(
                "Dynamic batch-size specification is incompatible "
                "with multithreaded sampling. "
                "When using prefetch, the batch-size must be specified in "
                "advance. "
            )
        if (
            batch_size is None
            and hasattr(self._sampler, "drop_last")
            and self._sampler.drop_last
        ):
            raise ValueError(
                "Samplers with drop_last=True must work with a predictible batch-size. "
                "Please pass the batch-size to the ReplayBuffer constructor."
            )
        self._batch_size = batch_size
        if dim_extend is not None and dim_extend < 0:
            raise ValueError("dim_extend must be a positive value.")
        self.dim_extend = dim_extend

    @property
    def dim_extend(self):
        return self._dim_extend

    @dim_extend.setter
    def dim_extend(self, value):
        if (
            hasattr(self, "_dim_extend")
            and self._dim_extend is not None
            and self._dim_extend != value
        ):
            raise RuntimeError(
                "dim_extend cannot be reset. Please create a new replay buffer."
            )

        if value is None:
            if self._storage is not None:
                ndim = self._storage.ndim
                value = ndim - 1
            else:
                value = 1

        self._dim_extend = value

    def _transpose(self, data):
        if is_tensor_collection(data):
            return data.transpose(self.dim_extend, 0)
        return torch.utils._pytree.tree_map(
            lambda x: x.transpose(self.dim_extend, 0), data
        )

    def _get_collate_fn(self, collate_fn):
        self._collate_fn = (
            collate_fn
            if collate_fn is not None
            else _get_default_collate(
                self._storage, _is_tensordict=isinstance(self, TensorDictReplayBuffer)
            )
        )

    def set_storage(self, storage: Storage, collate_fn: Callable | None = None):
        """Sets a new storage in the replay buffer and returns the previous storage.

        Args:
            storage (Storage): the new storage for the buffer.
            collate_fn (callable, optional): if provided, the collate_fn is set to this
                value. Otherwise it is reset to a default value.

        """
        prev_storage = self._storage
        self._storage = storage
        self._get_collate_fn(collate_fn)

        return prev_storage

    def set_writer(self, writer: Writer):
        """Sets a new writer in the replay buffer and returns the previous writer."""
        prev_writer = self._writer
        self._writer = writer
        self._writer.register_storage(self._storage)
        return prev_writer

    def set_sampler(self, sampler: Sampler):
        """Sets a new sampler in the replay buffer and returns the previous sampler."""
        prev_sampler = self._sampler
        self._sampler = sampler
        return prev_sampler

    def __len__(self) -> int:
        with self._replay_lock:
            return len(self._storage)

    def __repr__(self) -> str:
<<<<<<< HEAD
        storages = textwrap.indent(f"storages={self._storage}", " " * 4)
        writers = textwrap.indent(f"writers={self._writer}", " " * 4)
        samplers = textwrap.indent(f"samplers={self._sampler}", " " * 4)
        return f"{self.__class__.__name__}(\n{storages}, \n{samplers}, \n{writers}, \nbatch_size={self._batch_size}, \ntransform={self._transform}, \ncollate_fn={self._collate_fn})"
=======
        from torchrl.envs.transforms import Compose

        storage = textwrap.indent(f"storage={self._storage}", " " * 4)
        writer = textwrap.indent(f"writer={self._writer}", " " * 4)
        sampler = textwrap.indent(f"sampler={self._sampler}", " " * 4)
        if self._transform is not None and not (
            isinstance(self._transform, Compose) and not len(self._transform)
        ):
            transform = textwrap.indent(f"transform={self._transform}", " " * 4)
            transform = f"\n{self._transform}, "
        else:
            transform = ""
        batch_size = textwrap.indent(f"batch_size={self._batch_size}", " " * 4)
        collate_fn = textwrap.indent(f"collate_fn={self._collate_fn}", " " * 4)
        return f"{self.__class__.__name__}(\n{storage}, \n{sampler}, \n{writer}, {transform}\n{batch_size}, \n{collate_fn})"
>>>>>>> 5ad2436f

    @pin_memory_output
    def __getitem__(self, index: int | torch.Tensor | NestedKey) -> Any:
        if isinstance(index, str) or (isinstance(index, tuple) and unravel_key(index)):
            return self[:][index]
        if isinstance(index, tuple):
            if len(index) > 1:
                return self[index[0]]
            else:
                return self[:][index]
        index = _to_numpy(index)

        if self.dim_extend > 0:
            index = (slice(None),) * self.dim_extend + (index,)
            with self._replay_lock:
                data = self._storage[index]
            data = self._transpose(data)
        else:
            with self._replay_lock:
                data = self._storage[index]

        if not isinstance(index, INT_CLASSES):
            data = self._collate_fn(data)

        if self._transform is not None and len(self._transform):
            with data.unlock_() if is_tensor_collection(
                data
            ) else contextlib.nullcontext():
                data = self._transform(data)

        return data

    def state_dict(self) -> Dict[str, Any]:
        return {
            "_storage": self._storage.state_dict(),
            "_sampler": self._sampler.state_dict(),
            "_writer": self._writer.state_dict(),
            "_transforms": self._transform.state_dict(),
            "_batch_size": self._batch_size,
        }

    def load_state_dict(self, state_dict: Dict[str, Any]) -> None:
        self._storage.load_state_dict(state_dict["_storage"])
        self._sampler.load_state_dict(state_dict["_sampler"])
        self._writer.load_state_dict(state_dict["_writer"])
        self._transform.load_state_dict(state_dict["_transforms"])
        self._batch_size = state_dict["_batch_size"]

    def dumps(self, path):
        """Saves the replay buffer on disk at the specified path.

        Args:
            path (Path or str): path where to save the replay buffer.

        Examples:
            >>> import tempfile
            >>> import tqdm
            >>> from torchrl.data import LazyMemmapStorage, TensorDictReplayBuffer
            >>> from torchrl.data.replay_buffers.samplers import PrioritizedSampler, RandomSampler
            >>> import torch
            >>> from tensordict import TensorDict
            >>> # Build and populate the replay buffer
            >>> S = 1_000_000
            >>> sampler = PrioritizedSampler(S, 1.1, 1.0)
            >>> # sampler = RandomSampler()
            >>> storage = LazyMemmapStorage(S)
            >>> rb = TensorDictReplayBuffer(storage=storage, sampler=sampler)
            >>>
            >>> for _ in tqdm.tqdm(range(100)):
            ...     td = TensorDict({"obs": torch.randn(100, 3, 4), "next": {"obs": torch.randn(100, 3, 4)}, "td_error": torch.rand(100)}, [100])
            ...     rb.extend(td)
            ...     sample = rb.sample(32)
            ...     rb.update_tensordict_priority(sample)
            >>> # save and load the buffer
            >>> with tempfile.TemporaryDirectory() as tmpdir:
            ...     rb.dumps(tmpdir)
            ...
            ...     sampler = PrioritizedSampler(S, 1.1, 1.0)
            ...     # sampler = RandomSampler()
            ...     storage = LazyMemmapStorage(S)
            ...     rb_load = TensorDictReplayBuffer(storage=storage, sampler=sampler)
            ...     rb_load.loads(tmpdir)
            ...     assert len(rb) == len(rb_load)

        """
        path = Path(path).absolute()
        path.mkdir(exist_ok=True)
        self._storage.dumps(path / "storage")
        self._sampler.dumps(path / "sampler")
        self._writer.dumps(path / "writer")
        # fall back on state_dict for transforms
        transform_sd = self._transform.state_dict()
        if transform_sd:
            torch.save(transform_sd, path / "transform.t")
        with open(path / "buffer_metadata.json", "w") as file:
            json.dump({"batch_size": self._batch_size}, file)

    def loads(self, path):
        """Loads a replay buffer state at the given path.

        The buffer should have matching components and be saved using :meth:`~.dumps`.

        Args:
            path (Path or str): path where the replay buffer was saved.

        See :meth:`~.dumps` for more info.

        """
        path = Path(path).absolute()
        self._storage.loads(path / "storage")
        self._sampler.loads(path / "sampler")
        self._writer.loads(path / "writer")
        # fall back on state_dict for transforms
        if (path / "transform.t").exists():
            self._transform.load_state_dict(torch.load(path / "transform.t"))
        with open(path / "buffer_metadata.json", "r") as file:
            metadata = json.load(file)
        self._batch_size = metadata["batch_size"]

    def add(self, data: Any) -> int:
        """Add a single element to the replay buffer.

        Args:
            data (Any): data to be added to the replay buffer

        Returns:
            index where the data lives in the replay buffer.
        """
        if self._transform is not None and len(self._transform):
            with _set_dispatch_td_nn_modules(is_tensor_collection(data)):
                data = self._transform.inv(data)
        return self._add(data)

    def _add(self, data):
        with self._replay_lock:
            index = self._writer.add(data)
            self._sampler.add(index)
        return index

    def _extend(self, data: Sequence) -> torch.Tensor:
        with self._replay_lock:
            if self.dim_extend > 0:
                data = self._transpose(data)
            index = self._writer.extend(data)
            self._sampler.extend(index)
        return index

    def extend(self, data: Sequence) -> torch.Tensor:
        """Extends the replay buffer with one or more elements contained in an iterable.

        If present, the inverse transforms will be called.`

        Args:
            data (iterable): collection of data to be added to the replay
                buffer.

        Returns:
            Indices of the data added to the replay buffer.

        .. warning:: :meth:`~torchrl.data.replay_buffers.ReplayBuffer.extend` can have an
          ambiguous signature when dealing with lists of values, which should be interpreted
          either as PyTree (in which case all elements in the list will be put in a slice
          in the stored PyTree in the storage) or a list of values to add one at a time.
          To solve this, TorchRL makes the clear-cut distinction between list and tuple:
          a tuple will be viewed as a PyTree, a list (at the root level) will be interpreted
          as a stack of values to add one at a time to the buffer.
          For :class:`~torchrl.data.replay_buffers.ListStorage` instances, only
          unbound elements can be provided (no PyTrees).

        """
        if self._transform is not None and len(self._transform):
            with _set_dispatch_td_nn_modules(is_tensor_collection(data)):
                data = self._transform.inv(data)
        return self._extend(data)

    def update_priority(
        self,
        index: Union[int, torch.Tensor],
        priority: Union[int, torch.Tensor],
    ) -> None:
        with self._replay_lock:
            self._sampler.update_priority(index, priority)

    @pin_memory_output
    def _sample(self, batch_size: int) -> Tuple[Any, dict]:
        with self._replay_lock:
            index, info = self._sampler.sample(self._storage, batch_size)
            info["index"] = index
            data = self._storage.get(index)
        # if self.dim_extend > 0:
        #     data = self._transpose(data)
        if not isinstance(index, INT_CLASSES):
            data = self._collate_fn(data)
        if self._transform is not None and len(self._transform):
            is_td = is_tensor_collection(data)
            with data.unlock_() if is_td else contextlib.nullcontext(), _set_dispatch_td_nn_modules(
                is_td
            ):
                data = self._transform(data)

        return data, info

    def empty(self):
        """Empties the replay buffer and reset cursor to 0."""
        self._writer._empty()
        self._sampler._empty()
        self._storage._empty()

    def sample(self, batch_size: int | None = None, return_info: bool = False) -> Any:
        """Samples a batch of data from the replay buffer.

        Uses Sampler to sample indices, and retrieves them from Storage.

        Args:
            batch_size (int, optional): size of data to be collected. If none
                is provided, this method will sample a batch-size as indicated
                by the sampler.
            return_info (bool): whether to return info. If True, the result
                is a tuple (data, info). If False, the result is the data.

        Returns:
            A batch of data selected in the replay buffer.
            A tuple containing this batch and info if return_info flag is set to True.
        """
        if (
            batch_size is not None
            and self._batch_size is not None
            and batch_size != self._batch_size
        ):
            warnings.warn(
                f"Got conflicting batch_sizes in constructor ({self._batch_size}) "
                f"and `sample` ({batch_size}). Refer to the ReplayBuffer documentation "
                "for a proper usage of the batch-size arguments. "
                "The batch-size provided to the sample method "
                "will prevail."
            )
        elif batch_size is None and self._batch_size is not None:
            batch_size = self._batch_size
        elif batch_size is None:
            raise RuntimeError(
                "batch_size not specified. You can specify the batch_size when "
                "constructing the replay buffer, or pass it to the sample method. "
                "Refer to the ReplayBuffer documentation "
                "for a proper usage of the batch-size arguments."
            )
        if not self._prefetch:
            ret = self._sample(batch_size)
        else:
            with self._futures_lock:
                while len(self._prefetch_queue) < self._prefetch_cap:
                    fut = self._prefetch_executor.submit(self._sample, batch_size)
                    self._prefetch_queue.append(fut)
                ret = self._prefetch_queue.popleft().result()

        if return_info:
            return ret
        return ret[0]

    def mark_update(self, index: Union[int, torch.Tensor]) -> None:
        self._sampler.mark_update(index)

    def append_transform(self, transform: "Transform") -> None:  # noqa-F821
        """Appends transform at the end.

        Transforms are applied in order when `sample` is called.

        Args:
            transform (Transform): The transform to be appended
        """
        from torchrl.data.replay_buffers.transforms import _CallableTransform
        from torchrl.envs.transforms.transforms import Transform

        if not isinstance(transform, Transform) and callable(transform):
            transform = _CallableTransform(transform)
        transform.eval()
        self._transform.append(transform)

    def insert_transform(self, index: int, transform: "Transform") -> None:  # noqa-F821
        """Inserts transform.

        Transforms are executed in order when `sample` is called.

        Args:
            index (int): Position to insert the transform.
            transform (Transform): The transform to be appended
        """
        transform.eval()
        self._transform.insert(index, transform)

    def __iter__(self):
        if self._sampler.ran_out:
            self._sampler.ran_out = False
        if self._batch_size is None:
            raise RuntimeError(
                "Cannot iterate over the replay buffer. "
                "Batch_size was not specified during construction of the replay buffer."
            )
        while not self._sampler.ran_out:
            yield self.sample()

    def __getstate__(self) -> Dict[str, Any]:
        state = self.__dict__.copy()
        _replay_lock = state.pop("_replay_lock", None)
        _futures_lock = state.pop("_futures_lock", None)
        if _replay_lock is not None:
            state["_replay_lock_placeholder"] = None
        if _futures_lock is not None:
            state["_futures_lock_placeholder"] = None
        return state

    def __setstate__(self, state: Dict[str, Any]):
        if "_replay_lock_placeholder" in state:
            state.pop("_replay_lock_placeholder")
            _replay_lock = threading.RLock()
            state["_replay_lock"] = _replay_lock
        if "_futures_lock_placeholder" in state:
            state.pop("_futures_lock_placeholder")
            _futures_lock = threading.RLock()
            state["_futures_lock"] = _futures_lock
        self.__dict__.update(state)

    @property
    def sampler(self):
        """The sampler of the replay buffer.

        The sampler must be an instance of :class:`~torchrl.data.replay_buffers.Sampler`.

        """
        return self._sampler

    @property
    def writer(self):
        """The writer of the replay buffer.

        The writer must be an instance of :class:`~torchrl.data.replay_buffers.Writer`.

        """
        return self._writer

    @property
    def storage(self):
        """The storage of the replay buffer.

        The storage must be an instance of :class:`~torchrl.data.replay_buffers.Storage`.

        """
        return self._storage


class PrioritizedReplayBuffer(ReplayBuffer):
    """Prioritized replay buffer.

    All arguments are keyword-only arguments.

    Presented in
        "Schaul, T.; Quan, J.; Antonoglou, I.; and Silver, D. 2015.
        Prioritized experience replay."
        (https://arxiv.org/abs/1511.05952)

    Args:
        alpha (float): exponent α determines how much prioritization is used,
            with α = 0 corresponding to the uniform case.
        beta (float): importance sampling negative exponent.
        eps (float): delta added to the priorities to ensure that the buffer
            does not contain null priorities.
        storage (Storage, optional): the storage to be used. If none is provided
            a default :class:`~torchrl.data.replay_buffers.ListStorage` with
            ``max_size`` of ``1_000`` will be created.
        collate_fn (callable, optional): merges a list of samples to form a
            mini-batch of Tensor(s)/outputs.  Used when using batched
            loading from a map-style dataset. The default value will be decided
            based on the storage type.
        pin_memory (bool): whether pin_memory() should be called on the rb
            samples.
        prefetch (int, optional): number of next batches to be prefetched
            using multithreading. Defaults to None (no prefetching).
        transform (Transform, optional): Transform to be executed when
            sample() is called.
            To chain transforms use the :class:`~torchrl.envs.Compose` class.
            Transforms should be used with :class:`tensordict.TensorDict`
            content. If used with other structures, the transforms should be
            encoded with a ``"data"`` leading key that will be used to
            construct a tensordict from the non-tensordict content.
        batch_size (int, optional): the batch size to be used when sample() is
            called.
            .. note::
              The batch-size can be specified at construction time via the
              ``batch_size`` argument, or at sampling time. The former should
              be preferred whenever the batch-size is consistent across the
              experiment. If the batch-size is likely to change, it can be
              passed to the :meth:`~.sample` method. This option is
              incompatible with prefetching (since this requires to know the
              batch-size in advance) as well as with samplers that have a
              ``drop_last`` argument.
        dim_extend (int, optional): indicates the dim to consider for
            extension when calling :meth:`~.extend`. Defaults to ``storage.ndim-1``.
            When using ``dim_extend > 0``, we recommend using the ``ndim``
            argument in the storage instantiation if that argument is
            available, to let storages know that the data is
            multi-dimensional and keep consistent notions of storage-capacity
            and batch-size during sampling.

            .. note:: This argument has no effect on :meth:`~.add` and
                therefore should be used with caution when both :meth:`~.add`
                and :meth:`~.extend` are used in a codebase. For example:

                    >>> data = torch.zeros(3, 4)
                    >>> rb = ReplayBuffer(
                    ...     storage=LazyTensorStorage(10, ndim=2),
                    ...     dim_extend=1)
                    >>> # these two approaches are equivalent:
                    >>> for d in data.unbind(1):
                    ...     rb.add(d)
                    >>> rb.extend(data)

    .. note::
        Generic prioritized replay buffers (ie. non-tensordict backed) require
        calling :meth:`~.sample` with the ``return_info`` argument set to
        ``True`` to have access to the indices, and hence update the priority.
        Using :class:`tensordict.TensorDict` and the related
        :class:`~torchrl.data.TensorDictPrioritizedReplayBuffer` simplifies this
        process.

    Examples:
        >>> import torch
        >>>
        >>> from torchrl.data import ListStorage, PrioritizedReplayBuffer
        >>>
        >>> torch.manual_seed(0)
        >>>
        >>> rb = PrioritizedReplayBuffer(alpha=0.7, beta=0.9, storage=ListStorage(10))
        >>> data = range(10)
        >>> rb.extend(data)
        >>> sample = rb.sample(3)
        >>> print(sample)
        tensor([1, 0, 1])
        >>> # get the info to find what the indices are
        >>> sample, info = rb.sample(5, return_info=True)
        >>> print(sample, info)
        tensor([2, 7, 4, 3, 5]) {'_weight': array([1., 1., 1., 1., 1.], dtype=float32), 'index': array([2, 7, 4, 3, 5])}
        >>> # update priority
        >>> priority = torch.ones(5) * 5
        >>> rb.update_priority(info["index"], priority)
        >>> # and now a new sample, the weights should be updated
        >>> sample, info = rb.sample(5, return_info=True)
        >>> print(sample, info)
        tensor([2, 5, 2, 2, 5]) {'_weight': array([0.36278465, 0.36278465, 0.36278465, 0.36278465, 0.36278465],
              dtype=float32), 'index': array([2, 5, 2, 2, 5])}

    """

    def __init__(
        self,
        *,
        alpha: float,
        beta: float,
        eps: float = 1e-8,
        dtype: torch.dtype = torch.float,
        storage: Storage | None = None,
        collate_fn: Callable | None = None,
        pin_memory: bool = False,
        prefetch: int | None = None,
        transform: "Transform" | None = None,  # noqa-F821
        batch_size: int | None = None,
        dim_extend: int | None = None,
    ) -> None:
        if storage is None:
            storage = ListStorage(max_size=1_000)
        sampler = PrioritizedSampler(storage.max_size, alpha, beta, eps, dtype)
        super(PrioritizedReplayBuffer, self).__init__(
            storage=storage,
            sampler=sampler,
            collate_fn=collate_fn,
            pin_memory=pin_memory,
            prefetch=prefetch,
            transform=transform,
            batch_size=batch_size,
            dim_extend=dim_extend,
        )


class TensorDictReplayBuffer(ReplayBuffer):
    """TensorDict-specific wrapper around the :class:`~torchrl.data.ReplayBuffer` class.

    Keyword Args:
        storage (Storage, optional): the storage to be used. If none is provided
            a default :class:`~torchrl.data.replay_buffers.ListStorage` with
            ``max_size`` of ``1_000`` will be created.
        sampler (Sampler, optional): the sampler to be used. If none is provided
            a default RandomSampler() will be used.
        writer (Writer, optional): the writer to be used. If none is provided
            a default :class:`~torchrl.data.replay_buffers.RoundRobinWriter`
            will be used.
        collate_fn (callable, optional): merges a list of samples to form a
            mini-batch of Tensor(s)/outputs.  Used when using batched
            loading from a map-style dataset. The default value will be decided
            based on the storage type.
        pin_memory (bool): whether pin_memory() should be called on the rb
            samples.
        prefetch (int, optional): number of next batches to be prefetched
            using multithreading. Defaults to None (no prefetching).
        transform (Transform, optional): Transform to be executed when
            sample() is called.
            To chain transforms use the :class:`~torchrl.envs.Compose` class.
            Transforms should be used with :class:`tensordict.TensorDict`
            content. If used with other structures, the transforms should be
            encoded with a ``"data"`` leading key that will be used to
            construct a tensordict from the non-tensordict content.
        batch_size (int, optional): the batch size to be used when sample() is
            called.
            .. note::
              The batch-size can be specified at construction time via the
              ``batch_size`` argument, or at sampling time. The former should
              be preferred whenever the batch-size is consistent across the
              experiment. If the batch-size is likely to change, it can be
              passed to the :meth:`~.sample` method. This option is
              incompatible with prefetching (since this requires to know the
              batch-size in advance) as well as with samplers that have a
              ``drop_last`` argument.
        priority_key (str, optional): the key at which priority is assumed to
            be stored within TensorDicts added to this ReplayBuffer.
            This is to be used when the sampler is of type
            :class:`~torchrl.data.PrioritizedSampler`.
            Defaults to ``"td_error"``.
        dim_extend (int, optional): indicates the dim to consider for
            extension when calling :meth:`~.extend`. Defaults to ``storage.ndim-1``.
            When using ``dim_extend > 0``, we recommend using the ``ndim``
            argument in the storage instantiation if that argument is
            available, to let storages know that the data is
            multi-dimensional and keep consistent notions of storage-capacity
            and batch-size during sampling.

            .. note:: This argument has no effect on :meth:`~.add` and
                therefore should be used with caution when both :meth:`~.add`
                and :meth:`~.extend` are used in a codebase. For example:

                    >>> data = torch.zeros(3, 4)
                    >>> rb = ReplayBuffer(
                    ...     storage=LazyTensorStorage(10, ndim=2),
                    ...     dim_extend=1)
                    >>> # these two approaches are equivalent:
                    >>> for d in data.unbind(1):
                    ...     rb.add(d)
                    >>> rb.extend(data)

    Examples:
        >>> import torch
        >>>
        >>> from torchrl.data import LazyTensorStorage, TensorDictReplayBuffer
        >>> from tensordict import TensorDict
        >>>
        >>> torch.manual_seed(0)
        >>>
        >>> rb = TensorDictReplayBuffer(storage=LazyTensorStorage(10), batch_size=5)
        >>> data = TensorDict({"a": torch.ones(10, 3), ("b", "c"): torch.zeros(10, 1, 1)}, [10])
        >>> rb.extend(data)
        >>> sample = rb.sample(3)
        >>> # samples keep track of the index
        >>> print(sample)
        TensorDict(
            fields={
                a: Tensor(shape=torch.Size([3, 3]), device=cpu, dtype=torch.float32, is_shared=False),
                b: TensorDict(
                    fields={
                        c: Tensor(shape=torch.Size([3, 1, 1]), device=cpu, dtype=torch.float32, is_shared=False)},
                    batch_size=torch.Size([3]),
                    device=cpu,
                    is_shared=False),
                index: Tensor(shape=torch.Size([3]), device=cpu, dtype=torch.int32, is_shared=False)},
            batch_size=torch.Size([3]),
            device=cpu,
            is_shared=False)
        >>> # we can iterate over the buffer
        >>> for i, data in enumerate(rb):
        ...     print(i, data)
        ...     if i == 2:
        ...         break
        0 TensorDict(
            fields={
                a: Tensor(shape=torch.Size([5, 3]), device=cpu, dtype=torch.float32, is_shared=False),
                b: TensorDict(
                    fields={
                        c: Tensor(shape=torch.Size([5, 1, 1]), device=cpu, dtype=torch.float32, is_shared=False)},
                    batch_size=torch.Size([5]),
                    device=cpu,
                    is_shared=False),
                index: Tensor(shape=torch.Size([5]), device=cpu, dtype=torch.int32, is_shared=False)},
            batch_size=torch.Size([5]),
            device=cpu,
            is_shared=False)
        1 TensorDict(
            fields={
                a: Tensor(shape=torch.Size([5, 3]), device=cpu, dtype=torch.float32, is_shared=False),
                b: TensorDict(
                    fields={
                        c: Tensor(shape=torch.Size([5, 1, 1]), device=cpu, dtype=torch.float32, is_shared=False)},
                    batch_size=torch.Size([5]),
                    device=cpu,
                    is_shared=False),
                index: Tensor(shape=torch.Size([5]), device=cpu, dtype=torch.int32, is_shared=False)},
            batch_size=torch.Size([5]),
            device=cpu,
            is_shared=False)

    """

    def __init__(self, *, priority_key: str = "td_error", **kw) -> None:
        writer = kw.get("writer", None)
        if writer is None:
            kw["writer"] = TensorDictRoundRobinWriter()

        super().__init__(**kw)
        self.priority_key = priority_key

    def _get_priority_item(self, tensordict: TensorDictBase) -> float:
        priority = tensordict.get(self.priority_key, None)
        if self._storage.ndim > 1:
            # We have to flatten the priority otherwise we'll be aggregating
            # the priority across batches
            priority = priority.flatten(0, self._storage.ndim - 1)
        if priority is None:
            return self._sampler.default_priority
        try:
            if priority.numel() > 1:
                priority = _reduce(priority, self._sampler.reduction)
            else:
                priority = priority.item()
        except ValueError:
            raise ValueError(
                f"Found a priority key of size"
                f" {tensordict.get(self.priority_key).shape} but expected "
                f"scalar value"
            )

        if self._storage.ndim > 1:
            priority = priority.unflatten(0, tensordict.shape[: self._storage.ndim])

        return priority

    def _get_priority_vector(self, tensordict: TensorDictBase) -> torch.Tensor:
        priority = tensordict.get(self.priority_key, None)
        if priority is None:
            return torch.tensor(
                self._sampler.default_priority,
                dtype=torch.float,
                device=tensordict.device,
            ).expand(tensordict.shape[0])
        if self._storage.ndim > 1:
            # We have to flatten the priority otherwise we'll be aggregating
            # the priority across batches
            priority = priority.flatten(0, self._storage.ndim - 1)

        priority = priority.reshape(priority.shape[0], -1)
        priority = _reduce(priority, self._sampler.reduction, dim=1)

        if self._storage.ndim > 1:
            priority = priority.unflatten(0, tensordict.shape[: self._storage.ndim])

        return priority

    def add(self, data: TensorDictBase) -> int:
        if self._transform is not None:
            with _set_dispatch_td_nn_modules(is_tensor_collection(data)):
                data = self._transform.inv(data)

        index = super()._add(data)
        if index is not None:
            if is_tensor_collection(data):
                self._set_index_in_td(data, index)

            self.update_tensordict_priority(data)
        return index

    def extend(self, tensordicts: TensorDictBase) -> torch.Tensor:
        if not isinstance(tensordicts, TensorDictBase):
            raise ValueError(
                f"{self.__class__.__name__} only accepts TensorDictBase subclasses. tensorclasses "
                f"and other types are not compatible with that class. "
                "Please use a regular `ReplayBuffer` instead."
            )
        if self._transform is not None:
            tensordicts = self._transform.inv(tensordicts)

        index = super()._extend(tensordicts)
        self._set_index_in_td(tensordicts, index)
        self.update_tensordict_priority(tensordicts)
        return index

    def _set_index_in_td(self, tensordict, index):
        if index is None:
            return
        if _is_int(index):
            index = torch.as_tensor(index, device=tensordict.device)
        elif index.ndim == 2 and index.shape[:1] != tensordict.shape[:1]:
            for dim in range(2, tensordict.ndim + 1):
                if index.shape[:1].numel() == tensordict.shape[:dim].numel():
                    # if index has 2 dims and is in a non-zero format
                    index = index.unflatten(0, tensordict.shape[:dim])
                    break
            else:
                raise RuntimeError(
                    f"could not find how to reshape index with shape {index.shape} to fit in tensordict with shape {tensordict.shape}"
                )
            tensordict.set("index", index)
            return
        tensordict.set("index", expand_as_right(index, tensordict))

    def update_tensordict_priority(self, data: TensorDictBase) -> None:
        if not isinstance(self._sampler, PrioritizedSampler):
            return
        if data.ndim:
            priority = self._get_priority_vector(data)
        else:
            priority = torch.as_tensor(self._get_priority_item(data))
        index = data.get("index")
        while index.shape != priority.shape:
            # reduce index
            index = index[..., 0]
        return self.update_priority(index, priority)

    def sample(
        self,
        batch_size: int | None = None,
        return_info: bool = False,
        include_info: bool = None,
    ) -> TensorDictBase:
        """Samples a batch of data from the replay buffer.

        Uses Sampler to sample indices, and retrieves them from Storage.

        Args:
            batch_size (int, optional): size of data to be collected. If none
                is provided, this method will sample a batch-size as indicated
                by the sampler.
            return_info (bool): whether to return info. If True, the result
                is a tuple (data, info). If False, the result is the data.

        Returns:
            A tensordict containing a batch of data selected in the replay buffer.
            A tuple containing this tensordict and info if return_info flag is set to True.
        """
        if include_info is not None:
            warnings.warn(
                "include_info is going to be deprecated soon."
                "The default behaviour has changed to `include_info=True` "
                "to avoid bugs linked to wrongly preassigned values in the "
                "output tensordict."
            )

        data, info = super().sample(batch_size, return_info=True)
        is_tc = is_tensor_collection(data)
        if is_tc and not is_tensorclass(data) and include_info in (True, None):
            is_locked = data.is_locked
            if is_locked:
                data.unlock_()
            for key, val in info.items():
                if key == "index" and isinstance(val, tuple):
                    val = torch.stack(val, -1)
                try:
                    val = _to_torch(val, data.device)
                    if val.ndim < data.ndim:
                        val = expand_as_right(val, data)
                    data.set(key, val)
                except RuntimeError:
                    raise RuntimeError(
                        "Failed to set the metadata (e.g., indices or weights) in the sampled tensordict within TensorDictReplayBuffer.sample. "
                        "This is probably caused by a shape mismatch (one of the transforms has proably modified "
                        "the shape of the output tensordict). "
                        "You can always recover these items from the `sample` method from a regular ReplayBuffer "
                        "instance with the 'return_info' flag set to True."
                    )
            if is_locked:
                data.lock_()
        elif not is_tc and include_info in (True, None):
            raise RuntimeError("Cannot include info in non-tensordict data")
        if return_info:
            return data, info
        return data

    @pin_memory_output
    def _sample(self, batch_size: int) -> Tuple[Any, dict]:
        with self._replay_lock:
            index, info = self._sampler.sample(self._storage, batch_size)
            info["index"] = index
            data = self._storage.get(index)
        if not isinstance(index, INT_CLASSES):
            data = self._collate_fn(data)
        if self._transform is not None and len(self._transform):
            with data.unlock_(), _set_dispatch_td_nn_modules(True):
                data = self._transform(data)
        return data, info


class TensorDictPrioritizedReplayBuffer(TensorDictReplayBuffer):
    """TensorDict-specific wrapper around the :class:`~torchrl.data.PrioritizedReplayBuffer` class.

    This class returns tensordicts with a new key ``"index"`` that represents
    the index of each element in the replay buffer. It also provides the
    :meth:`~.update_tensordict_priority` method that only requires for the
    tensordict to be passed to it with its new priority value.

    Keyword Args:
        alpha (float): exponent α determines how much prioritization is used,
            with α = 0 corresponding to the uniform case.
        beta (float): importance sampling negative exponent.
        eps (float): delta added to the priorities to ensure that the buffer
            does not contain null priorities.
        storage (Storage, optional): the storage to be used. If none is provided
            a default :class:`~torchrl.data.replay_buffers.ListStorage` with
            ``max_size`` of ``1_000`` will be created.
        collate_fn (callable, optional): merges a list of samples to form a
            mini-batch of Tensor(s)/outputs.  Used when using batched
            loading from a map-style dataset. The default value will be decided
            based on the storage type.
        pin_memory (bool): whether pin_memory() should be called on the rb
            samples.
        prefetch (int, optional): number of next batches to be prefetched
            using multithreading. Defaults to None (no prefetching).
        transform (Transform, optional): Transform to be executed when
            sample() is called.
            To chain transforms use the :class:`~torchrl.envs.Compose` class.
            Transforms should be used with :class:`tensordict.TensorDict`
            content. If used with other structures, the transforms should be
            encoded with a ``"data"`` leading key that will be used to
            construct a tensordict from the non-tensordict content.
        batch_size (int, optional): the batch size to be used when sample() is
            called.
            .. note::
              The batch-size can be specified at construction time via the
              ``batch_size`` argument, or at sampling time. The former should
              be preferred whenever the batch-size is consistent across the
              experiment. If the batch-size is likely to change, it can be
              passed to the :meth:`~.sample` method. This option is
              incompatible with prefetching (since this requires to know the
              batch-size in advance) as well as with samplers that have a
              ``drop_last`` argument.
        priority_key (str, optional): the key at which priority is assumed to
            be stored within TensorDicts added to this ReplayBuffer.
            This is to be used when the sampler is of type
            :class:`~torchrl.data.PrioritizedSampler`.
            Defaults to ``"td_error"``.
        reduction (str, optional): the reduction method for multidimensional
            tensordicts (ie stored trajectories). Can be one of "max", "min",
            "median" or "mean".
        dim_extend (int, optional): indicates the dim to consider for
            extension when calling :meth:`~.extend`. Defaults to ``storage.ndim-1``.
            When using ``dim_extend > 0``, we recommend using the ``ndim``
            argument in the storage instantiation if that argument is
            available, to let storages know that the data is
            multi-dimensional and keep consistent notions of storage-capacity
            and batch-size during sampling.

            .. note:: This argument has no effect on :meth:`~.add` and
                therefore should be used with caution when both :meth:`~.add`
                and :meth:`~.extend` are used in a codebase. For example:

                    >>> data = torch.zeros(3, 4)
                    >>> rb = ReplayBuffer(
                    ...     storage=LazyTensorStorage(10, ndim=2),
                    ...     dim_extend=1)
                    >>> # these two approaches are equivalent:
                    >>> for d in data.unbind(1):
                    ...     rb.add(d)
                    >>> rb.extend(data)

    Examples:
        >>> import torch
        >>>
        >>> from torchrl.data import LazyTensorStorage, TensorDictPrioritizedReplayBuffer
        >>> from tensordict import TensorDict
        >>>
        >>> torch.manual_seed(0)
        >>>
        >>> rb = TensorDictPrioritizedReplayBuffer(alpha=0.7, beta=1.1, storage=LazyTensorStorage(10), batch_size=5)
        >>> data = TensorDict({"a": torch.ones(10, 3), ("b", "c"): torch.zeros(10, 3, 1)}, [10])
        >>> rb.extend(data)
        >>> print("len of rb", len(rb))
        len of rb 10
        >>> sample = rb.sample(5)
        >>> print(sample)
        TensorDict(
            fields={
                _weight: Tensor(shape=torch.Size([5]), device=cpu, dtype=torch.float32, is_shared=False),
                a: Tensor(shape=torch.Size([5, 3]), device=cpu, dtype=torch.float32, is_shared=False),
                b: TensorDict(
                    fields={
                        c: Tensor(shape=torch.Size([5, 3, 1]), device=cpu, dtype=torch.float32, is_shared=False)},
                    batch_size=torch.Size([5]),
                    device=cpu,
                    is_shared=False),
                index: Tensor(shape=torch.Size([5]), device=cpu, dtype=torch.int64, is_shared=False)},
            batch_size=torch.Size([5]),
            device=cpu,
            is_shared=False)
        >>> print("index", sample["index"])
        index tensor([9, 5, 2, 2, 7])
        >>> # give a high priority to these samples...
        >>> sample.set("td_error", 100*torch.ones(sample.shape))
        >>> # and update priority
        >>> rb.update_tensordict_priority(sample)
        >>> # the new sample should have a high overlap with the previous one
        >>> sample = rb.sample(5)
        >>> print(sample)
        TensorDict(
            fields={
                _weight: Tensor(shape=torch.Size([5]), device=cpu, dtype=torch.float32, is_shared=False),
                a: Tensor(shape=torch.Size([5, 3]), device=cpu, dtype=torch.float32, is_shared=False),
                b: TensorDict(
                    fields={
                        c: Tensor(shape=torch.Size([5, 3, 1]), device=cpu, dtype=torch.float32, is_shared=False)},
                    batch_size=torch.Size([5]),
                    device=cpu,
                    is_shared=False),
                index: Tensor(shape=torch.Size([5]), device=cpu, dtype=torch.int64, is_shared=False)},
            batch_size=torch.Size([5]),
            device=cpu,
            is_shared=False)
        >>> print("index", sample["index"])
        index tensor([2, 5, 5, 9, 7])

    """

    def __init__(
        self,
        *,
        alpha: float,
        beta: float,
        priority_key: str = "td_error",
        eps: float = 1e-8,
        storage: Storage | None = None,
        collate_fn: Callable | None = None,
        pin_memory: bool = False,
        prefetch: int | None = None,
        transform: "Transform" | None = None,  # noqa-F821
        reduction: str = "max",
        batch_size: int | None = None,
        dim_extend: int | None = None,
    ) -> None:
        if storage is None:
            storage = ListStorage(max_size=1_000)
        sampler = PrioritizedSampler(
            storage.max_size, alpha, beta, eps, reduction=reduction
        )
        super(TensorDictPrioritizedReplayBuffer, self).__init__(
            priority_key=priority_key,
            storage=storage,
            sampler=sampler,
            collate_fn=collate_fn,
            pin_memory=pin_memory,
            prefetch=prefetch,
            transform=transform,
            batch_size=batch_size,
            dim_extend=dim_extend,
        )


@accept_remote_rref_udf_invocation
class RemoteTensorDictReplayBuffer(TensorDictReplayBuffer):
    """A remote invocation friendly ReplayBuffer class. Public methods can be invoked by remote agents using `torch.rpc` or called locally as normal."""

    def __init__(self, *args, **kwargs):
        super().__init__(*args, **kwargs)

    def sample(
        self,
        batch_size: int | None = None,
        include_info: bool = None,
        return_info: bool = False,
    ) -> TensorDictBase:
        return super().sample(
            batch_size=batch_size, include_info=include_info, return_info=return_info
        )

    def add(self, data: TensorDictBase) -> int:
        return super().add(data)

    def extend(self, tensordicts: Union[List, TensorDictBase]) -> torch.Tensor:
        return super().extend(tensordicts)

    def update_priority(
        self, index: Union[int, torch.Tensor], priority: Union[int, torch.Tensor]
    ) -> None:
        return super().update_priority(index, priority)

    def update_tensordict_priority(self, data: TensorDictBase) -> None:
        return super().update_tensordict_priority(data)


class InPlaceSampler:
    """A sampler to write tennsordicts in-place.

    To be used cautiously as this may lead to unexpected behaviour (i.e. tensordicts
    overwritten during execution).

    """

    def __init__(self, device: DEVICE_TYPING | None = None):
        self.out = None
        if device is None:
            device = "cpu"
        self.device = torch.device(device)

    def __call__(self, list_of_tds):
        if self.out is None:
            self.out = torch.stack(list_of_tds, 0).contiguous()
            if self.device is not None:
                self.out = self.out.to(self.device)
        else:
            torch.stack(list_of_tds, 0, out=self.out)
        return self.out


def stack_tensors(list_of_tensor_iterators: List) -> Tuple[torch.Tensor]:
    """Zips a list of iterables containing tensor-like objects and stacks the resulting lists of tensors together.

    Args:
        list_of_tensor_iterators (list): Sequence containing similar iterators,
            where each element of the nested iterator is a tensor whose
            shape match the tensor of other iterators that have the same index.

    Returns:
         Tuple of stacked tensors.

    Examples:
         >>> list_of_tensor_iterators = [[torch.ones(3), torch.zeros(1,2)]
         ...     for _ in range(4)]
         >>> stack_tensors(list_of_tensor_iterators)
         (tensor([[1., 1., 1.],
                 [1., 1., 1.],
                 [1., 1., 1.],
                 [1., 1., 1.]]), tensor([[[0., 0.]],
         <BLANKLINE>
                 [[0., 0.]],
         <BLANKLINE>
                 [[0., 0.]],
         <BLANKLINE>
                 [[0., 0.]]]))

    """
    return tuple(torch.stack(tensors, 0) for tensors in zip(*list_of_tensor_iterators))


class ReplayBufferEnsemble(ReplayBuffer):
    """An ensemble of replay buffers.

    This class allows to read and sample from multiple replay buffers at once.
    It automatically composes ensemble of storages (:class:`~torchrl.data.replay_buffers.storages.StorageEnsemble`),
    writers (:class:`~torchrl.data.replay_buffers.writers.WriterEnsemble`) and
    samplers (:class:`~torchrl.data.replay_buffers.samplers.SamplerEnsemble`).

    .. note::
      Writing directly to this class is forbidden, but it can be indexed to retrieve
      the nested nested-buffer and extending it.

    There are two distinct ways of constructing a :class:`~torchrl.data.ReplayBufferEnsemble`:
    one can either pass a list of replay buffers, or directly pass the components
    (storage, writers and samplers) like it is done for other replay buffer subclasses.

    Args:
        rbs (sequence of ReplayBuffer instances, optional): the replay buffers to ensemble.
        storages (StorageEnsemble, optional): the ensemble of storages, if the replay
            buffers are not passed.
        samplers (SamplerEnsemble, optional): the ensemble of samplers, if the replay
            buffers are not passed.
        writers (WriterEnsemble, optional): the ensemble of writers, if the replay
            buffers are not passed.
        transform (Transform, optional): if passed, this will be the transform
            of the ensemble of replay buffers. Individual transforms for each
            replay buffer is retrieved from its parent replay buffer, or directly
            written in the :class:`~torchrl.data.replay_buffers.storages.StorageEnsemble`
            object.
        batch_size (int, optional): the batch-size to use during sampling.
        collate_fn (callable, optional): the function to use to collate the
            data after each individual collate_fn has been called and the data
            is placed in a list (along with the buffer id).
        collate_fns (list of callables, optional): collate_fn of each nested
            replay buffer. Retrieved from the :class:`~ReplayBuffer` instances
            if not provided.
        p (list of float or Tensor, optional): a list of floating numbers
            indicating the relative weight of each replay buffer. Can also
            be passed to torchrl.data.replay_buffers.samplers.SamplerEnsemble`
            if the buffer is built explicitely.
        sample_from_all (bool, optional): if ``True``, each dataset will be sampled
            from. This is not compatible with the ``p`` argument. Defaults to ``False``.
            Can also be passed to torchrl.data.replay_buffers.samplers.SamplerEnsemble`
            if the buffer is built explicitely.
        num_buffer_sampled (int, optional): the number of buffers to sample.
            if ``sample_from_all=True``, this has no effect, as it defaults to the
            number of buffers. If ``sample_from_all=False``, buffers will be
            sampled according to the probabilities ``p``. Can also
            be passed to torchrl.data.replay_buffers.samplers.SamplerEnsemble`
            if the buffer is built explicitely.

    Examples:
        >>> from torchrl.envs import Compose, ToTensorImage, Resize, RenameTransform
        >>> from torchrl.data import TensorDictReplayBuffer, ReplayBufferEnsemble, LazyMemmapStorage
        >>> from tensordict import TensorDict
        >>> import torch
        >>> rb0 = TensorDictReplayBuffer(
        ...     storage=LazyMemmapStorage(10),
        ...     transform=Compose(
        ...         ToTensorImage(in_keys=["pixels", ("next", "pixels")]),
        ...         Resize(32, in_keys=["pixels", ("next", "pixels")]),
        ...         RenameTransform([("some", "key")], ["renamed"]),
        ...     ),
        ... )
        >>> rb1 = TensorDictReplayBuffer(
        ...     storage=LazyMemmapStorage(10),
        ...     transform=Compose(
        ...         ToTensorImage(in_keys=["pixels", ("next", "pixels")]),
        ...         Resize(32, in_keys=["pixels", ("next", "pixels")]),
        ...         RenameTransform(["another_key"], ["renamed"]),
        ...     ),
        ... )
        >>> rb = ReplayBufferEnsemble(
        ...     rb0,
        ...     rb1,
        ...     p=[0.5, 0.5],
        ...     transform=Resize(33, in_keys=["pixels"], out_keys=["pixels33"]),
        ... )
        >>> print(rb)
        ReplayBufferEnsemble(
            storages=StorageEnsemble(
                storages=(<torchrl.data.replay_buffers.storages.LazyMemmapStorage object at 0x13a2ef430>, <torchrl.data.replay_buffers.storages.LazyMemmapStorage object at 0x13a2f9310>),
                transforms=[Compose(
                        ToTensorImage(keys=['pixels', ('next', 'pixels')]),
                        Resize(w=32, h=32, interpolation=InterpolationMode.BILINEAR, keys=['pixels', ('next', 'pixels')]),
                        RenameTransform(keys=[('some', 'key')])), Compose(
                        ToTensorImage(keys=['pixels', ('next', 'pixels')]),
                        Resize(w=32, h=32, interpolation=InterpolationMode.BILINEAR, keys=['pixels', ('next', 'pixels')]),
                        RenameTransform(keys=['another_key']))]),
            samplers=SamplerEnsemble(
                samplers=(<torchrl.data.replay_buffers.samplers.RandomSampler object at 0x13a2f9220>, <torchrl.data.replay_buffers.samplers.RandomSampler object at 0x13a2f9f70>)),
            writers=WriterEnsemble(
                writers=(<torchrl.data.replay_buffers.writers.TensorDictRoundRobinWriter object at 0x13a2d9b50>, <torchrl.data.replay_buffers.writers.TensorDictRoundRobinWriter object at 0x13a2f95b0>)),
        batch_size=None,
        transform=Compose(
                Resize(w=33, h=33, interpolation=InterpolationMode.BILINEAR, keys=['pixels'])),
        collate_fn=<built-in method stack of type object at 0x128648260>)
        >>> data0 = TensorDict(
        ...     {
        ...         "pixels": torch.randint(255, (10, 244, 244, 3)),
        ...         ("next", "pixels"): torch.randint(255, (10, 244, 244, 3)),
        ...         ("some", "key"): torch.randn(10),
        ...     },
        ...     batch_size=[10],
        ... )
        >>> data1 = TensorDict(
        ...     {
        ...         "pixels": torch.randint(255, (10, 64, 64, 3)),
        ...         ("next", "pixels"): torch.randint(255, (10, 64, 64, 3)),
        ...         "another_key": torch.randn(10),
        ...     },
        ...     batch_size=[10],
        ... )
        >>> rb[0].extend(data0)
        >>> rb[1].extend(data1)
        >>> for _ in range(2):
        ...     sample = rb.sample(10)
        ...     assert sample["next", "pixels"].shape == torch.Size([2, 5, 3, 32, 32])
        ...     assert sample["pixels"].shape == torch.Size([2, 5, 3, 32, 32])
        ...     assert sample["pixels33"].shape == torch.Size([2, 5, 3, 33, 33])
        ...     assert sample["renamed"].shape == torch.Size([2, 5])

    """

    _collate_fn_val = None

    def __init__(
        self,
        *rbs,
        storages: StorageEnsemble | None = None,
        samplers: SamplerEnsemble | None = None,
        writers: WriterEnsemble | None = None,
        transform: "Transform" | None = None,  # noqa: F821
        batch_size: int | None = None,
        collate_fn: Callable | None = None,
        collate_fns: List[Callable] | None = None,
        p: Tensor = None,
        sample_from_all: bool = False,
        num_buffer_sampled: int | None = None,
        **kwargs,
    ):
        if collate_fn is None:
            collate_fn = torch.stack
        if rbs:
            if storages is not None or samplers is not None or writers is not None:
                raise RuntimeError
            storages = StorageEnsemble(
                *[rb._storage for rb in rbs], transforms=[rb._transform for rb in rbs]
            )
            samplers = SamplerEnsemble(
                *[rb._sampler for rb in rbs],
                p=p,
                sample_from_all=sample_from_all,
                num_buffer_sampled=num_buffer_sampled,
            )
            writers = WriterEnsemble(*[rb._writer for rb in rbs])
            if collate_fns is None:
                collate_fns = [rb._collate_fn for rb in rbs]
        else:
            rbs = None
            if collate_fns is None:
                collate_fns = [
                    _get_default_collate(storage) for storage in storages._storages
                ]
        self._rbs = rbs
        self._collate_fns = collate_fns
        super().__init__(
            storage=storages,
            sampler=samplers,
            writer=writers,
            transform=transform,
            batch_size=batch_size,
            collate_fn=collate_fn,
            **kwargs,
        )

    def _sample(self, *args, **kwargs):
        sample, info = super()._sample(*args, **kwargs)
        if isinstance(sample, TensorDictBase):
            buffer_ids = info.get(("index", "buffer_ids"))
            info.set(
                ("index", "buffer_ids"), expand_right(buffer_ids, sample.batch_size)
            )
            if isinstance(info, LazyStackedTensorDict):
                for _info, _sample in zip(
                    info.unbind(info.stack_dim), sample.unbind(info.stack_dim)
                ):
                    _info.batch_size = _sample.batch_size
                info = torch.stack(info.tensordicts, info.stack_dim)
            else:
                info.batch_size = sample.batch_size
            sample.update(info)

        return sample, info

    @property
    def _collate_fn(self):
        def new_collate(samples):
            samples = [self._collate_fns[i](sample) for (i, sample) in samples]
            return self._collate_fn_val(samples)

        return new_collate

    @_collate_fn.setter
    def _collate_fn(self, value):
        self._collate_fn_val = value

    _INDEX_ERROR = "Expected an index of type torch.Tensor, range, np.ndarray, int, slice or ellipsis, got {} instead."

    def __getitem__(
        self, index: Union[int, torch.Tensor, Tuple, np.ndarray, List, slice, Ellipsis]
    ) -> Any:
        # accepts inputs:
        # (int | 1d tensor | 1d list | 1d array | slice | ellipsis | range, int | tensor | list | array | slice | ellipsis | range)
        # tensor
        if isinstance(index, tuple):
            if index[0] is Ellipsis:
                index = (slice(None), index[1:])
            rb = self[index[0]]
            if len(index) > 1:
                if rb is self:
                    # then index[0] is an ellipsis/slice(None)
                    sample = [
                        (i, storage[index[1:]])
                        for i, storage in enumerate(self._storage._storages)
                    ]
                    return self._collate_fn(sample)
                if isinstance(rb, ReplayBufferEnsemble):
                    new_index = (slice(None), *index[1:])
                    return rb[new_index]
                return rb[index[1:]]
            return rb
        if isinstance(index, slice) and index == slice(None):
            return self
        if isinstance(index, (list, range, np.ndarray)):
            index = torch.as_tensor(index)
        if isinstance(index, torch.Tensor):
            if index.ndim > 1:
                raise RuntimeError(
                    f"Cannot index a {type(self)} with tensor indices that have more than one dimension."
                )
            if index.is_floating_point():
                raise TypeError(
                    "A floating point index was recieved when an integer dtype was expected."
                )
        if self._rbs is not None and (
            isinstance(index, int) or (not isinstance(index, slice) and len(index) == 0)
        ):
            try:
                index = int(index)
            except Exception:
                raise IndexError(self._INDEX_ERROR.format(type(index)))
            try:
                return self._rbs[index]
            except IndexError:
                raise IndexError(self._INDEX_ERROR.format(type(index)))

        if self._rbs is not None:
            if isinstance(index, torch.Tensor):
                index = index.tolist()
                rbs = [self._rbs[i] for i in index]
                _collate_fns = [self._collate_fns[i] for i in index]
            else:
                try:
                    # slice
                    rbs = self._rbs[index]
                    _collate_fns = self._collate_fns[index]
                except IndexError:
                    raise IndexError(self._INDEX_ERROR.format(type(index)))
            p = self._sampler._p[index] if self._sampler._p is not None else None
            return ReplayBufferEnsemble(
                *rbs,
                transform=self._transform,
                batch_size=self._batch_size,
                collate_fn=self._collate_fn_val,
                collate_fns=_collate_fns,
                sample_from_all=self._sampler.sample_from_all,
                num_buffer_sampled=self._sampler.num_buffer_sampled,
                p=p,
            )

        try:
            samplers = self._sampler[index]
            writers = self._writer[index]
            storages = self._storage[index]
            if isinstance(index, torch.Tensor):
                _collate_fns = [self._collate_fns[i] for i in index.tolist()]
            else:
                _collate_fns = self._collate_fns[index]
            p = self._sampler._p[index] if self._sampler._p is not None else None

        except IndexError:
            raise IndexError(self._INDEX_ERROR.format(type(index)))

        return ReplayBufferEnsemble(
            samplers=samplers,
            writers=writers,
            storages=storages,
            transform=self._transform,
            batch_size=self._batch_size,
            collate_fn=self._collate_fn_val,
            collate_fns=_collate_fns,
            sample_from_all=self._sampler.sample_from_all,
            num_buffer_sampled=self._sampler.num_buffer_sampled,
            p=p,
        )

    def __len__(self):
        return len(self._storage)

    def __repr__(self):
        storages = textwrap.indent(f"storages={self._storage}", " " * 4)
        writers = textwrap.indent(f"writers={self._writer}", " " * 4)
        samplers = textwrap.indent(f"samplers={self._sampler}", " " * 4)
        return f"ReplayBufferEnsemble(\n{storages}, \n{samplers}, \n{writers}, \nbatch_size={self._batch_size}, \ntransform={self._transform}, \ncollate_fn={self._collate_fn_val})"<|MERGE_RESOLUTION|>--- conflicted
+++ resolved
@@ -329,12 +329,6 @@
             return len(self._storage)
 
     def __repr__(self) -> str:
-<<<<<<< HEAD
-        storages = textwrap.indent(f"storages={self._storage}", " " * 4)
-        writers = textwrap.indent(f"writers={self._writer}", " " * 4)
-        samplers = textwrap.indent(f"samplers={self._sampler}", " " * 4)
-        return f"{self.__class__.__name__}(\n{storages}, \n{samplers}, \n{writers}, \nbatch_size={self._batch_size}, \ntransform={self._transform}, \ncollate_fn={self._collate_fn})"
-=======
         from torchrl.envs.transforms import Compose
 
         storage = textwrap.indent(f"storage={self._storage}", " " * 4)
@@ -350,7 +344,6 @@
         batch_size = textwrap.indent(f"batch_size={self._batch_size}", " " * 4)
         collate_fn = textwrap.indent(f"collate_fn={self._collate_fn}", " " * 4)
         return f"{self.__class__.__name__}(\n{storage}, \n{sampler}, \n{writer}, {transform}\n{batch_size}, \n{collate_fn})"
->>>>>>> 5ad2436f
 
     @pin_memory_output
     def __getitem__(self, index: int | torch.Tensor | NestedKey) -> Any:

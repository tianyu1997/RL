import collections
import concurrent.futures
import functools
import threading
from numbers import Number
from typing import Any, Callable, List, Optional, Sequence, Tuple, Union

import numpy as np
import torch
from torch import Tensor
from torchrl._torchrl import MinSegmentTree, SumSegmentTree

from torchrl.data.replay_buffers.utils import to_torch, to_numpy, \
    cat_fields_to_device

__all__ = [
    "ReplayBuffer",
    "PrioritizedReplayBuffer",
    "TensorDictReplayBuffer",
    "TensorDictPrioritizedReplayBuffer",
    "create_replay_buffer",
    "create_prioritized_replay_buffer",
]

from torchrl.data.tensordict.tensordict import _TensorDict, stack as stack_td
from torchrl.data.utils import DEVICE_TYPING


def stack_tensors(list_of_tensor_iterators: List) -> Tuple[torch.Tensor]:
    """Zips a list of iterables containing tensor-like objects and stacks the
    resulting lists of tensors together.

    Args:
        list_of_tensor_iterators (list): Sequence containing similar iterators,
            where each element of the nested iterator is a tensor whose
            shape match the tensor of other iterators that have the same index.

    Returns: Tuple of stacked tensors.

    Examples:
         >>> list_of_tensor_iterators = [[torch.ones(3), torch.zeros(1,2)]
         ...     for _ in range(4)]
         >>> stack_tensors(list_of_tensor_iterators)
         (tensor([[1., 1., 1.],
                 [1., 1., 1.],
                 [1., 1., 1.],
                 [1., 1., 1.]]), tensor([[[0., 0.]],
         <BLANKLINE>
                 [[0., 0.]],
         <BLANKLINE>
                 [[0., 0.]],
         <BLANKLINE>
                 [[0., 0.]]]))

    """
    return tuple(
        torch.stack(tensors, 0) for tensors in zip(*list_of_tensor_iterators)
    )


def _pin_memory(output: Any) -> Any:
    if hasattr(output, "pin_memory") and output.device == torch.device("cpu"):
        return output.pin_memory()
    else:
        return output


def pin_memory_output(fun) -> Callable:
    """Calls pin_memory on outputs of decorated function if they have such
    method."""

    def decorated_fun(self, *args, **kwargs):
        output = fun(self, *args, **kwargs)
        if self._pin_memory:
            _tuple_out = True
            if not isinstance(output, tuple):
                _tuple_out = False
                output = (output,)
            output = tuple(_pin_memory(_output) for _output in output)
            if _tuple_out:
                return output
            return output[0]
        return output

    return decorated_fun


class ReplayBuffer:
    """
    Circular replay buffer.

    Args:
        size (int): integer indicating the maximum size of the replay buffer.
        collate_fn (callable, optional): merges a list of samples to form a
<<<<<<< HEAD
            mini-batch of Tensor(s)/outputs.  Used when using batched loading from a
            map-style dataset.
        pin_memory (bool, optional): whether pin_memory() should be called on the rb samples. Default if `False`.
        prefetch (int, optional): number of next batches to be prefetched using multithreading.
=======
            mini-batch of Tensor(s)/outputs.  Used when using batched
            loading from a map-style dataset.
        pin_memory (bool): whether pin_memory() should be called on the rb
            samples.
        prefetch (int, optional): number of next batches to be prefetched
            using multithreading.
>>>>>>> b7b4930f
    """

    def __init__(
        self,
        size: int,
        collate_fn: Optional[Callable] = None,
        pin_memory: bool = False,
        prefetch: Optional[int] = None,
    ):
        self._storage = []
        self._capacity = size
        self._cursor = 0
        if collate_fn is not None:
            self._collate_fn = collate_fn
        else:
            self._collate_fn = stack_tensors
        self._pin_memory = pin_memory

        self._prefetch = prefetch is not None and prefetch > 0
        self._prefetch_cap = prefetch if prefetch is not None else 0
        self._prefetch_fut = collections.deque()
        if self._prefetch_cap > 0:
            self._prefetch_executor = concurrent.futures.ThreadPoolExecutor(
                max_workers=self._prefetch_cap
            )

        self._replay_lock = threading.RLock()
        self._future_lock = threading.RLock()

    def __len__(self) -> int:
        with self._replay_lock:
            return len(self._storage)

    @pin_memory_output
    def __getitem__(self, index: Union[int, Tensor]) -> Any:
        index = to_numpy(index)

        with self._replay_lock:
            if isinstance(index, int):
                data = self._storage[index]
            else:
                data = [self._storage[i] for i in index]

        if isinstance(data, list):
            data = self._collate_fn(data)
        return data

    @property
    def capacity(self) -> int:
        return self._capacity

    @property
    def cursor(self) -> int:
        with self._replay_lock:
            return self._cursor

    def add(self, data: Any) -> int:
        """Add a single element to the replay buffer.

        Args:
            data (Any): data to be added to the replay buffer

        Returns: index where the data lives in the replay buffer.
        """
        with self._replay_lock:
            ret = self._cursor
            if self._cursor >= len(self._storage):
                self._storage.append(data)
            else:
                self._storage[self._cursor] = data
            self._cursor = (self._cursor + 1) % self._capacity
            return ret

    def extend(self, data: Sequence[Any]):
        """Extends the replay buffer with one or more elements contained in an
            iterable.

        Args:
            data (iterable): collection of data to be added to the replay
                buffer.

        Returns: Indices of the data aded to the replay buffer.

        """
        if not len(data):
            raise Exception("extending with empty data is not supported")
        if not isinstance(data, list):
            data = list(data)
        with self._replay_lock:
            cur_size = len(self._storage)
            batch_size = len(data)
            storage = self._storage
            cursor = self._cursor
            if cur_size + batch_size <= self._capacity:
                index = np.arange(cur_size, cur_size + batch_size)
                self._storage += data
                self._cursor = (self._cursor + batch_size) % self._capacity
            elif cur_size < self._capacity:
                d = self._capacity - cur_size
                index = np.empty(batch_size, dtype=np.int64)
                index[:d] = np.arange(cur_size, self._capacity)
                index[d:] = np.arange(batch_size - d)
                storage += data[:d]
                for i, v in enumerate(data[d:]):
                    storage[i] = v
                self._cursor = batch_size - d
            elif self._cursor + batch_size <= self._capacity:
                index = np.arange(self._cursor, self._cursor + batch_size)
                for i, v in enumerate(data):
                    storage[cursor + i] = v
                self._cursor = (self._cursor + batch_size) % self._capacity
            else:
                d = self._capacity - self._cursor
                index = np.empty(batch_size, dtype=np.int64)
                index[:d] = np.arange(self._cursor, self._capacity)
                index[d:] = np.arange(batch_size - d)
                for i, v in enumerate(data[:d]):
                    storage[cursor + i] = v
                for i, v in enumerate(data[d:]):
                    storage[i] = v
                self._cursor = batch_size - d

            return index

    @pin_memory_output
    def _sample(self, batch_size: int) -> Any:
        index = np.random.randint(0, len(self._storage), size=batch_size)

        with self._replay_lock:
            data = [self._storage[i] for i in index]

        data = self._collate_fn(data)
        return data

    def sample(self, batch_size: int) -> Any:
        """Samples a batch of data from the replay buffer.

        Args:
            batch_size (int): Number of data to be collected.

        Returns: A batch of data randomly selected in the replay buffer.

        """
        if not self._prefetch:
            return self._sample(batch_size)

        with self._future_lock:
            if len(self._prefetch_fut) == 0:
                ret = self._sample(batch_size)
            else:
                ret = self._prefetch_fut.popleft().result()

            while len(self._prefetch_fut) < self._prefetch_cap:
                fut = self._prefetch_executor.submit(self._sample, batch_size)
                self._prefetch_fut.append(fut)

            return ret

    def __repr__(self) -> str:
        string = f"{self.__class__.__name__}(size={len(self)}, " \
                 f"pin_memory={self._pin_memory})"
        return string


class PrioritizedReplayBuffer(ReplayBuffer):
    """
<<<<<<< HEAD
    Prioritized replay buffer as presented in "Schaul, T.; Quan, J.; Antonoglou, I.; and Silver, D. 2015. Prioritized
    experience replay." (https://arxiv.org/abs/1511.05952)
=======
    Prioritized replay buffer as presented in
        'Schaul, T.; Quan, J.; Antonoglou, I.; and Silver, D. 2015.
        Prioritized experience replay.'
        (https://arxiv.org/abs/1511.05952)
>>>>>>> b7b4930f

    Args:
        size (int): integer indicating the maximum size of the replay buffer.
        alpha (float): exponent α determines how much prioritization is used,
            with α = 0 corresponding to the uniform case.
        beta (float): importance sampling negative exponent.
<<<<<<< HEAD
        eps (float, optional): delta added to the priorities to ensure that the buffer does not contain null
            priorities. Default is `1e-8`.
        collate_fn (callable, optional): merges a list of samples to form a mini-batch of Tensor(s)/outputs.  Used
            when using batched loading from a map-style dataset.
        pin_memory (bool, optional): whether pin_memory() should be called on the rb samples. Default is `False`.
        prefetch (int, optional): number of next batches to be prefetched using multithreading.
=======
        eps (float): delta added to the priorities to ensure that the buffer
            does not contain null priorities.
        collate_fn (callable, optional): merges a list of samples to form a
            mini-batch of Tensor(s)/outputs.  Used when using batched
            loading from a map-style dataset.
        pin_memory (bool): whether pin_memory() should be called on the rb
            samples.
        prefetch (int, optional): number of next batches to be prefetched
            using multithreading.
>>>>>>> b7b4930f
    """

    def __init__(
        self,
        size: int,
        alpha: float,
        beta: float,
        eps: float = 1e-8,
        collate_fn=None,
        pin_memory: bool = False,
        prefetch: Optional[int] = None,
    ) -> None:
        super(PrioritizedReplayBuffer, self).__init__(
            size, collate_fn, pin_memory, prefetch
        )
        if alpha <= 0:
            raise ValueError(
                f"alpha must be strictly greater than 0, got alpha={alpha}"
            )
        if beta < 0:
            raise ValueError(
                f"beta must be greater or equal to 0, got beta={beta}"
            )

        self._alpha = alpha
        self._beta = beta
        self._eps = eps
        self._sum_tree = SumSegmentTree(size)
        self._min_tree = MinSegmentTree(size)
        self._max_priority = 1.0

    @pin_memory_output
    def __getitem__(self, index: Union[int, Tensor]) -> Any:
        index = to_numpy(index)

        with self._replay_lock:
            p_min = self._min_tree.query(0, self._capacity)
            if p_min <= 0:
                raise ValueError(
                    f"p_min must be greater than 0, got p_min={p_min}"
                )
            if isinstance(index, int):
                data = self._storage[index]
                weight = np.array(self._sum_tree[index])
            else:
                data = [self._storage[i] for i in index]
                weight = self._sum_tree[index]

        if isinstance(data, list):
            data = self._collate_fn(data)
        # weight = np.power(weight / (p_min + self._eps), -self._beta)
        weight = np.power(weight / p_min, -self._beta)
        # x = first_field(data)
        # if isinstance(x, torch.Tensor):
        device = (
            data.device if hasattr(data, "device") else torch.device("cpu")
        )
        weight = to_torch(weight, device, self._pin_memory)
        return data, weight

    @property
    def alpha(self) -> float:
        return self._alpha

    @property
    def beta(self) -> float:
        return self._beta

    @property
    def eps(self) -> float:
        return self._eps

    @property
    def max_priority(self) -> float:
        with self._replay_lock:
            return self._max_priority

    @property
    def _default_priority(self) -> float:
        return (self._max_priority + self._eps) ** self._alpha

    def _add_or_extend(
        self,
        data: Any,
        priority: Optional[torch.Tensor] = None,
        do_add: bool = True,
    ) -> torch.Tensor:
        if priority is not None:
            priority = to_numpy(priority)
            max_priority = np.max(priority)
            with self._replay_lock:
                self._max_priority = max(self._max_priority, max_priority)
            priority = np.power(priority + self._eps, self._alpha)
        else:
            with self._replay_lock:
                priority = self._default_priority

        if do_add:
            index = super(PrioritizedReplayBuffer, self).add(data)
        else:
            index = super(PrioritizedReplayBuffer, self).extend(data)

        if not (
            isinstance(priority, Number)
            or len(priority) == 1
            or len(priority) == len(index)
        ):
            raise RuntimeError(
                "priority should be a scalar or an iterable of the same "
                "length as index"
            )

        with self._replay_lock:
            self._sum_tree[index] = priority
            self._min_tree[index] = priority

        return index

    def add(
        self, data: Any, priority: Optional[torch.Tensor] = None
    ) -> torch.Tensor:
        return self._add_or_extend(data, priority, True)

    def extend(
        self, data: Sequence, priority: Optional[torch.Tensor] = None
    ) -> torch.Tensor:
        return self._add_or_extend(data, priority, False)

    @pin_memory_output
    def _sample(
        self, batch_size: int
    ) -> Tuple[Any, torch.Tensor, torch.Tensor]:
        with self._replay_lock:
            p_sum = self._sum_tree.query(0, self._capacity)
            p_min = self._min_tree.query(0, self._capacity)
            if p_sum <= 0:
                raise RuntimeError("negative p_sum")
            if p_min <= 0:
                raise RuntimeError("negative p_min")
            mass = np.random.uniform(0.0, p_sum, size=batch_size)
            index = self._sum_tree.scan_lower_bound(mass)
            if isinstance(index, torch.Tensor):
                index.clamp_max_(len(self._storage) - 1)
            else:
                index = np.clip(index, None, len(self._storage) - 1)
            data = [self._storage[i] for i in index]
            weight = self._sum_tree[index]

        data = self._collate_fn(data)

        # Importance sampling weight formula:
        #   w_i = (p_i / sum(p) * N) ^ (-beta)
        #   weight_i = w_i / max(w)
        #   weight_i = (p_i / sum(p) * N) ^ (-beta) /
        #       ((min(p) / sum(p) * N) ^ (-beta))
        #   weight_i = ((p_i / sum(p) * N) / (min(p) / sum(p) * N)) ^ (-beta)
        #   weight_i = (p_i / min(p)) ^ (-beta)
        # weight = np.power(weight / (p_min + self._eps), -self._beta)
        weight = np.power(weight / p_min, -self._beta)

        # x = first_field(data)  # avoid calling tree.flatten
        # if isinstance(x, torch.Tensor):
        device = (
            data.device if hasattr(data, "device") else torch.device("cpu")
        )
        weight = to_torch(weight, device, self._pin_memory)
        return data, weight, index

    def sample(self, batch_size: int) -> Tuple[Any, np.ndarray, torch.Tensor]:
        """Gather a batch of data according to the non-uniform multinomial
        distribution with weights computed with the provided priorities of
        each input.

        Args:
            batch_size (int): Number of data to be collected.

        Returns:

        """
        if not self._prefetch:
            return self._sample(batch_size)

        with self._future_lock:
            if len(self._prefetch_fut) == 0:
                ret = self._sample(batch_size)
            else:
                ret = self._prefetch_fut.popleft().result()

            while len(self._prefetch_fut) < self._prefetch_cap:
                fut = self._prefetch_executor.submit(self._sample, batch_size)
                self._prefetch_fut.append(fut)

            return ret

    def update_priority(
        self, index: Union[int, Tensor], priority: Union[Number, Tensor]
    ) -> None:
        """Updates the priority of the data pointed by the index.

        Args:
            index (int or torch.Tensor): indexes of the priorities to be
                updated.
            priority (Number or torch.Tensor): new priorities of the
                indexed elements

        Returns: None

        """
        if isinstance(index, int):
            if not isinstance(priority, float):
                if len(priority) != 1:
                    raise RuntimeError(
                        f"priority length should be 1, got {len(priority)}"
                    )
                priority = priority.item()
        else:
            if not (
                isinstance(priority, Number)
                or len(priority) == 1
                or len(index) == len(priority)
            ):
                raise RuntimeError(
                    "priority should be a number or an iterable of the same "
                    "length as index"
                )
            index = to_numpy(index)
            priority = to_numpy(priority)

        with self._replay_lock:
            self._max_priority = max(self._max_priority, np.max(priority))
            priority = np.power(priority + self._eps, self._alpha)
            self._sum_tree[index] = priority
            self._min_tree[index] = priority


class TensorDictReplayBuffer(ReplayBuffer):
    """
    TensorDict-specific wrapper around the ReplayBuffer class.
    """

    def __init__(
        self,
        size: int,
        collate_fn: Optional[Callable] = None,
        pin_memory: bool = False,
        prefetch: Optional[int] = None,
    ):
        if collate_fn is None:
            def collate_fn(x):
                return stack_td(x, 0, contiguous=True)
        super().__init__(size, collate_fn, pin_memory, prefetch)

    def sample(self, size: int) -> Any:
        return super(TensorDictReplayBuffer, self).sample(size)[0]


class TensorDictPrioritizedReplayBuffer(PrioritizedReplayBuffer):
    """
    TensorDict-specific wrapper around the PrioritizedReplayBuffer class.
    This class returns tensordicts with a new key "index" that represents
    the index of each element in the replay buffer. It also facilitates the
    call to the 'update_priority' method, as it only requires for the
    tensordict to be passed to it with its new priority value.

    Args:
        size (int): integer indicating the maximum size of the replay buffer.
<<<<<<< HEAD
        alpha (flaot): exponent α determines how much prioritization is used, with α = 0 corresponding to the uniform
            case.
        beta (float): importance sampling negative exponent.
        priority_key (str, optional): key where the priority value can be found in the stored tensordicts. Default is
            `"td_error"`
        eps (float, optional): delta added to the priorities to ensure that the buffer does not contain null priorities.
        collate_fn (callable, optional): merges a list of samples to form a
            mini-batch of Tensor(s)/outputs.  Used when using batched loading from a
            map-style dataset.
        pin_memory (bool, optional): whether pin_memory() should be called on the rb samples. Default is `False`.
        prefetch (int, optional): number of next batches to be prefetched using multithreading.
=======
        alpha (flaot): exponent α determines how much prioritization is
            used, with α = 0 corresponding to the uniform case.
        beta (float): importance sampling negative exponent.
        priority_key (str): key where the priority value can be found in the
            stored tensordicts.
        eps (float): delta added to the priorities to ensure that the buffer
            does not contain null priorities.
        collate_fn (callable, optional): merges a list of samples to form a
            mini-batch of Tensor(s)/outputs.  Used when using batched loading
            from a map-style dataset.
        pin_memory (bool): whether pin_memory() should be called on the rb
            samples.
        prefetch (int, optional): number of next batches to be prefetched
            using multithreading.
>>>>>>> b7b4930f
    """

    def __init__(
        self,
        size: int,
        alpha: float,
        beta: float,
        priority_key: str = "td_error",
        eps: float = 1e-8,
        collate_fn=None,
        pin_memory: bool = False,
        prefetch: Optional[int] = None,
    ) -> None:
        if collate_fn is None:
            def collate_fn(x):
                return stack_td(x, 0, contiguous=True)
        super(TensorDictPrioritizedReplayBuffer, self).__init__(
            size=size,
            alpha=alpha,
            beta=beta,
            eps=eps,
            collate_fn=collate_fn,
            pin_memory=pin_memory,
            prefetch=prefetch,
        )
        self.priority_key = priority_key

    def _get_priority(self, tensor_dict: _TensorDict) -> torch.Tensor:
        if tensor_dict.batch_dims:
            raise RuntimeError(
                "expected void batch_size for input tensor_dict in "
                "rb._get_priority()"
            )
        try:
            priority = tensor_dict.get(self.priority_key).item()
        except ValueError:
            raise ValueError(
                f"Found a priority key of size"
                f" {tensor_dict.get(self.priority_key).shape} but expected "
                f"scalar value"
            )
        except KeyError:
            priority = self._default_priority
        return priority

    def add(self, tensor_dict: _TensorDict) -> torch.Tensor:
        priority = self._get_priority(tensor_dict)
        index = super().add(tensor_dict, priority)
        tensor_dict.set("index", index)
        return index

    def extend(self, tensor_dicts: _TensorDict) -> torch.Tensor:
        if isinstance(tensor_dicts, _TensorDict):
            try:
                priorities = tensor_dicts.get(self.priority_key)
            except KeyError:
                priorities = None
            tensor_dicts = list(tensor_dicts.unbind(0))
        else:
            priorities = [self._get_priority(td) for td in tensor_dicts]

        stacked_td = torch.stack(tensor_dicts, 0)
        idx = super().extend(tensor_dicts, priorities)
        stacked_td.set("index", idx)
        return idx

    def update_priority(self, tensor_dict: _TensorDict) -> None:
        """Updates the priorities of the tensordicts stored in the replay buffer.

        Args:
            tensor_dict: tensordict with key-value pairs 'self.priority_key'
                and 'index'.

        Returns: None

        """
        priority = tensor_dict.get(self.priority_key)
        if (priority < 0).any():
            raise RuntimeError(
                f"Priority must be a positive value, got {(priority < 0).sum()} negative priority values."
            )
        return super().update_priority(tensor_dict.get("index"), priority=priority)

    def sample(self, size: int) -> _TensorDict:
        """Gather a batch of tensordicts according to the non-uniform multinomial
        distribution with weights computed with the priority_key of each
        input tensordict.

        Args:
            size (int): size of the batch to be returned

        Returns: Stack of tensordicts

        """
        return super(TensorDictPrioritizedReplayBuffer, self).sample(size)[0]


def create_replay_buffer(
    size: int,
    device: Optional[DEVICE_TYPING] = None,
    collate_fn: Callable = None,
    pin_memory: bool = False,
    prefetch: Optional[int] = None,
) -> ReplayBuffer:
    """
    Helper function to create a Replay buffer.

    Args:
        size (int): integer indicating the maximum size of the replay buffer.
        device (str, int or torch.device, optional): device where to cast the
            samples.
        collate_fn (callable, optional): merges a list of samples to form a
            mini-batch of Tensor(s)/outputs.  Used when using batched loading
            from a map-style dataset.
        pin_memory (bool): whether pin_memory() should be called on the rb
            samples.
        prefetch (int, optional): number of next batches to be prefetched
            using multithreading.

    Returns: a ReplayBuffer instance

    """
    if isinstance(device, str):
        device = torch.device(device)

    if device.type == "cuda" and collate_fn is None:
        # Postman will add batch_dim for uploaded data, so using cat instead of
        # stack here.
        collate_fn = functools.partial(cat_fields_to_device, device=device)

    return ReplayBuffer(size, collate_fn, pin_memory, prefetch)


def create_prioritized_replay_buffer(
    size: int,
    alpha: float,
    beta: float,
    eps: float = 1e-8,
    device: Optional[DEVICE_TYPING] = "cpu",
    collate_fn: Callable = None,
    pin_memory: bool = False,
    prefetch: Optional[int] = None,
) -> PrioritizedReplayBuffer:
    """
    Helper function to create a Prioritized Replay buffer.

    Args:
        size (int): integer indicating the maximum size of the replay buffer.
        alpha (float): exponent α determines how much prioritization is used,
            with α = 0 corresponding to the uniform case.
        beta (float): importance sampling negative exponent.
        eps (float): delta added to the priorities to ensure that the buffer
            does not contain null priorities.
        device (str, int or torch.device, optional): device where to cast the
            samples.
        collate_fn (callable, optional): merges a list of samples to form a
            mini-batch of Tensor(s)/outputs.  Used when using batched loading
            from a map-style dataset.
        pin_memory (bool): whether pin_memory() should be called on the rb
            samples.
        prefetch (int, optional): number of next batches to be prefetched
            using multithreading.

    Returns: a ReplayBuffer instance

    """
    if isinstance(device, str):
        device = torch.device(device)

    if device.type == "cuda" and collate_fn is None:
        # Postman will add batch_dim for uploaded data, so using cat instead of
        # stack here.
        collate_fn = functools.partial(cat_fields_to_device, device=device)

    return PrioritizedReplayBuffer(
        size, alpha, beta, eps, collate_fn, pin_memory, prefetch
    )


class InPlaceSampler:
    def __init__(self, device: Optional[DEVICE_TYPING] = None):
        self.out = None
        if device is None:
            device = "cpu"
        self.device = torch.device(device)

    def __call__(self, list_of_tds):
        if self.out is None:
            self.out = torch.stack(list_of_tds, 0).contiguous()
            if self.device is not None:
                self.out = self.out.to(self.device)
        else:
            torch.stack(list_of_tds, 0, out=self.out)
        return self.out<|MERGE_RESOLUTION|>--- conflicted
+++ resolved
@@ -2,7 +2,7 @@
 import concurrent.futures
 import functools
 import threading
-from numbers import Number
+from numbers import float
 from typing import Any, Callable, List, Optional, Sequence, Tuple, Union
 
 import numpy as np
@@ -92,19 +92,12 @@
     Args:
         size (int): integer indicating the maximum size of the replay buffer.
         collate_fn (callable, optional): merges a list of samples to form a
-<<<<<<< HEAD
-            mini-batch of Tensor(s)/outputs.  Used when using batched loading from a
-            map-style dataset.
-        pin_memory (bool, optional): whether pin_memory() should be called on the rb samples. Default if `False`.
-        prefetch (int, optional): number of next batches to be prefetched using multithreading.
-=======
             mini-batch of Tensor(s)/outputs.  Used when using batched
             loading from a map-style dataset.
         pin_memory (bool): whether pin_memory() should be called on the rb
             samples.
         prefetch (int, optional): number of next batches to be prefetched
             using multithreading.
->>>>>>> b7b4930f
     """
 
     def __init__(
@@ -243,7 +236,7 @@
         """Samples a batch of data from the replay buffer.
 
         Args:
-            batch_size (int): Number of data to be collected.
+            batch_size (int): float of data to be collected.
 
         Returns: A batch of data randomly selected in the replay buffer.
 
@@ -271,29 +264,16 @@
 
 class PrioritizedReplayBuffer(ReplayBuffer):
     """
-<<<<<<< HEAD
-    Prioritized replay buffer as presented in "Schaul, T.; Quan, J.; Antonoglou, I.; and Silver, D. 2015. Prioritized
-    experience replay." (https://arxiv.org/abs/1511.05952)
-=======
     Prioritized replay buffer as presented in
-        'Schaul, T.; Quan, J.; Antonoglou, I.; and Silver, D. 2015.
-        Prioritized experience replay.'
+        "Schaul, T.; Quan, J.; Antonoglou, I.; and Silver, D. 2015.
+        Prioritized experience replay."
         (https://arxiv.org/abs/1511.05952)
->>>>>>> b7b4930f
 
     Args:
         size (int): integer indicating the maximum size of the replay buffer.
         alpha (float): exponent α determines how much prioritization is used,
             with α = 0 corresponding to the uniform case.
         beta (float): importance sampling negative exponent.
-<<<<<<< HEAD
-        eps (float, optional): delta added to the priorities to ensure that the buffer does not contain null
-            priorities. Default is `1e-8`.
-        collate_fn (callable, optional): merges a list of samples to form a mini-batch of Tensor(s)/outputs.  Used
-            when using batched loading from a map-style dataset.
-        pin_memory (bool, optional): whether pin_memory() should be called on the rb samples. Default is `False`.
-        prefetch (int, optional): number of next batches to be prefetched using multithreading.
-=======
         eps (float): delta added to the priorities to ensure that the buffer
             does not contain null priorities.
         collate_fn (callable, optional): merges a list of samples to form a
@@ -303,7 +283,6 @@
             samples.
         prefetch (int, optional): number of next batches to be prefetched
             using multithreading.
->>>>>>> b7b4930f
     """
 
     def __init__(
@@ -407,7 +386,7 @@
             index = super(PrioritizedReplayBuffer, self).extend(data)
 
         if not (
-            isinstance(priority, Number)
+            isinstance(priority, float)
             or len(priority) == 1
             or len(priority) == len(index)
         ):
@@ -478,7 +457,7 @@
         each input.
 
         Args:
-            batch_size (int): Number of data to be collected.
+            batch_size (int): float of data to be collected.
 
         Returns:
 
@@ -499,7 +478,7 @@
             return ret
 
     def update_priority(
-        self, index: Union[int, Tensor], priority: Union[Number, Tensor]
+        self, index: Union[int, Tensor], priority: Union[float, Tensor]
     ) -> None:
         """Updates the priority of the data pointed by the index.
 
@@ -521,7 +500,7 @@
                 priority = priority.item()
         else:
             if not (
-                isinstance(priority, Number)
+                isinstance(priority, float)
                 or len(priority) == 1
                 or len(index) == len(priority)
             ):
@@ -570,34 +549,20 @@
 
     Args:
         size (int): integer indicating the maximum size of the replay buffer.
-<<<<<<< HEAD
-        alpha (flaot): exponent α determines how much prioritization is used, with α = 0 corresponding to the uniform
-            case.
-        beta (float): importance sampling negative exponent.
-        priority_key (str, optional): key where the priority value can be found in the stored tensordicts. Default is
-            `"td_error"`
-        eps (float, optional): delta added to the priorities to ensure that the buffer does not contain null priorities.
-        collate_fn (callable, optional): merges a list of samples to form a
-            mini-batch of Tensor(s)/outputs.  Used when using batched loading from a
-            map-style dataset.
-        pin_memory (bool, optional): whether pin_memory() should be called on the rb samples. Default is `False`.
-        prefetch (int, optional): number of next batches to be prefetched using multithreading.
-=======
         alpha (flaot): exponent α determines how much prioritization is
             used, with α = 0 corresponding to the uniform case.
         beta (float): importance sampling negative exponent.
-        priority_key (str): key where the priority value can be found in the
-            stored tensordicts.
-        eps (float): delta added to the priorities to ensure that the buffer
-            does not contain null priorities.
+        priority_key (str, optional): key where the priority value can be
+            found in the stored tensordicts. Default is `"td_error"`
+        eps (float, optional): delta added to the priorities to ensure that the
+            buffer does not contain null priorities.
         collate_fn (callable, optional): merges a list of samples to form a
             mini-batch of Tensor(s)/outputs.  Used when using batched loading
             from a map-style dataset.
-        pin_memory (bool): whether pin_memory() should be called on the rb
-            samples.
+        pin_memory (bool, optional): whether pin_memory() should be called on
+            the rb samples. Default is `False`.
         prefetch (int, optional): number of next batches to be prefetched
             using multithreading.
->>>>>>> b7b4930f
     """
 
     def __init__(
@@ -665,7 +630,8 @@
         return idx
 
     def update_priority(self, tensor_dict: _TensorDict) -> None:
-        """Updates the priorities of the tensordicts stored in the replay buffer.
+        """Updates the priorities of the tensordicts stored in the replay
+        buffer.
 
         Args:
             tensor_dict: tensordict with key-value pairs 'self.priority_key'
@@ -677,12 +643,14 @@
         priority = tensor_dict.get(self.priority_key)
         if (priority < 0).any():
             raise RuntimeError(
-                f"Priority must be a positive value, got {(priority < 0).sum()} negative priority values."
+                f"Priority must be a positive value, got "
+                f"{(priority < 0).sum()} negative priority values."
             )
         return super().update_priority(tensor_dict.get("index"), priority=priority)
 
     def sample(self, size: int) -> _TensorDict:
-        """Gather a batch of tensordicts according to the non-uniform multinomial
+        """
+        Gather a batch of tensordicts according to the non-uniform multinomial
         distribution with weights computed with the priority_key of each
         input tensordict.
 

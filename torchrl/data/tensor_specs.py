--- conflicted
+++ resolved
@@ -1398,10 +1398,6 @@
         return DiscreteTensorSpec(
             self.space.n,
             device=self.device,
-<<<<<<< HEAD
-            # dtype=self.dtype,
-=======
->>>>>>> e4e3b990
             shape=self.shape[:-1],
             mask=self.mask,
         )
@@ -2100,10 +2096,6 @@
         return MultiDiscreteTensorSpec(
             [_space.n for _space in self.space],
             device=self.device,
-<<<<<<< HEAD
-            # dtype=self.dtype,
-=======
->>>>>>> e4e3b990
             shape=[*self.shape[:-1], len(self.space)],
             mask=self.mask,
         )
@@ -2755,10 +2747,6 @@
         return MultiOneHotDiscreteTensorSpec(
             nvec,
             device=self.device,
-<<<<<<< HEAD
-            # dtype=self.dtype,
-=======
->>>>>>> e4e3b990
             shape=[*self.shape[:-1], sum(nvec)],
             mask=self.mask,
         )

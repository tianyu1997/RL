# Copyright (c) Meta Platforms, Inc. and affiliates.
#
# This source code is licensed under the MIT license found in the
# LICENSE file in the root directory of this source tree.

from __future__ import annotations

import abc
import enum
import math
import warnings
from collections.abc import Iterable
from copy import deepcopy
from dataclasses import dataclass
from functools import wraps
from textwrap import indent
from typing import (
    Any,
    Callable,
    Dict,
    Generic,
    List,
    Optional,
    overload,
    Sequence,
    Tuple,
    TypeVar,
    Union,
)

import numpy as np

import tensordict
import torch
from tensordict import (
    is_tensor_collection,
    LazyStackedTensorDict,
    NonTensorData,
    TensorDict,
    TensorDictBase,
    unravel_key,
)
from tensordict.base import NO_DEFAULT
from tensordict.utils import _getitem_batch_size, is_non_tensor, NestedKey
from torchrl._utils import _make_ordinal_device, get_binary_env_var, implement_for

DEVICE_TYPING = Union[torch.device, str, int]

INDEX_TYPING = Union[int, torch.Tensor, np.ndarray, slice, List]

SHAPE_INDEX_TYPING = Union[
    int,
    range,
    List[int],
    np.ndarray,
    slice,
    None,
    torch.Tensor,
    type(...),
    Tuple[
        int,
        range,
        List[int],
        np.ndarray,
        slice,
        None,
        torch.Tensor,
        type(...),
        Tuple[Any],
    ],
]

# By default, we do not check that an obs is in the domain. THis should be done when validating the env beforehand
_CHECK_SPEC_ENCODE = get_binary_env_var("CHECK_SPEC_ENCODE")

_DEFAULT_SHAPE = torch.Size((1,))

DEVICE_ERR_MSG = "device of empty Composite is not defined."
NOT_IMPLEMENTED_ERROR = NotImplementedError(
    "method is not currently implemented."
    " If you are interested in this feature please submit"
    " an issue at https://github.com/pytorch/rl/issues"
)


def _size(list_of_ints):
    # ensures that np int64 elements don't slip through Size
    # see https://github.com/pytorch/pytorch/issues/127194
    return torch.Size([int(i) for i in list_of_ints])


# Akin to TD's NO_DEFAULT but won't raise a KeyError when found in a TD or used as default
class _NoDefault(enum.IntEnum):
    ZERO = 0
    ONE = 1


NO_DEFAULT_RL = _NoDefault.ONE


def _default_dtype_and_device(
    dtype: Union[None, torch.dtype],
    device: Union[None, str, int, torch.device],
    allow_none_device: bool = False,
) -> Tuple[torch.dtype, torch.device | None]:
    if dtype is None:
        dtype = torch.get_default_dtype()
    if device is not None:
        device = _make_ordinal_device(torch.device(device))
    elif not allow_none_device:
        device = torch.zeros(()).device
    return dtype, device


def _validate_idx(shape: list[int], idx: int, axis: int = 0):
    """Raise an IndexError if idx is out of bounds for shape[axis].

    Args:
        shape (list[int]): Input shape
        idx (int): Index, may be negative
        axis (int): Shape axis to check
    """
    if shape[axis] >= 0 and (idx >= shape[axis] or idx < 0 and -idx > shape[axis]):
        raise IndexError(
            f"index {idx} is out of bounds for axis {axis} with size {shape[axis]}"
        )


def _validate_iterable(
    idx: Iterable[Any], expected_type: type, iterable_classname: str
):
    """Raise an IndexError if the iterable contains a type different from the expected type or Iterable.

    Args:
        idx (Iterable[Any]): Iterable, may contain nested iterables
        expected_type (type): Required item type in the Iterable (e.g. int)
        iterable_classname (str): Iterable type as a string (e.g. 'List'). Logging purpose only.
    """
    for item in idx:
        if isinstance(item, Iterable):
            _validate_iterable(item, expected_type, iterable_classname)
        else:
            if not isinstance(item, expected_type):
                raise IndexError(
                    f"{iterable_classname} indexing expects {expected_type} indices"
                )


def _slice_indexing(shape: list[int], idx: slice) -> List[int]:
    """Given an input shape and a slice index, returns the new indexed shape.

    Args:
        shape (list[int]): Input shape
        idx (slice): Index
    Returns:
        Indexed shape
    Examples:
        >>> _slice_indexing([3, 4], slice(None, 2))
        [2, 4]
        >>> list(torch.rand(3, 4)[:2].shape)
        [2, 4]
    """
    if idx.step == 0:
        raise ValueError("slice step cannot be zero")
    # Slicing an empty shape returns the shape
    if len(shape) == 0:
        return shape

    if idx.start is None:
        start = 0
    else:
        start = idx.start if idx.start >= 0 else max(shape[0] + idx.start, 0)

    if idx.stop is None:
        stop = shape[0]
    else:
        stop = idx.stop if idx.stop >= 0 else max(shape[0] + idx.stop, 0)

    step = 1 if idx.step is None else idx.step
    if step > 0:
        if start >= stop:
            n_items = 0
        else:
            stop = min(stop, shape[0])
            n_items = math.ceil((stop - start) / step)
    else:
        if start <= stop:
            n_items = 0
        else:
            start = min(start, shape[0] - 1)
            n_items = math.ceil((stop - start) / step)
    return [n_items] + shape[1:]


def _shape_indexing(
    shape: Union[list[int], torch.Size, Tuple[int]], idx: SHAPE_INDEX_TYPING
) -> List[int]:
    """Given an input shape and an index, returns the size of the resulting indexed spec.

    This function includes indexing checks and may raise IndexErrors.

    Args:
        shape (list[int], torch.Size, Tuple[int): Input shape
        idx (SHAPE_INDEX_TYPING): Index
    Returns:
        Shape of the resulting spec
    Examples:
        >>> idx = (2, ..., None)
        >>> Categorical(2, shape=(3, 4))[idx].shape
        torch.Size([4, 1])
        >>> _shape_indexing([3, 4], idx)
        torch.Size([4, 1])
    """
    if not isinstance(shape, list):
        shape = list(shape)

    if idx is Ellipsis or (
        isinstance(idx, slice) and (idx.step is idx.start is idx.stop is None)
    ):
        return shape

    if idx is None:
        return [1] + shape

    if len(shape) == 0 and (
        isinstance(idx, int)
        or isinstance(idx, range)
        or isinstance(idx, list)
        and len(idx) > 0
    ):
        raise IndexError(
            f"cannot use integer indices on 0-dimensional shape. `{idx}` received"
        )

    if isinstance(idx, int):
        _validate_idx(shape, idx)
        return shape[1:]

    if isinstance(idx, range):
        if len(idx) > 0 and (idx.start >= shape[0] or idx.stop > shape[0]):
            raise IndexError(f"index out of bounds for axis 0 with size {shape[0]}")
        return [len(idx)] + shape[1:]

    if isinstance(idx, slice):
        return _slice_indexing(shape, idx)

    if isinstance(idx, tuple):
        # Supports int, None, slice and ellipsis indices
        # Index on the current shape dimension
        shape_idx = 0
        none_dims = 0
        ellipsis = False
        prev_is_list = False
        shape_len = len(shape)
        for item_idx, item in enumerate(idx):
            if item is None:
                shape = shape[:shape_idx] + [1] + shape[shape_idx:]
                shape_idx += 1
                none_dims += 1
            elif isinstance(item, int):
                _validate_idx(shape, item, shape_idx)
                del shape[shape_idx]
            elif isinstance(item, slice):
                shape[shape_idx] = _slice_indexing([shape[shape_idx]], item)[0]
                shape_idx += 1
            elif item is Ellipsis:
                if ellipsis:
                    raise IndexError("an index can only have a single ellipsis (`...`)")
                # Move to the end of the shape, subtracted by the number of future indices impacting the dimensions (i.e. all except None and ...)
                shape_idx = len(shape) - len(
                    [i for i in idx[item_idx + 1 :] if not (i is None or i is Ellipsis)]
                )
                ellipsis = True
            elif any(
                isinstance(item, _type)
                for _type in [list, tuple, range, np.ndarray, torch.Tensor]
            ):
                while isinstance(idx, tuple) and len(idx) == 1:
                    idx = idx[0]

                # Nested tuples are handled as a list. Numpy behavior
                if isinstance(item, tuple):
                    item = list(item)

                if prev_is_list and isinstance(item, list):
                    del shape[shape_idx]
                    continue

                if isinstance(item, list):
                    prev_is_list = True

                if shape_idx >= len(shape):
                    raise IndexError("Raise IndexError: too many indices for array")

                res = _shape_indexing([shape[shape_idx]], item)
                shape = shape[:shape_idx] + res + shape[shape_idx + 1 :]
                shape_idx += len(res)
            else:
                raise IndexError(
                    f"tuple indexing only supports integers, ranges, slices (`:`), ellipsis (`...`), new axis (`None`), tuples, list, tensor and ndarray indices. {str(type(idx))} received"
                )

        if len(idx) - none_dims - int(ellipsis) > shape_len:
            raise IndexError(
                f"shape is {shape_len}-dimensional, but {len(idx) - none_dims - int(ellipsis)} dimensions were indexed"
            )
        return shape

    if isinstance(idx, list):
        # int indexing only
        _validate_iterable(idx, int, "list")
        for item in np.array(idx).reshape(-1):
            _validate_idx(shape, item, 0)
        return list(np.array(idx).shape) + shape[1:]

    if isinstance(idx, np.ndarray) or isinstance(idx, torch.Tensor):
        # Out of bounds check
        for item in idx.reshape(-1):
            _validate_idx(shape, item)
        return list(_getitem_batch_size(shape, idx))


class invertible_dict(dict):
    """An invertible dictionary.

    Examples:
        >>> my_dict = invertible_dict(a=3, b=2)
        >>> inv_dict = my_dict.invert()
        >>> assert {2, 3} == set(inv_dict.keys())
    """

    def __init__(self, *args, inv_dict=None, **kwargs):
        if inv_dict is None:
            inv_dict = {}
        super().__init__(*args, **kwargs)
        self.inv_dict = inv_dict

    def __setitem__(self, k, v):
        if v in self.inv_dict or k in self:
            raise Exception("overwriting in invertible_dict is not permitted")
        self.inv_dict[v] = k
        return super().__setitem__(k, v)

    def update(self, d):
        raise NotImplementedError

    def invert(self):
        d = invertible_dict()
        for k, value in self.items():
            d[value] = k
        return d

    def inverse(self):
        return self.inv_dict


class Box:
    """A box of values."""

    def __iter__(self):
        raise NotImplementedError

    def to(self, dest: Union[torch.dtype, DEVICE_TYPING]) -> ContinuousBox:
        raise NotImplementedError

    def __repr__(self):
        return f"{self.__class__.__name__}()"

    def clone(self) -> CategoricalBox:
        return deepcopy(self)


@dataclass(repr=False)
class ContinuousBox(Box):
    """A continuous box of values, in between a minimum (self.low) and a maximum (self.high)."""

    _low: torch.Tensor
    _high: torch.Tensor
    device: torch.device | None = None

    # We store the tensors on CPU to avoid overloading CUDA with tensors that are rarely used.
    @property
    def low(self):
        return self._low.to(self.device)

    @property
    def high(self):
        return self._high.to(self.device)

    def unbind(self, dim: int = 0):
        return tuple(
            type(self)(low, high, self.device)
            for (low, high) in zip(self.low.unbind(dim), self.high.unbind(dim))
        )

    @low.setter
    def low(self, value):
        self.device = value.device
        self._low = value.cpu()

    @high.setter
    def high(self, value):
        self.device = value.device
        self._high = value.cpu()

    def __post_init__(self):
        self.low = self.low.clone()
        self.high = self.high.clone()

    def __iter__(self):
        yield self.low
        yield self.high

    def to(self, dest: Union[torch.dtype, DEVICE_TYPING]) -> ContinuousBox:
        return self.__class__(self.low.to(dest), self.high.to(dest))

    def clone(self) -> ContinuousBox:
        return self.__class__(self.low.clone(), self.high.clone())

    def __repr__(self):
        min_str = indent(
            f"\nlow=Tensor(shape={self.low.shape}, device={self.low.device}, dtype={self.low.dtype}, contiguous={self.high.is_contiguous()})",
            " " * 4,
        )
        max_str = indent(
            f"\nhigh=Tensor(shape={self.high.shape}, device={self.high.device}, dtype={self.high.dtype}, contiguous={self.high.is_contiguous()})",
            " " * 4,
        )
        return f"{self.__class__.__name__}({min_str},{max_str})"

    def __eq__(self, other):
        if other is None:

            minval, maxval = _minmax_dtype(self.low.dtype)
            minval = torch.as_tensor(minval).to(self.low.device, self.low.dtype)
            maxval = torch.as_tensor(maxval).to(self.low.device, self.low.dtype)
            if (
                torch.isclose(self.low, minval).all()
                and torch.isclose(self.high, maxval).all()
            ):
                return True
            if (
                not torch.isfinite(self.low).any()
                and not torch.isfinite(self.high).any()
            ):
                return True
            return False
        return (
            type(self) == type(other)
            and self.low.dtype == other.low.dtype
            and self.high.dtype == other.high.dtype
            and self.device == other.device
            and torch.isclose(self.low, other.low).all()
            and torch.isclose(self.high, other.high).all()
        )


@dataclass(repr=False)
class CategoricalBox(Box):
    """A box of discrete, categorical values."""

    n: int
    register = invertible_dict()

    def to(self, dest: Union[torch.dtype, DEVICE_TYPING]) -> CategoricalBox:
        return deepcopy(self)

    def __repr__(self):
        return f"{self.__class__.__name__}(n={self.n})"


class DiscreteBox(CategoricalBox):
    """Deprecated version of :class:`CategoricalBox`."""

    ...


@dataclass(repr=False)
class BoxList(Box):
    """A box of discrete values."""

    boxes: List

    def to(self, dest: Union[torch.dtype, DEVICE_TYPING]) -> BoxList:
        return BoxList([box.to(dest) for box in self.boxes])

    def __iter__(self):
        for elt in self.boxes:
            yield elt

    def __repr__(self):
        return f"{self.__class__.__name__}(boxes={self.boxes})"

    def __len__(self):
        return len(self.boxes)

    @staticmethod
    def from_nvec(nvec: torch.Tensor):
        if nvec.ndim == 0:
            return CategoricalBox(nvec.item())
        else:
            return BoxList([BoxList.from_nvec(n) for n in nvec.unbind(-1)])


@dataclass(repr=False)
class BinaryBox(Box):
    """A box of n binary values."""

    n: int

    def to(self, dest: Union[torch.dtype, DEVICE_TYPING]) -> ContinuousBox:
        return deepcopy(self)

    def __repr__(self):
        return f"{self.__class__.__name__}(n={self.n})"


@dataclass(repr=False)
class TensorSpec:
    """Parent class of the tensor meta-data containers.

    TorchRL's TensorSpec are used to present what input/output is to be expected for a specific class,
    or sometimes to simulate simple behaviors by generating random data within a defined space.

    TensorSpecs are primarily used in environments to specify their input/output structure without needing to
    execute the environment (or starting it). They can also be used to instantiate shared buffers to pass
    data from worker to worker.

    TensorSpecs are dataclasses that always share the following fields: `shape`, `space, `dtype` and `device`.

    As such, TensorSpecs possess some common behavior with :class:`~torch.Tensor` and :class:`~tensordict.TensorDict`:
    they can be reshaped, indexed, squeezed, unsqueezed, moved to another device etc.

    Args:
        shape (torch.Size): size of the tensor. The shape includes the batch dimensions as well as the feature
            dimension. A negative shape (``-1``) means that the dimension has a variable number of elements.
        space (Box): Box instance describing what kind of values can be expected.
        device (torch.device): device of the tensor.
        dtype (torch.dtype): dtype of the tensor.

    .. note:: A spec can be constructed from a :class:`~tensordict.TensorDict` using the :func:`~torchrl.envs.utils.make_composite_from_td`
        function. This function makes a low-assumption educated guess on the specs that may correspond to the input
        tensordict and can help to build specs automatically without an in-depth knowledge of the `TensorSpec` API.

    """

    shape: torch.Size
    space: Union[None, Box]
    device: torch.device | None = None
    dtype: torch.dtype = torch.float
    domain: str = ""

    SPEC_HANDLED_FUNCTIONS = {}

    @classmethod
    def implements_for_spec(cls, torch_function: Callable) -> Callable:
        """Register a torch function override for TensorSpec."""

        @wraps(torch_function)
        def decorator(func):
            cls.SPEC_HANDLED_FUNCTIONS[torch_function] = func
            return func

        return decorator

    @property
    def device(self) -> torch.device:
        """The device of the spec.

        Only :class:`Composite` specs can have a ``None`` device. All leaves must have a non-null device.
        """
        return self._device

    @device.setter
    def device(self, device: torch.device | None) -> None:
        self._device = _make_ordinal_device(device)

    def clear_device_(self) -> T:
        """A no-op for all leaf specs (which must have a device).

        For :class:`Composite` specs, this method will erase the device.
        """
        return self

    @abc.abstractmethod
    def cardinality(self) -> int:
        """The cardinality of the spec.

        This refers to the number of possible outcomes in a spec. It is assumed that the cardinality of a composite
        spec is the cartesian product of all possible outcomes.

        """
        ...

    def encode(
        self,
        val: np.ndarray | torch.Tensor | TensorDictBase,
        *,
        ignore_device: bool = False,
    ) -> torch.Tensor | TensorDictBase:
        """Encodes a value given the specified spec, and return the corresponding tensor.

        This method is to be used in environments that return a value (eg, a numpy array) that can be
        easily mapped to the TorchRL required domain.
        If the value is already a tensor, the spec will not change its value and return it as-is.

        Args:
            val (np.ndarray or torch.Tensor): value to be encoded as tensor.

        Keyword Args:
            ignore_device (bool, optional): if ``True``, the spec device will
                be ignored. This is used to group tensor casting within a call
                to ``TensorDict(..., device="cuda")`` which is faster.

        Returns:
            torch.Tensor matching the required tensor specs.

        """
        if not isinstance(val, torch.Tensor):
            if isinstance(val, list):
                if len(val) == 1:
                    # gym used to return lists of images since 0.26.0
                    # We convert these lists in np.array or take the first element
                    # if there is just one.
                    # See https://github.com/pytorch/rl/pull/403/commits/73d77d033152c61d96126ccd10a2817fecd285a1
                    val = val[0]
                else:
                    val = np.array(val)
            if isinstance(val, np.ndarray) and not all(
                stride > 0 for stride in val.strides
            ):
                val = val.copy()
            if not ignore_device:
                val = torch.as_tensor(val, device=self.device, dtype=self.dtype)
            else:
                val = torch.as_tensor(val, dtype=self.dtype)
            if val.shape != self.shape:
                # if val.shape[-len(self.shape) :] != self.shape:
                # option 1: add a singleton dim at the end
                if val.shape == self.shape and self.shape[-1] == 1:
                    val = val.unsqueeze(-1)
                else:
                    try:
                        val = val.reshape(self.shape)
                    except Exception as err:
                        raise RuntimeError(
                            f"Shape mismatch: the value has shape {val.shape} which "
                            f"is incompatible with the spec shape {self.shape}."
                        ) from err
        if _CHECK_SPEC_ENCODE:
            self.assert_is_in(val)
        return val

    def __ne__(self, other):
        return not (self == other)

    def __setattr__(self, key, value):
        if key == "shape":
            value = _size(value)
        super().__setattr__(key, value)

    def to_numpy(
        self, val: torch.Tensor | TensorDictBase, safe: bool = None
    ) -> np.ndarray | dict:
        """Returns the ``np.ndarray`` correspondent of an input tensor.

        This is intended to be the inverse operation of :meth:`.encode`.

        Args:
            val (torch.Tensor): tensor to be transformed_in to numpy.
            safe (bool): boolean value indicating whether a check should be
                performed on the value against the domain of the spec.
                Defaults to the value of the ``CHECK_SPEC_ENCODE`` environment variable.

        Returns:
            a np.ndarray.

        """
        if safe is None:
            safe = _CHECK_SPEC_ENCODE
        if safe:
            self.assert_is_in(val)
        return val.detach().cpu().numpy()

    @property
    def ndim(self) -> int:
        """Number of dimensions of the spec shape.

        Shortcut for ``len(spec.shape)``.

        """
        return self.ndimension()

    def ndimension(self) -> int:
        """Number of dimensions of the spec shape.

        Shortcut for ``len(spec.shape)``.

        """
        return len(self.shape)

    @property
    def _safe_shape(self) -> torch.Size:
        """Returns a shape where all heterogeneous values are replaced by one (to be expandable)."""
        return _size([int(v) if v >= 0 else 1 for v in self.shape])

    @abc.abstractmethod
    def index(
        self, index: INDEX_TYPING, tensor_to_index: torch.Tensor | TensorDictBase
    ) -> torch.Tensor | TensorDictBase:
        """Indexes the input tensor.

        Args:
            index (int, torch.Tensor, slice or list): index of the tensor
            tensor_to_index: tensor to be indexed

        Returns:
            indexed tensor

        """
        ...

    @overload
    def expand(self, shape: torch.Size):
        ...

    @abc.abstractmethod
    def expand(self, *shape: int) -> T:
        """Returns a new Spec with the expanded shape.

        Args:
            *shape (tuple or iterable of int): the new shape of the Spec.
                Must be broadcastable with the current shape:
                its length must be at least as long as the current shape length,
                and its last values must be compliant too; ie they can only differ
                from it if the current dimension is a singleton.

        """
        ...

    def squeeze(self, dim: int | None = None) -> T:
        """Returns a new Spec with all the dimensions of size ``1`` removed.

        When ``dim`` is given, a squeeze operation is done only in that dimension.

        Args:
            dim (int or None): the dimension to apply the squeeze operation to

        """
        shape = _squeezed_shape(self.shape, dim)
        if shape is None:
            return self
        return self.__class__(shape=shape, device=self.device, dtype=self.dtype)

    def unsqueeze(self, dim: int) -> T:
        """Returns a new Spec with one more singleton dimension (at the position indicated by ``dim``).

        Args:
            dim (int or None): the dimension to apply the unsqueeze operation to.

        """
        shape = _unsqueezed_shape(self.shape, dim)
        return self.__class__(shape=shape, device=self.device, dtype=self.dtype)

    def make_neg_dim(self, dim: int) -> T:
        """Converts a specific dimension to ``-1``."""
        if dim < 0:
            dim = self.ndim + dim
        if dim < 0 or dim > self.ndim - 1:
            raise ValueError(f"dim={dim} is out of bound for ndim={self.ndim}")
        self.shape = _size([s if i != dim else -1 for i, s in enumerate(self.shape)])

    @overload
    def reshape(self, shape) -> T:
        ...

    def reshape(self, *shape) -> T:
        """Reshapes a ``TensorSpec``.

        Check :func:`~torch.reshape` for more information on this method.

        """
        if len(shape) == 1 and not isinstance(shape[0], int):
            return self.reshape(*shape[0])
        return self._reshape(shape)

    view = reshape

    @abc.abstractmethod
    def _reshape(self, shape: torch.Size) -> T:
        ...

    def unflatten(self, dim: int, sizes: Tuple[int]) -> T:
        """Unflattens a ``TensorSpec``.

        Check :func:`~torch.unflatten` for more information on this method.

        """
        return self._unflatten(dim, sizes)

    def _unflatten(self, dim: int, sizes: Tuple[int]) -> T:
        shape = torch.zeros(self.shape, device="meta").unflatten(dim, sizes).shape
        return self._reshape(shape)

    def flatten(self, start_dim: int, end_dim: int) -> T:
        """Flattens a ``TensorSpec``.

        Check :func:`~torch.flatten` for more information on this method.

        """
        return self._flatten(start_dim, end_dim)

    def _flatten(self, start_dim, end_dim):
        shape = torch.zeros(self.shape, device="meta").flatten(start_dim, end_dim).shape
        return self._reshape(shape)

    @abc.abstractmethod
    def _project(
        self, val: torch.Tensor | TensorDictBase
    ) -> torch.Tensor | TensorDictBase:
        raise NotImplementedError(type(self))

    @abc.abstractmethod
    def is_in(self, val: torch.Tensor | TensorDictBase) -> bool:
        """If the value ``val`` could have been generated by the ``TensorSpec``, returns ``True``, otherwise ``False``.

        More precisely, the ``is_in`` methods checks that the value ``val`` is within the limits defined by the ``space``
        attribute (the box), and that the ``dtype``, ``device``, ``shape`` potentially other metadata match those
        of the spec. If any of these checks fails, the ``is_in`` method will return ``False``.

        Args:
            val (torch.Tensor): value to be checked.

        Returns:
            boolean indicating if values belongs to the TensorSpec box.

        """
        ...

    def contains(self, item: torch.Tensor | TensorDictBase) -> bool:
        """If the value ``val`` could have been generated by the ``TensorSpec``, returns ``True``, otherwise ``False``.

        See :meth:`~.is_in` for more information.
        """
        return self.is_in(item)

    @abc.abstractmethod
    def enumerate(self) -> Any:
        """Returns all the samples that can be obtained from the TensorSpec.

        The samples will be stacked along the first dimension.

        This method is only implemented for discrete specs.
        """
        ...

    def project(
        self, val: torch.Tensor | TensorDictBase
    ) -> torch.Tensor | TensorDictBase:
        """If the input tensor is not in the TensorSpec box, it maps it back to it given some defined heuristic.

        Args:
            val (torch.Tensor): tensor to be mapped to the box.

        Returns:
            a torch.Tensor belonging to the TensorSpec box.

        """
        if not self.is_in(val):
            return self._project(val)
        return val

    def assert_is_in(self, value: torch.Tensor) -> None:
        """Asserts whether a tensor belongs to the box, and raises an exception otherwise.

        Args:
            value (torch.Tensor): value to be checked.

        """
        if not self.is_in(value):
            raise AssertionError(
                f"Encoding failed because value is not in space. "
                f"Consider calling project(val) first. value was = {value} "
                f"and spec was {self}."
            )

    def type_check(self, value: torch.Tensor, key: NestedKey = None) -> None:
        """Checks the input value ``dtype`` against the ``TensorSpec`` ``dtype`` and raises an exception if they don't match.

        Args:
            value (torch.Tensor): tensor whose dtype has to be checked.
            key (str, optional): if the TensorSpec has keys, the value
                dtype will be checked against the spec pointed by the
                indicated key.

        """
        if value.dtype is not self.dtype:
            raise TypeError(
                f"value.dtype={value.dtype} but"
                f" {self.__class__.__name__}.dtype={self.dtype}"
            )

    @abc.abstractmethod
    def rand(self, shape: torch.Size = None) -> torch.Tensor | TensorDictBase:
        """Returns a random tensor in the space defined by the spec.

        The sampling will be done uniformly over the space, unless the box is unbounded in which case normal values
        will be drawn.

        Args:
            shape (torch.Size): shape of the random tensor

        Returns:
            a random tensor sampled in the TensorSpec box.

        """
        ...

    def sample(self, shape: torch.Size = None) -> torch.Tensor | TensorDictBase:
        """Returns a random tensor in the space defined by the spec.

        See :meth:`~.rand` for details.
        """
        return self.rand(shape=shape)

    def zero(self, shape: torch.Size = None) -> torch.Tensor | TensorDictBase:
        """Returns a zero-filled tensor in the box.

        .. note:: Even though there is no guarantee that ``0`` belongs to the spec domain,
            this method will not raise an exception when this condition is violated.
            The primary use case of ``zero`` is to generate empty data buffers, not meaningful data.

        Args:
            shape (torch.Size): shape of the zero-tensor

        Returns:
            a zero-filled tensor sampled in the TensorSpec box.

        """
        if shape is None:
            shape = _size([])
        return torch.zeros(
            (*shape, *self._safe_shape), dtype=self.dtype, device=self.device
        )

    def zeros(self, shape: torch.Size = None) -> torch.Tensor | TensorDictBase:
        """Proxy to :meth:`~.zero`."""
        return self.zero(shape=shape)

    def one(self, shape: torch.Size = None) -> torch.Tensor | TensorDictBase:
        """Returns a one-filled tensor in the box.

        .. note:: Even though there is no guarantee that ``1`` belongs to the spec domain,
            this method will not raise an exception when this condition is violated.
            The primary use case of ``one`` is to generate empty data buffers, not meaningful data.

        Args:
            shape (torch.Size): shape of the one-tensor

        Returns:
            a one-filled tensor sampled in the TensorSpec box.

        """
        if self.dtype == torch.bool:
            return ~self.zero(shape=shape)
        return self.zero(shape) + 1

    def ones(self, shape: torch.Size = None) -> torch.Tensor | TensorDictBase:
        """Proxy to :meth:`~.one`."""
        return self.one(shape=shape)

    @abc.abstractmethod
    def to(self, dest: Union[torch.dtype, DEVICE_TYPING]) -> "TensorSpec":
        """Casts a TensorSpec to a device or a dtype.

        Returns the same spec if no change is made.
        """
        ...

    def cpu(self):
        """Casts the TensorSpec to 'cpu' device."""
        return self.to("cpu")

    def cuda(self, device=None):
        """Casts the TensorSpec to 'cuda' device."""
        if device is None:
            return self.to("cuda")
        return self.to(f"cuda:{device}")

    @abc.abstractmethod
    def clone(self) -> "TensorSpec":
        """Creates a copy of the TensorSpec."""
        ...

    def __repr__(self):
        shape_str = indent("shape=" + str(self.shape), " " * 4)
        space_str = indent("space=" + str(self.space), " " * 4)
        device_str = indent("device=" + str(self.device), " " * 4)
        dtype_str = indent("dtype=" + str(self.dtype), " " * 4)
        domain_str = indent("domain=" + str(self.domain), " " * 4)
        sub_string = ",\n".join(
            [shape_str, space_str, device_str, dtype_str, domain_str]
        )
        string = f"{self.__class__.__name__}(\n{sub_string})"
        return string

    @classmethod
    def __torch_function__(
        cls,
        func: Callable,
        types,
        args: Tuple = (),
        kwargs: Optional[dict] = None,
    ) -> Callable:
        if kwargs is None:
            kwargs = {}
        if func not in cls.SPEC_HANDLED_FUNCTIONS or not all(
            issubclass(t, (TensorSpec,)) for t in types
        ):
            return NotImplemented(
                f"func {func} for spec {cls} with handles {cls.SPEC_HANDLED_FUNCTIONS}"
            )
        return cls.SPEC_HANDLED_FUNCTIONS[func](*args, **kwargs)

    def unbind(self, dim: int = 0):
        raise NotImplementedError


T = TypeVar("T")


class _LazyStackedMixin(Generic[T]):
    def __init__(self, *specs: Tuple[T, ...], dim: int) -> None:
        self._specs = list(specs)
        self.dim = dim
        if self.dim < 0:
            self.dim = len(self.shape) + self.dim

    def clear_device_(self):
        """Clears the device of the Composite."""
        for spec in self._specs:
            spec.clear_device_()
        return self

    def __getitem__(self, item):
        is_key = isinstance(item, str) or (
            isinstance(item, tuple) and all(isinstance(_item, str) for _item in item)
        )
        if is_key:
            return torch.stack(
                [composite_spec[item] for composite_spec in self._specs], dim=self.dim
            )
        elif isinstance(item, tuple):
            # quick check that the index is along the stacked dim
            # case 1: index is a tuple, and the first arg is an ellipsis. Then dim must be the last dim of all composite_specs
            if item[0] is Ellipsis:
                if len(item) == 1:
                    return self
                elif self.dim == len(self.shape) - 1 and len(item) == 2:
                    # we can return
                    return self._specs[item[1]]
                elif len(item) > 2:
                    # check that there is only one non-slice index
                    assigned = False
                    dim_idx = self.dim
                    for i, _item in enumerate(item[1:]):
                        if (
                            isinstance(_item, slice)
                            and not (
                                _item.start is None
                                and _item.stop is None
                                and _item.step is None
                            )
                        ) or not isinstance(_item, slice):
                            if assigned:
                                raise RuntimeError(
                                    "Found more than one meaningful index in a stacked composite spec."
                                )
                            item = _item
                            dim_idx = i + 1
                            assigned = True
                        if not assigned:
                            return self
                        if dim_idx != self.dim:
                            raise RuntimeError(
                                f"Indexing occured along dimension {dim_idx} but stacking was done along dim {self.dim}."
                            )
                        out = self._specs[item]
                        if isinstance(out, TensorSpec):
                            return out
                        return torch.stack(list(out), 0)
                else:
                    raise IndexError(
                        f"Indexing a {self.__class__.__name__} with [..., idx] is only permitted if the stack dimension is the last dimension. "
                        f"Got self.dim={self.dim} and self.shape={self.shape}."
                    )
            elif len(item) >= 2 and item[-1] is Ellipsis:
                return self[item[:-1]]
            elif any(_item is Ellipsis for _item in item):
                raise IndexError("Cannot index along multiple dimensions.")
            # Ellipsis is now ruled out
            elif any(_item is None for _item in item):
                raise IndexError(
                    f"Cannot index a {self.__class__.__name__} with None values"
                )
            # Must be an index with slices then
            else:
                for i, _item in enumerate(item):
                    if i == self.dim:
                        out = self._specs[_item]
                        if isinstance(out, TensorSpec):
                            return out
                        return torch.stack(list(out), 0)
                    elif isinstance(_item, slice):
                        # then the slice must be trivial
                        if not (_item.step is _item.start is _item.stop is None):
                            raise IndexError(
                                f"Got a non-trivial index at dim {i} when only the dim {self.dim} could be indexed."
                            )
                else:
                    return self
        else:
            if not self.dim == 0:
                raise IndexError(
                    f"Trying to index a {self.__class__.__name__} along dimension 0 when the stack dimension is {self.dim}."
                )
            out = self._specs[item]
            if isinstance(out, TensorSpec):
                return out
            return torch.stack(list(out), 0)

    def clone(self) -> T:
        return torch.stack([spec.clone() for spec in self._specs], self.stack_dim)

    @property
    def stack_dim(self):
        return self.dim

    def zero(self, shape: torch.Size = None) -> TensorDictBase:
        if shape is not None:
            dim = self.dim + len(shape)
        else:
            dim = self.dim
        if dim != 0:
            raise RuntimeError(
                f"Cannot create a nested tensor with a stack dimension other than 0. Got dim={0}"
            )
        return torch.nested.nested_tensor([spec.zero(shape) for spec in self._specs])

    def one(self, shape: torch.Size = None) -> TensorDictBase:
        if shape is not None:
            dim = self.dim + len(shape)
        else:
            dim = self.dim
        if dim != 0:
            raise RuntimeError(
                f"Cannot create a nested tensor with a stack dimension other than 0. Got dim={0}"
            )
        return torch.nested.nested_tensor([spec.one(shape) for spec in self._specs])

    def rand(self, shape: torch.Size = None) -> TensorDictBase:
        if shape is not None:
            dim = self.dim + len(shape)
        else:
            dim = self.dim
        samples = [spec.rand(shape) for spec in self._specs]
        if dim != 0:
            raise RuntimeError(
                f"Cannot create a nested tensor with a stack dimension other than 0. Got self.dim={self.dim}."
            )
        return torch.nested.nested_tensor(samples)

    def to(self, dest: Union[torch.dtype, DEVICE_TYPING]) -> T:
        if dest is None:
            return self
        return torch.stack([spec.to(dest) for spec in self._specs], self.dim)

    def unbind(self, dim: int = 0):
        if dim < 0:
            dim = self.ndim + dim
        shape = self.shape
        if dim < 0 or dim > self.ndim - 1 or shape[dim] == -1:
            raise ValueError(
                f"Provided dim {dim} is not valid for unbinding shape {shape}"
            )
        if dim == self.stack_dim:
            return self._specs
        elif dim > self.dim:
            dim = dim - 1
            return type(self)(*[spec.unbind(dim) for spec in self._specs], dim=self.dim)
        else:
            return type(self)(
                *[spec.unbind(dim) for spec in self._specs], dim=self.dim - 1
            )

    def unsqueeze(self, dim: int):
        if dim < 0:
            new_dim = dim + len(self.shape) + 1
        else:
            new_dim = dim
        if new_dim > len(self.shape) or new_dim < 0:
            raise ValueError(f"Cannot unsqueeze along dim {dim}.")
        if new_dim > self.dim:
            # unsqueeze 2, stack is on 1 => unsqueeze 1, stack along 1
            new_stack_dim = self.dim
            new_dim = new_dim - 1
        else:
            # unsqueeze 0, stack is on 1 => unsqueeze 0, stack on 1
            new_stack_dim = self.dim + 1
        return torch.stack(
            [spec.unsqueeze(new_dim) for spec in self._specs], dim=new_stack_dim
        )

    def make_neg_dim(self, dim: int):
        if dim < 0:
            dim = self.ndim + dim
        if dim < 0 or dim > self.ndim - 1:
            raise ValueError(f"dim={dim} is out of bound for ndim={self.ndim}")
        if dim == self.dim:
            raise ValueError("Cannot make dim=self.dim negative")
        if dim < self.dim:
            for spec in self._specs:
                spec.make_neg_dim(dim)
        else:
            for spec in self._specs:
                spec.make_neg_dim(dim - 1)

    def squeeze(self, dim: int = None):
        if dim is None:
            size = self.shape
            if len(size) == 1 or size.count(1) == 0:
                return self
            first_singleton_dim = size.index(1)

            squeezed_dict = self.squeeze(first_singleton_dim)
            return squeezed_dict.squeeze(dim=None)

        if dim < 0:
            new_dim = self.ndim + dim
        else:
            new_dim = dim

        if self.shape and (new_dim >= self.ndim or new_dim < 0):
            raise RuntimeError(
                f"squeezing is allowed for dims comprised between 0 and "
                f"spec.ndim only. Got dim={dim} and shape"
                f"={self.shape}."
            )

        if new_dim >= self.ndim or self.shape[new_dim] != 1:
            return self

        if new_dim == self.dim:
            return self._specs[0]
        if new_dim > self.dim:
            # squeeze 2, stack is on 1 => squeeze 1, stack along 1
            new_stack_dim = self.dim
            new_dim = new_dim - 1
        else:
            # squeeze 0, stack is on 1 => squeeze 0, stack on 1
            new_stack_dim = self.dim - 1
        return torch.stack(
            [spec.squeeze(new_dim) for spec in self._specs], dim=new_stack_dim
        )


class Stacked(_LazyStackedMixin[TensorSpec], TensorSpec):
    """A lazy representation of a stack of tensor specs.

    Stacks tensor-specs together along one dimension.
    When random samples are drawn, a stack of samples is returned if possible.
    If not, an error is thrown.

    Indexing is allowed but only along the stack dimension.

    This class aims at being used in multi-tasks and multi-agent settings, where
    heterogeneous specs may occur (same semantic but different shape).

    """

    def __eq__(self, other):
        if not isinstance(other, Stacked):
            return False
        if self.device != other.device:
            raise RuntimeError((self, other))
            return False
        if len(self._specs) != len(other._specs):
            return False
        for _spec1, _spec2 in zip(self._specs, other._specs):
            if _spec1 != _spec2:
                return False
        return True

    def enumerate(self) -> torch.Tensor | TensorDictBase:
        return torch.stack(
            [spec.enumerate() for spec in self._specs], dim=self.stack_dim + 1
        )

    def __len__(self):
        return self.shape[0]

    def to_numpy(self, val: torch.Tensor, safe: bool = None) -> dict:
        if safe is None:
            safe = _CHECK_SPEC_ENCODE
        if safe:
            if val.shape[self.dim] != len(self._specs):
                raise ValueError(
                    "Size of Stacked and val differ along the stacking " "dimension"
                )
            for spec, v in zip(self._specs, torch.unbind(val, dim=self.dim)):
                spec.assert_is_in(v)
        return val.detach().cpu().numpy()

    def __repr__(self):
        shape_str = "shape=" + str(self.shape)
        device_str = "device=" + str(self.device)
        dtype_str = "dtype=" + str(self.dtype)
        domain_str = "domain=" + str(self._specs[0].domain)
        sub_string = ", ".join([shape_str, device_str, dtype_str, domain_str])
        string = f"Stacked{self._specs[0].__class__.__name__}(\n    {sub_string})"
        return string

    @property
    def device(self) -> DEVICE_TYPING:
        return self._specs[0].device

    @property
    def ndim(self):
        return self.ndimension()

    def ndimension(self):
        return len(self.shape)

    @property
    def shape(self):
        first_shape = self._specs[0].shape
        shape = []
        for i in range(len(first_shape)):
            homo_dim = True
            for spec in self._specs:
                if spec.shape[i] != first_shape[i]:
                    homo_dim = False
                    break
            shape.append(first_shape[i] if homo_dim else -1)

        dim = self.dim
        if dim < 0:
            dim = len(shape) + dim + 1
        shape.insert(dim, len(self._specs))
        return _size(shape)

    @shape.setter
    def shape(self, shape):
        if len(shape) != len(self.shape):
            raise RuntimeError(
                f"Cannot set shape of different length from self. shape={shape}, self.shape={self.shape}"
            )
        if shape[self.dim] != self.shape[self.dim]:
            raise RuntimeError(
                f"The shape attribute mismatches between the input {shape} and self.shape={self.shape}."
            )
        shape_strip = _size([s for i, s in enumerate(self.shape) if i != self.dim])
        for spec in self._specs:
            spec.shape = shape_strip

    def expand(self, *shape):
        if len(shape) == 1 and not isinstance(shape[0], (int,)):
            return self.expand(*shape[0])
        expand_shape = shape[: -len(self.shape)]
        existing_shape = self.shape
        shape_check = shape[-len(self.shape) :]
        for _i, (size1, size2) in enumerate(zip(existing_shape, shape_check)):
            if size1 != size2 and size1 != 1:
                raise RuntimeError(
                    f"Expanding a non-singletom dimension: existing shape={size1} vs expand={size2}"
                )
            elif size1 != size2 and size1 == 1 and _i == self.dim:
                # if we're expanding along the stack dim we just need to clone the existing spec
                return torch.stack(
                    [self._specs[0].clone() for _ in range(size2)], self.dim
                ).expand(*shape)
        if _i != len(self.shape) - 1:
            raise RuntimeError(
                f"Trying to expand non-congruent shapes: received {shape} when the shape is {self.shape}."
            )
        # remove the stack dim from the expanded shape, which we know to match
        shape_check = [s for i, s in enumerate(shape_check) if i != self.dim]
        specs = []
        for spec in self._specs:
            spec_shape = []
            for dim_check, spec_dim in zip(shape_check, spec.shape):
                spec_shape.append(dim_check if dim_check != -1 else spec_dim)
            unstack_shape = list(expand_shape) + list(spec_shape)
            specs.append(spec.expand(unstack_shape))
        return torch.stack(
            specs,
            self.dim + len(expand_shape),
        )

    def type_check(self, value: torch.Tensor, key: NestedKey | None = None) -> None:
        for (val, spec) in zip(value.unbind(self.dim), self._specs):
            spec.type_check(val)

    def is_in(self, value) -> bool:
        raise RuntimeError
        if self.dim == 0 and not hasattr(value, "unbind"):
            # We don't use unbind because value could be a tuple or a nested tensor
            return all(
                spec.contains(value) for (value, spec) in zip(value, self._specs)
            )
        return all(
            spec.contains(value)
            for (value, spec) in zip(value.unbind(self.dim), self._specs)
        )

    @property
    def space(self):
        raise NOT_IMPLEMENTED_ERROR

    def _project(self, val: TensorDictBase) -> TensorDictBase:
        raise NOT_IMPLEMENTED_ERROR

    def encode(
        self, val: Union[np.ndarray, torch.Tensor], *, ignore_device=False
    ) -> torch.Tensor:
        if self.dim != 0 and not isinstance(val, tuple):
            val = val.unbind(self.dim)
        samples = [spec.encode(_val) for _val, spec in zip(val, self._specs)]
        if is_tensor_collection(samples[0]):
            return LazyStackedTensorDict.maybe_dense_stack(samples, dim=self.dim)
        if isinstance(samples[0], torch.Tensor):
            if any(t.is_nested for t in samples):
                raise RuntimeError("Cannot stack nested tensors together.")
            if len(samples) > 1 and not all(
                t.shape == samples[0].shape for t in samples[1:]
            ):
                return torch.nested.nested_tensor(samples)
            return torch.stack(samples, dim=self.dim)


@dataclass(repr=False)
class OneHot(TensorSpec):
    """A unidimensional, one-hot discrete tensor spec.

    By default, TorchRL assumes that categorical variables are encoded as
    one-hot encodings of the variable. This allows for simple indexing of
    tensors, e.g.

        >>> batch, size = 3, 4
        >>> action_value = torch.arange(batch*size)
        >>> action_value = action_value.view(batch, size).to(torch.float)
        >>> action = (action_value == action_value.max(-1,
        ...    keepdim=True)[0]).to(torch.long)
        >>> chosen_action_value = (action * action_value).sum(-1)
        >>> print(chosen_action_value)
        tensor([ 3.,  7., 11.])

    The last dimension of the shape (variable domain) cannot be indexed.

    Args:
        n (int): number of possible outcomes.
        shape (torch.Size, optional): total shape of the sampled tensors.
            If provided, the last dimension must match ``n``.
        device (str, int or torch.device, optional): device of the tensors.
        dtype (str or torch.dtype, optional): dtype of the tensors.
        use_register (bool): experimental feature. If ``True``, every integer
            will be mapped onto a binary vector in the order in which they
            appear. This feature is designed for environment with no
            a-priori definition of the number of possible outcomes (e.g.
            discrete outcomes are sampled from an arbitrary set, whose
            elements will be mapped in a register to a series of unique
            one-hot binary vectors).
        mask (torch.Tensor or None): mask some of the possible outcomes when a
            sample is taken. See :meth:`~.update_mask` for more information.

    Examples:
        >>> from torchrl.data.tensor_specs import OneHot
        >>> spec = OneHot(5, shape=(2, 5))
        >>> spec.rand()
        tensor([[False,  True, False, False, False],
                [False,  True, False, False, False]])
        >>> mask = torch.tensor([
        ... [False, False, False, False, True],
        ... [False, False, False, False, True]
        ... ])
        >>> spec.update_mask(mask)
        >>> spec.rand()
        tensor([[False, False, False, False,  True],
                [False, False, False, False,  True]])

    """

    shape: torch.Size
    space: CategoricalBox
    device: torch.device | None = None
    dtype: torch.dtype = torch.float
    domain: str = ""

    def __init__(
        self,
        n: int,
        shape: Optional[torch.Size] = None,
        device: Optional[DEVICE_TYPING] = None,
        dtype: Optional[Union[str, torch.dtype]] = torch.bool,
        use_register: bool = False,
        mask: torch.Tensor | None = None,
    ):
        dtype, device = _default_dtype_and_device(dtype, device)
        self.use_register = use_register
        space = CategoricalBox(n)
        if shape is None:
            shape = _size((space.n,))
        else:
            shape = _size(shape)
            if not len(shape) or shape[-1] != space.n:
                raise ValueError(
                    f"The last value of the shape must match n for transform of type {self.__class__}. "
                    f"Got n={space.n} and shape={shape}."
                )
        super().__init__(
            shape=shape, space=space, device=device, dtype=dtype, domain="discrete"
        )
        self.update_mask(mask)

    @property
    def n(self):
        return self.space.n

    def cardinality(self) -> int:
        return self.n

    def update_mask(self, mask):
        """Sets a mask to prevent some of the possible outcomes when a sample is taken.

        The mask can also be set during initialization of the spec.

        Args:
            mask (torch.Tensor or None): boolean mask. If None, the mask is
                disabled. Otherwise, the shape of the mask must be expandable to
                the shape of the spec. ``False`` masks an outcome and ``True``
                leaves the outcome unmasked. If all the possible outcomes are
                masked, then an error is raised when a sample is taken.

        Examples:
            >>> mask = torch.tensor([True, False, False])
            >>> ts = OneHot(3, (2, 3,), dtype=torch.int64, mask=mask)
            >>> # All but one of the three possible outcomes are masked
            >>> ts.rand()
            tensor([[1, 0, 0],
                    [1, 0, 0]])
        """
        if mask is not None:
            try:
                mask = mask.expand(self._safe_shape)
            except RuntimeError as err:
                raise RuntimeError("Cannot expand mask to the desired shape.") from err
            if mask.dtype != torch.bool:
                raise ValueError("Only boolean masks are accepted.")
        self.mask = mask

    def to(self, dest: Union[torch.dtype, DEVICE_TYPING]) -> OneHot:
        if dest is None:
            return self
        if isinstance(dest, torch.dtype):
            dest_dtype = dest
            dest_device = self.device
        else:
            dest_dtype = self.dtype
            dest_device = torch.device(dest)
        if dest_device == self.device and dest_dtype == self.dtype:
            return self
        return self.__class__(
            n=self.space.n,
            shape=self.shape,
            device=dest_device,
            dtype=dest_dtype,
            use_register=self.use_register,
            mask=self.mask.to(dest) if self.mask is not None else None,
        )

    def clone(self) -> OneHot:
        return self.__class__(
            n=self.space.n,
            shape=self.shape,
            device=self.device,
            dtype=self.dtype,
            use_register=self.use_register,
            mask=self.mask.clone() if self.mask is not None else None,
        )

    def expand(self, *shape):
        if len(shape) == 1 and isinstance(shape[0], (tuple, list, torch.Size)):
            shape = shape[0]
        if any(s1 != s2 and s2 != 1 for s1, s2 in zip(shape[-self.ndim :], self.shape)):
            raise ValueError(
                f"The last {self.ndim} of the expanded shape {shape} must match the"
                f"shape of the {self.__class__.__name__} spec in expand()."
            )
        mask = self.mask
        if mask is not None:
            mask = mask.expand(_remove_neg_shapes(shape))
        return self.__class__(
            n=shape[-1],
            shape=shape,
            device=self.device,
            dtype=self.dtype,
            mask=mask,
        )

    def _reshape(self, shape):
        mask = self.mask
        if mask is not None:
            mask = mask.reshape(shape)
        return self.__class__(
            n=shape[-1],
            shape=shape,
            device=self.device,
            dtype=self.dtype,
            mask=mask,
        )

    def _unflatten(self, dim, sizes):
        mask = self.mask
        if mask is not None:
            mask = mask.unflatten(dim, sizes)
        shape = torch.zeros(self.shape, device="meta").unflatten(dim, sizes).shape
        return self.__class__(
            n=shape[-1],
            shape=shape,
            device=self.device,
            dtype=self.dtype,
            mask=mask,
        )

    def squeeze(self, dim=None):
        if self.shape[-1] == 1 and dim in (len(self.shape), -1, None):
            raise ValueError(f"Final dimension of {type(self)} must remain unchanged")

        shape = _squeezed_shape(self.shape, dim)
        if shape is None:
            return self
        mask = self.mask
        if mask is not None:
            mask = mask.reshape(shape)
        return self.__class__(
            n=shape[-1],
            shape=shape,
            device=self.device,
            dtype=self.dtype,
            use_register=self.use_register,
            mask=mask,
        )

    def unsqueeze(self, dim: int):
        if dim in (len(self.shape), -1):
            raise ValueError(f"Final dimension of {type(self)} must remain unchanged")

        shape = _unsqueezed_shape(self.shape, dim)
        mask = self.mask
        if mask is not None:
            mask = mask.reshape(shape)
        return self.__class__(
            n=shape[-1],
            shape=shape,
            device=self.device,
            dtype=self.dtype,
            use_register=self.use_register,
            mask=mask,
        )

    def unbind(self, dim: int = 0):
        if dim in (len(self.shape), -1):
            raise ValueError(f"Final dimension of {type(self)} must remain unchanged")
        orig_dim = dim
        if dim < 0:
            dim = len(self.shape) + dim
        if dim < 0:
            raise ValueError(
                f"Cannot unbind along dim {orig_dim} with shape {self.shape}."
            )
        shape = tuple(s for i, s in enumerate(self.shape) if i != dim)
        mask = self.mask
        if mask is not None:
            mask = mask.unbind(dim)
        else:
            mask = (None,) * self.shape[dim]
        return tuple(
            self.__class__(
                n=shape[-1],
                shape=shape,
                device=self.device,
                dtype=self.dtype,
                use_register=self.use_register,
                mask=mask[i],
            )
            for i in range(self.shape[dim])
        )

    @implement_for("torch", None, "2.1")
    def rand(self, shape: torch.Size = None) -> torch.Tensor:
        if shape is None:
            shape = self.shape[:-1]
        else:
            shape = _size([*shape, *self.shape[:-1]])
        mask = self.mask
        n = int(self.space.n)
        if mask is None:
            m = torch.randint(n, shape, device=self.device)
        else:
            mask = mask.expand(_remove_neg_shapes(*shape, mask.shape[-1]))
            if mask.ndim > 2:
                mask_flat = torch.flatten(mask, 0, -2)
            else:
                mask_flat = mask
            shape_out = mask.shape[:-1]
            m = torch.multinomial(mask_flat.float(), 1).reshape(shape_out)
        out = torch.nn.functional.one_hot(m, n).to(self.dtype)
        # torch.zeros((*shape, self.space.n), device=self.device, dtype=self.dtype)
        # out.scatter_(-1, m, 1)
        return out

    @implement_for("torch", "2.1")
    def rand(self, shape: torch.Size = None) -> torch.Tensor:  # noqa: F811
        if shape is None:
            shape = self.shape[:-1]
        else:
            shape = _size([*shape, *self.shape[:-1]])
        mask = self.mask
        if mask is None:
            n = self.space.n
            m = torch.randint(n, shape, device=self.device)
        else:
            mask = mask.expand(_remove_neg_shapes(*shape, mask.shape[-1]))
            if mask.ndim > 2:
                mask_flat = torch.flatten(mask, 0, -2)
            else:
                mask_flat = mask
            shape_out = mask.shape[:-1]
            m = torch.multinomial(mask_flat.float(), 1).reshape(shape_out)
        out = torch.nn.functional.one_hot(m, self.space.n).to(self.dtype)
        # torch.zeros((*shape, self.space.n), device=self.device, dtype=self.dtype)
        # out.scatter_(-1, m, 1)
        return out

    def encode(
        self,
        val: Union[np.ndarray, torch.Tensor],
        space: Optional[CategoricalBox] = None,
        *,
        ignore_device: bool = False,
    ) -> torch.Tensor:
        if not isinstance(val, torch.Tensor):
            if ignore_device:
                val = torch.as_tensor(val)
            else:
                val = torch.as_tensor(val, device=self.device)

        if space is None:
            space = self.space

        if self.use_register:
            if val not in space.register:
                space.register[val] = len(space.register)
            val = space.register[val]

        if (val >= space.n).any():
            raise AssertionError("Value must be less than action space.")

        val = torch.nn.functional.one_hot(val.long(), space.n).to(self.dtype)
        return val

    def to_numpy(self, val: torch.Tensor, safe: bool = None) -> np.ndarray:
        if safe is None:
            safe = _CHECK_SPEC_ENCODE
        if safe:
            if not isinstance(val, torch.Tensor):
                raise NotImplementedError
            self.assert_is_in(val)
        val = val.long().argmax(-1).cpu().numpy()
        if self.use_register:
            inv_reg = self.space.register.inverse()
            vals = []
            for _v in val.view(-1):
                vals.append(inv_reg[int(_v)])
            return np.array(vals).reshape(tuple(val.shape))
        return val

    def enumerate(self) -> torch.Tensor:
        return (
            torch.eye(self.n, dtype=self.dtype, device=self.device)
            .expand(*self.shape, self.n)
            .permute(-2, *range(self.ndimension() - 1), -1)
        )

    def index(self, index: INDEX_TYPING, tensor_to_index: torch.Tensor) -> torch.Tensor:
        if not isinstance(index, torch.Tensor):
            raise ValueError(
                f"Only tensors are allowed for indexing using "
                f"{self.__class__.__name__}.index(...)"
            )
        index = index.nonzero().squeeze()
        index = index.expand((*tensor_to_index.shape[:-1], index.shape[-1]))
        return tensor_to_index.gather(-1, index)

    def __getitem__(self, idx: SHAPE_INDEX_TYPING):
        """Indexes the current TensorSpec based on the provided index.

        The last dimension of the spec corresponding to the variable domain cannot be indexed.
        """
        indexed_shape = _shape_indexing(self.shape[:-1], idx)
        return self.__class__(
            n=self.space.n,
            shape=_size(indexed_shape + [self.shape[-1]]),
            device=self.device,
            dtype=self.dtype,
            use_register=self.use_register,
            mask=self.mask[idx] if self.mask is not None else None,
        )

    def _project(self, val: torch.Tensor) -> torch.Tensor:
        if self.mask is None:
            out = torch.multinomial(val.to(torch.float), 1).squeeze(-1)
            out = torch.nn.functional.one_hot(out, self.space.n).to(self.dtype)
            return out
        shape = self.mask.shape
        shape = torch.broadcast_shapes(shape, val.shape)
        mask_expand = self.mask.expand(shape)
        gathered = mask_expand & val
        oob = ~gathered.any(-1)
        new_val = torch.multinomial(mask_expand[oob].float(), 1)
        val = val.clone()
        val[oob] = 0
        val[oob] = torch.scatter(val[oob], -1, new_val, 1)
        return val

    def is_in(self, val: torch.Tensor) -> bool:
        raise RuntimeError
        if self.mask is None:
            shape = torch.broadcast_shapes(self._safe_shape, val.shape)
            shape_match = val.shape == shape
            if not shape_match:
                return False
            dtype_match = val.dtype == self.dtype
            if not dtype_match:
                return False
            return (val.sum(-1) == 1).all()
        shape = self.mask.shape
        shape = torch.broadcast_shapes(shape, val.shape)
        mask_expand = self.mask.expand(shape)
        gathered = mask_expand & val
        return gathered.any(-1).all()

    def __eq__(self, other):
        if not hasattr(other, "mask"):
            return False
        mask_equal = (self.mask is None and other.mask is None) or (
            isinstance(self.mask, torch.Tensor)
            and isinstance(other.mask, torch.Tensor)
            and (self.mask.shape == other.mask.shape)
            and (self.mask == other.mask).all()
        )
        return (
            type(self) == type(other)
            and self.shape == other.shape
            and self.space == other.space
            and self.device == other.device
            and self.dtype == other.dtype
            and self.domain == other.domain
            and self.use_register == other.use_register
            and mask_equal
        )

    def to_categorical(self, val: torch.Tensor, safe: bool = None) -> torch.Tensor:
        """Converts a given one-hot tensor in categorical format.

        Args:
            val (torch.Tensor, optional): One-hot tensor to convert in categorical format.
            safe (bool): boolean value indicating whether a check should be
                performed on the value against the domain of the spec.
                Defaults to the value of the ``CHECK_SPEC_ENCODE`` environment variable.

        Returns:
            The categorical tensor.

        Examples:
            >>> one_hot = OneHot(3, shape=(2, 3))
            >>> one_hot_sample = one_hot.rand()
            >>> one_hot_sample
            tensor([[False,  True, False],
                    [False,  True, False]])
            >>> categ_sample = one_hot.to_categorical(one_hot_sample)
            >>> categ_sample
            tensor([1, 1])
        """
        if safe is None:
            safe = _CHECK_SPEC_ENCODE
        if safe:
            self.assert_is_in(val)
        return val.long().argmax(-1)

    def to_categorical_spec(self) -> Categorical:
        """Converts the spec to the equivalent categorical spec.

        Examples:
            >>> one_hot = OneHot(3, shape=(2, 3))
            >>> one_hot.to_categorical_spec()
            Categorical(
                shape=torch.Size([2]),
                space=CategoricalBox(n=3),
                device=cpu,
                dtype=torch.int64,
                domain=discrete)

        """
        return Categorical(
            self.space.n,
            device=self.device,
            shape=self.shape[:-1],
            mask=self.mask,
        )

    def to_one_hot(self, val: torch.Tensor, safe: bool = None) -> torch.Tensor:
        """No-op for OneHot."""
        return val

    def to_one_hot_spec(self) -> OneHot:
        """No-op for OneHot."""
        return self


class _BoundedMeta(abc.ABCMeta):
    def __call__(cls, *args, **kwargs):
        instance = super().__call__(*args, **kwargs)
        if instance.domain == "continuous":
            instance.__class__ = BoundedContinuous
        else:
            instance.__class__ = BoundedDiscrete
        return instance


@dataclass(repr=False)
class Bounded(TensorSpec, metaclass=_BoundedMeta):
    """A bounded tensor spec.

    ``Bounded`` specs will never appear as such and always be subclassed as :class:`BoundedContinuous`
    or :class:`BoundedDiscrete` depending on their dtype (floating points dtypes will result in
    :class:`BoundedContinuous` instances, all others in :class:`BoundedDiscrete` instances).

    Args:
        low (np.ndarray, torch.Tensor or number): lower bound of the box.
        high (np.ndarray, torch.Tensor or number): upper bound of the box.
        shape (torch.Size): the shape of the ``Bounded`` spec. The shape must be specified.
            Inputs ``low``, ``high`` and ``shape`` must be broadcastable.
        device (str, int or torch.device, optional): device of the tensors.
        dtype (str or torch.dtype, optional): dtype of the tensors.
        domain (str): `"continuous"` or `"discrete"`. Can be used to override the automatic type assignment.

    Examples:
        >>> spec = Bounded(low=-1, high=1, shape=(), dtype=torch.float)
        >>> spec
        BoundedContinuous(
            shape=torch.Size([]),
            space=ContinuousBox(
                low=Tensor(shape=torch.Size([]), device=cpu, dtype=torch.float32, contiguous=True),
                high=Tensor(shape=torch.Size([]), device=cpu, dtype=torch.float32, contiguous=True)),
            device=cpu,
            dtype=torch.float32,
            domain=continuous)
        >>> spec = Bounded(low=-1, high=1, shape=(), dtype=torch.int)
        >>> spec
        BoundedDiscrete(
            shape=torch.Size([]),
            space=ContinuousBox(
                low=Tensor(shape=torch.Size([]), device=cpu, dtype=torch.int32, contiguous=True),
                high=Tensor(shape=torch.Size([]), device=cpu, dtype=torch.int32, contiguous=True)),
            device=cpu,
            dtype=torch.int32,
            domain=discrete)
        >>> spec.to(torch.float)
        BoundedContinuous(
            shape=torch.Size([]),
            space=ContinuousBox(
                low=Tensor(shape=torch.Size([]), device=cpu, dtype=torch.float32, contiguous=True),
                high=Tensor(shape=torch.Size([]), device=cpu, dtype=torch.float32, contiguous=True)),
            device=cpu,
            dtype=torch.float32,
            domain=continuous)
        >>> spec = Bounded(low=-1, high=1, shape=(), dtype=torch.int, domain="continuous")
        >>> spec
        BoundedContinuous(
            shape=torch.Size([]),
            space=ContinuousBox(
                low=Tensor(shape=torch.Size([]), device=cpu, dtype=torch.int32, contiguous=True),
                high=Tensor(shape=torch.Size([]), device=cpu, dtype=torch.int32, contiguous=True)),
            device=cpu,
            dtype=torch.int32,
            domain=continuous)

    """

    # SPEC_HANDLED_FUNCTIONS = {}
    CONFLICTING_KWARGS = (
        "The keyword arguments {} and {} conflict. Only one of these can be passed."
    )

    def __init__(
        self,
        low: Union[float, torch.Tensor, np.ndarray] = None,
        high: Union[float, torch.Tensor, np.ndarray] = None,
        shape: Optional[Union[torch.Size, int]] = None,
        device: Optional[DEVICE_TYPING] = None,
        dtype: Optional[Union[torch.dtype, str]] = None,
        **kwargs,
    ):
        if "maximum" in kwargs:
            if high is not None:
                raise TypeError(self.CONFLICTING_KWARGS.format("high", "maximum"))
            high = kwargs.pop("maximum")
            warnings.warn(
                "Maximum is deprecated since v0.4.0, using high instead.",
                category=DeprecationWarning,
            )
        if "minimum" in kwargs:
            if low is not None:
                raise TypeError(self.CONFLICTING_KWARGS.format("low", "minimum"))
            low = kwargs.pop("minimum")
            warnings.warn(
                "Minimum is deprecated since v0.4.0, using low instead.",
                category=DeprecationWarning,
            )
        domain = kwargs.pop("domain", None)
        if len(kwargs):
            raise TypeError(f"Got unrecognised kwargs {tuple(kwargs.keys())}.")

        dtype, device = _default_dtype_and_device(dtype, device)
        if dtype is None:
            dtype = torch.get_default_dtype()
        if domain is None:
            if dtype.is_floating_point:
                domain = "continuous"
            else:
                domain = "discrete"

        if not isinstance(low, torch.Tensor):
            low = torch.tensor(low, dtype=dtype, device=device)
        if not isinstance(high, torch.Tensor):
            high = torch.tensor(high, dtype=dtype, device=device)
        if high.device != device:
            high = high.to(device)
        if low.device != device:
            low = low.to(device)
        if dtype is not None and low.dtype is not dtype:
            low = low.to(dtype)
        if dtype is not None and high.dtype is not dtype:
            high = high.to(dtype)
        err_msg = (
            "Bounded requires the shape to be explicitely (via "
            "the shape argument) or implicitely defined (via either the "
            "minimum or the maximum or both). If the maximum and/or the "
            "minimum have a non-singleton shape, they must match the "
            "provided shape if this one is set explicitely."
        )
        if shape is not None and not isinstance(shape, torch.Size):
            if isinstance(shape, int):
                shape = _size([shape])
            else:
                shape = _size(list(shape))
        if shape is not None:
            shape_corr = _remove_neg_shapes(shape)
        else:
            shape_corr = None
        if high.ndimension():
            if shape_corr is not None and shape_corr != high.shape:
                raise RuntimeError(err_msg)
            if shape is None:
                shape = high.shape
            if shape_corr is not None:
                low = low.expand(shape_corr).clone()
        elif low.ndimension():
            if shape_corr is not None and shape_corr != low.shape:
                raise RuntimeError(err_msg)
            if shape is None:
                shape = low.shape
            if shape_corr is not None:
                high = high.expand(shape_corr).clone()
        elif shape_corr is None:
            raise RuntimeError(err_msg)
        else:
            low = low.expand(shape_corr).clone()
            high = high.expand(shape_corr).clone()

        if low.numel() > high.numel():
            high = high.expand_as(low).clone()
        elif high.numel() > low.numel():
            low = low.expand_as(high).clone()
        if shape_corr is None:
            shape = low.shape
        else:
            if isinstance(shape_corr, float):
                shape_corr = _size([shape_corr])
            elif not isinstance(shape_corr, torch.Size):
                shape_corr = _size(shape_corr)
            shape_corr_err_msg = (
                f"low and shape_corr mismatch, got {low.shape} and {shape_corr}"
            )
            if len(low.shape) != len(shape_corr):
                raise RuntimeError(shape_corr_err_msg)
            if not all(_s == _sa for _s, _sa in zip(shape_corr, low.shape)):
                raise RuntimeError(shape_corr_err_msg)
        self.shape = shape

        super().__init__(
            shape=shape,
            space=ContinuousBox(low, high, device=device),
            device=device,
            dtype=dtype,
            domain=domain,
        )

    def enumerate(self) -> Any:
        raise NotImplementedError(
            f"enumerate is not implemented for spec of class {type(self).__name__}."
        )

    def cardinality(self) -> int:
        return float("inf")

    def __eq__(self, other):
        return (
            type(other) == type(self)
            and self.device == other.device
            and self.shape == other.shape
            and self.space == other.space
            and self.dtype == other.dtype
        )

    @property
    def low(self):
        return self.space.low

    @property
    def high(self):
        return self.space.high

    def expand(self, *shape):
        if len(shape) == 1 and isinstance(shape[0], (tuple, list, torch.Size)):
            shape = shape[0]
        if any(
            orig_val != val and val < 0
            for val, orig_val in zip(shape[-len(self.shape) :], self.shape)
        ):
            raise ValueError(
                f"{self.__class__.__name__}.expand does not support negative shapes."
            )
        if any(s1 != s2 and s2 != 1 for s1, s2 in zip(shape[-self.ndim :], self.shape)):
            raise ValueError(
                f"The last {self.ndim} of the expanded shape {shape} must match the"
                f"shape of the {self.__class__.__name__} spec in expand()."
            )
        return self.__class__(
            low=self.space.low.expand(_remove_neg_shapes(shape)).clone(),
            high=self.space.high.expand(_remove_neg_shapes(shape)).clone(),
            shape=shape,
            device=self.device,
            dtype=self.dtype,
        )

    def _reshape(self, shape):
        return self.__class__(
            low=self.space.low.reshape(shape).clone(),
            high=self.space.high.reshape(shape).clone(),
            shape=shape,
            device=self.device,
            dtype=self.dtype,
        )

    def _unflatten(self, dim, sizes):
        shape = torch.zeros(self.shape, device="meta").unflatten(dim, sizes).shape
        return self.__class__(
            low=self.space.low.unflatten(dim, sizes).clone(),
            high=self.space.high.unflatten(dim, sizes).clone(),
            shape=shape,
            device=self.device,
            dtype=self.dtype,
        )

    def squeeze(self, dim: int | None = None):
        shape = _squeezed_shape(self.shape, dim)
        if shape is None:
            return self

        if dim is None:
            low = self.space.low.squeeze().clone()
            high = self.space.high.squeeze().clone()
        else:
            low = self.space.low.squeeze(dim).clone()
            high = self.space.high.squeeze(dim).clone()

        return self.__class__(
            low=low,
            high=high,
            shape=shape,
            device=self.device,
            dtype=self.dtype,
        )

    def unsqueeze(self, dim: int):
        shape = _unsqueezed_shape(self.shape, dim)
        return self.__class__(
            low=self.space.low.unsqueeze(dim).clone(),
            high=self.space.high.unsqueeze(dim).clone(),
            shape=shape,
            device=self.device,
            dtype=self.dtype,
        )

    def unbind(self, dim: int = 0):
        if dim in (len(self.shape), -1):
            raise ValueError(f"Final dimension of {type(self)} must remain unchanged")
        orig_dim = dim
        if dim < 0:
            dim = len(self.shape) + dim
        if dim < 0:
            raise ValueError(
                f"Cannot unbind along dim {orig_dim} with shape {self.shape}."
            )
        shape = tuple(s for i, s in enumerate(self.shape) if i != dim)
        low = self.space.low.unbind(dim)
        high = self.space.high.unbind(dim)
        return tuple(
            self.__class__(
                low=low,
                high=high,
                shape=shape,
                device=self.device,
                dtype=self.dtype,
            )
            for low, high in zip(low, high)
        )

    def rand(self, shape: torch.Size = None) -> torch.Tensor:
        if shape is None:
            shape = _size([])
        a, b = self.space
        if self.dtype in (torch.float, torch.double, torch.half):
            shape = [*shape, *self._safe_shape]
            out = (
                torch.zeros(shape, dtype=self.dtype, device=self.device).uniform_()
                * (b - a)
                + a
            )
            if (out > b).any():
                out[out > b] = b.expand_as(out)[out > b]
            if (out < a).any():
                out[out < a] = a.expand_as(out)[out < a]
            return out
        else:
            if self.space.high.dtype == torch.bool:
                maxi = self.space.high.int()
            else:
                maxi = self.space.high
            if self.space.low.dtype == torch.bool:
                mini = self.space.low.int()
            else:
                mini = self.space.low
            interval = maxi - mini
            r = torch.rand(_size([*shape, *self._safe_shape]), device=interval.device)
            r = interval * r
            r = self.space.low + r
            r = r.to(self.dtype).to(self.device)
            return r

    def _project(self, val: torch.Tensor) -> torch.Tensor:
        low = self.space.low.to(val.device)
        high = self.space.high.to(val.device)
        try:
            val = val.clamp_(low.item(), high.item())
        except ValueError:
            low = low.expand_as(val)
            high = high.expand_as(val)
            val[val < low] = low[val < low]
            val[val > high] = high[val > high]
        except RuntimeError:
            low = low.expand_as(val)
            high = high.expand_as(val)
            val[val < low] = low[val < low]
            val[val > high] = high[val > high]
        return val

    def is_in(self, val: torch.Tensor) -> bool:
        raise RuntimeError
        val_shape = _remove_neg_shapes(tensordict.utils._shape(val))
        shape = torch.broadcast_shapes(self._safe_shape, val_shape)
        shape = list(shape)
        shape[-len(self.shape) :] = [
            s_prev if s_prev >= 0 else s
            for (s_prev, s) in zip(self.shape, shape[-len(self.shape) :])
        ]
        shape_match = all(s1 == s2 or s1 == -1 for s1, s2 in zip(shape, val_shape))
        if not shape_match:
            return False
        dtype_match = val.dtype == self.dtype
        if not dtype_match:
            return False
        try:
            within_bounds = (val >= self.space.low.to(val.device)).all() and (
                val <= self.space.high.to(val.device)
            ).all()
            return within_bounds
        except NotImplementedError:
            within_bounds = all(
                (_val >= space.low.to(val.device)).all()
                and (_val <= space.high.to(val.device)).all()
                for (_val, space) in zip(val, self.space.unbind(0))
            )
            return within_bounds
        except RuntimeError as err:
            if "The size of tensor a" in str(err):
                warnings.warn(f"Got a shape mismatch: {str(err)}")
                return False
            raise err

    def to(self, dest: Union[torch.dtype, DEVICE_TYPING]) -> Bounded:
        if isinstance(dest, torch.dtype):
            dest_dtype = dest
            dest_device = self.device
        elif dest is None:
            return self
        else:
            dest_dtype = self.dtype
            dest_device = torch.device(dest)
        if dest_device == self.device and dest_dtype == self.dtype:
            return self
        space = self.space.to(dest_device)
        return Bounded(
            low=space.low,
            high=space.high,
            shape=self.shape,
            device=dest_device,
            dtype=dest_dtype,
        )

    def clone(self) -> Bounded:
        return self.__class__(
            low=self.space.low.clone(),
            high=self.space.high.clone(),
            shape=self.shape,
            device=self.device,
            dtype=self.dtype,
        )

    def __getitem__(self, idx: SHAPE_INDEX_TYPING):
        """Indexes the current TensorSpec based on the provided index."""
        if _is_nested_list(idx):
            raise NotImplementedError(
                "Pending resolution of https://github.com/pytorch/pytorch/issues/100080."
            )

        indexed_shape = _size(_shape_indexing(self.shape, idx))
        # Expand is required as pytorch.tensor indexing
        return self.__class__(
            low=self.space.low[idx].clone().expand(indexed_shape),
            high=self.space.high[idx].clone().expand(indexed_shape),
            shape=indexed_shape,
            device=self.device,
            dtype=self.dtype,
        )


class BoundedContinuous(Bounded, metaclass=_BoundedMeta):
    """A specialized version of :class:`torchrl.data.Bounded` with continuous space."""

    def __init__(
        self,
        low: Union[float, torch.Tensor, np.ndarray] = None,
        high: Union[float, torch.Tensor, np.ndarray] = None,
        shape: Optional[Union[torch.Size, int]] = None,
        device: Optional[DEVICE_TYPING] = None,
        dtype: Optional[Union[torch.dtype, str]] = None,
        domain: str = "continuous",
    ):
        super().__init__(
            low=low, high=high, shape=shape, device=device, dtype=dtype, domain=domain
        )


class BoundedDiscrete(Bounded, metaclass=_BoundedMeta):
    """A specialized version of :class:`torchrl.data.Bounded` with discrete space."""

    def __init__(
        self,
        low: Union[float, torch.Tensor, np.ndarray] = None,
        high: Union[float, torch.Tensor, np.ndarray] = None,
        shape: Optional[Union[torch.Size, int]] = None,
        device: Optional[DEVICE_TYPING] = None,
        dtype: Optional[Union[torch.dtype, str]] = None,
        domain: str = "discrete",
    ):
        super().__init__(
            low=low,
            high=high,
            shape=shape,
            device=device,
            dtype=dtype,
            domain=domain,
        )


def _is_nested_list(index, notuple=False):
    if not notuple and isinstance(index, tuple):
        for idx in index:
            if _is_nested_list(idx, notuple=True):
                return True
    elif isinstance(index, list):
        for idx in index:
            if isinstance(idx, list):
                return True
        else:
            return False
    return False


class NonTensor(TensorSpec):
    """A spec for non-tensor data.

    This spec has a shae, device and dtype like :class:`~tensordict.NonTensorData`.

    :meth:`.rand` will return a :class:`~tensordict.NonTensorData` object with `None` data value.
    (same will go for :meth:`.zero` and :meth:`.one`).
    """

    def __init__(
        self,
        shape: Union[torch.Size, int] = _DEFAULT_SHAPE,
        device: Optional[DEVICE_TYPING] = None,
        dtype: torch.dtype | None = None,
        **kwargs,
    ):
        if isinstance(shape, int):
            shape = _size([shape])

        _, device = _default_dtype_and_device(None, device)
        domain = None
        super().__init__(
            shape=shape, space=None, device=device, dtype=dtype, domain=domain, **kwargs
        )

    def cardinality(self) -> Any:
        raise RuntimeError("Cannot enumerate a NonTensorSpec.")

    def enumerate(self) -> Any:
        raise RuntimeError("Cannot enumerate a NonTensorSpec.")

    def to(self, dest: Union[torch.dtype, DEVICE_TYPING]) -> NonTensor:
        if isinstance(dest, torch.dtype):
            dest_dtype = dest
            dest_device = self.device
        elif dest is None:
            return self
        else:
            dest_dtype = self.dtype
            dest_device = torch.device(dest)
        if dest_device == self.device and dest_dtype == self.dtype:
            return self
        return self.__class__(shape=self.shape, device=dest_device, dtype=None)

    def clone(self) -> NonTensor:
        return self.__class__(shape=self.shape, device=self.device, dtype=self.dtype)

    def rand(self, shape=None):
        if shape is None:
            shape = ()
        return NonTensorData(
            data=None, batch_size=(*shape, *self._safe_shape), device=self.device
        )

    def zero(self, shape=None):
        if shape is None:
            shape = ()
        return NonTensorData(
            data=None, batch_size=(*shape, *self._safe_shape), device=self.device
        )

    def one(self, shape=None):
        if shape is None:
            shape = ()
        return NonTensorData(
            data=None, batch_size=(*shape, *self._safe_shape), device=self.device
        )

<<<<<<< HEAD
    def is_in(self, val: torch.Tensor) -> bool:
        raise RuntimeError
=======
    def is_in(self, val: Any) -> bool:
>>>>>>> 9ee1ae7e
        shape = torch.broadcast_shapes(self._safe_shape, val.shape)
        return (
            is_non_tensor(val)
            and val.shape == shape
            # We relax constrains on device as they're hard to enforce for non-tensor
            #  tensordicts and pointless
            # and val.device == self.device
            and val.dtype == self.dtype
        )

    def expand(self, *shape):
        if len(shape) == 1 and isinstance(shape[0], (tuple, list, torch.Size)):
            shape = shape[0]
        shape = _size(shape)
        if not all(
            (old == 1) or (old == new)
            for old, new in zip(self.shape, shape[-len(self.shape) :])
        ):
            raise ValueError(
                f"The last elements of the expanded shape must match the current one. Got shape={shape} while self.shape={self.shape}."
            )
        return self.__class__(shape=shape, device=self.device, dtype=None)

    def _reshape(self, shape):
        return self.__class__(shape=shape, device=self.device, dtype=self.dtype)

    def _unflatten(self, dim, sizes):
        shape = torch.zeros(self.shape, device="meta").unflatten(dim, sizes).shape
        return self.__class__(
            shape=shape,
            device=self.device,
            dtype=self.dtype,
        )

    def __getitem__(self, idx: SHAPE_INDEX_TYPING):
        """Indexes the current TensorSpec based on the provided index."""
        indexed_shape = _size(_shape_indexing(self.shape, idx))
        return self.__class__(shape=indexed_shape, device=self.device, dtype=self.dtype)

    def unbind(self, dim: int = 0):
        orig_dim = dim
        if dim < 0:
            dim = len(self.shape) + dim
        if dim < 0:
            raise ValueError(
                f"Cannot unbind along dim {orig_dim} with shape {self.shape}."
            )
        shape = tuple(s for i, s in enumerate(self.shape) if i != dim)
        return tuple(
            self.__class__(
                shape=shape,
                device=self.device,
                dtype=self.dtype,
            )
            for i in range(self.shape[dim])
        )


class _UnboundedMeta(abc.ABCMeta):
    def __call__(cls, *args, **kwargs):
        instance = super().__call__(*args, **kwargs)
        if instance.domain == "continuous":
            instance.__class__ = UnboundedContinuous
        else:
            instance.__class__ = UnboundedDiscrete
        return instance


@dataclass(repr=False)
class Unbounded(TensorSpec, metaclass=_UnboundedMeta):
    """An unbounded tensor spec.

    ``Unbounded`` specs will never appear as such and always be subclassed as :class:`UnboundedContinuous`
    or :class:`UnboundedDiscrete` depending on their dtype (floating points dtypes will result in
    :class:`UnboundedContinuous` instances, all others in :class:`UnboundedDiscrete` instances).

    Although it is not properly limited above and below, this class still has a :attr:`Box` space that encodes
    the maximum and minimum value that the dtype accepts.

    Args:
        shape (torch.Size): the shape of the ``Bounded`` spec. The shape must be specified.
            Inputs ``low``, ``high`` and ``shape`` must be broadcastable.
        device (str, int or torch.device, optional): device of the tensors.
        dtype (str or torch.dtype, optional): dtype of the tensors.
        domain (str): `"continuous"` or `"discrete"`. Can be used to override the automatic type assignment.

    Examples:
        >>> spec = Unbounded(shape=(), dtype=torch.float)
        >>> spec
        UnboundedContinuous(
            shape=torch.Size([]),
            space=ContinuousBox(
                low=Tensor(shape=torch.Size([]), device=cpu, dtype=torch.float32, contiguous=True),
                high=Tensor(shape=torch.Size([]), device=cpu, dtype=torch.float32, contiguous=True)),
            device=cpu,
            dtype=torch.float32,
            domain=continuous)
        >>> spec = Unbounded(shape=(), dtype=torch.int)
        >>> spec
        UnboundedDiscrete(
            shape=torch.Size([]),
            space=ContinuousBox(
                low=Tensor(shape=torch.Size([]), device=cpu, dtype=torch.int32, contiguous=True),
                high=Tensor(shape=torch.Size([]), device=cpu, dtype=torch.int32, contiguous=True)),
            device=cpu,
            dtype=torch.int32,
            domain=discrete)
        >>> spec.to(torch.float)
        UnboundedContinuous(
            shape=torch.Size([]),
            space=ContinuousBox(
                low=Tensor(shape=torch.Size([]), device=cpu, dtype=torch.float32, contiguous=True),
                high=Tensor(shape=torch.Size([]), device=cpu, dtype=torch.float32, contiguous=True)),
            device=cpu,
            dtype=torch.float32,
            domain=continuous)
        >>> spec = Unbounded(shape=(), dtype=torch.int, domain="continuous")
        >>> spec
        UnboundedContinuous(
            shape=torch.Size([]),
            space=ContinuousBox(
                low=Tensor(shape=torch.Size([]), device=cpu, dtype=torch.int32, contiguous=True),
                high=Tensor(shape=torch.Size([]), device=cpu, dtype=torch.int32, contiguous=True)),
            device=cpu,
            dtype=torch.int32,
            domain=continuous)

    """

    def __init__(
        self,
        shape: Union[torch.Size, int] = _DEFAULT_SHAPE,
        device: Optional[DEVICE_TYPING] = None,
        dtype: Optional[Union[str, torch.dtype]] = None,
        **kwargs,
    ):
        if isinstance(shape, int):
            shape = _size([shape])

        dtype, device = _default_dtype_and_device(dtype, device)
        if dtype == torch.bool:
            min_value = False
            max_value = True
            default_domain = "discrete"
        else:
            if dtype.is_floating_point:
                min_value = torch.finfo(dtype).min
                max_value = torch.finfo(dtype).max
                default_domain = "continuous"
            else:
                min_value = torch.iinfo(dtype).min
                max_value = torch.iinfo(dtype).max
                default_domain = "discrete"
        box = ContinuousBox(
            torch.full(
                _remove_neg_shapes(shape), min_value, device=device, dtype=dtype
            ),
            torch.full(
                _remove_neg_shapes(shape), max_value, device=device, dtype=dtype
            ),
        )

        domain = kwargs.pop("domain", default_domain)
        super().__init__(
            shape=shape, space=box, device=device, dtype=dtype, domain=domain, **kwargs
        )

    def to(self, dest: Union[torch.dtype, DEVICE_TYPING]) -> Unbounded:
        if isinstance(dest, torch.dtype):
            dest_dtype = dest
            dest_device = self.device
        elif dest is None:
            return self
        else:
            dest_dtype = self.dtype
            dest_device = torch.device(dest)
        if dest_device == self.device and dest_dtype == self.dtype:
            return self
        return Unbounded(shape=self.shape, device=dest_device, dtype=dest_dtype)

    def clone(self) -> Unbounded:
        return self.__class__(shape=self.shape, device=self.device, dtype=self.dtype)

    def rand(self, shape: torch.Size = None) -> torch.Tensor:
        if shape is None:
            shape = _size([])
        shape = [*shape, *self.shape]
        if self.dtype.is_floating_point:
            return torch.randn(shape, device=self.device, dtype=self.dtype)
        return torch.empty(shape, device=self.device, dtype=self.dtype).random_()

    def is_in(self, val: torch.Tensor) -> bool:
        raise RuntimeError
        shape = torch.broadcast_shapes(self._safe_shape, val.shape)
        return val.shape == shape and val.dtype == self.dtype

    def _project(self, val: torch.Tensor) -> torch.Tensor:
        return torch.as_tensor(val, dtype=self.dtype).reshape(self.shape)

    def enumerate(self) -> Any:
        raise NotImplementedError("enumerate cannot be called with continuous specs.")

    def expand(self, *shape):
        if len(shape) == 1 and isinstance(shape[0], (tuple, list, torch.Size)):
            shape = shape[0]
        # TODO: this blocks batched envs which expand shapes
        # if any(val < 0 for val in shape):
        #     raise ValueError(
        #         f"{self.__class__.__name__}.expand does not support negative shapes."
        #     )
        if any(s1 != s2 and s2 != 1 for s1, s2 in zip(shape[-self.ndim :], self.shape)):
            raise ValueError(
                f"The last {self.ndim} of the expanded shape {shape} must match the"
                f"shape of the {self.__class__.__name__} spec in expand()."
            )
        return self.__class__(shape=shape, device=self.device, dtype=self.dtype)

    def _reshape(self, shape):
        return self.__class__(shape=shape, device=self.device, dtype=self.dtype)

    def _unflatten(self, dim, sizes):
        shape = torch.zeros(self.shape, device="meta").unflatten(dim, sizes).shape
        return self.__class__(
            shape=shape,
            device=self.device,
            dtype=self.dtype,
        )

    def __getitem__(self, idx: SHAPE_INDEX_TYPING):
        """Indexes the current TensorSpec based on the provided index."""
        indexed_shape = _size(_shape_indexing(self.shape, idx))
        return self.__class__(shape=indexed_shape, device=self.device, dtype=self.dtype)

    def unbind(self, dim: int = 0):
        orig_dim = dim
        if dim < 0:
            dim = len(self.shape) + dim
        if dim < 0:
            raise ValueError(
                f"Cannot unbind along dim {orig_dim} with shape {self.shape}."
            )
        shape = tuple(s for i, s in enumerate(self.shape) if i != dim)
        return tuple(
            self.__class__(
                shape=shape,
                device=self.device,
                dtype=self.dtype,
            )
            for i in range(self.shape[dim])
        )

    def __eq__(self, other):
        # those specs are equivalent to a discrete spec
        if isinstance(other, Bounded):
            minval, maxval = _minmax_dtype(self.dtype)
            minval = torch.as_tensor(minval).to(self.device, self.dtype)
            maxval = torch.as_tensor(maxval).to(self.device, self.dtype)
            return (
                Bounded(
                    shape=self.shape,
                    high=maxval,
                    low=minval,
                    dtype=self.dtype,
                    device=self.device,
                    domain=self.domain,
                )
                == other
            )
        elif isinstance(other, Unbounded):
            if self.dtype != other.dtype:
                return False
            if self.shape != other.shape:
                return False
            if self.device != other.device:
                return False
            return True
        return super().__eq__(other)


class UnboundedContinuous(Unbounded):
    """A specialized version of :class:`torchrl.data.Unbounded` with continuous space."""

    ...


class UnboundedDiscrete(Unbounded):
    """A specialized version of :class:`torchrl.data.Unbounded` with discrete space."""

    def __init__(
        self,
        shape: Union[torch.Size, int] = _DEFAULT_SHAPE,
        device: Optional[DEVICE_TYPING] = None,
        dtype: Optional[Union[str, torch.dtype]] = torch.int64,
        **kwargs,
    ):
        super().__init__(shape=shape, device=device, dtype=dtype, **kwargs)


@dataclass(repr=False)
class MultiOneHot(OneHot):
    """A concatenation of one-hot discrete tensor spec.

    This class can be used when a single tensor must carry information about multiple one-hot encoded
    values.

    The last dimension of the shape (domain of the tensor elements) cannot be indexed.

    Args:
        nvec (iterable of integers): cardinality of each of the elements of
            the tensor.
        shape (torch.Size, optional): total shape of the sampled tensors.
            If provided, the last dimension must match sum(nvec).
        device (str, int or torch.device, optional): device of
            the tensors.
        dtype (str or torch.dtype, optional): dtype of the tensors.
        mask (torch.Tensor or None): mask some of the possible outcomes when a
            sample is taken. See :meth:`~.update_mask` for more information.

    Examples:
        >>> ts = MultiOneHot((3,2,3))
        >>> ts.rand()
        tensor([ True, False, False,  True, False, False, False,  True])
        >>> ts.is_in(torch.tensor([
        ...     0, 0, 1,
        ...     0, 1,
        ...     1, 0, 0], dtype=torch.bool))
        True
        >>> ts.is_in(torch.tensor([
        ...     1, 0, 1,
        ...     0, 1,
        ...     1, 0, 0], dtype=torch.bool))
        False

    """

    def __init__(
        self,
        nvec: Sequence[int],
        shape: Optional[torch.Size] = None,
        device=None,
        dtype=torch.bool,
        use_register=False,
        mask: torch.Tensor | None = None,
    ):
        self.nvec = nvec
        dtype, device = _default_dtype_and_device(dtype, device)
        if shape is None:
            shape = _size((sum(nvec),))
        else:
            shape = _size(shape)
            if shape[-1] != sum(nvec):
                raise ValueError(
                    f"The last value of the shape must match sum(nvec) for transform of type {self.__class__}. "
                    f"Got sum(nvec)={sum(nvec)} and shape={shape}."
                )
        space = BoxList([CategoricalBox(n) for n in nvec])
        self.use_register = use_register
        super(OneHot, self).__init__(
            shape,
            space,
            device,
            dtype,
            domain="discrete",
        )
        self.update_mask(mask)

    def cardinality(self) -> int:
        return torch.as_tensor(self.nvec).prod()

    def enumerate(self) -> torch.Tensor:
        nvec = self.nvec
        enum_disc = self.to_categorical_spec().enumerate()
        enums = torch.cat(
            [
                torch.nn.functional.one_hot(enum_unb, nv).to(self.dtype)
                for nv, enum_unb in zip(nvec, enum_disc.unbind(-1))
            ],
            -1,
        )
        return enums

    def update_mask(self, mask):
        """Sets a mask to prevent some of the possible outcomes when a sample is taken.

        The mask can also be set during initialization of the spec.

        Args:
            mask (torch.Tensor or None): boolean mask. If None, the mask is
                disabled. Otherwise, the shape of the mask must be expandable to
                the shape of the spec. ``False`` masks an outcome and ``True``
                leaves the outcome unmasked. If all of the possible outcomes are
                masked, then an error is raised when a sample is taken.

        Examples:
            >>> mask = torch.tensor([True, False, False,
            ...                      True, True])
            >>> ts = MultiOneHot((3, 2), (2, 5), dtype=torch.int64, mask=mask)
            >>> # All but one of the three possible outcomes for the first
            >>> # one-hot group are masked, but neither of the two possible
            >>> # outcomes for the second one-hot group are masked.
            >>> ts.rand()
            tensor([[1, 0, 0, 0, 1],
                    [1, 0, 0, 1, 0]])
        """
        if mask is not None:
            try:
                mask = mask.expand(*self._safe_shape)
            except RuntimeError as err:
                raise RuntimeError("Cannot expand mask to the desired shape.") from err
            if mask.dtype != torch.bool:
                raise ValueError("Only boolean masks are accepted.")
        self.mask = mask

    def to(self, dest: Union[torch.dtype, DEVICE_TYPING]) -> MultiOneHot:
        if isinstance(dest, torch.dtype):
            dest_dtype = dest
            dest_device = self.device
        elif dest is None:
            return self
        else:
            dest_dtype = self.dtype
            dest_device = torch.device(dest)
        if dest_device == self.device and dest_dtype == self.dtype:
            return self
        return MultiOneHot(
            nvec=deepcopy(self.nvec),
            shape=self.shape,
            device=dest_device,
            dtype=dest_dtype,
            mask=self.mask.to(dest) if self.mask is not None else None,
        )

    def clone(self) -> MultiOneHot:
        return self.__class__(
            nvec=deepcopy(self.nvec),
            shape=self.shape,
            device=self.device,
            dtype=self.dtype,
            mask=self.mask.clone() if self.mask is not None else None,
        )

    def __eq__(self, other):
        if not hasattr(other, "mask"):
            return False
        mask_equal = (self.mask is None and other.mask is None) or (
            isinstance(self.mask, torch.Tensor)
            and isinstance(other.mask, torch.Tensor)
            and (self.mask.shape == other.mask.shape)
            and (self.mask == other.mask).all()
        )
        return (
            type(self) == type(other)
            and self.shape == other.shape
            and self.space == other.space
            and self.device == other.device
            and self.dtype == other.dtype
            and self.domain == other.domain
            and self.use_register == other.use_register
            and mask_equal
        )

    def rand(self, shape: Optional[torch.Size] = None) -> torch.Tensor:
        if shape is None:
            shape = self.shape[:-1]
        else:
            shape = _size([*shape, *self.shape[:-1]])
        mask = self.mask

        if mask is None:
            x = torch.cat(
                [
                    torch.nn.functional.one_hot(
                        torch.randint(
                            space.n,
                            (
                                *shape,
                                1,
                            ),
                            device=self.device,
                        ),
                        space.n,
                    ).to(self.dtype)
                    for space in self.space
                ],
                -1,
            ).squeeze(-2)
            return x
        mask = mask.expand(_remove_neg_shapes(*shape, mask.shape[-1]))
        mask_splits = torch.split(mask, [space.n for space in self.space], -1)
        out = []
        for _mask in mask_splits:
            if mask.ndim > 2:
                mask_flat = torch.flatten(_mask, 0, -2)
            else:
                mask_flat = _mask
            shape_out = _mask.shape[:-1]
            m = torch.multinomial(mask_flat.float(), 1).reshape(shape_out)
            m = torch.nn.functional.one_hot(m, _mask.shape[-1]).to(self.dtype)
            out.append(m)
        return torch.cat(out, -1)

    def encode(
        self, val: Union[np.ndarray, torch.Tensor], *, ignore_device: bool = False
    ) -> torch.Tensor:
        if not isinstance(val, torch.Tensor):
            if not ignore_device:
                val = torch.tensor(val, device=self.device)
            else:
                val = torch.as_tensor(val)

        x = []
        for v, space in zip(val.unbind(-1), self.space):
            if not (v < space.n).all():
                raise RuntimeError(
                    f"value {v} is greater than the allowed max {space.n}"
                )
            x.append(
                super(MultiOneHot, self).encode(v, space, ignore_device=ignore_device)
            )
        return torch.cat(x, -1).reshape(self.shape)

    def _split(self, val: torch.Tensor) -> Optional[torch.Tensor]:
        split_sizes = [space.n for space in self.space]
        if val.ndim < 1 or val.shape[-1] != sum(split_sizes):
            return None
        return val.split(split_sizes, dim=-1)

    def index(self, index: INDEX_TYPING, tensor_to_index: torch.Tensor) -> torch.Tensor:
        if not isinstance(index, torch.Tensor):
            raise ValueError(
                f"Only tensors are allowed for indexing using"
                f" {self.__class__.__name__}.index(...)"
            )
        indices = self._split(index)
        tensor_to_index = self._split(tensor_to_index)

        out = []
        for _index, _tensor_to_index in zip(indices, tensor_to_index):
            _index = _index.nonzero().squeeze()
            _index = _index.expand((*_tensor_to_index.shape[:-1], _index.shape[-1]))
            out.append(_tensor_to_index.gather(-1, _index))
        return torch.cat(out, -1)

    def is_in(self, val: torch.Tensor) -> bool:
        raise RuntimeError
        vals = self._split(val)
        if vals is None:
            return False
        return all(spec.is_in(val) for val, spec in zip(vals, self._split_self()))

    def _project(self, val: torch.Tensor) -> torch.Tensor:
        vals = self._split(val)
        return torch.cat(
            [spec._project(val) for val, spec in zip(vals, self._split_self())], -1
        )

    def _split_self(self):
        result = []
        device = self.device
        dtype = self.dtype
        use_register = self.use_register
        mask = (
            self.mask.split([space.n for space in self.space], -1)
            if self.mask is not None
            else [None] * len(self.space)
        )
        for _mask, space in zip(mask, self.space):
            n = space.n
            shape = self.shape[:-1] + (n,)
            result.append(
                OneHot(
                    n=n,
                    shape=shape,
                    device=device,
                    dtype=dtype,
                    use_register=use_register,
                    mask=_mask,
                )
            )
        return result

    def to_categorical(self, val: torch.Tensor, safe: bool = None) -> torch.Tensor:
        """Converts a given one-hot tensor in categorical format.

        Args:
            val (torch.Tensor, optional): One-hot tensor to convert in categorical format.
            safe (bool): boolean value indicating whether a check should be
                performed on the value against the domain of the spec.
                Defaults to the value of the ``CHECK_SPEC_ENCODE`` environment variable.

        Returns:
            The categorical tensor.

        Examples:
            >>> mone_hot = MultiOneHot((2, 3, 4))
            >>> onehot_sample = mone_hot.rand()
            >>> onehot_sample
            tensor([False,  True, False, False,  True, False,  True, False, False])
            >>> categ_sample = mone_hot.to_categorical(onehot_sample)
            >>> categ_sample
            tensor([1, 2, 1])

        """
        if safe is None:
            safe = _CHECK_SPEC_ENCODE
        if safe:
            self.assert_is_in(val)
        vals = self._split(val)
        return torch.stack([val.long().argmax(-1) for val in vals], -1)

    def to_categorical_spec(self) -> MultiCategorical:
        """Converts the spec to the equivalent categorical spec.

        Examples:
            >>> mone_hot = MultiOneHot((2, 3, 4))
            >>> categ = mone_hot.to_categorical_spec()
            >>> categ
            MultiCategorical(
                shape=torch.Size([3]),
                space=BoxList(boxes=[CategoricalBox(n=2), CategoricalBox(n=3), CategoricalBox(n=4)]),
                device=cpu,
                dtype=torch.int64,
                domain=discrete)

        """
        return MultiCategorical(
            [_space.n for _space in self.space],
            device=self.device,
            shape=[*self.shape[:-1], len(self.space)],
            mask=self.mask,
        )

    def to_one_hot(self, val: torch.Tensor, safe: bool = None) -> torch.Tensor:
        """No-op for MultiOneHot."""
        return val

    def to_one_hot_spec(self) -> OneHot:
        """No-op for MultiOneHot."""
        return self

    def expand(self, *shape):
        nvecs = [space.n for space in self.space]
        if len(shape) == 1 and isinstance(shape[0], (tuple, list, torch.Size)):
            shape = shape[0]
        if any(s1 != s2 and s2 != 1 for s1, s2 in zip(shape[-self.ndim :], self.shape)):
            raise ValueError(
                f"The last {self.ndim} of the expanded shape {shape} must match the"
                f"shape of the {self.__class__.__name__} spec in expand()."
            )
        mask = self.mask.expand(shape) if self.mask is not None else None
        return self.__class__(
            nvec=nvecs,
            shape=shape,
            device=self.device,
            dtype=self.dtype,
            mask=mask,
        )

    def _reshape(self, shape):
        nvecs = [space.n for space in self.space]
        mask = self.mask.reshape(shape) if self.mask is not None else None
        return self.__class__(
            nvec=nvecs,
            shape=shape,
            device=self.device,
            dtype=self.dtype,
            mask=mask,
        )

    def _unflatten(self, dim, sizes):
        nvecs = [space.n for space in self.space]
        shape = torch.zeros(self.shape, device="meta").unflatten(dim, sizes).shape
        mask = self.mask.reshape(shape) if self.mask is not None else None
        return self.__class__(
            nvec=nvecs,
            shape=shape,
            device=self.device,
            dtype=self.dtype,
            mask=mask,
        )

    def squeeze(self, dim=None):
        if self.shape[-1] == 1 and dim in (len(self.shape), -1, None):
            raise ValueError(f"Final dimension of {type(self)} must remain unchanged")

        shape = _squeezed_shape(self.shape, dim)
        if shape is None:
            return self
        mask = self.mask.reshape(shape) if self.mask is not None else None
        return self.__class__(
            nvec=self.nvec,
            shape=shape,
            device=self.device,
            dtype=self.dtype,
            mask=mask,
        )

    def unsqueeze(self, dim: int):
        if dim in (len(self.shape), -1):
            raise ValueError(f"Final dimension of {type(self)} must remain unchanged")
        shape = _unsqueezed_shape(self.shape, dim)
        mask = self.mask.reshape(shape) if self.mask is not None else None
        return self.__class__(
            nvec=self.nvec, shape=shape, device=self.device, dtype=self.dtype, mask=mask
        )

    def unbind(self, dim: int = 0):
        if dim in (len(self.shape), -1):
            raise ValueError(f"Final dimension of {type(self)} must remain unchanged")
        orig_dim = dim
        if dim < 0:
            dim = len(self.shape) + dim
        if dim < 0:
            raise ValueError(
                f"Cannot unbind along dim {orig_dim} with shape {self.shape}."
            )
        shape = tuple(s for i, s in enumerate(self.shape) if i != dim)
        mask = self.mask
        if mask is None:
            mask = (None,) * self.shape[dim]
        else:
            mask = mask.unbind(dim)

        return tuple(
            self.__class__(
                nvec=self.nvec,
                shape=shape,
                device=self.device,
                dtype=self.dtype,
                mask=mask[i],
            )
            for i in range(self.shape[dim])
        )

    def __getitem__(self, idx: SHAPE_INDEX_TYPING):
        """Indexes the current TensorSpec based on the provided index.

        The last dimension of the spec corresponding to the domain of the tensor elements is non-indexable.
        """
        indexed_shape = _shape_indexing(self.shape[:-1], idx)
        return self.__class__(
            nvec=self.nvec,
            shape=_size(indexed_shape + [self.shape[-1]]),
            device=self.device,
            dtype=self.dtype,
        )


class Categorical(TensorSpec):
    """A discrete tensor spec.

    An alternative to :class:`OneHot` for categorical variables in TorchRL.
    Categorical variables perform indexing insted of masking, which can speed-up
    computation and reduce memory cost for large categorical variables.

    The spec will have the shape defined by the ``shape`` argument: if a singleton dimension is
    desired for the training dimension, one should specify it explicitly.

    Attributes:
        n (int): The number of possible outcomes.
        shape (torch.Size): The shape of the variable.
        device (torch.device): The device of the tensors.
        dtype (torch.dtype): The dtype of the tensors.

    Args:
        n (int): number of possible outcomes. If set to -1, the cardinality of the categorical spec is undefined,
            and `set_provisional_n` must be called before sampling from this spec.
        shape: (torch.Size, optional): shape of the variable, default is "torch.Size([])".
        device (str, int or torch.device, optional): the device of the tensors.
        dtype (str or torch.dtype, optional): the dtype of the tensors.
        mask (torch.Tensor or None): A boolean mask to prevent some of the possible outcomes when a sample is taken.
            See :meth:`~.update_mask` for more information.

    Examples:
        >>> categ = Categorical(3)
        >>> categ
        Categorical(
            shape=torch.Size([]),
            space=CategoricalBox(n=3),
            device=cpu,
            dtype=torch.int64,
            domain=discrete)
        >>> categ.rand()
        tensor(2)
        >>> categ = Categorical(3, shape=(1,))
        >>> categ
        Categorical(
            shape=torch.Size([1]),
            space=CategoricalBox(n=3),
            device=cpu,
            dtype=torch.int64,
            domain=discrete)
        >>> categ.rand()
        tensor([1])
        >>> categ = Categorical(-1)
        >>> categ.set_provisional_n(5)
        >>> categ.rand()
        tensor(3)

    .. note:: When n is set to -1, calling `rand` without first setting a provisional n using `set_provisional_n`
        will raise a ``RuntimeError``.

    """

    shape: torch.Size
    space: CategoricalBox
    device: torch.device | None = None
    dtype: torch.dtype = torch.float
    domain: str = ""

    # SPEC_HANDLED_FUNCTIONS = {}

    def __init__(
        self,
        n: int,
        shape: torch.Size | None = None,
        device: DEVICE_TYPING | None = None,
        dtype: str | torch.dtype = torch.long,
        mask: torch.Tensor | None = None,
    ):
        if shape is None:
            shape = _size([])
        dtype, device = _default_dtype_and_device(dtype, device)
        space = CategoricalBox(n)
        super().__init__(
            shape=shape, space=space, device=device, dtype=dtype, domain="discrete"
        )
        self.update_mask(mask)
        self._provisional_n = None

    def enumerate(self) -> torch.Tensor:
        dtype = self.dtype
        if dtype is torch.bool:
            dtype = torch.uint8
        arange = torch.arange(self.n, dtype=dtype, device=self.device)
        if self.ndim:
            arange = arange.view(-1, *(1,) * self.ndim)
        return arange.expand(self.n, *self.shape)

    @property
    def n(self):
        n = self.space.n
        if n == -1:
            n = self._provisional_n
            if n is None:
                raise RuntimeError(
                    f"Undefined cardinality for {type(self)}. Please call "
                    f"spec.set_provisional_n(int)."
                )
        return n

    def cardinality(self) -> int:
        return self.n

    def update_mask(self, mask):
        """Sets a mask to prevent some of the possible outcomes when a sample is taken.

        The mask can also be set during initialization of the spec.

        Args:
            mask (torch.Tensor or None): boolean mask. If None, the mask is
                disabled. Otherwise, the shape of the mask must be expandable to
                the shape of the equivalent one-hot spec. ``False`` masks an
                outcome and ``True`` leaves the outcome unmasked. If all of the
                possible outcomes are masked, then an error is raised when a
                sample is taken.

        Examples:
            >>> mask = torch.tensor([True, False, True])
            >>> ts = Categorical(3, (10,), dtype=torch.int64, mask=mask)
            >>> # One of the three possible outcomes is masked
            >>> ts.rand()
            tensor([0, 2, 2, 0, 2, 0, 2, 2, 0, 2])
        """
        if mask is not None:
            try:
                mask = mask.expand(_remove_neg_shapes(*self.shape, self.space.n))
            except RuntimeError as err:
                raise RuntimeError("Cannot expand mask to the desired shape.") from err
            if mask.dtype != torch.bool:
                raise ValueError("Only boolean masks are accepted.")
        self.mask = mask

    def set_provisional_n(self, n: int):
        """Set the cardinality of the Categorical spec temporarily.

        This method is required to be called before sampling from the spec when n is -1.

        Args:
            n (int): The cardinality of the Categorical spec.

        """
        self._provisional_n = n

    def rand(self, shape: torch.Size = None) -> torch.Tensor:
        if self.space.n < 0:
            if self._provisional_n is None:
                raise RuntimeError(
                    "Cannot generate random categorical samples for undefined cardinality (n=-1). "
                    "To sample from this class, first call Categorical.set_provisional_n(n) before calling rand()."
                )
            n = self._provisional_n
        else:
            n = self.space.n
        if shape is None:
            shape = _size([])
        if self.mask is None:
            return torch.randint(
                0,
                n,
                _size([*shape, *self.shape]),
                device=self.device,
                dtype=self.dtype,
            )
        mask = self.mask
        mask = mask.expand(_remove_neg_shapes(*shape, *mask.shape))
        if mask.ndim > 2:
            mask_flat = torch.flatten(mask, 0, -2)
        else:
            mask_flat = mask
        shape_out = mask.shape[:-1]
        # Check that the mask has the right size
        if mask_flat.shape[-1] != n:
            raise ValueError(
                "The last dimension of the mask must match the number of action allowed by the "
                f"Categorical spec. Got mask.shape={self.mask.shape} and n={n}."
            )
        out = torch.multinomial(mask_flat.float(), 1).reshape(shape_out)
        return out

    def _project(self, val: torch.Tensor) -> torch.Tensor:
        if val.dtype not in (torch.int, torch.long):
            val = torch.round(val)
        if self.mask is None:
            return val.clamp_(min=0, max=self.space.n - 1)
        shape = self.mask.shape
        shape = _size([*torch.broadcast_shapes(shape[:-1], val.shape), shape[-1]])
        mask_expand = self.mask.expand(shape)
        gathered = mask_expand.gather(-1, val.unsqueeze(-1))
        oob = ~gathered.all(-1)
        new_val = torch.multinomial(mask_expand[oob].float(), 1).squeeze(-1)
        val = torch.masked_scatter(val, oob, new_val)
        return val

    def is_in(self, val: torch.Tensor) -> bool:
        raise RuntimeError
        if self.mask is None:
            shape = torch.broadcast_shapes(self._safe_shape, val.shape)
            shape_match = val.shape == shape
            if not shape_match:
                return False
            dtype_match = val.dtype == self.dtype
            if not dtype_match:
                return False
            if self.space.n == -1:
                return True
            return (0 <= val).all() and (val < self.space.n).all()
        shape = self.mask.shape
        shape = _size([*torch.broadcast_shapes(shape[:-1], val.shape), shape[-1]])
        mask_expand = self.mask.expand(shape)
        gathered = mask_expand.gather(-1, val.unsqueeze(-1))
        return gathered.all()

    def __getitem__(self, idx: SHAPE_INDEX_TYPING):
        """Indexes the current TensorSpec based on the provided index."""
        indexed_shape = _size(_shape_indexing(self.shape, idx))
        return self.__class__(
            n=self.space.n,
            shape=indexed_shape,
            device=self.device,
            dtype=self.dtype,
        )

    def __eq__(self, other):
        if not hasattr(other, "mask"):
            return False
        mask_equal = (self.mask is None and other.mask is None) or (
            isinstance(self.mask, torch.Tensor)
            and isinstance(other.mask, torch.Tensor)
            and (self.mask.shape == other.mask.shape)
            and (self.mask == other.mask).all()
        )
        return (
            type(self) == type(other)
            and self.shape == other.shape
            and self.space == other.space
            and self.device == other.device
            and self.dtype == other.dtype
            and self.domain == other.domain
            and mask_equal
        )

    def to_numpy(self, val: torch.Tensor, safe: bool = None) -> dict:
        if safe is None:
            safe = _CHECK_SPEC_ENCODE
        # if not val.shape and not safe:
        #     return val.item()
        return super().to_numpy(val, safe)

    def to_one_hot(self, val: torch.Tensor, safe: bool = None) -> torch.Tensor:
        """Encodes a discrete tensor from the spec domain into its one-hot correspondent.

        Args:
            val (torch.Tensor, optional): Tensor to one-hot encode.
            safe (bool): boolean value indicating whether a check should be
                performed on the value against the domain of the spec.
                Defaults to the value of the ``CHECK_SPEC_ENCODE`` environment variable.

        Returns:
            The one-hot encoded tensor.

        Examples:
            >>> categ = Categorical(3)
            >>> categ_sample = categ.zero()
            >>> categ_sample
            tensor(0)
            >>> onehot_sample = categ.to_one_hot(categ_sample)
            >>> onehot_sample
            tensor([ True, False, False])
        """
        if safe is None:
            safe = _CHECK_SPEC_ENCODE
        if safe:
            self.assert_is_in(val)
        return torch.nn.functional.one_hot(val, self.space.n).bool()

    def to_categorical(self, val: torch.Tensor, safe: bool = None) -> torch.Tensor:
        """No-op for categorical."""
        return val

    def to_one_hot_spec(self) -> OneHot:
        """Converts the spec to the equivalent one-hot spec.

        Examples:
            >>> categ = Categorical(3)
            >>> categ.to_one_hot_spec()
            OneHot(
                shape=torch.Size([3]),
                space=CategoricalBox(n=3),
                device=cpu,
                dtype=torch.bool,
                domain=discrete)

        """
        shape = [*self.shape, self.space.n]
        return OneHot(
            n=self.space.n,
            shape=shape,
            device=self.device,
        )

    def to_categorical_spec(self) -> Categorical:
        """No-op for categorical."""
        return self

    def expand(self, *shape):
        if len(shape) == 1 and isinstance(shape[0], (tuple, list, torch.Size)):
            shape = shape[0]
        if any(s1 != s2 and s2 != 1 for s1, s2 in zip(shape[-self.ndim :], self.shape)):
            raise ValueError(
                f"The last {self.ndim} of the expanded shape {shape} must match the"
                f"shape of the {self.__class__.__name__} spec in expand()."
            )
        return self.__class__(
            n=self.space.n, shape=shape, device=self.device, dtype=self.dtype
        )

    def _reshape(self, shape):
        return self.__class__(
            n=self.space.n, shape=shape, device=self.device, dtype=self.dtype
        )

    def _unflatten(self, dim, sizes):
        shape = torch.zeros(self.shape, device="meta").unflatten(dim, sizes).shape
        return self.__class__(
            n=self.space.n, shape=shape, device=self.device, dtype=self.dtype
        )

    def squeeze(self, dim=None):
        shape = _squeezed_shape(self.shape, dim)
        mask = self.mask
        if mask is not None:
            mask = mask.view(*shape, mask.shape[-1])

        if shape is None:
            return self
        return self.__class__(
            n=self.space.n,
            shape=shape,
            device=self.device,
            dtype=self.dtype,
            mask=mask,
        )

    def unsqueeze(self, dim: int):
        shape = _unsqueezed_shape(self.shape, dim)
        mask = self.mask
        if mask is not None:
            mask = mask.view(*shape, mask.shape[-1])
        return self.__class__(
            n=self.space.n,
            shape=shape,
            device=self.device,
            dtype=self.dtype,
            mask=mask,
        )

    def unbind(self, dim: int = 0):
        orig_dim = dim
        if dim < 0:
            dim = len(self.shape) + dim
        if dim < 0:
            raise ValueError(
                f"Cannot unbind along dim {orig_dim} with shape {self.shape}."
            )
        shape = tuple(s for i, s in enumerate(self.shape) if i != dim)
        mask = self.mask
        if mask is None:
            mask = (None,) * self.shape[dim]
        else:
            mask = mask.unbind(dim)
        return tuple(
            self.__class__(
                n=self.space.n,
                shape=shape,
                device=self.device,
                dtype=self.dtype,
                mask=mask[i],
            )
            for i in range(self.shape[dim])
        )

    def to(self, dest: Union[torch.dtype, DEVICE_TYPING]) -> Categorical:
        if isinstance(dest, torch.dtype):
            dest_dtype = dest
            dest_device = self.device
        elif dest is None:
            return self
        else:
            dest_dtype = self.dtype
            dest_device = torch.device(dest)
        if dest_device == self.device and dest_dtype == self.dtype:
            return self
        return self.__class__(
            n=self.space.n, shape=self.shape, device=dest_device, dtype=dest_dtype
        )

    def clone(self) -> Categorical:
        return self.__class__(
            n=self.space.n,
            shape=self.shape,
            device=self.device,
            dtype=self.dtype,
            mask=self.mask.clone() if self.mask is not None else None,
        )


@dataclass(repr=False)
class Binary(Categorical):
    """A binary discrete tensor spec.

    A binary tensor spec encodes tensors of arbitrary size where the values are either 0 or 1 (or ``True`` or ``False``
    if the dtype it ``torch.bool``).

    Unlike :class:`OneHot`, `Binary` can have more than one non-null element along the last dimension.

    Args:
        n (int): length of the binary vector. If provided along with ``shape``, ``shape[-1]`` must match ``n``.
            If not provided, ``shape`` must be passed.

            .. warning:: the ``n`` argument from ``Binary`` must not be confused with the ``n`` argument from :class:`Categorical`
                or :class:`OneHot` which denotes the maximum nmber of elements that can be sampled.
                For clarity, use ``shape`` instead.

        shape (torch.Size, optional): total shape of the sampled tensors.
            If provided, the last dimension must match ``n``.
        device (str, int or torch.device, optional): device of the tensors.
        dtype (str or torch.dtype, optional): dtype of the tensors.
            Defaults to ``torch.int8``.

    Examples:
        >>> torch.manual_seed(0)
        >>> spec = Binary(n=4, shape=(2, 4))
        >>> print(spec.rand())
        tensor([[0, 1, 1, 0],
                [1, 1, 1, 1]], dtype=torch.int8)
        >>> spec = Binary(shape=(2, 4))
        >>> print(spec.rand())
        tensor([[1, 1, 1, 0],
                [0, 1, 0, 0]], dtype=torch.int8)
        >>> spec = Binary(n=4)
        >>> print(spec.rand())
        tensor([0, 0, 0, 1], dtype=torch.int8)

    """

    def __init__(
        self,
        n: int | None = None,
        shape: Optional[torch.Size] = None,
        device: Optional[DEVICE_TYPING] = None,
        dtype: Union[str, torch.dtype] = torch.int8,
    ):
        if n is None and shape is None:
            raise TypeError("Must provide either n or shape.")
        if n is None:
            n = shape[-1]
        if shape is None or not len(shape):
            shape = _size((n,))
        else:
            shape = _size(shape)
            if shape[-1] != n:
                raise ValueError(
                    f"The last value of the shape must match n for spec {self.__class__}. "
                    f"Got n={n} and shape={shape}."
                )
        super().__init__(n=2, shape=shape, device=device, dtype=dtype)

    def expand(self, *shape):
        if len(shape) == 1 and isinstance(shape[0], (tuple, list, torch.Size)):
            shape = shape[0]
        if any(val < 0 for val in shape):
            raise ValueError(
                f"{self.__class__.__name__}.expand does not support negative shapes."
            )
        if any(s1 != s2 and s2 != 1 for s1, s2 in zip(shape[-self.ndim :], self.shape)):
            raise ValueError(
                f"The last {self.ndim} of the expanded shape {shape} must match the"
                f"shape of the {self.__class__.__name__} spec in expand()."
            )
        return self.__class__(
            n=self.shape[-1], shape=shape, device=self.device, dtype=self.dtype
        )

    def _reshape(self, shape):
        return self.__class__(
            n=self.shape[-1], shape=shape, device=self.device, dtype=self.dtype
        )

    def _unflatten(self, dim, sizes):
        shape = torch.zeros(self.shape, device="meta").unflatten(dim, sizes).shape
        return self.__class__(
            n=self.shape[-1], shape=shape, device=self.device, dtype=self.dtype
        )

    def squeeze(self, dim=None):
        shape = _squeezed_shape(self.shape, dim)
        if shape is None:
            return self
        return self.__class__(
            n=self.shape[-1], shape=shape, device=self.device, dtype=self.dtype
        )

    def unsqueeze(self, dim: int):
        shape = _unsqueezed_shape(self.shape, dim)
        return self.__class__(
            n=self.shape[-1], shape=shape, device=self.device, dtype=self.dtype
        )

    def unbind(self, dim: int = 0):
        if dim in (len(self.shape) - 1, -1):
            raise ValueError(f"Final dimension of {type(self)} must remain unchanged")

        orig_dim = dim
        if dim < 0:
            dim = len(self.shape) + dim
        if dim < 0:
            raise ValueError(
                f"Cannot unbind along dim {orig_dim} with shape {self.shape}."
            )
        shape = tuple(s for i, s in enumerate(self.shape) if i != dim)
        return tuple(
            self.__class__(
                n=self.shape[-1], shape=shape, device=self.device, dtype=self.dtype
            )
            for i in range(self.shape[dim])
        )

    def to(self, dest: Union[torch.dtype, DEVICE_TYPING]) -> Binary:
        if isinstance(dest, torch.dtype):
            dest_dtype = dest
            dest_device = self.device
        elif dest is None:
            return self
        else:
            dest_dtype = self.dtype
            dest_device = torch.device(dest)
        if dest_device == self.device and dest_dtype == self.dtype:
            return self
        return self.__class__(
            n=self.shape[-1], shape=self.shape, device=dest_device, dtype=dest_dtype
        )

    def clone(self) -> Binary:
        return self.__class__(
            n=self.shape[-1],
            shape=self.shape,
            device=self.device,
            dtype=self.dtype,
        )

    def __getitem__(self, idx: SHAPE_INDEX_TYPING):
        """Indexes the current TensorSpec based on the provided index.

        The last dimension of the spec (length n of the binary vector) cannot be indexed.
        """
        indexed_shape = _shape_indexing(self.shape[:-1], idx)
        return self.__class__(
            n=self.shape[-1],
            shape=_size(indexed_shape + [self.shape[-1]]),
            device=self.device,
            dtype=self.dtype,
        )

    def __eq__(self, other):
        if not isinstance(other, Binary):
            if isinstance(other, Categorical):
                return (
                    other.n == 2
                    and other.device == self.device
                    and other.shape == self.shape
                    and other.dtype == self.dtype
                )
            return False
        return super().__eq__(other)


@dataclass(repr=False)
class MultiCategorical(Categorical):
    """A concatenation of discrete tensor spec.

    Args:
        nvec (iterable of integers or torch.Tensor): cardinality of each of the elements of
            the tensor. Can have several axes.
        shape (torch.Size, optional): total shape of the sampled tensors.
            If provided, the last m dimensions must match nvec.shape.
        device (str, int or torch.device, optional): device of
            the tensors.
        dtype (str or torch.dtype, optional): dtype of the tensors.
        remove_singleton (bool, optional): if ``True``, singleton samples (of size [1])
            will be squeezed. Defaults to ``True``.
        mask (torch.Tensor or None): mask some of the possible outcomes when a
            sample is taken. See :meth:`~.update_mask` for more information.

    Examples:
        >>> ts = MultiCategorical((3, 2, 3))
        >>> ts.is_in(torch.tensor([2, 0, 1]))
        True
        >>> ts.is_in(torch.tensor([2, 10, 1]))
        False
    """

    def __init__(
        self,
        nvec: Union[Sequence[int], torch.Tensor, int],
        shape: Optional[torch.Size] = None,
        device: Optional[DEVICE_TYPING] = None,
        dtype: Optional[Union[str, torch.dtype]] = torch.int64,
        mask: torch.Tensor | None = None,
        remove_singleton: bool = True,
    ):
        if not isinstance(nvec, torch.Tensor):
            nvec = torch.tensor(nvec)
        if nvec.ndim < 1:
            nvec = nvec.unsqueeze(0)
        self.nvec = nvec
        dtype, device = _default_dtype_and_device(dtype, device)
        if shape is None:
            shape = nvec.shape
        else:
            shape = _size(shape)
            if shape[-1] != nvec.shape[-1]:
                raise ValueError(
                    f"The last value of the shape must match nvec.shape[-1] for transform of type {self.__class__}. "
                    f"Got nvec.shape[-1]={sum(nvec)} and shape={shape}."
                )

        self.nvec = self.nvec.expand(_remove_neg_shapes(shape))

        space = BoxList.from_nvec(self.nvec)
        super(Categorical, self).__init__(
            shape, space, device, dtype, domain="discrete"
        )
        self.update_mask(mask)
        self.remove_singleton = remove_singleton

    def enumerate(self) -> torch.Tensor:
        if self.mask is not None:
            raise RuntimeError(
                "Cannot enumerate a masked TensorSpec. Submit an issue on github if this feature is requested."
            )
        if self.nvec._base.ndim == 1:
            nvec = self.nvec._base
        else:
            # we have to use unique() to isolate the nvec
            nvec = self.nvec.view(-1, self.nvec.shape[-1]).unique(dim=0).squeeze(0)
            if nvec.ndim > 1:
                raise ValueError(
                    f"Cannot call enumerate on heterogeneous nvecs: unique nvecs={nvec}."
                )
        arange = torch.meshgrid(
            *[torch.arange(n, device=self.device, dtype=self.dtype) for n in nvec],
            indexing="ij",
        )
        arange = torch.stack([arange_.reshape(-1) for arange_ in arange], dim=-1)
        arange = arange.view(arange.shape[0], *(1,) * (self.ndim - 1), self.shape[-1])
        arange = arange.expand(arange.shape[0], *self.shape)
        return arange

    def cardinality(self) -> int:
        return self.nvec._base.prod()

    def update_mask(self, mask):
        """Sets a mask to prevent some of the possible outcomes when a sample is taken.

        The mask can also be set during initialization of the spec.

        Args:
            mask (torch.Tensor or None): boolean mask. If None, the mask is
                disabled. Otherwise, the shape of the mask must be expandable to
                the shape of the equivalent one-hot spec. ``False`` masks an
                outcome and ``True`` leaves the outcome unmasked. If all of the
                possible outcomes are masked, then an error is raised when a
                sample is taken.

        Examples:
            >>> torch.manual_seed(0)
            >>> mask = torch.tensor([False, False, True,
            ...                      True, True])
            >>> ts = MultiCategorical((3, 2), (5, 2,), dtype=torch.int64, mask=mask)
            >>> # All but one of the three possible outcomes for the first
            >>> # group are masked, but neither of the two possible
            >>> # outcomes for the second group are masked.
            >>> ts.rand()
            tensor([[2, 1],
                    [2, 0],
                    [2, 1],
                    [2, 1],
                    [2, 1]])
        """
        if mask is not None:
            try:
                mask = mask.expand(_remove_neg_shapes(*self.shape[:-1], mask.shape[-1]))
            except RuntimeError as err:
                raise RuntimeError("Cannot expand mask to the desired shape.") from err
            if mask.dtype != torch.bool:
                raise ValueError("Only boolean masks are accepted.")
        self.mask = mask

    def to(self, dest: Union[torch.dtype, DEVICE_TYPING]) -> MultiCategorical:
        if isinstance(dest, torch.dtype):
            dest_dtype = dest
            dest_device = self.device
        elif dest is None:
            return self
        else:
            dest_dtype = self.dtype
            dest_device = torch.device(dest)
        if dest_device == self.device and dest_dtype == self.dtype:
            return self
        mask = self.mask.to(dest) if self.mask is not None else None
        return self.__class__(
            nvec=self.nvec.to(dest),
            shape=None,
            device=dest_device,
            dtype=dest_dtype,
            mask=mask,
        )

    def __eq__(self, other):
        if not hasattr(other, "mask"):
            return False
        mask_equal = (self.mask is None and other.mask is None) or (
            isinstance(self.mask, torch.Tensor)
            and isinstance(other.mask, torch.Tensor)
            and (self.mask.shape == other.mask.shape)
            and (self.mask == other.mask).all()
        )
        return (
            type(self) == type(other)
            and self.shape == other.shape
            and self.space == other.space
            and self.device == other.device
            and self.dtype == other.dtype
            and self.domain == other.domain
            and mask_equal
        )

    def clone(self) -> MultiCategorical:
        return self.__class__(
            nvec=self.nvec.clone(),
            shape=None,
            device=self.device,
            dtype=self.dtype,
            mask=self.mask.clone() if self.mask is not None else None,
        )

    def _rand(self, space: Box, shape: torch.Size, i: int):
        x = []
        for _s in space:
            if isinstance(_s, BoxList):
                x.append(self._rand(_s, shape[:-1], i - 1))
            else:
                x.append(
                    torch.randint(
                        0,
                        _s.n,
                        shape,
                        device=self.device,
                        dtype=self.dtype,
                    )
                )
        return torch.stack(x, -1)

    def rand(self, shape: Optional[torch.Size] = None) -> torch.Tensor:
        if self.mask is not None:
            splits = self._split_self()
            return torch.stack([split.rand(shape) for split in splits], -1)
        if shape is None:
            shape = self.shape[:-1]
        else:
            shape = (
                *shape,
                *self.shape[:-1],
            )
        x = self._rand(space=self.space, shape=shape, i=self.nvec.ndim)
        if self.remove_singleton and self.shape == _size([1]):
            x = x.squeeze(-1)
        return x

    def _split_self(self):
        result = []
        device = self.device
        dtype = self.dtype
        nvec = self.nvec
        if nvec.ndim > 1:
            nvec = torch.flatten(nvec, 0, -2)[0]
            if (self.nvec != nvec).any():
                raise ValueError(
                    f"Only homogeneous MultiDiscrete specs can be masked, got nvec={self.nvec}."
                )
        nvec = nvec.tolist()
        mask = (
            self.mask.split(nvec, -1)
            if self.mask is not None
            else [None] * len(self.space)
        )
        for n, _mask in zip(nvec, mask):
            shape = self.shape[:-1]
            result.append(
                Categorical(n=n, shape=shape, device=device, dtype=dtype, mask=_mask)
            )
        return result

    def _project(self, val: torch.Tensor) -> torch.Tensor:
        if self.mask is not None:
            return torch.stack(
                [
                    spec._project(_val)
                    for (_val, spec) in zip(val.unbind(-1), self._split_self())
                ],
                -1,
            )

        val_is_scalar = val.ndim < 1
        if val_is_scalar:
            val = val.unsqueeze(0)
        if not self.dtype.is_floating_point:
            val = torch.round(val)
        val = val.type(self.dtype)
        val[val >= self.nvec] = (self.nvec.expand_as(val)[val >= self.nvec] - 1).type(
            self.dtype
        )
        return val.squeeze(0) if val_is_scalar else val

    def is_in(self, val: torch.Tensor) -> bool:
        raise RuntimeError
        if self.mask is not None:
            vals = val.unbind(-1)
            splits = self._split_self()
            if not len(vals) == len(splits):
                return False
            return all(spec.is_in(val) for (val, spec) in zip(vals, splits))

        if val.ndim < 1:
            val = val.unsqueeze(0)
        shape = _remove_neg_shapes(self.shape)
        shape = torch.broadcast_shapes(shape, val.shape)
        if shape != val.shape:
            return False
        if self.dtype != val.dtype:
            return False
        val_device = val.device
        return (
            (
                (val >= torch.zeros(self.nvec.size(), device=val_device))
                & (val < self.nvec.to(val_device))
            )
            .all()
            .item()
        )

    def to_one_hot(
        self, val: torch.Tensor, safe: bool = None
    ) -> Union[MultiOneHot, torch.Tensor]:
        """Encodes a discrete tensor from the spec domain into its one-hot correspondent.

        Args:
            val (torch.Tensor, optional): Tensor to one-hot encode.
            safe (bool): boolean value indicating whether a check should be
                performed on the value against the domain of the spec.
                Defaults to the value of the ``CHECK_SPEC_ENCODE`` environment variable.

        Returns:
            The one-hot encoded tensor.
        """
        if safe is None:
            safe = _CHECK_SPEC_ENCODE
        if safe:
            self.assert_is_in(val)
        return torch.cat(
            [
                torch.nn.functional.one_hot(val[..., i], n).bool()
                for i, n in enumerate(self.nvec)
            ],
            -1,
        ).to(self.device)

    def to_one_hot_spec(self) -> MultiOneHot:
        """Converts the spec to the equivalent one-hot spec."""
        if self.ndim > 1:
            return torch.stack([spec.to_one_hot_spec() for spec in self.unbind(0)])
        nvec = [_space.n for _space in self.space]
        return MultiOneHot(
            nvec,
            device=self.device,
            shape=[*self.shape[:-1], sum(nvec)],
            mask=self.mask,
        )

    def to_categorical(self, val: torch.Tensor, safe: bool = None) -> MultiCategorical:
        """Not op for MultiCategorical."""
        return val

    def to_categorical_spec(self) -> MultiCategorical:
        """Not op for MultiCategorical."""
        return self

    def expand(self, *shape):
        if len(shape) == 1 and isinstance(shape[0], (tuple, list, torch.Size)):
            shape = shape[0]
        if any(s1 != s2 and s2 != 1 for s1, s2 in zip(shape[-self.ndim :], self.shape)):
            raise ValueError(
                f"The last {self.ndim} of the expanded shape {shape} must match the"
                f"shape of the {self.__class__.__name__} spec in expand()."
            )
        mask = (
            self.mask.expand(*shape, self.mask.shape[-1])
            if self.mask is not None
            else None
        )
        return self.__class__(
            nvec=self.nvec,
            shape=shape,
            device=self.device,
            dtype=self.dtype,
            mask=mask,
        )

    def _reshape(self, shape):
        mask = (
            self.mask.reshape(*shape, self.mask.shape[-1])
            if self.mask is not None
            else None
        )
        return self.__class__(
            nvec=self.nvec,
            shape=shape,
            device=self.device,
            dtype=self.dtype,
            mask=mask,
        )

    def _unflatten(self, dim, sizes):
        shape = torch.zeros(self.shape, device="meta").unflatten(dim, sizes).shape
        return self._reshape(shape)

    def squeeze(self, dim: int | None = None):
        if self.shape[-1] == 1 and dim in (len(self.shape), -1, None):
            raise ValueError(f"Final dimension of {type(self)} must remain unchanged")
        shape = _squeezed_shape(self.shape, dim)
        if shape is None:
            return self

        if dim is None:
            nvec = self.nvec.squeeze()
        else:
            nvec = self.nvec.squeeze(dim)
        mask = self.mask
        if mask is not None:
            mask = mask.view(*shape[:-1], mask.shape[-1])
        return self.__class__(
            nvec=nvec, shape=shape, device=self.device, dtype=self.dtype, mask=mask
        )

    def unsqueeze(self, dim: int):
        if dim in (len(self.shape), -1):
            raise ValueError(f"Final dimension of {type(self)} must remain unchanged")
        shape = _unsqueezed_shape(self.shape, dim)
        nvec = self.nvec.unsqueeze(dim)
        mask = self.mask
        if mask is not None:
            mask = mask.view(*shape[:-1], mask.shape[-1])
        return self.__class__(
            nvec=nvec,
            shape=shape,
            device=self.device,
            dtype=self.dtype,
            mask=mask,
        )

    def unbind(self, dim: int = 0):
        if dim in (len(self.shape), -1):
            raise ValueError(f"Final dimension of {type(self)} must remain unchanged")
        orig_dim = dim
        if dim < 0:
            dim = len(self.shape) + dim
        if dim < 0:
            raise ValueError(
                f"Cannot unbind along dim {orig_dim} with shape {self.shape}."
            )
        shape = tuple(s for i, s in enumerate(self.shape) if i != dim)
        mask = self.mask
        nvec = self.nvec.unbind(dim)
        if mask is not None:
            mask = mask.unbind(dim)
        else:
            mask = (None,) * self.shape[dim]
        return tuple(
            self.__class__(
                nvec=nvec[i],
                shape=shape,
                device=self.device,
                dtype=self.dtype,
                mask=mask[i],
            )
            for i in range(self.shape[dim])
        )

    def __getitem__(self, idx: SHAPE_INDEX_TYPING):
        """Indexes the current TensorSpec based on the provided index."""
        if _is_nested_list(idx):
            raise NotImplementedError(
                "Pending resolution of https://github.com/pytorch/pytorch/issues/100080."
            )

        return self.__class__(
            nvec=self.nvec[idx].clone(),
            shape=None,
            device=self.device,
            dtype=self.dtype,
        )


class Composite(TensorSpec):
    """A composition of TensorSpecs.

    If a ``TensorSpec`` is the set-description of Tensor category, the ``Composite`` class is akin to
    the :class:`~tensordict.TensorDict` class. Like :class:`~tensordict.TensorDict`, it has a ``shape`` (akin to the
    ``TensorDict``'s ``batch_size``) and an optional ``device``.

    Args:
        *args: if an unnamed argument is passed, it must be a dictionary with keys
            matching the expected keys to be found in the :obj:`Composite` object.
            This is useful to build nested CompositeSpecs with tuple indices.
        **kwargs (key (str): value (TensorSpec)): dictionary of tensorspecs
            to be stored. Values can be None, in which case is_in will be assumed
            to be ``True`` for the corresponding tensors, and :obj:`project()` will have no
            effect. `spec.encode` cannot be used with missing values.

    Attributes:
        device (torch.device or None): if not specified, the device of the composite
            spec is ``None`` (as it is the case for TensorDicts). A non-none device
            constraints all leaves to be of the same device. On the other hand,
            a ``None`` device allows leaves to have different devices. Defaults
            to ``None``.
        shape (torch.Size): the leading shape of all the leaves. Equivalent
            to the batch-size of the corresponding tensordicts.

    Examples:
        >>> pixels_spec = Bounded(
        ...     low=torch.zeros(4, 3, 32, 32),
        ...     high=torch.ones(4, 3, 32, 32),
        ...     dtype=torch.uint8
        ... )
        >>> observation_vector_spec = Bounded(
        ...     low=torch.zeros(4, 33),
        ...     high=torch.ones(4, 33),
        ...     dtype=torch.float)
        >>> composite_spec = Composite(
        ...     pixels=pixels_spec,
        ...     observation_vector=observation_vector_spec,
        ...     shape=(4,)
        ... )
        >>> composite_spec
        Composite(
            pixels: BoundedDiscrete(
                shape=torch.Size([4, 3, 32, 32]),
                space=ContinuousBox(
                    low=Tensor(shape=torch.Size([4, 3, 32, 32]), device=cpu, dtype=torch.uint8, contiguous=True),
                    high=Tensor(shape=torch.Size([4, 3, 32, 32]), device=cpu, dtype=torch.uint8, contiguous=True)),
                device=cpu,
                dtype=torch.uint8,
                domain=discrete),
            observation_vector: BoundedContinuous(
                shape=torch.Size([4, 33]),
                space=ContinuousBox(
                    low=Tensor(shape=torch.Size([4, 33]), device=cpu, dtype=torch.float32, contiguous=True),
                    high=Tensor(shape=torch.Size([4, 33]), device=cpu, dtype=torch.float32, contiguous=True)),
                device=cpu,
                dtype=torch.float32,
                domain=continuous),
            device=None,
            shape=torch.Size([4]))
        >>> td = composite_spec.rand()
        >>> td
        TensorDict(
            fields={
                observation_vector: Tensor(shape=torch.Size([4, 33]), device=cpu, dtype=torch.float32, is_shared=False),
                pixels: Tensor(shape=torch.Size([4, 3, 32, 32]), device=cpu, dtype=torch.uint8, is_shared=False)},
            batch_size=torch.Size([4]),
            device=None,
            is_shared=False)
        >>> # we can build a nested composite spec using unnamed arguments
        >>> print(Composite({("a", "b"): None, ("a", "c"): None}))
        Composite(
            a: Composite(
                b: None,
                c: None,
                device=None,
                shape=torch.Size([])),
            device=None,
            shape=torch.Size([]))

    """

    shape: torch.Size
    domain: str = "composite"

    SPEC_HANDLED_FUNCTIONS = {}

    @classmethod
    def __new__(cls, *args, **kwargs):
        cls._device = None
        cls._locked = False
        return super().__new__(cls)

    @property
    def batch_size(self):
        return self._shape

    @batch_size.setter
    def batch_size(self, value: torch.Size):
        self._shape = value

    @property
    def shape(self):
        return self._shape

    @shape.setter
    def shape(self, value: torch.Size):
        if self.locked:
            raise RuntimeError("Cannot modify shape of locked composite spec.")
        for key, spec in self.items():
            if isinstance(spec, Composite):
                if spec.shape[: len(value)] != value:
                    spec.shape = value
            elif spec is not None:
                if spec.shape[: len(value)] != value:
                    raise ValueError(
                        f"The shape of the spec and the Composite mismatch during shape resetting: the "
                        f"{self.ndim} first dimensions should match but got self['{key}'].shape={spec.shape} and "
                        f"Composite.shape={self.shape}."
                    )
        self._shape = _size(value)

    def is_empty(self, recurse: bool = False):
        """Whether the composite spec contains specs or not.

        Args:
            recurse (bool): whether to recursively assess if the spec is empty.
                If ``True``, will return ``True`` if there are no leaves. If ``False``
                (default) will return whether there is any spec defined at the root level.

        """
        if recurse:
            for spec in self._specs.values():
                if spec is None:
                    continue
                if isinstance(spec, Composite) and spec.is_empty(recurse=True):
                    continue
                return False
        return len(self._specs) == 0

    @property
    def ndim(self):
        return self.ndimension()

    def ndimension(self):
        return len(self.shape)

    def pop(self, key: NestedKey, default: Any = NO_DEFAULT) -> Any:
        """Removes and returns the value associated with the specified key from the composite spec.

        This method searches for the given key in the composite spec, removes it, and returns its associated value.
        If the key is not found, it returns the provided default value if specified, otherwise raises a `KeyError`.

        Args:
            key (NestedKey):
                The key to be removed from the composite spec. It can be a single key or a nested key.
            default (Any, optional):
                The value to return if the specified key is not found in the composite spec.
                If not provided and the key is not found, a `KeyError` is raised.

        Returns:
            Any: The value associated with the specified key that was removed from the composite spec.

        Raises:
            KeyError: If the specified key is not found in the composite spec and no default value is provided.
        """
        key = unravel_key(key)
        if key in self.keys(True, True):
            result = self[key]
            del self[key]
            return result
        elif default is not NO_DEFAULT:
            return default
        raise KeyError(f"{key} not found in composite spec.")

    def separates(self, *keys: NestedKey, default: Any = None) -> Composite:
        """Splits the composite spec by extracting specified keys and their associated values into a new composite spec.

        This method iterates over the provided keys, removes them from the current composite spec, and adds them to a new
        composite spec. If a key is not found, the specified default value is used. The new composite spec is returned.

        Args:
            *keys (NestedKey):
                One or more keys to be extracted from the composite spec. Each key can be a single key or a nested key.
            default (Any, optional):
                The value to use if a specified key is not found in the composite spec. Defaults to `None`.

        Returns:
            Composite: A new composite spec containing the extracted keys and their associated values.

        Note:
            If none of the specified keys are found, the method returns `None`.
        """
        out = None
        for key in keys:
            result = self.pop(key, default=default)
            if result is not None:
                if out is None:
                    out = Composite(batch_size=self.batch_size, device=self.device)
                out[key] = result
        return out

    def set(self, name, spec):
        if self.locked:
            raise RuntimeError("Cannot modify a locked Composite.")
        if spec is not None:
            shape = spec.shape
            if shape[: self.ndim] != self.shape:
                if (
                    isinstance(spec, (Composite, NonTensor))
                    and spec.ndim < self.ndim
                    and self.shape[: spec.ndim] == spec.shape
                ):
                    # Try to set the composite shape
                    spec = spec.clone()
                    spec.shape = self.shape
                else:
                    raise ValueError(
                        f"The shape of the spec {type(spec).__name__} and the Composite {type(self).__name__} mismatch: the first "
                        f"{self.ndim} dimensions should match but got spec.shape={spec.shape} and "
                        f"Composite.shape={self.shape}."
                    )
        self._specs[name] = spec

    def __init__(
        self, *args, shape: torch.Size = None, device: torch.device = None, **kwargs
    ):
        # For compatibility with TensorDict
        batch_size = kwargs.pop("batch_size", None)
        if batch_size is not None:
            if shape is not None:
                raise TypeError("Cannot specify both batch_size and shape.")
            shape = batch_size

        if shape is None:
            shape = _size(())
        self._shape = _size(shape)
        self._specs = {}
        for key, value in kwargs.items():
            self.set(key, value)

        _device = (
            _make_ordinal_device(torch.device(device)) if device is not None else device
        )
        if len(kwargs):
            for key, item in self.items():
                if item is None:
                    continue
                if (
                    isinstance(item, Composite)
                    and item.device is None
                    and _device is not None
                ):
                    item = item.clone().to(_device)
                elif (_device is not None) and (item.device != _device):
                    raise RuntimeError(
                        f"Setting a new attribute ({key}) on another device "
                        f"({item.device} against {_device}). All devices of "
                        "Composite must match."
                    )
        self._device = _device
        if len(args):
            if len(args) > 1:
                raise RuntimeError(
                    "Got multiple arguments, when at most one is expected for Composite."
                )
            argdict = args[0]
            if not isinstance(argdict, (dict, Composite)):
                raise RuntimeError(
                    f"Expected a dictionary of specs, but got an argument of type {type(argdict)}."
                )
            for k, item in argdict.items():
                if isinstance(item, dict):
                    item = Composite(item, shape=shape, device=_device)
                self[k] = item

    @property
    def device(self) -> DEVICE_TYPING:
        return self._device

    @device.setter
    def device(self, device: DEVICE_TYPING):
        if device is None and self._device is not None:
            raise RuntimeError(
                "To erase the device of a composite spec, call " "spec.clear_device_()."
            )
        device = _make_ordinal_device(torch.device(device))
        self.to(device)

    def clear_device_(self):
        """Clears the device of the Composite."""
        self._device = None
        for spec in self._specs.values():
            if spec is None:
                continue
            spec.clear_device_()
        return self

    def __getitem__(self, idx):
        """Indexes the current Composite based on the provided index."""
        if isinstance(idx, (str, tuple)):
            idx_unravel = unravel_key(idx)
        else:
            idx_unravel = ()
        if idx_unravel:
            if isinstance(idx_unravel, tuple):
                return self[idx[0]][idx[1:]]
            if idx_unravel in {"shape", "device", "dtype", "space"}:
                raise AttributeError(f"Composite has no key {idx_unravel}")
            return self._specs[idx_unravel]

        indexed_shape = _shape_indexing(self.shape, idx)
        indexed_specs = {}
        for k, v in self._specs.items():
            _idx = idx
            if isinstance(idx, tuple):
                protected_dims = 0
                if any(
                    isinstance(v, spec_class)
                    for spec_class in [
                        Binary,
                        MultiCategorical,
                        OneHot,
                    ]
                ):
                    protected_dims = 1
                # TensorSpecs dims which are not part of the composite shape cannot be indexed
                _idx = idx + (slice(None),) * (
                    len(v.shape) - len(self.shape) - protected_dims
                )
            indexed_specs[k] = v[_idx] if v is not None else None

        try:
            device = self.device
        except RuntimeError:
            device = self._device

        return self.__class__(
            indexed_specs,
            shape=indexed_shape,
            device=device,
        )

    def get(self, item, default=NO_DEFAULT):
        """Gets an item from the Composite.

        If the item is absent, a default value can be passed.

        """
        try:
            return self[item]
        except KeyError:
            if item is not NO_DEFAULT:
                return default
            raise

    def __setitem__(self, key, value):
        if isinstance(key, tuple) and len(key) > 1:
            if key[0] not in self.keys(True):
                self[key[0]] = Composite(shape=self.shape, device=self.device)
            self[key[0]][key[1:]] = value
            return
        elif isinstance(key, tuple):
            self[key[0]] = value
            return
        elif not isinstance(key, str):
            raise TypeError(f"Got key of type {type(key)} when a string was expected.")
        if key in {"shape", "device", "dtype", "space"}:
            raise AttributeError(f"Composite[{key}] cannot be set")
        if isinstance(value, dict):
            value = Composite(value, device=self._device, shape=self.shape)
        if (
            value is not None
            and self.device is not None
            and value.device != self.device
        ):
            if isinstance(value, Composite) and value.device is None:
                # We make a clone not to mess up the spec that was provided.
                # in set() we do the same for shape - these two ops should be grouped.
                # we don't care about the overhead of cloning twice though because in theory
                # we don't set specs often.
                value = value.clone().to(self.device)
            else:
                raise RuntimeError(
                    f"Setting a new attribute ({key}) on another device ({value.device} against {self.device}). "
                    f"All devices of Composite must match."
                )

        self.set(key, value)

    def __iter__(self):
        yield from self._specs

    def __delitem__(self, key: NestedKey) -> None:
        key = unravel_key(key)
        if isinstance(key, tuple):
            spec = self[key[:-1]]
            del spec[key[-1]]
            return
        elif not isinstance(key, str):
            raise TypeError(
                f"Got key of type {type(key)} when a string or a tuple of strings was expected."
            )

        if key in {"shape", "device", "dtype", "space"}:
            raise ValueError(f"Key name {key} is prohibited.")
        del self._specs[key]

    def encode(
        self, vals: Dict[str, Any], *, ignore_device: bool = False
    ) -> Dict[str, torch.Tensor]:
        if isinstance(vals, TensorDict):
            out = vals.empty()  # create and empty tensordict similar to vals
        else:
            out = TensorDict._new_unsafe({}, _size([]))
        for key, item in vals.items():
            if item is None:
                raise RuntimeError(
                    "Composite.encode cannot be used with missing values."
                )
            try:
                out[key] = self[key].encode(item, ignore_device=ignore_device)
            except KeyError:
                raise KeyError(
                    f"The Composite instance with keys {self.keys()} does not have a '{key}' key."
                )
            except RuntimeError as err:
                raise RuntimeError(
                    f"Encoding key {key} raised a RuntimeError. Scroll up to know more."
                ) from err
        return out

    def __repr__(self) -> str:
        sub_str = [
            indent(f"{k}: {str(item)}", 4 * " ") for k, item in self._specs.items()
        ]
        sub_str = ",\n".join(sub_str)
        return f"Composite(\n{sub_str},\n    device={self._device},\n    shape={self.shape})"

    def type_check(
        self,
        value: Union[torch.Tensor, TensorDictBase],
        selected_keys: Union[str, Optional[Sequence[str]]] = None,
    ):
        if isinstance(value, torch.Tensor) and isinstance(selected_keys, str):
            value = {selected_keys: value}
            selected_keys = [selected_keys]

        for _key in self.keys():
            if self[_key] is not None and (
                selected_keys is None or _key in selected_keys
            ):
                self._specs[_key].type_check(value[_key], _key)

    def is_in(self, val: Union[dict, TensorDictBase]) -> bool:
        for key, item in self._specs.items():
            if item is None or (isinstance(item, Composite) and item.is_empty()):
                continue
            val_item = val.get(key, NO_DEFAULT)
            if not item.is_in(val_item):
                return False
        return True

    def project(self, val: TensorDictBase) -> TensorDictBase:
        for key, item in self.items():
            if item is None:
                continue
            _val = val.get(key)
            if not self._specs[key].is_in(_val):
                val.set(key, self._specs[key].project(_val))
        return val

    def rand(self, shape: torch.Size = None) -> TensorDictBase:
        if shape is None:
            shape = _size([])
        _dict = {}
        for key, item in self.items():
            if item is not None:
                _dict[key] = item.rand(shape)
        # No need to run checks since we know Composite is compliant with
        # TensorDict requirements
        return TensorDict._new_unsafe(
            _dict,
            batch_size=_size([*shape, *self.shape]),
            device=self._device,
        )

    def keys(
        self,
        include_nested: bool = False,
        leaves_only: bool = False,
        *,
        is_leaf: Callable[[type], bool] | None = None,
    ) -> _CompositeSpecKeysView:  # noqa: D417
        """Keys of the Composite.

        The keys argument reflect those of :class:`tensordict.TensorDict`.

        Args:
            include_nested (bool, optional): if ``False``, the returned keys will not be nested. They will
                represent only the immediate children of the root, and not the whole nested sequence, i.e. a
                :obj:`Composite(next=Composite(obs=None))` will lead to the keys
                :obj:`["next"]. Default is ``False``, i.e. nested keys will not
                be returned.
            leaves_only (bool, optional): if ``False``, the values returned
                will contain every level of nesting, i.e. a :obj:`Composite(next=Composite(obs=None))`
                will lead to the keys :obj:`["next", ("next", "obs")]`.
                Default is ``False``.

        Keyword Args:
            is_leaf (callable, optional): reads a type and returns a boolean indicating if that type
                should be seen as a leaf. By default, all non-Composite nodes are considered as
                leaves.

        """
        return _CompositeSpecItemsView(
            self,
            include_nested=include_nested,
            leaves_only=leaves_only,
            is_leaf=is_leaf,
        )._keys()

    def items(
        self,
        include_nested: bool = False,
        leaves_only: bool = False,
        *,
        is_leaf: Callable[[type], bool] | None = None,
    ) -> _CompositeSpecItemsView:  # noqa: D417
        """Items of the Composite.

        Args:
            include_nested (bool, optional): if ``False``, the returned keys will not be nested. They will
                represent only the immediate children of the root, and not the whole nested sequence, i.e. a
                :obj:`Composite(next=Composite(obs=None))` will lead to the keys
                :obj:`["next"]. Default is ``False``, i.e. nested keys will not
                be returned.
            leaves_only (bool, optional): if ``False``, the values returned
                will contain every level of nesting, i.e. a :obj:`Composite(next=Composite(obs=None))`
                will lead to the keys :obj:`["next", ("next", "obs")]`.
                Default is ``False``.

        Keyword Args:
            is_leaf (callable, optional): reads a type and returns a boolean indicating if that type
                should be seen as a leaf. By default, all non-Composite nodes are considered as
                leaves.
        """
        return _CompositeSpecItemsView(
            self,
            include_nested=include_nested,
            leaves_only=leaves_only,
            is_leaf=is_leaf,
        )

    def values(
        self,
        include_nested: bool = False,
        leaves_only: bool = False,
        *,
        is_leaf: Callable[[type], bool] | None = None,
    ) -> _CompositeSpecValuesView:  # noqa: D417
        """Values of the Composite.

        Args:
            include_nested (bool, optional): if ``False``, the returned keys will not be nested. They will
                represent only the immediate children of the root, and not the whole nested sequence, i.e. a
                :obj:`Composite(next=Composite(obs=None))` will lead to the keys
                :obj:`["next"]. Default is ``False``, i.e. nested keys will not
                be returned.
            leaves_only (bool, optional): if ``False``, the values returned
                will contain every level of nesting, i.e. a :obj:`Composite(next=Composite(obs=None))`
                will lead to the keys :obj:`["next", ("next", "obs")]`.
                Default is ``False``.

        Keyword Args:
            is_leaf (callable, optional): reads a type and returns a boolean indicating if that type
                should be seen as a leaf. By default, all non-Composite nodes are considered as
                leaves.
        """
        return _CompositeSpecItemsView(
            self,
            include_nested=include_nested,
            leaves_only=leaves_only,
            is_leaf=is_leaf,
        )._values()

    def _reshape(self, shape):
        _specs = {
            key: val.reshape((*shape, *val.shape[self.ndimension() :]))
            for key, val in self._specs.items()
        }
        return Composite(_specs, shape=shape)

    def _unflatten(self, dim, sizes):
        shape = torch.zeros(self.shape, device="meta").unflatten(dim, sizes).shape
        return self._reshape(shape)

    def __len__(self):
        return len(self.keys())

    def to(self, dest: Union[torch.dtype, DEVICE_TYPING]) -> Composite:
        if dest is None:
            return self
        if not isinstance(dest, (str, int, torch.device)):
            raise ValueError(
                "Only device casting is allowed with specs of type Composite."
            )
        if self._device and self._device == torch.device(dest):
            return self

        _device = torch.device(dest)
        items = list(self.items())
        kwargs = {}
        for key, value in items:
            if value is None:
                kwargs[key] = value
                continue
            kwargs[key] = value.to(dest)
        return self.__class__(**kwargs, device=_device, shape=self.shape)

    def clone(self) -> Composite:
        try:
            device = self.device
        except RuntimeError:
            device = self._device
        return self.__class__(
            {
                key: item.clone() if item is not None else None
                for key, item in self.items()
            },
            device=device,
            shape=self.shape,
        )

    def cardinality(self) -> int:
        n = None
        for spec in self.values():
            if spec is None:
                continue
            if n is None:
                n = 1
            n = n * spec.cardinality()
        if n is None:
            n = 0
        return n

    def enumerate(self) -> TensorDictBase:
        # We are going to use meshgrid to create samples of all the subspecs in here
        #  but first let's get rid of the batch size, we'll put it back later
        self_without_batch = self
        while self_without_batch.ndim:
            self_without_batch = self_without_batch[0]
        samples = {key: spec.enumerate() for key, spec in self_without_batch.items()}
        if samples:
            idx_rep = torch.meshgrid(
                *(torch.arange(s.shape[0]) for s in samples.values()), indexing="ij"
            )
            idx_rep = tuple(idx.reshape(-1) for idx in idx_rep)
            samples = {
                key: sample[idx]
                for ((key, sample), idx) in zip(samples.items(), idx_rep)
            }
            samples = TensorDict(
                samples, batch_size=idx_rep[0].shape[:1], device=self.device
            )
            # Expand
            if self.ndim:
                samples = samples.reshape(-1, *(1,) * self.ndim)
                samples = samples.expand(samples.shape[0], *self.shape)
        else:
            samples = TensorDict(batch_size=self.shape, device=self.device)
        return samples

    def empty(self):
        """Create a spec like self, but with no entries."""
        try:
            device = self.device
        except RuntimeError:
            device = self._device
        return self.__class__(
            {},
            device=device,
            shape=self.shape,
        )

    def to_numpy(self, val: TensorDict, safe: bool = None) -> dict:
        return {key: self[key].to_numpy(val) for key, val in val.items()}

    def zero(self, shape: torch.Size = None) -> TensorDictBase:
        if shape is None:
            shape = _size([])
        try:
            device = self.device
        except RuntimeError:
            device = self._device
        return TensorDict(
            {
                key: self[key].zero(shape)
                for key in self.keys(True)
                if isinstance(key, str) and self[key] is not None
            },
            _size([*shape, *self._safe_shape]),
            device=device,
        )

    def __eq__(self, other):
        return (
            type(self) is type(other)
            and self.shape == other.shape
            and self._device == other._device
            and set(self._specs.keys()) == set(other._specs.keys())
            and all((self._specs[key] == spec) for (key, spec) in other._specs.items())
        )

    def update(self, dict_or_spec: Union[Composite, Dict[str, TensorSpec]]) -> None:
        for key, item in dict_or_spec.items():
            if key in self.keys(True) and isinstance(self[key], Composite):
                self[key].update(item)
                continue
            try:
                if isinstance(item, TensorSpec) and item.device != self.device:
                    item = deepcopy(item)
                    if self.device is not None:
                        item = item.to(self.device)
            except RuntimeError as err:
                if DEVICE_ERR_MSG in str(err):
                    try:
                        item_device = item.device
                        self.device = item_device
                    except RuntimeError as suberr:
                        if DEVICE_ERR_MSG in str(suberr):
                            pass
                        else:
                            raise suberr
                else:
                    raise err
            self[key] = item
        return self

    def expand(self, *shape):
        if len(shape) == 1 and isinstance(shape[0], (tuple, list, torch.Size)):
            shape = shape[0]
        if any(s1 != s2 and s2 != 1 for s1, s2 in zip(shape[-self.ndim :], self.shape)):
            raise ValueError(
                f"The last {self.ndim} of the expanded shape {shape} must match the "
                f"shape of the {self.__class__.__name__} spec in expand()."
            )
        try:
            device = self.device
        except RuntimeError:
            device = self._device
        specs = {
            key: value.expand((*shape, *value.shape[self.ndim :]))
            if value is not None
            else None
            for key, value in tuple(self.items())
        }
        out = Composite(
            specs,
            shape=shape,
            device=device,
        )
        return out

    def squeeze(self, dim: int | None = None):
        if dim is not None:
            if dim < 0:
                dim += len(self.shape)

            shape = _squeezed_shape(self.shape, dim)
            if shape is None:
                return self

            try:
                device = self.device
            except RuntimeError:
                device = self._device

            return Composite(
                {key: value.squeeze(dim) for key, value in self.items()},
                shape=shape,
                device=device,
            )

        if self.shape.count(1) == 0:
            return self

        # we can't just recursively apply squeeze with dim=None because we don't want
        # to squeeze non-batch dims of the values. Instead we find the first dim in
        # the batch dims with size 1, squeeze that, then recurse on the root spec
        out = self.squeeze(self.shape.index(1))
        return out.squeeze()

    def unsqueeze(self, dim: int):
        if dim < 0:
            dim += len(self.shape) + 1

        shape = _unsqueezed_shape(self.shape, dim)

        try:
            device = self.device
        except RuntimeError:
            device = self._device

        return Composite(
            {
                key: value.unsqueeze(dim) if value is not None else None
                for key, value in self.items()
            },
            shape=shape,
            device=device,
        )

    def unbind(self, dim: int = 0):
        orig_dim = dim
        if dim < 0:
            dim = len(self.shape) + dim
        if dim < 0:
            raise ValueError(
                f"Cannot unbind along dim {orig_dim} with shape {self.shape}."
            )
        shape = (s for i, s in enumerate(self.shape) if i != dim)
        unbound_vals = {key: val.unbind(dim) for key, val in self.items()}
        return tuple(
            self.__class__(
                {key: val[i] for key, val in unbound_vals.items()},
                shape=shape,
                device=self.device,
            )
            for i in range(self.shape[dim])
        )

    def lock_(self, recurse=False):
        """Locks the Composite and prevents modification of its content.

        This is only a first-level lock, unless specified otherwise through the
        ``recurse`` arg.

        Leaf specs can always be modified in place, but they cannot be replaced
        in their Composite parent.

        Examples:
            >>> shape = [3, 4, 5]
            >>> spec = Composite(
            ...         a=Composite(
            ...         b=Composite(shape=shape[:3], device="cpu"), shape=shape[:2]
            ...     ),
            ...     shape=shape[:1],
            ... )
            >>> spec["a"] = spec["a"].clone()
            >>> recurse = False
            >>> spec.lock_(recurse=recurse)
            >>> try:
            ...     spec["a"] = spec["a"].clone()
            ... except RuntimeError:
            ...     print("failed!")
            failed!
            >>> try:
            ...     spec["a", "b"] = spec["a", "b"].clone()
            ...     print("succeeded!")
            ... except RuntimeError:
            ...     print("failed!")
            succeeded!
            >>> recurse = True
            >>> spec.lock_(recurse=recurse)
            >>> try:
            ...     spec["a", "b"] = spec["a", "b"].clone()
            ...     print("succeeded!")
            ... except RuntimeError:
            ...     print("failed!")
            failed!

        """
        self._locked = True
        if recurse:
            for value in self.values():
                if isinstance(value, Composite):
                    value.lock_(recurse)
        return self

    def unlock_(self, recurse=False):
        """Unlocks the Composite and allows modification of its content.

        This is only a first-level lock modification, unless specified
        otherwise through the ``recurse`` arg.

        """
        self._locked = False
        if recurse:
            for value in self.values():
                if isinstance(value, Composite):
                    value.unlock_(recurse)
        return self

    @property
    def locked(self):
        return self._locked


class StackedComposite(_LazyStackedMixin[Composite], Composite):
    """A lazy representation of a stack of composite specs.

    Stacks composite specs together along one dimension.
    When random samples are drawn, a LazyStackedTensorDict is returned.

    Indexing is allowed but only along the stack dimension.

    This class is aimed to be used in multi-task and multi-agent settings, where
    heterogeneous specs may occur (same semantic but different shape).

    """

    def update(self, dict) -> None:
        for key, item in dict.items():
            if key in self.keys() and isinstance(
                item, (Dict, Composite, StackedComposite)
            ):
                for spec, sub_item in zip(self._specs, item.unbind(self.dim)):
                    spec[key].update(sub_item)
                continue
            self[key] = item
        return self

    def enumerate(self) -> TensorDictBase:
        dim = self.stack_dim
        return LazyStackedTensorDict.maybe_dense_stack(
            [spec.enumerate() for spec in self._specs], dim + 1
        )

    def __eq__(self, other):
        if not isinstance(other, StackedComposite):
            return False
        if len(self._specs) != len(other._specs):
            return False
        if self.stack_dim != other.stack_dim:
            return False
        if self.device != other.device:
            return False
        for _spec1, _spec2 in zip(self._specs, other._specs):
            if _spec1 != _spec2:
                return False
        return True

    def to_numpy(self, val: TensorDict, safe: bool = None) -> dict:
        if safe is None:
            safe = _CHECK_SPEC_ENCODE
        if safe:
            if val.shape[self.dim] != len(self._specs):
                raise ValueError(
                    "Size of StackedComposite and val differ along the "
                    "stacking dimension"
                )
            for spec, v in zip(self._specs, torch.unbind(val, dim=self.dim)):
                spec.assert_is_in(v)
        return {key: self[key].to_numpy(val) for key, val in val.items()}

    def __len__(self):
        return self.shape[0]

    def keys(
        self,
        include_nested: bool = False,
        leaves_only: bool = False,
        *,
        is_leaf: Callable[[type], bool] | None = None,
    ) -> _CompositeSpecKeysView:
        return _CompositeSpecItemsView(
            self,
            include_nested=include_nested,
            leaves_only=leaves_only,
            is_leaf=is_leaf,
        )._keys()

    def items(
        self,
        include_nested: bool = False,
        leaves_only: bool = False,
        *,
        is_leaf: Callable[[type], bool] | None = None,
    ) -> _CompositeSpecItemsView:
        return list(
            _CompositeSpecItemsView(
                self,
                include_nested=include_nested,
                leaves_only=leaves_only,
                is_leaf=is_leaf,
            )
        )

    def values(
        self,
        include_nested: bool = False,
        leaves_only: bool = False,
        *,
        is_leaf: Callable[[type], bool] | None = None,
    ) -> _CompositeSpecValuesView:
        return _CompositeSpecItemsView(
            self,
            include_nested=include_nested,
            leaves_only=leaves_only,
            is_leaf=is_leaf,
        )._values()

    def project(self, val: TensorDictBase) -> TensorDictBase:
        vals = []
        for spec, subval in zip(self._specs, val.unbind(self.dim)):
            if not spec.is_in(subval):
                vals.append(spec.project(subval))
            else:
                vals.append(subval)
        res = LazyStackedTensorDict.maybe_dense_stack(vals, dim=self.dim)
        if not isinstance(val, LazyStackedTensorDict):
            res = res.to_tensordict()
        return res

    def type_check(
        self,
        value: Union[torch.Tensor, TensorDictBase],
        selected_keys: Union[NestedKey, Optional[Sequence[NestedKey]]] = None,
    ):
        if selected_keys is None:
            if isinstance(value, torch.Tensor):
                raise ValueError(
                    "value must be of type TensorDictBase when key is None"
                )
            for spec, subvalue in zip(self._specs, value.unbind(self.dim)):
                spec.type_check(subvalue)
        else:
            if isinstance(value, torch.Tensor) and isinstance(selected_keys, str):
                value = {selected_keys: value}
                selected_keys = [selected_keys]
            for _key in self.keys():
                if self[_key] is not None and _key in selected_keys:
                    self[_key].type_check(value[_key], _key)

    def __repr__(self) -> str:
        sub_str = ",\n".join(
            [indent(f"{k}: {repr(item)}", 4 * " ") for k, item in self.items()]
        )
        sub_str = indent(f"fields={{\n{', '.join([sub_str])}}}", 4 * " ")
        exclusive_key_str = self.repr_exclusive_keys()
        device_str = indent(f"device={self._specs[0].device}", 4 * " ")
        shape_str = indent(f"shape={self.shape}", 4 * " ")
        stack_dim = indent(f"stack_dim={self.dim}", 4 * " ")
        string = ",\n".join(
            [sub_str, exclusive_key_str, device_str, shape_str, stack_dim]
        )
        return f"StackedComposite(\n{string})"

    def repr_exclusive_keys(self):
        keys = set(self.keys())
        exclusive_keys = [
            ",\n".join(
                [
                    indent(f"{k}: {repr(spec[k])}", 4 * " ")
                    for k in spec.keys()
                    if k not in keys
                ]
            )
            for spec in self._specs
        ]
        exclusive_key_str = ",\n".join(
            [
                indent(f"{i} ->\n{line}", 4 * " ")
                for i, line in enumerate(exclusive_keys)
                if line != ""
            ]
        )

        return indent(f"exclusive_fields={{\n{exclusive_key_str}}}", 4 * " ")

    def is_in(self, value) -> bool:
        for spec, subval in zip(self._specs, value.unbind(self.dim)):
            if not spec.contains(subval):
                return False
        return True

    def __delitem__(self, key: NestedKey):
        """Deletes a key from the stacked composite spec.

        This method will be executed if the key is present in at least one of the stacked specs,
        otherwise it will raise an error.

        Args:
            key (NestedKey): the key to delete.
        """
        at_least_one_deletion = False
        for spec in self._specs:
            try:
                del spec[key]
                at_least_one_deletion = True
            except KeyError:
                continue
        if not at_least_one_deletion:
            raise KeyError(
                f"Key {key} must be present in at least one of the stacked specs."
            )
        return self

    def __iter__(self):
        for k in self.keys():
            yield self[k]

    def __setitem__(self, key: NestedKey, value):
        key = unravel_key(key)
        is_key = isinstance(key, str) or (
            isinstance(key, tuple) and all(isinstance(_item, str) for _item in key)
        )
        if is_key:
            self.set(key, value)
        else:
            raise ValueError(
                f"{self.__class__} expects str or tuple of str as key to set values "
            )

    @property
    def device(self) -> DEVICE_TYPING:
        device = self.__dict__.get("_device", NO_DEFAULT)
        if device is NO_DEFAULT:
            devices = {spec.device for spec in self._specs}
            if len(devices) == 1:
                device = list(devices)[0]
            elif len(devices) == 2:
                device0, device1 = devices
                if device0 is None:
                    device = device1
                elif device1 is None:
                    device = device0
                else:
                    device = None
            else:
                device = None
            self.__dict__["_device"] = device
        return device

    @property
    def ndim(self):
        return self.ndimension()

    def ndimension(self):
        return len(self.shape)

    def set(self, name, spec):
        for sub_spec, sub_item in zip(self._specs, spec.unbind(self.dim)):
            sub_spec[name] = sub_item

    @property
    def shape(self):
        shape = list(self._specs[0].shape)
        dim = self.dim
        if dim < 0:
            dim = len(shape) + dim + 1
        shape.insert(dim, len(self._specs))
        return _size(shape)

    def expand(self, *shape):
        if len(shape) == 1 and not isinstance(shape[0], (int,)):
            return self.expand(*shape[0])
        expand_shape = shape[: -len(self.shape)]
        existing_shape = self.shape
        shape_check = shape[-len(self.shape) :]
        for _i, (size1, size2) in enumerate(zip(existing_shape, shape_check)):
            if size1 != size2 and size1 != 1:
                raise RuntimeError(
                    f"Expanding a non-singletom dimension: existing shape={size1} vs expand={size2}"
                )
            elif size1 != size2 and size1 == 1 and _i == self.dim:
                # if we're expanding along the stack dim we just need to clone the existing spec
                return torch.stack(
                    [self._specs[0].clone() for _ in range(size2)], self.dim
                ).expand(*shape)
        if _i != len(self.shape) - 1:
            raise RuntimeError(
                f"Trying to expand non-congruent shapes: received {shape} when the shape is {self.shape}."
            )
        # remove the stack dim from the expanded shape, which we know to match
        unstack_shape = list(expand_shape) + [
            s for i, s in enumerate(shape_check) if i != self.dim
        ]
        return torch.stack(
            [spec.expand(unstack_shape) for spec in self._specs],
            self.dim + len(expand_shape),
        )

    def empty(self):
        return StackedComposite.maybe_dense_stack(
            [spec.empty() for spec in self._specs], dim=self.stack_dim
        )

    def encode(
        self, vals: Dict[str, Any], ignore_device: bool = False
    ) -> Dict[str, torch.Tensor]:
        raise NOT_IMPLEMENTED_ERROR

    def zero(self, shape: torch.Size = None) -> TensorDictBase:
        if shape is not None:
            dim = self.dim + len(shape)
        else:
            dim = self.dim
        return LazyStackedTensorDict.maybe_dense_stack(
            [spec.zero(shape) for spec in self._specs], dim
        )

    def one(self, shape: torch.Size = None) -> TensorDictBase:
        if shape is not None:
            dim = self.dim + len(shape)
        else:
            dim = self.dim
        return LazyStackedTensorDict.maybe_dense_stack(
            [spec.one(shape) for spec in self._specs], dim
        )

    def rand(self, shape: torch.Size = None) -> TensorDictBase:
        if shape is not None:
            dim = self.dim + len(shape)
        else:
            dim = self.dim
        return LazyStackedTensorDict.maybe_dense_stack(
            [spec.rand(shape) for spec in self._specs], dim
        )


@TensorSpec.implements_for_spec(torch.stack)
def _stack_specs(list_of_spec, dim=0, out=None):
    if out is not None:
        raise NotImplementedError(
            "In-place spec modification is not a feature of torchrl, hence "
            "torch.stack(list_of_specs, dim, out=spec) is not implemented."
        )
    if not len(list_of_spec):
        raise ValueError("Cannot stack an empty list of specs.")
    spec0 = list_of_spec[0]
    if isinstance(spec0, TensorSpec):
        device = spec0.device

        all_equal = True
        for spec in list_of_spec[1:]:
            if not isinstance(spec, spec0.__class__):
                raise RuntimeError(
                    "Stacking specs cannot occur: Found more than one type of specs in the list."
                )
            if device != spec.device:
                raise RuntimeError(f"Devices differ, got {device} and {spec.device}")
            if spec.dtype != spec0.dtype:
                raise RuntimeError(f"Dtypes differ, got {spec0.dtype} and {spec.dtype}")
            if spec.ndim != spec0.ndim:
                raise RuntimeError(f"Ndims differ, got {spec0.ndim} and {spec.ndim}")
            all_equal = all_equal and spec == spec0
        if all_equal:
            shape = list(spec0.shape)
            if dim < 0:
                dim += len(shape) + 1
            shape.insert(dim, len(list_of_spec))
            return spec0.clone().unsqueeze(dim).expand(shape)
        return Stacked(*list_of_spec, dim=dim)
    else:
        raise NotImplementedError


@Composite.implements_for_spec(torch.stack)
def _stack_composite_specs(list_of_spec, dim=0, out=None):
    if out is not None:
        raise NotImplementedError(
            "In-place spec modification is not a feature of torchrl, hence "
            "torch.stack(list_of_specs, dim, out=spec) is not implemented."
        )
    if not len(list_of_spec):
        raise ValueError("Cannot stack an empty list of specs.")
    spec0 = list_of_spec[0]
    if isinstance(spec0, Composite):
        devices = {spec.device for spec in list_of_spec}
        if len(devices) == 1:
            device = list(devices)[0]
        elif len(devices) == 2:
            device0, device1 = devices
            if device0 is None:
                device = device1
            elif device1 is None:
                device = device0
            else:
                device = None

        all_equal = True
        for spec in list_of_spec[1:]:
            if not isinstance(spec, Composite):
                raise RuntimeError(
                    "Stacking specs cannot occur: Found more than one type of spec in "
                    "the list."
                )
            if device != spec.device and device is not None:
                # spec.device must be None
                spec = spec.to(device)
            if spec.shape != spec0.shape:
                raise RuntimeError(f"Shapes differ, got {spec.shape} and {spec0.shape}")
            all_equal = all_equal and spec == spec0
        if all_equal:
            shape = list(spec0.shape)
            if dim < 0:
                dim += len(shape) + 1
            shape.insert(dim, len(list_of_spec))
            return spec0.clone().unsqueeze(dim).expand(shape)
        return StackedComposite(*list_of_spec, dim=dim)
    else:
        raise NotImplementedError


@TensorSpec.implements_for_spec(torch.squeeze)
def _squeeze_spec(spec: TensorSpec, *args, **kwargs) -> TensorSpec:
    return spec.squeeze(*args, **kwargs)


@Composite.implements_for_spec(torch.squeeze)
def _squeeze_composite_spec(spec: Composite, *args, **kwargs) -> Composite:
    return spec.squeeze(*args, **kwargs)


@TensorSpec.implements_for_spec(torch.unsqueeze)
def _unsqueeze_spec(spec: TensorSpec, *args, **kwargs) -> TensorSpec:
    return spec.unsqueeze(*args, **kwargs)


@Composite.implements_for_spec(torch.unsqueeze)
def _unsqueeze_composite_spec(spec: Composite, *args, **kwargs) -> Composite:
    return spec.unsqueeze(*args, **kwargs)


def _keys_to_empty_composite_spec(keys):
    """Given a list of keys, creates a Composite tree where each leaf is assigned a None value."""
    if not len(keys):
        return
    c = Composite()
    for key in keys:
        if isinstance(key, str):
            c[key] = None
        elif key[0] in c.keys():
            if c[key[0]] is None:
                # if the value is None we just replace it
                c[key[0]] = _keys_to_empty_composite_spec([key[1:]])
            elif isinstance(c[key[0]], Composite):
                # if the value is Composite, we update it
                out = _keys_to_empty_composite_spec([key[1:]])
                if out is not None:
                    c[key[0]].update(out)
            else:
                raise RuntimeError("Conflicting keys")
        else:
            c[key[0]] = _keys_to_empty_composite_spec(key[1:])
    return c


def _squeezed_shape(shape: torch.Size, dim: int | None) -> torch.Size | None:
    if dim is None:
        if len(shape) == 1 or shape.count(1) == 0:
            return None
        new_shape = _size([s for s in shape if s != 1])
    else:
        if dim < 0:
            dim += len(shape)

        if shape[dim] != 1:
            return None

        new_shape = _size([s for i, s in enumerate(shape) if i != dim])
    return new_shape


def _unsqueezed_shape(shape: torch.Size, dim: int) -> torch.Size:
    n = len(shape)
    if dim < -(n + 1) or dim > n:
        raise ValueError(
            f"Dimension out of range, expected value in the range [{-(n+1)}, {n}], but "
            f"got {dim}"
        )
    if dim < 0:
        dim += n + 1

    new_shape = list(shape)
    new_shape.insert(dim, 1)
    return _size(new_shape)


class _CompositeSpecItemsView:
    """Wrapper class that enables richer behavior of `items` for Composite."""

    def __init__(
        self,
        composite: Composite,
        include_nested,
        leaves_only,
        *,
        is_leaf,
    ):
        self.composite = composite
        self.leaves_only = leaves_only
        self.include_nested = include_nested
        self.is_leaf = is_leaf

    def __iter__(self):
        from tensordict.base import _NESTED_TENSORS_AS_LISTS

        is_leaf = self.is_leaf
        if is_leaf in (None, _NESTED_TENSORS_AS_LISTS):

            def _is_leaf(cls):
                return not issubclass(cls, Composite)

        else:
            _is_leaf = is_leaf

        def _iter_from_item(key, item):
            if self.include_nested and isinstance(item, Composite):
                for subkey, subitem in item.items(
                    include_nested=True,
                    leaves_only=self.leaves_only,
                    is_leaf=is_leaf,
                ):
                    if not isinstance(subkey, tuple):
                        subkey = (subkey,)
                    yield (key, *subkey), subitem
            if not self.leaves_only and not _is_leaf(type(item)):
                yield (key, item)
            elif not self.leaves_only or _is_leaf(type(item)):
                yield key, item

        for key, item in self._get_composite_items(is_leaf):
            if is_leaf is _NESTED_TENSORS_AS_LISTS and isinstance(
                item, _LazyStackedMixin
            ):
                for (i, spec) in enumerate(item._specs):
                    yield from _iter_from_item(unravel_key((key, str(i))), spec)
            else:
                yield from _iter_from_item(key, item)

    def _get_composite_items(self, is_leaf):

        if isinstance(self.composite, StackedComposite):
            from tensordict.base import _NESTED_TENSORS_AS_LISTS

            if is_leaf is _NESTED_TENSORS_AS_LISTS:
                for i, spec in enumerate(self.composite._specs):
                    for key, item in spec.items():
                        yield ((str(i), key), item)
            else:
                keys = self.composite._specs[0].keys()
                keys = set(keys)
                for spec in self.composite._specs[1:]:
                    keys = keys.intersection(spec.keys())
                yield from ((key, self.composite[key]) for key in sorted(keys, key=str))
        else:
            yield from self.composite._specs.items()

    def __len__(self):
        i = 0
        for _ in self:
            i += 1
        return i

    def __repr__(self):
        return f"{type(self).__name__}(keys={list(self)})"

    def __contains__(self, item):
        item = unravel_key(item)

        if len(item) == 1:
            item = item[0]
        for key in self.__iter__():
            if key == item:
                return True
        else:
            return False

    def _keys(self):
        return _CompositeSpecKeysView(self)

    def _values(self):
        return _CompositeSpecValuesView(self)


class _CompositeSpecKeysView:
    def __init__(self, items: _CompositeSpecItemsView):
        self.items = items

    def __iter__(self):
        yield from (key for (key, _) in self.items)

    def __contains__(self, item):
        item = unravel_key(item)
        return any(key == item for key in self)

    def __len__(self):
        return len(self.items)

    def __repr__(self):
        return f"{type(self).__name__}(keys={list(self)})"


class _CompositeSpecValuesView:
    def __init__(self, items: _CompositeSpecItemsView):
        self.items = items

    def __iter__(self):
        yield from (val for (_, val) in self.items)

    def __len__(self):
        return len(self.items)

    def __repr__(self):
        return f"{type(self).__name__}(values={list(self)})"


def _minmax_dtype(dtype):
    if dtype is torch.bool:
        return False, True
    if dtype.is_floating_point:
        info = torch.finfo(dtype)
    else:
        info = torch.iinfo(dtype)
    return info.min, info.max


def _remove_neg_shapes(*shape):
    if len(shape) == 1 and not isinstance(shape[0], int):
        shape = shape[0]
        if isinstance(shape, np.integer):
            shape = (int(shape),)
        return _remove_neg_shapes(*shape)
    return _size([int(d) if d >= 0 else 1 for d in shape])


##############
# Legacy
#
class _LegacySpecMeta(abc.ABCMeta):
    def __call__(cls, *args, **kwargs):
        warnings.warn(
            f"The {cls.__name__} has been deprecated and will be removed in v0.7. Please use "
            f"{cls.__bases__[-1].__name__} instead.",
            category=DeprecationWarning,
        )
        instance = super().__call__(*args, **kwargs)
        if (
            type(instance) in (UnboundedDiscreteTensorSpec, UnboundedDiscrete)
            and instance.domain == "continuous"
        ):
            instance.__class__ = UnboundedContinuous
        elif (
            type(instance) in (UnboundedContinuousTensorSpec, UnboundedContinuous)
            and instance.domain == "discrete"
        ):
            instance.__class__ = UnboundedDiscrete
        return instance

    def __instancecheck__(cls, instance):
        check0 = super().__instancecheck__(instance)
        if check0:
            return True
        parent_cls = cls.__bases__[-1]
        return isinstance(instance, parent_cls)


class CompositeSpec(Composite, metaclass=_LegacySpecMeta):
    """Deprecated version of :class:`torchrl.data.Composite`."""

    ...


class OneHotDiscreteTensorSpec(OneHot, metaclass=_LegacySpecMeta):
    """Deprecated version of :class:`torchrl.data.OneHot`."""

    ...


class MultiOneHotDiscreteTensorSpec(MultiOneHot, metaclass=_LegacySpecMeta):
    """Deprecated version of :class:`torchrl.data.MultiOneHot`."""

    ...


class NonTensorSpec(NonTensor, metaclass=_LegacySpecMeta):
    """Deprecated version of :class:`torchrl.data.NonTensor`."""

    ...


class MultiDiscreteTensorSpec(MultiCategorical, metaclass=_LegacySpecMeta):
    """Deprecated version of :class:`torchrl.data.MultiCategorical`."""

    ...


class LazyStackedTensorSpec(Stacked, metaclass=_LegacySpecMeta):
    """Deprecated version of :class:`torchrl.data.Stacked`."""

    ...


class LazyStackedCompositeSpec(StackedComposite, metaclass=_LegacySpecMeta):
    """Deprecated version of :class:`torchrl.data.StackedComposite`."""

    ...


class DiscreteTensorSpec(Categorical, metaclass=_LegacySpecMeta):
    """Deprecated version of :class:`torchrl.data.Categorical`."""

    ...


class BinaryDiscreteTensorSpec(Binary, metaclass=_LegacySpecMeta):
    """Deprecated version of :class:`torchrl.data.Binary`."""

    ...


_BoundedLegacyMeta = type("_BoundedLegacyMeta", (_LegacySpecMeta, _BoundedMeta), {})


class BoundedTensorSpec(Bounded, metaclass=_BoundedLegacyMeta):
    """Deprecated version of :class:`torchrl.data.Bounded`."""

    ...


class _UnboundedContinuousMetaclass(_UnboundedMeta):
    def __instancecheck__(cls, instance):
        return isinstance(instance, Unbounded) and instance.domain == "continuous"


_LegacyUnboundedContinuousMetaclass = type(
    "_LegacyUnboundedDiscreteMetaclass",
    (_UnboundedContinuousMetaclass, _LegacySpecMeta),
    {},
)


class UnboundedContinuousTensorSpec(
    Unbounded, metaclass=_LegacyUnboundedContinuousMetaclass
):
    """Deprecated version of :class:`torchrl.data.Unbounded` with continuous space."""

    ...


class _UnboundedDiscreteMetaclass(_UnboundedMeta):
    def __instancecheck__(cls, instance):
        return isinstance(instance, Unbounded) and instance.domain == "discrete"


_LegacyUnboundedDiscreteMetaclass = type(
    "_LegacyUnboundedDiscreteMetaclass",
    (_UnboundedDiscreteMetaclass, _LegacySpecMeta),
    {},
)


class UnboundedDiscreteTensorSpec(
    Unbounded, metaclass=_LegacyUnboundedDiscreteMetaclass
):
    """Deprecated version of :class:`torchrl.data.Unbounded` with discrete space."""

    def __init__(
        self,
        shape: Union[torch.Size, int] = _DEFAULT_SHAPE,
        device: Optional[DEVICE_TYPING] = None,
        dtype: Optional[Union[str, torch.dtype]] = torch.int64,
        **kwargs,
    ):
        super().__init__(shape=shape, device=device, dtype=dtype, **kwargs)<|MERGE_RESOLUTION|>--- conflicted
+++ resolved
@@ -2488,12 +2488,8 @@
             data=None, batch_size=(*shape, *self._safe_shape), device=self.device
         )
 
-<<<<<<< HEAD
-    def is_in(self, val: torch.Tensor) -> bool:
+    def is_in(self, val: Any) -> bool:
         raise RuntimeError
-=======
-    def is_in(self, val: Any) -> bool:
->>>>>>> 9ee1ae7e
         shape = torch.broadcast_shapes(self._safe_shape, val.shape)
         return (
             is_non_tensor(val)

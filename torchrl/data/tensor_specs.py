# Copyright (c) Meta Platforms, Inc. and affiliates.
#
# This source code is licensed under the MIT license found in the
# LICENSE file in the root directory of this source tree.

from __future__ import annotations

import abc
import math
import warnings
from collections.abc import Iterable
from copy import deepcopy
from dataclasses import dataclass
from functools import wraps
from textwrap import indent
from typing import (
    Any,
    Callable,
    Dict,
    Generic,
    List,
    Optional,
    Sequence,
    Tuple,
    TypeVar,
    Union,
)

import numpy as np

import tensordict
import torch
from tensordict import (
<<<<<<< HEAD
=======
    is_tensor_collection,
>>>>>>> 0c008db3
    LazyStackedTensorDict,
    NonTensorData,
    TensorDict,
    TensorDictBase,
    unravel_key,
)
from tensordict.utils import _getitem_batch_size, NestedKey

from torchrl._utils import get_binary_env_var

DEVICE_TYPING = Union[torch.device, str, int]

INDEX_TYPING = Union[int, torch.Tensor, np.ndarray, slice, List]

SHAPE_INDEX_TYPING = Union[
    int,
    range,
    List[int],
    np.ndarray,
    slice,
    None,
    torch.Tensor,
    type(...),
    Tuple[
        int,
        range,
        List[int],
        np.ndarray,
        slice,
        None,
        torch.Tensor,
        type(...),
        Tuple[Any],
    ],
]

# By default, we do not check that an obs is in the domain. THis should be done when validating the env beforehand
_CHECK_SPEC_ENCODE = get_binary_env_var("CHECK_SPEC_ENCODE")

_DEFAULT_SHAPE = torch.Size((1,))

DEVICE_ERR_MSG = "device of empty CompositeSpec is not defined."
NOT_IMPLEMENTED_ERROR = NotImplementedError(
    "method is not currently implemented."
    " If you are interested in this feature please submit"
    " an issue at https://github.com/pytorch/rl/issues"
)

NO_DEFAULT = object()


def _default_dtype_and_device(
    dtype: Union[None, torch.dtype],
    device: Union[None, str, int, torch.device],
    allow_none_device: bool = False,
) -> Tuple[torch.dtype, torch.device | None]:
    if dtype is None:
        dtype = torch.get_default_dtype()
    if device is not None:
        device = torch.device(device)
    elif not allow_none_device:
        device = torch.zeros(()).device
    return dtype, device


def _validate_idx(shape: list[int], idx: int, axis: int = 0):
    """Raise an IndexError if idx is out of bounds for shape[axis].

    Args:
        shape (list[int]): Input shape
        idx (int): Index, may be negative
        axis (int): Shape axis to check
    """
    if shape[axis] >= 0 and (idx >= shape[axis] or idx < 0 and -idx > shape[axis]):
        raise IndexError(
            f"index {idx} is out of bounds for axis {axis} with size {shape[axis]}"
        )


def _validate_iterable(
    idx: Iterable[Any], expected_type: type, iterable_classname: str
):
    """Raise an IndexError if the iterable contains a type different from the expected type or Iterable.

    Args:
        idx (Iterable[Any]): Iterable, may contain nested iterables
        expected_type (type): Required item type in the Iterable (e.g. int)
        iterable_classname (str): Iterable type as a string (e.g. 'List'). Logging purpose only.
    """
    for item in idx:
        if isinstance(item, Iterable):
            _validate_iterable(item, expected_type, iterable_classname)
        else:
            if not isinstance(item, expected_type):
                raise IndexError(
                    f"{iterable_classname} indexing expects {expected_type} indices"
                )


def _slice_indexing(shape: list[int], idx: slice) -> List[int]:
    """Given an input shape and a slice index, returns the new indexed shape.

    Args:
        shape (list[int]): Input shape
        idx (slice): Index
    Returns:
        Indexed shape
    Examples:
        >>> _slice_indexing([3, 4], slice(None, 2))
        [2, 4]
        >>> list(torch.rand(3, 4)[:2].shape)
        [2, 4]
    """
    if idx.step == 0:
        raise ValueError("slice step cannot be zero")
    # Slicing an empty shape returns the shape
    if len(shape) == 0:
        return shape

    if idx.start is None:
        start = 0
    else:
        start = idx.start if idx.start >= 0 else max(shape[0] + idx.start, 0)

    if idx.stop is None:
        stop = shape[0]
    else:
        stop = idx.stop if idx.stop >= 0 else max(shape[0] + idx.stop, 0)

    step = 1 if idx.step is None else idx.step
    if step > 0:
        if start >= stop:
            n_items = 0
        else:
            stop = min(stop, shape[0])
            n_items = math.ceil((stop - start) / step)
    else:
        if start <= stop:
            n_items = 0
        else:
            start = min(start, shape[0] - 1)
            n_items = math.ceil((stop - start) / step)
    return [n_items] + shape[1:]


def _shape_indexing(
    shape: Union[list[int], torch.Size, tuple[int]], idx: SHAPE_INDEX_TYPING
) -> List[int]:
    """Given an input shape and an index, returns the size of the resulting indexed spec.

    This function includes indexing checks and may raise IndexErrors.

    Args:
        shape (list[int], torch.Size, tuple[int): Input shape
        idx (SHAPE_INDEX_TYPING): Index
    Returns:
        Shape of the resulting spec
    Examples:
        >>> idx = (2, ..., None)
        >>> DiscreteTensorSpec(2, shape=(3, 4))[idx].shape
        torch.Size([4, 1])
        >>> _shape_indexing([3, 4], idx)
        torch.Size([4, 1])
    """
    if not isinstance(shape, list):
        shape = list(shape)

    if idx is Ellipsis or (
        isinstance(idx, slice) and (idx.step is idx.start is idx.stop is None)
    ):
        return shape

    if idx is None:
        return [1] + shape

    if len(shape) == 0 and (
        isinstance(idx, int)
        or isinstance(idx, range)
        or isinstance(idx, list)
        and len(idx) > 0
    ):
        raise IndexError(
            f"cannot use integer indices on 0-dimensional shape. `{idx}` received"
        )

    if isinstance(idx, int):
        _validate_idx(shape, idx)
        return shape[1:]

    if isinstance(idx, range):
        if len(idx) > 0 and (idx.start >= shape[0] or idx.stop > shape[0]):
            raise IndexError(f"index out of bounds for axis 0 with size {shape[0]}")
        return [len(idx)] + shape[1:]

    if isinstance(idx, slice):
        return _slice_indexing(shape, idx)

    if isinstance(idx, tuple):
        # Supports int, None, slice and ellipsis indices
        # Index on the current shape dimension
        shape_idx = 0
        none_dims = 0
        ellipsis = False
        prev_is_list = False
        shape_len = len(shape)
        for item_idx, item in enumerate(idx):
            if item is None:
                shape = shape[:shape_idx] + [1] + shape[shape_idx:]
                shape_idx += 1
                none_dims += 1
            elif isinstance(item, int):
                _validate_idx(shape, item, shape_idx)
                del shape[shape_idx]
            elif isinstance(item, slice):
                shape[shape_idx] = _slice_indexing([shape[shape_idx]], item)[0]
                shape_idx += 1
            elif item is Ellipsis:
                if ellipsis:
                    raise IndexError("an index can only have a single ellipsis (`...`)")
                # Move to the end of the shape, subtracted by the number of future indices impacting the dimensions (i.e. all except None and ...)
                shape_idx = len(shape) - len(
                    [i for i in idx[item_idx + 1 :] if not (i is None or i is Ellipsis)]
                )
                ellipsis = True
            elif any(
                isinstance(item, _type)
                for _type in [list, tuple, range, np.ndarray, torch.Tensor]
            ):
                while isinstance(idx, tuple) and len(idx) == 1:
                    idx = idx[0]

                # Nested tuples are handled as a list. Numpy behavior
                if isinstance(item, tuple):
                    item = list(item)

                if prev_is_list and isinstance(item, list):
                    del shape[shape_idx]
                    continue

                if isinstance(item, list):
                    prev_is_list = True

                if shape_idx >= len(shape):
                    raise IndexError("Raise IndexError: too many indices for array")

                res = _shape_indexing([shape[shape_idx]], item)
                shape = shape[:shape_idx] + res + shape[shape_idx + 1 :]
                shape_idx += len(res)
            else:
                raise IndexError(
                    f"tuple indexing only supports integers, ranges, slices (`:`), ellipsis (`...`), new axis (`None`), tuples, list, tensor and ndarray indices. {str(type(idx))} received"
                )

        if len(idx) - none_dims - int(ellipsis) > shape_len:
            raise IndexError(
                f"shape is {shape_len}-dimensional, but {len(idx) - none_dims - int(ellipsis)} dimensions were indexed"
            )
        return shape

    if isinstance(idx, list):
        # int indexing only
        _validate_iterable(idx, int, "list")
        for item in np.array(idx).reshape(-1):
            _validate_idx(shape, item, 0)
        return list(np.array(idx).shape) + shape[1:]

    if isinstance(idx, np.ndarray) or isinstance(idx, torch.Tensor):
        # Out of bounds check
        for item in idx.reshape(-1):
            _validate_idx(shape, item)
        return list(_getitem_batch_size(shape, idx))


class invertible_dict(dict):
    """An invertible dictionary.

    Examples:
        >>> my_dict = invertible_dict(a=3, b=2)
        >>> inv_dict = my_dict.invert()
        >>> assert {2, 3} == set(inv_dict.keys())
    """

    def __init__(self, *args, inv_dict=None, **kwargs):
        if inv_dict is None:
            inv_dict = {}
        super().__init__(*args, **kwargs)
        self.inv_dict = inv_dict

    def __setitem__(self, k, v):
        if v in self.inv_dict or k in self:
            raise Exception("overwriting in invertible_dict is not permitted")
        self.inv_dict[v] = k
        return super().__setitem__(k, v)

    def update(self, d):
        raise NotImplementedError

    def invert(self):
        d = invertible_dict()
        for k, value in self.items():
            d[value] = k
        return d

    def inverse(self):
        return self.inv_dict


class Box:
    """A box of values."""

    def __iter__(self):
        raise NotImplementedError

    def to(self, dest: Union[torch.dtype, DEVICE_TYPING]) -> ContinuousBox:
        raise NotImplementedError

    def __repr__(self):
        return f"{self.__class__.__name__}()"

    def clone(self) -> DiscreteBox:
        return deepcopy(self)


@dataclass(repr=False)
class ContinuousBox(Box):
    """A continuous box of values, in between a minimum (self.low) and a maximum (self.high)."""

    _low: torch.Tensor
    _high: torch.Tensor
    device: torch.device | None = None

    # We store the tensors on CPU to avoid overloading CUDA with tensors that are rarely used.
    @property
    def low(self):
        return self._low.to(self.device)

    @property
    def high(self):
        return self._high.to(self.device)

    def unbind(self, dim: int = 0):
        return tuple(
            type(self)(low, high, self.device)
            for (low, high) in zip(self.low.unbind(dim), self.high.unbind(dim))
        )

    @low.setter
    def low(self, value):
        self.device = value.device
        self._low = value.cpu()

    @high.setter
    def high(self, value):
        self.device = value.device
        self._high = value.cpu()

    @low.setter
    def low(self, value):
        self.device = value.device
        self._low = value.cpu()

    @high.setter
    def high(self, value):
        self.device = value.device
        self._high = value.cpu()

    def __post_init__(self):
        self.low = self.low.clone()
        self.high = self.high.clone()

    def __iter__(self):
        yield self.low
        yield self.high

    def to(self, dest: Union[torch.dtype, DEVICE_TYPING]) -> ContinuousBox:
        return self.__class__(self.low.to(dest), self.high.to(dest))

    def clone(self) -> ContinuousBox:
        return self.__class__(self.low.clone(), self.high.clone())

    def __repr__(self):
        min_str = indent(
            f"\nlow=Tensor(shape={self.low.shape}, device={self.low.device}, dtype={self.low.dtype}, contiguous={self.high.is_contiguous()})",
            " " * 4,
        )
        max_str = indent(
            f"\nhigh=Tensor(shape={self.high.shape}, device={self.high.device}, dtype={self.high.dtype}, contiguous={self.high.is_contiguous()})",
            " " * 4,
        )
        return f"{self.__class__.__name__}({min_str},{max_str})"

    def __eq__(self, other):
        if other is None:

            minval, maxval = _minmax_dtype(self.low.dtype)
            minval = torch.as_tensor(minval).to(self.low.device, self.low.dtype)
            maxval = torch.as_tensor(maxval).to(self.low.device, self.low.dtype)
            if (
                torch.isclose(self.low, minval).all()
                and torch.isclose(self.high, maxval).all()
            ):
                return True
            if (
                not torch.isfinite(self.low).any()
                and not torch.isfinite(self.high).any()
            ):
                return True
            return False
        return (
            type(self) == type(other)
            and self.low.dtype == other.low.dtype
            and self.high.dtype == other.high.dtype
            and self.device == other.device
            and torch.isclose(self.low, other.low).all()
            and torch.isclose(self.high, other.high).all()
        )


@dataclass(repr=False)
class DiscreteBox(Box):
    """A box of discrete values."""

    n: int
    register = invertible_dict()

    def to(self, dest: Union[torch.dtype, DEVICE_TYPING]) -> DiscreteBox:
        return deepcopy(self)

    def __repr__(self):
        return f"{self.__class__.__name__}(n={self.n})"


@dataclass(repr=False)
class BoxList(Box):
    """A box of discrete values."""

    boxes: List

    def to(self, dest: Union[torch.dtype, DEVICE_TYPING]) -> BoxList:
        return BoxList([box.to(dest) for box in self.boxes])

    def __iter__(self):
        for elt in self.boxes:
            yield elt

    def __repr__(self):
        return f"{self.__class__.__name__}(boxes={self.boxes})"

    def __len__(self):
        return len(self.boxes)

    @staticmethod
    def from_nvec(nvec: torch.Tensor):
        if nvec.ndim == 0:
            return DiscreteBox(nvec.item())
        else:
            return BoxList([BoxList.from_nvec(n) for n in nvec.unbind(-1)])


@dataclass(repr=False)
class BinaryBox(Box):
    """A box of n binary values."""

    n: int

    def to(self, dest: Union[torch.dtype, DEVICE_TYPING]) -> ContinuousBox:
        return deepcopy(self)

    def __repr__(self):
        return f"{self.__class__.__name__}(n={self.n})"


@dataclass(repr=False)
class TensorSpec:
    """Parent class of the tensor meta-data containers for observation, actions and rewards.

    Args:
        shape (torch.Size): size of the tensor
        space (Box): Box instance describing what kind of values can be
            expected
        device (torch.device): device of the tensor
        dtype (torch.dtype): dtype of the tensor

    """

    shape: torch.Size
    space: Union[None, Box]
    device: torch.device | None = None
    dtype: torch.dtype = torch.float
    domain: str = ""

    SPEC_HANDLED_FUNCTIONS = {}

    @classmethod
    def implements_for_spec(cls, torch_function: Callable) -> Callable:
        """Register a torch function override for TensorSpec."""

        @wraps(torch_function)
        def decorator(func):
            cls.SPEC_HANDLED_FUNCTIONS[torch_function] = func
            return func

        return decorator

    def clear_device_(self):
        """A no-op for all leaf specs (which must have a device)."""
        return self

    def encode(
        self, val: Union[np.ndarray, torch.Tensor], *, ignore_device=False
    ) -> torch.Tensor:
        """Encodes a value given the specified spec, and return the corresponding tensor.

        Args:
            val (np.ndarray or torch.Tensor): value to be encoded as tensor.

        Keyword Args:
            ignore_device (bool, optional): if ``True``, the spec device will
                be ignored. This is used to group tensor casting within a call
                to ``TensorDict(..., device="cuda")`` which is faster.

        Returns:
            torch.Tensor matching the required tensor specs.

        """
        if not isinstance(val, torch.Tensor):
            if isinstance(val, list):
                if len(val) == 1:
                    # gym used to return lists of images since 0.26.0
                    # We convert these lists in np.array or take the first element
                    # if there is just one.
                    # See https://github.com/pytorch/rl/pull/403/commits/73d77d033152c61d96126ccd10a2817fecd285a1
                    val = val[0]
                else:
                    val = np.array(val)
            if isinstance(val, np.ndarray) and not all(
                stride > 0 for stride in val.strides
            ):
                val = val.copy()
            if not ignore_device:
                val = torch.as_tensor(val, device=self.device, dtype=self.dtype)
            else:
                val = torch.as_tensor(val, dtype=self.dtype)
            if val.shape != self.shape:
                # if val.shape[-len(self.shape) :] != self.shape:
                # option 1: add a singleton dim at the end
                if val.shape == self.shape and self.shape[-1] == 1:
                    val = val.unsqueeze(-1)
                else:
                    try:
                        val = val.reshape(self.shape)
                    except Exception as err:
                        raise RuntimeError(
                            f"Shape mismatch: the value has shape {val.shape} which "
                            f"is incompatible with the spec shape {self.shape}."
                        ) from err
        if _CHECK_SPEC_ENCODE:
            self.assert_is_in(val)
        return val

    def __ne__(self, other):
        return not (self == other)

    def __setattr__(self, key, value):
        if key == "shape":
            value = torch.Size(value)
        super().__setattr__(key, value)

    def to_numpy(self, val: torch.Tensor, safe: bool = None) -> np.ndarray:
        """Returns the np.ndarray correspondent of an input tensor.

        Args:
            val (torch.Tensor): tensor to be transformed_in to numpy.
            safe (bool): boolean value indicating whether a check should be
                performed on the value against the domain of the spec.
                Defaults to the value of the ``CHECK_SPEC_ENCODE`` environment variable.

        Returns:
            a np.ndarray

        """
        if safe is None:
            safe = _CHECK_SPEC_ENCODE
        if safe:
            self.assert_is_in(val)
        return val.detach().cpu().numpy()

    @property
    def ndim(self):
        return self.ndimension()

    def ndimension(self):
        return len(self.shape)

    @property
    def _safe_shape(self):
        """Returns a shape where all heterogeneous values are replaced by one (to be expandable)."""
        return torch.Size([int(v) if v >= 0 else 1 for v in self.shape])

    @abc.abstractmethod
    def index(self, index: INDEX_TYPING, tensor_to_index: torch.Tensor) -> torch.Tensor:
        """Indexes the input tensor.

        Args:
            index (int, torch.Tensor, slice or list): index of the tensor
            tensor_to_index: tensor to be indexed

        Returns:
            indexed tensor

        """
        ...

    @abc.abstractmethod
    def expand(self, *shape):
        """Returns a new Spec with the extended shape.

        Args:
            *shape (tuple or iterable of int): the new shape of the Spec. Must comply with the current shape:
                its length must be at least as long as the current shape length,
                and its last values must be complient too; ie they can only differ
                from it if the current dimension is a singleton.

        """
        ...

    def squeeze(self, dim: int | None = None):
        """Returns a new Spec with all the dimensions of size ``1`` removed.

        When ``dim`` is given, a squeeze operation is done only in that dimension.

        Args:
            dim (int or None): the dimension to apply the squeeze operation to

        """
        shape = _squeezed_shape(self.shape, dim)
        if shape is None:
            return self
        return self.__class__(shape=shape, device=self.device, dtype=self.dtype)

    def unsqueeze(self, dim: int):
        shape = _unsqueezed_shape(self.shape, dim)
        return self.__class__(shape=shape, device=self.device, dtype=self.dtype)

    def make_neg_dim(self, dim):
        if dim < 0:
            dim = self.ndim + dim
        if dim < 0 or dim > self.ndim - 1:
            raise ValueError(f"dim={dim} is out of bound for ndim={self.ndim}")
        self.shape = torch.Size(
            [s if i != dim else -1 for i, s in enumerate(self.shape)]
        )

    def reshape(self, *shape):
        """Reshapes a tensorspec.

        Check :func:`~torch.reshape` for more information on this method.

        """
        if len(shape) == 1 and not isinstance(shape[0], int):
            return self.reshape(*shape[0])
        return self._reshape(shape)

    view = reshape

    @abc.abstractmethod
    def _reshape(self, shape):
        ...

    def unflatten(self, dim, sizes):
        """Unflattens a tensorspec.

        Check :func:`~torch.unflatten` for more information on this method.

        """
        return self._unflatten(dim, sizes)

    def _unflatten(self, dim, sizes):
        shape = torch.zeros(self.shape, device="meta").unflatten(dim, sizes).shape
        return self._reshape(shape)

    def flatten(self, start_dim, end_dim):
        """Flattens a tensorspec.

        Check :func:`~torch.flatten` for more information on this method.

        """
        return self._flatten(start_dim, end_dim)

    def _flatten(self, start_dim, end_dim):
        shape = torch.zeros(self.shape, device="meta").flatten(start_dim, end_dim).shape
        return self._reshape(shape)

    @abc.abstractmethod
    def _project(self, val: torch.Tensor) -> torch.Tensor:
        raise NotImplementedError(type(self))

    @abc.abstractmethod
    def is_in(self, val: torch.Tensor) -> bool:
        """If the value :obj:`val` is in the box defined by the TensorSpec, returns True, otherwise False.

        Args:
            val (torch.Tensor): value to be checked

        Returns:
            boolean indicating if values belongs to the TensorSpec box

        """
        ...

    def contains(self, item):
        """Returns whether a sample is contained within the space defined by the TensorSpec.

        See :meth:`~.is_in` for more information.
        """
        return self.is_in(item)

    def project(self, val: torch.Tensor) -> torch.Tensor:
        """If the input tensor is not in the TensorSpec box, it maps it back to it given some heuristic.

        Args:
            val (torch.Tensor): tensor to be mapped to the box.

        Returns:
            a torch.Tensor belonging to the TensorSpec box.

        """
        if not self.is_in(val):
            return self._project(val)
        return val

    def assert_is_in(self, value: torch.Tensor) -> None:
        """Asserts whether a tensor belongs to the box, and raises an exception otherwise.

        Args:
            value (torch.Tensor): value to be checked.

        """
        if not self.is_in(value):
            raise AssertionError(
                f"Encoding failed because value is not in space. "
                f"Consider calling project(val) first. value was = {value} "
                f"and spec was {self}."
            )

    def type_check(self, value: torch.Tensor, key: NestedKey = None) -> None:
        """Checks the input value dtype against the TensorSpec dtype and raises an exception if they don't match.

        Args:
            value (torch.Tensor): tensor whose dtype has to be checked
            key (str, optional): if the TensorSpec has keys, the value
                dtype will be checked against the spec pointed by the
                indicated key.

        """
        if value.dtype is not self.dtype:
            raise TypeError(
                f"value.dtype={value.dtype} but"
                f" {self.__class__.__name__}.dtype={self.dtype}"
            )

    @abc.abstractmethod
    def rand(self, shape=None) -> torch.Tensor:
        """Returns a random tensor in the space defined by the spec. The sampling will be uniform unless the box is unbounded.

        Args:
            shape (torch.Size): shape of the random tensor

        Returns:
            a random tensor sampled in the TensorSpec box.

        """
        raise NotImplementedError

    @property
    def sample(self):
        """Returns a random tensor in the space defined by the spec.

        See :meth:`~.rand` for details.
        """
        return self.rand

    def zero(self, shape=None) -> torch.Tensor:
        """Returns a zero-filled tensor in the box.

        Args:
            shape (torch.Size): shape of the zero-tensor

        Returns:
            a zero-filled tensor sampled in the TensorSpec box.

        """
        if shape is None:
            shape = torch.Size([])
        return torch.zeros(
            (*shape, *self._safe_shape), dtype=self.dtype, device=self.device
        )

    @abc.abstractmethod
    def to(self, dest: Union[torch.dtype, DEVICE_TYPING]) -> "TensorSpec":
        raise NotImplementedError

    def cpu(self):
        return self.to("cpu")

    def cuda(self, device=None):
        if device is None:
            return self.to("cuda")
        return self.to(f"cuda:{device}")

    @abc.abstractmethod
    def clone(self) -> "TensorSpec":
        raise NotImplementedError

    def __repr__(self):
        shape_str = indent("shape=" + str(self.shape), " " * 4)
        space_str = indent("space=" + str(self.space), " " * 4)
        device_str = indent("device=" + str(self.device), " " * 4)
        dtype_str = indent("dtype=" + str(self.dtype), " " * 4)
        domain_str = indent("domain=" + str(self.domain), " " * 4)
        sub_string = ",\n".join(
            [shape_str, space_str, device_str, dtype_str, domain_str]
        )
        string = f"{self.__class__.__name__}(\n{sub_string})"
        return string

    @classmethod
    def __torch_function__(
        cls,
        func: Callable,
        types,
        args: Tuple = (),
        kwargs: Optional[dict] = None,
    ) -> Callable:
        if kwargs is None:
            kwargs = {}
        if func not in cls.SPEC_HANDLED_FUNCTIONS or not all(
            issubclass(t, (TensorSpec,)) for t in types
        ):
            return NotImplemented(
                f"func {func} for spec {cls} with handles {cls.SPEC_HANDLED_FUNCTIONS}"
            )
        return cls.SPEC_HANDLED_FUNCTIONS[func](*args, **kwargs)

    def unbind(self, dim: int = 0):
        raise NotImplementedError


T = TypeVar("T")


class _LazyStackedMixin(Generic[T]):
    def __init__(self, *specs: tuple[T, ...], dim: int) -> None:
        self._specs = list(specs)
        self.dim = dim
        if self.dim < 0:
            self.dim = len(self.shape) + self.dim

    def clear_device_(self):
        """Clears the device of the CompositeSpec."""
        for spec in self._specs:
            spec.clear_device_()
        return self

    def __getitem__(self, item):
        is_key = isinstance(item, str) or (
            isinstance(item, tuple) and all(isinstance(_item, str) for _item in item)
        )
        if is_key:
            return torch.stack(
                [composite_spec[item] for composite_spec in self._specs], dim=self.dim
            )
        elif isinstance(item, tuple):
            # quick check that the index is along the stacked dim
            # case 1: index is a tuple, and the first arg is an ellipsis. Then dim must be the last dim of all composite_specs
            if item[0] is Ellipsis:
                if len(item) == 1:
                    return self
                elif self.dim == len(self.shape) - 1 and len(item) == 2:
                    # we can return
                    return self._specs[item[1]]
                elif len(item) > 2:
                    # check that there is only one non-slice index
                    assigned = False
                    dim_idx = self.dim
                    for i, _item in enumerate(item[1:]):
                        if (
                            isinstance(_item, slice)
                            and not (
                                _item.start is None
                                and _item.stop is None
                                and _item.step is None
                            )
                        ) or not isinstance(_item, slice):
                            if assigned:
                                raise RuntimeError(
                                    "Found more than one meaningful index in a stacked composite spec."
                                )
                            item = _item
                            dim_idx = i + 1
                            assigned = True
                        if not assigned:
                            return self
                        if dim_idx != self.dim:
                            raise RuntimeError(
                                f"Indexing occured along dimension {dim_idx} but stacking was done along dim {self.dim}."
                            )
                        out = self._specs[item]
                        if isinstance(out, TensorSpec):
                            return out
                        return torch.stack(list(out), 0)
                else:
                    raise IndexError(
                        f"Indexing a {self.__class__.__name__} with [..., idx] is only permitted if the stack dimension is the last dimension. "
                        f"Got self.dim={self.dim} and self.shape={self.shape}."
                    )
            elif len(item) >= 2 and item[-1] is Ellipsis:
                return self[item[:-1]]
            elif any(_item is Ellipsis for _item in item):
                raise IndexError("Cannot index along multiple dimensions.")
            # Ellipsis is now ruled out
            elif any(_item is None for _item in item):
                raise IndexError(
                    f"Cannot index a {self.__class__.__name__} with None values"
                )
            # Must be an index with slices then
            else:
                for i, _item in enumerate(item):
                    if i == self.dim:
                        out = self._specs[_item]
                        if isinstance(out, TensorSpec):
                            return out
                        return torch.stack(list(out), 0)
                    elif isinstance(_item, slice):
                        # then the slice must be trivial
                        if not (_item.step is _item.start is _item.stop is None):
                            raise IndexError(
                                f"Got a non-trivial index at dim {i} when only the dim {self.dim} could be indexed."
                            )
                else:
                    return self
        else:
            if not self.dim == 0:
                raise IndexError(
                    f"Trying to index a {self.__class__.__name__} along dimension 0 when the stack dimension is {self.dim}."
                )
            out = self._specs[item]
            if isinstance(out, TensorSpec):
                return out
            return torch.stack(list(out), 0)

    def clone(self) -> T:
        return torch.stack([spec.clone() for spec in self._specs], self.stack_dim)

    @property
    def stack_dim(self):
        return self.dim

    def zero(self, shape=None) -> TensorDictBase:
        if shape is not None:
            dim = self.dim + len(shape)
        else:
            dim = self.dim
        if dim != 0:
            raise RuntimeError(
                f"Cannot create a nested tensor with a stack dimension other than 0. Got dim={0}"
            )
        return torch.nested.nested_tensor([spec.zero(shape) for spec in self._specs])

    def one(self, shape=None) -> TensorDictBase:
        if shape is not None:
            dim = self.dim + len(shape)
        else:
            dim = self.dim
        if dim != 0:
            raise RuntimeError(
                f"Cannot create a nested tensor with a stack dimension other than 0. Got dim={0}"
            )
        return torch.nested.nested_tensor([spec.one(shape) for spec in self._specs])

    def rand(self, shape=None) -> TensorDictBase:
        if shape is not None:
            dim = self.dim + len(shape)
        else:
            dim = self.dim
        samples = [spec.rand(shape) for spec in self._specs]
        if dim != 0:
            raise RuntimeError(
                f"Cannot create a nested tensor with a stack dimension other than 0. Got self.dim={self.dim}."
            )
        return torch.nested.nested_tensor(samples)

    def to(self, dest: Union[torch.dtype, DEVICE_TYPING]) -> T:
        if dest is None:
            return self
        return torch.stack([spec.to(dest) for spec in self._specs], self.dim)

    def unbind(self, dim: int = 0):
        if dim < 0:
            dim = self.ndim + dim
        shape = self.shape
        if dim < 0 or dim > self.ndim - 1 or shape[dim] == -1:
            raise ValueError(
                f"Provided dim {dim} is not valid for unbinding shape {shape}"
            )
        if dim == self.stack_dim:
            return self._specs
        elif dim > self.dim:
            dim = dim - 1
            return type(self)(*[spec.unbind(dim) for spec in self._specs], dim=self.dim)
        else:
            return type(self)(
                *[spec.unbind(dim) for spec in self._specs], dim=self.dim - 1
            )

    def unsqueeze(self, dim: int):
        if dim < 0:
            new_dim = dim + len(self.shape) + 1
        else:
            new_dim = dim
        if new_dim > len(self.shape) or new_dim < 0:
            raise ValueError(f"Cannot unsqueeze along dim {dim}.")
        if new_dim > self.dim:
            # unsqueeze 2, stack is on 1 => unsqueeze 1, stack along 1
            new_stack_dim = self.dim
            new_dim = new_dim - 1
        else:
            # unsqueeze 0, stack is on 1 => unsqueeze 0, stack on 1
            new_stack_dim = self.dim + 1
        return torch.stack(
            [spec.unsqueeze(new_dim) for spec in self._specs], dim=new_stack_dim
        )

    def make_neg_dim(self, dim: int):
        if dim < 0:
            dim = self.ndim + dim
        if dim < 0 or dim > self.ndim - 1:
            raise ValueError(f"dim={dim} is out of bound for ndim={self.ndim}")
        if dim == self.dim:
            raise ValueError("Cannot make dim=self.dim negative")
        if dim < self.dim:
            for spec in self._specs:
                spec.make_neg_dim(dim)
        else:
            for spec in self._specs:
                spec.make_neg_dim(dim - 1)

    def squeeze(self, dim: int = None):
        if dim is None:
            size = self.shape
            if len(size) == 1 or size.count(1) == 0:
                return self
            first_singleton_dim = size.index(1)

            squeezed_dict = self.squeeze(first_singleton_dim)
            return squeezed_dict.squeeze(dim=None)

        if dim < 0:
            new_dim = self.ndim + dim
        else:
            new_dim = dim

        if self.shape and (new_dim >= self.ndim or new_dim < 0):
            raise RuntimeError(
                f"squeezing is allowed for dims comprised between 0 and "
                f"spec.ndim only. Got dim={dim} and shape"
                f"={self.shape}."
            )

        if new_dim >= self.ndim or self.shape[new_dim] != 1:
            return self

        if new_dim == self.dim:
            return self._specs[0]
        if new_dim > self.dim:
            # squeeze 2, stack is on 1 => squeeze 1, stack along 1
            new_stack_dim = self.dim
            new_dim = new_dim - 1
        else:
            # squeeze 0, stack is on 1 => squeeze 0, stack on 1
            new_stack_dim = self.dim - 1
        return torch.stack(
            [spec.squeeze(new_dim) for spec in self._specs], dim=new_stack_dim
        )


class LazyStackedTensorSpec(_LazyStackedMixin[TensorSpec], TensorSpec):
    """A lazy representation of a stack of tensor specs.

    Stacks tensor-specs together along one dimension.
    When random samples are drawn, a stack of samples is returned if possible.
    If not, an error is thrown.

    Indexing is allowed but only along the stack dimension.

    This class is aimed to be used in multi-task and multi-agent settings, where
    heterogeneous specs may occur (same semantic but different shape).

    """

    def __eq__(self, other):
        if not isinstance(other, LazyStackedTensorSpec):
            return False
        if self.device != other.device:
            return False
        if len(self._specs) != len(other._specs):
            return False
        for _spec1, _spec2 in zip(self._specs, other._specs):
            if _spec1 != _spec2:
                return False
        return True

    def __len__(self):
        return self.shape[0]

    def to_numpy(self, val: torch.Tensor, safe: bool = None) -> dict:
        if safe is None:
            safe = _CHECK_SPEC_ENCODE
        if safe:
            if val.shape[self.dim] != len(self._specs):
                raise ValueError(
                    "Size of LazyStackedTensorSpec and val differ along the stacking "
                    "dimension"
                )
            for spec, v in zip(self._specs, torch.unbind(val, dim=self.dim)):
                spec.assert_is_in(v)
        return val.detach().cpu().numpy()

    def __repr__(self):
        shape_str = "shape=" + str(self.shape)
        device_str = "device=" + str(self.device)
        dtype_str = "dtype=" + str(self.dtype)
        domain_str = "domain=" + str(self._specs[0].domain)
        sub_string = ", ".join([shape_str, device_str, dtype_str, domain_str])
        string = f"LazyStacked{self._specs[0].__class__.__name__}(\n    {sub_string})"
        return string

    @property
    def device(self) -> DEVICE_TYPING:
        return self._specs[0].device

    @property
    def ndim(self):
        return self.ndimension()

    def ndimension(self):
        return len(self.shape)

    @property
    def shape(self):
        first_shape = self._specs[0].shape
        shape = []
        for i in range(len(first_shape)):
            homo_dim = True
            for spec in self._specs:
                if spec.shape[i] != first_shape[i]:
                    homo_dim = False
                    break
            shape.append(first_shape[i] if homo_dim else -1)

        dim = self.dim
        if dim < 0:
            dim = len(shape) + dim + 1
        shape.insert(dim, len(self._specs))
        return torch.Size(shape)

    @shape.setter
    def shape(self, shape):
        if len(shape) != len(self.shape):
            raise RuntimeError(
                f"Cannot set shape of different length from self. shape={shape}, self.shape={self.shape}"
            )
        if shape[self.dim] != self.shape[self.dim]:
            raise RuntimeError(
                f"The shape attribute mismatches between the input {shape} and self.shape={self.shape}."
            )
        shape_strip = torch.Size([s for i, s in enumerate(self.shape) if i != self.dim])
        for spec in self._specs:
            spec.shape = shape_strip

    def expand(self, *shape):
        if len(shape) == 1 and not isinstance(shape[0], (int,)):
            return self.expand(*shape[0])
        expand_shape = shape[: -len(self.shape)]
        existing_shape = self.shape
        shape_check = shape[-len(self.shape) :]
        for _i, (size1, size2) in enumerate(zip(existing_shape, shape_check)):
            if size1 != size2 and size1 != 1:
                raise RuntimeError(
                    f"Expanding a non-singletom dimension: existing shape={size1} vs expand={size2}"
                )
            elif size1 != size2 and size1 == 1 and _i == self.dim:
                # if we're expanding along the stack dim we just need to clone the existing spec
                return torch.stack(
                    [self._specs[0].clone() for _ in range(size2)], self.dim
                ).expand(*shape)
        if _i != len(self.shape) - 1:
            raise RuntimeError(
                f"Trying to expand non-congruent shapes: received {shape} when the shape is {self.shape}."
            )
        # remove the stack dim from the expanded shape, which we know to match
        shape_check = [s for i, s in enumerate(shape_check) if i != self.dim]
        specs = []
        for spec in self._specs:
            spec_shape = []
            for dim_check, spec_dim in zip(shape_check, spec.shape):
                spec_shape.append(dim_check if dim_check != -1 else spec_dim)
            unstack_shape = list(expand_shape) + list(spec_shape)
            specs.append(spec.expand(unstack_shape))
        return torch.stack(
            specs,
            self.dim + len(expand_shape),
        )

    def type_check(self, value: torch.Tensor, key: NestedKey | None = None) -> None:
        for (val, spec) in zip(value.unbind(self.dim), self._specs):
            spec.type_check(val)

    def is_in(self, value) -> bool:
        if self.dim == 0 and not hasattr(value, "unbind"):
            # We don't use unbind because value could be a tuple or a nested tensor
            return all(
                spec.contains(value) for (value, spec) in zip(value, self._specs)
            )
        return all(
            spec.contains(value)
            for (value, spec) in zip(value.unbind(self.dim), self._specs)
        )

    @property
    def space(self):
        raise NOT_IMPLEMENTED_ERROR

    def _project(self, val: TensorDictBase) -> TensorDictBase:
        raise NOT_IMPLEMENTED_ERROR

    def encode(
        self, val: Union[np.ndarray, torch.Tensor], *, ignore_device=False
    ) -> torch.Tensor:
        if self.dim != 0 and not isinstance(val, tuple):
            val = val.unbind(self.dim)
        samples = [spec.encode(_val) for _val, spec in zip(val, self._specs)]
        if is_tensor_collection(samples[0]):
            return LazyStackedTensorDict.maybe_dense_stack(samples, dim=self.dim)
        if isinstance(samples[0], torch.Tensor):
            if any(t.is_nested for t in samples):
                raise RuntimeError("Cannot stack nested tensors together.")
            if len(samples) > 1 and not all(
                t.shape == samples[0].shape for t in samples[1:]
            ):
                return torch.nested.nested_tensor(samples)
            return torch.stack(samples, dim=self.dim)


@dataclass(repr=False)
class OneHotDiscreteTensorSpec(TensorSpec):
    """A unidimensional, one-hot discrete tensor spec.

    By default, TorchRL assumes that categorical variables are encoded as
    one-hot encodings of the variable. This allows for simple indexing of
    tensors, e.g.

        >>> batch, size = 3, 4
        >>> action_value = torch.arange(batch*size)
        >>> action_value = action_value.view(batch, size).to(torch.float)
        >>> action = (action_value == action_value.max(-1,
        ...    keepdim=True)[0]).to(torch.long)
        >>> chosen_action_value = (action * action_value).sum(-1)
        >>> print(chosen_action_value)
        tensor([ 3.,  7., 11.])

    The last dimension of the shape (variable domain) cannot be indexed.

    Args:
        n (int): number of possible outcomes.
        shape (torch.Size, optional): total shape of the sampled tensors.
            If provided, the last dimension must match n.
        device (str, int or torch.device, optional): device of the tensors.
        dtype (str or torch.dtype, optional): dtype of the tensors.
        user_register (bool): experimental feature. If True, every integer
            will be mapped onto a binary vector in the order in which they
            appear. This feature is designed for environment with no
            a-priori definition of the number of possible outcomes (e.g.
            discrete outcomes are sampled from an arbitrary set, whose
            elements will be mapped in a register to a series of unique
            one-hot binary vectors).

    """

    shape: torch.Size
    space: DiscreteBox
    device: torch.device | None = None
    dtype: torch.dtype = torch.float
    domain: str = ""

    # SPEC_HANDLED_FUNCTIONS = {}

    def __init__(
        self,
        n: int,
        shape: Optional[torch.Size] = None,
        device: Optional[DEVICE_TYPING] = None,
        dtype: Optional[Union[str, torch.dtype]] = torch.bool,
        use_register: bool = False,
        mask: torch.Tensor | None = None,
    ):
        dtype, device = _default_dtype_and_device(dtype, device)
        self.use_register = use_register
        space = DiscreteBox(n)
        if shape is None:
            shape = torch.Size((space.n,))
        else:
            shape = torch.Size(shape)
            if not len(shape) or shape[-1] != space.n:
                raise ValueError(
                    f"The last value of the shape must match n for transform of type {self.__class__}. "
                    f"Got n={space.n} and shape={shape}."
                )
        super().__init__(
            shape=shape, space=space, device=device, dtype=dtype, domain="discrete"
        )
        self.update_mask(mask)

    @property
    def n(self):
        return self.space.n

    def update_mask(self, mask):
        if mask is not None:
            try:
                mask = mask.expand(self._safe_shape)
            except RuntimeError as err:
                raise RuntimeError("Cannot expand mask to the desired shape.") from err
            if mask.dtype != torch.bool:
                raise ValueError("Only boolean masks are accepted.")
        self.mask = mask

    def to(self, dest: Union[torch.dtype, DEVICE_TYPING]) -> CompositeSpec:
        if dest is None:
            return self
        if isinstance(dest, torch.dtype):
            dest_dtype = dest
            dest_device = self.device
        else:
            dest_dtype = self.dtype
            dest_device = torch.device(dest)
        if dest_device == self.device and dest_dtype == self.dtype:
            return self
        return self.__class__(
            n=self.space.n,
            shape=self.shape,
            device=dest_device,
            dtype=dest_dtype,
            use_register=self.use_register,
            mask=self.mask.to(dest) if self.mask is not None else None,
        )

    def clone(self) -> OneHotDiscreteTensorSpec:
        return self.__class__(
            n=self.space.n,
            shape=self.shape,
            device=self.device,
            dtype=self.dtype,
            use_register=self.use_register,
            mask=self.mask.clone() if self.mask is not None else None,
        )

    def expand(self, *shape):
        if len(shape) == 1 and isinstance(shape[0], (tuple, list, torch.Size)):
            shape = shape[0]
        if any(s1 != s2 and s2 != 1 for s1, s2 in zip(shape[-self.ndim :], self.shape)):
            raise ValueError(
                f"The last {self.ndim} of the expanded shape {shape} must match the"
                f"shape of the {self.__class__.__name__} spec in expand()."
            )
        mask = self.mask
        if mask is not None:
            mask = mask.expand(_remove_neg_shapes(shape))
        return self.__class__(
            n=shape[-1],
            shape=shape,
            device=self.device,
            dtype=self.dtype,
            mask=mask,
        )

    def _reshape(self, shape):
        mask = self.mask
        if mask is not None:
            mask = mask.reshape(shape)
        return self.__class__(
            n=shape[-1],
            shape=shape,
            device=self.device,
            dtype=self.dtype,
            mask=mask,
        )

    def _unflatten(self, dim, sizes):
        mask = self.mask
        if mask is not None:
            mask = mask.unflatten(dim, sizes)
        shape = torch.zeros(self.shape, device="meta").unflatten(dim, sizes).shape
        return self.__class__(
            n=shape[-1],
            shape=shape,
            device=self.device,
            dtype=self.dtype,
            mask=mask,
        )

    def squeeze(self, dim=None):
        if self.shape[-1] == 1 and dim in (len(self.shape), -1, None):
            raise ValueError(f"Final dimension of {type(self)} must remain unchanged")

        shape = _squeezed_shape(self.shape, dim)
        if shape is None:
            return self
        mask = self.mask
        if mask is not None:
            mask = mask.reshape(shape)
        return self.__class__(
            n=shape[-1],
            shape=shape,
            device=self.device,
            dtype=self.dtype,
            use_register=self.use_register,
            mask=mask,
        )

    def unsqueeze(self, dim: int):
        if dim in (len(self.shape), -1):
            raise ValueError(f"Final dimension of {type(self)} must remain unchanged")

        shape = _unsqueezed_shape(self.shape, dim)
        mask = self.mask
        if mask is not None:
            mask = mask.reshape(shape)
        return self.__class__(
            n=shape[-1],
            shape=shape,
            device=self.device,
            dtype=self.dtype,
            use_register=self.use_register,
            mask=mask,
        )

    def unbind(self, dim: int = 0):
        if dim in (len(self.shape), -1):
            raise ValueError(f"Final dimension of {type(self)} must remain unchanged")
        orig_dim = dim
        if dim < 0:
            dim = len(self.shape) + dim
        if dim < 0:
            raise ValueError(
                f"Cannot unbind along dim {orig_dim} with shape {self.shape}."
            )
        shape = tuple(s for i, s in enumerate(self.shape) if i != dim)
        mask = self.mask
        if mask is not None:
            mask = mask.unbind(dim)
        else:
            mask = (None,) * self.shape[dim]
        return tuple(
            self.__class__(
                n=shape[-1],
                shape=shape,
                device=self.device,
                dtype=self.dtype,
                use_register=self.use_register,
                mask=mask[i],
            )
            for i in range(self.shape[dim])
        )

    def rand(self, shape=None) -> torch.Tensor:
        if shape is None:
            shape = self.shape[:-1]
        else:
            shape = torch.Size([*shape, *self.shape[:-1]])
        mask = self.mask
        if mask is None:
            n = self.space.n
            m = torch.randint(n, shape, device=self.device)
        else:
            mask = mask.expand(_remove_neg_shapes(*shape, mask.shape[-1]))
            if mask.ndim > 2:
                mask_flat = torch.flatten(mask, 0, -2)
            else:
                mask_flat = mask
            shape_out = mask.shape[:-1]
            m = torch.multinomial(mask_flat.float(), 1).reshape(shape_out)
        out = torch.nn.functional.one_hot(m, self.space.n).to(self.dtype)
        # torch.zeros((*shape, self.space.n), device=self.device, dtype=self.dtype)
        # out.scatter_(-1, m, 1)
        return out

    def encode(
        self,
        val: Union[np.ndarray, torch.Tensor],
        space: Optional[DiscreteBox] = None,
        *,
        ignore_device: bool = False,
    ) -> torch.Tensor:
        if not isinstance(val, torch.Tensor):
            if ignore_device:
                val = torch.as_tensor(val)
            else:
                val = torch.as_tensor(val, device=self.device)

        if space is None:
            space = self.space

        if self.use_register:
            if val not in space.register:
                space.register[val] = len(space.register)
            val = space.register[val]

        if (val >= space.n).any():
            raise AssertionError("Value must be less than action space.")

        val = torch.nn.functional.one_hot(val.long(), space.n).to(self.dtype)
        return val

    def to_numpy(self, val: torch.Tensor, safe: bool = None) -> np.ndarray:
        if safe is None:
            safe = _CHECK_SPEC_ENCODE
        if safe:
            if not isinstance(val, torch.Tensor):
                raise NotImplementedError
            self.assert_is_in(val)
        val = val.long().argmax(-1).cpu().numpy()
        if self.use_register:
            inv_reg = self.space.register.inverse()
            vals = []
            for _v in val.view(-1):
                vals.append(inv_reg[int(_v)])
            return np.array(vals).reshape(tuple(val.shape))
        return val

    def index(self, index: INDEX_TYPING, tensor_to_index: torch.Tensor) -> torch.Tensor:
        if not isinstance(index, torch.Tensor):
            raise ValueError(
                f"Only tensors are allowed for indexing using "
                f"{self.__class__.__name__}.index(...)"
            )
        index = index.nonzero().squeeze()
        index = index.expand((*tensor_to_index.shape[:-1], index.shape[-1]))
        return tensor_to_index.gather(-1, index)

    def __getitem__(self, idx: SHAPE_INDEX_TYPING):
        """Indexes the current TensorSpec based on the provided index.

        The last dimension of the spec corresponding to the variable domain cannot be indexed.
        """
        indexed_shape = _shape_indexing(self.shape[:-1], idx)
        return self.__class__(
            n=self.space.n,
            shape=torch.Size(indexed_shape + [self.shape[-1]]),
            device=self.device,
            dtype=self.dtype,
            use_register=self.use_register,
            mask=self.mask[idx] if self.mask is not None else None,
        )

    def _project(self, val: torch.Tensor) -> torch.Tensor:
        if self.mask is None:
            out = torch.multinomial(val.to(torch.float), 1).squeeze(-1)
            out = torch.nn.functional.one_hot(out, self.space.n).to(self.dtype)
            return out
        shape = self.mask.shape
        shape = torch.broadcast_shapes(shape, val.shape)
        mask_expand = self.mask.expand(shape)
        gathered = mask_expand & val
        oob = ~gathered.any(-1)
        new_val = torch.multinomial(mask_expand[oob].float(), 1)
        val = val.clone()
        val[oob] = 0
        val[oob] = torch.scatter(val[oob], -1, new_val, 1)
        return val

    def is_in(self, val: torch.Tensor) -> bool:
        if self.mask is None:
            shape = torch.broadcast_shapes(self._safe_shape, val.shape)
            shape_match = val.shape == shape
            if not shape_match:
                return False
            dtype_match = val.dtype == self.dtype
            if not dtype_match:
                return False
            return (val.sum(-1) == 1).all()
        shape = self.mask.shape
        shape = torch.broadcast_shapes(shape, val.shape)
        mask_expand = self.mask.expand(shape)
        gathered = mask_expand & val
        return gathered.any(-1).all()

    def __eq__(self, other):
        if not hasattr(other, "mask"):
            return False
        mask_equal = (self.mask is None and other.mask is None) or (
            isinstance(self.mask, torch.Tensor)
            and isinstance(other.mask, torch.Tensor)
            and (self.mask.shape == other.mask.shape)
            and (self.mask == other.mask).all()
        )
        return (
            type(self) == type(other)
            and self.shape == other.shape
            and self.space == other.space
            and self.device == other.device
            and self.dtype == other.dtype
            and self.domain == other.domain
            and self.use_register == other.use_register
            and mask_equal
        )

    def to_categorical(self, val: torch.Tensor, safe: bool = None) -> torch.Tensor:
        """Converts a given one-hot tensor in categorical format.

        Args:
            val (torch.Tensor, optional): One-hot tensor to convert in categorical format.
            safe (bool): boolean value indicating whether a check should be
                performed on the value against the domain of the spec.
                Defaults to the value of the ``CHECK_SPEC_ENCODE`` environment variable.

        Returns:
            The categorical tensor.
        """
        if safe is None:
            safe = _CHECK_SPEC_ENCODE
        if safe:
            self.assert_is_in(val)
        return val.long().argmax(-1)

    def to_categorical_spec(self) -> DiscreteTensorSpec:
        """Converts the spec to the equivalent categorical spec."""
        return DiscreteTensorSpec(
            self.space.n,
            device=self.device,
            shape=self.shape[:-1],
            mask=self.mask,
        )


@dataclass(repr=False)
class BoundedTensorSpec(TensorSpec):
    """A bounded continuous tensor spec.

    Args:
        low (np.ndarray, torch.Tensor or number): lower bound of the box.
        high (np.ndarray, torch.Tensor or number): upper bound of the box.
        device (str, int or torch.device, optional): device of the tensors.
        dtype (str or torch.dtype, optional): dtype of the tensors.

    """

    # SPEC_HANDLED_FUNCTIONS = {}
    CONFLICTING_KWARGS = (
        "The keyword arguments {} and {} conflict. Only one of these can be passed."
    )

    def __init__(
        self,
        low: Union[float, torch.Tensor, np.ndarray] = None,
        high: Union[float, torch.Tensor, np.ndarray] = None,
        shape: Optional[Union[torch.Size, int]] = None,
        device: Optional[DEVICE_TYPING] = None,
        dtype: Optional[Union[torch.dtype, str]] = None,
        **kwargs,
    ):
        if "maximum" in kwargs:
            if high is not None:
                raise TypeError(self.CONFLICTING_KWARGS.format("high", "maximum"))
            high = kwargs.pop("maximum")
            warnings.warn(
                "Maximum is deprecated since v0.4.0, using high instead.",
                category=DeprecationWarning,
            )
        if "minimum" in kwargs:
            if low is not None:
                raise TypeError(self.CONFLICTING_KWARGS.format("low", "minimum"))
            low = kwargs.pop("minimum")
            warnings.warn(
                "Minimum is deprecated since v0.4.0, using low instead.",
                category=DeprecationWarning,
            )
        domain = kwargs.pop("domain", "continuous")
        if len(kwargs):
            raise TypeError(f"Got unrecognised kwargs {tuple(kwargs.keys())}.")

        dtype, device = _default_dtype_and_device(dtype, device)
        if dtype is None:
            dtype = torch.get_default_dtype()

        if not isinstance(low, torch.Tensor):
            low = torch.tensor(low, dtype=dtype, device=device)
        if not isinstance(high, torch.Tensor):
            high = torch.tensor(high, dtype=dtype, device=device)
        if high.device != device:
            high = high.to(device)
        if low.device != device:
            low = low.to(device)
        if dtype is not None and low.dtype is not dtype:
            low = low.to(dtype)
        if dtype is not None and high.dtype is not dtype:
            high = high.to(dtype)
        err_msg = (
            "BoundedTensorSpec requires the shape to be explicitely (via "
            "the shape argument) or implicitely defined (via either the "
            "minimum or the maximum or both). If the maximum and/or the "
            "minimum have a non-singleton shape, they must match the "
            "provided shape if this one is set explicitely."
        )
        if shape is not None and not isinstance(shape, torch.Size):
            if isinstance(shape, int):
                shape = torch.Size([shape])
            else:
                shape = torch.Size(list(shape))
        if shape is not None:
            shape_corr = _remove_neg_shapes(shape)
        else:
            shape_corr = None
        if high.ndimension():
            if shape_corr is not None and shape_corr != high.shape:
                raise RuntimeError(err_msg)
            if shape is None:
                shape = high.shape
            if shape_corr is not None:
                low = low.expand(shape_corr).clone()
        elif low.ndimension():
            if shape_corr is not None and shape_corr != low.shape:
                raise RuntimeError(err_msg)
            if shape is None:
                shape = low.shape
            if shape_corr is not None:
                high = high.expand(shape_corr).clone()
        elif shape_corr is None:
            raise RuntimeError(err_msg)
        else:
            low = low.expand(shape_corr).clone()
            high = high.expand(shape_corr).clone()

        if low.numel() > high.numel():
            high = high.expand_as(low).clone()
        elif high.numel() > low.numel():
            low = low.expand_as(high).clone()
        if shape_corr is None:
            shape = low.shape
        else:
            if isinstance(shape_corr, float):
                shape_corr = torch.Size([shape_corr])
            elif not isinstance(shape_corr, torch.Size):
                shape_corr = torch.Size(shape_corr)
            shape_corr_err_msg = (
                f"low and shape_corr mismatch, got {low.shape} and {shape_corr}"
            )
            if len(low.shape) != len(shape_corr):
                raise RuntimeError(shape_corr_err_msg)
            if not all(_s == _sa for _s, _sa in zip(shape_corr, low.shape)):
                raise RuntimeError(shape_corr_err_msg)
        self.shape = shape

        super().__init__(
            shape=shape,
            space=ContinuousBox(low, high, device=device),
            device=device,
            dtype=dtype,
            domain=domain,
        )

    def __eq__(self, other):
        return (
            type(other) == type(self)
            and self.device == other.device
            and self.shape == other.shape
            and self.space == other.space
            and self.dtype == other.dtype
        )

    @property
    def low(self):
        return self.space.low

    @property
    def high(self):
        return self.space.high

    def expand(self, *shape):
        if len(shape) == 1 and isinstance(shape[0], (tuple, list, torch.Size)):
            shape = shape[0]
        if any(
            orig_val != val and val < 0
            for val, orig_val in zip(shape[-len(self.shape) :], self.shape)
        ):
            raise ValueError(
                f"{self.__class__.__name__}.expand does not support negative shapes."
            )
        if any(s1 != s2 and s2 != 1 for s1, s2 in zip(shape[-self.ndim :], self.shape)):
            raise ValueError(
                f"The last {self.ndim} of the expanded shape {shape} must match the"
                f"shape of the {self.__class__.__name__} spec in expand()."
            )
        return self.__class__(
            low=self.space.low.expand(_remove_neg_shapes(shape)).clone(),
            high=self.space.high.expand(_remove_neg_shapes(shape)).clone(),
            shape=shape,
            device=self.device,
            dtype=self.dtype,
        )

    def _reshape(self, shape):
        return self.__class__(
            low=self.space.low.reshape(shape).clone(),
            high=self.space.high.reshape(shape).clone(),
            shape=shape,
            device=self.device,
            dtype=self.dtype,
        )

    def _unflatten(self, dim, sizes):
        shape = torch.zeros(self.shape, device="meta").unflatten(dim, sizes).shape
        return self.__class__(
            low=self.space.low.unflatten(dim, sizes).clone(),
            high=self.space.high.unflatten(dim, sizes).clone(),
            shape=shape,
            device=self.device,
            dtype=self.dtype,
        )

    def squeeze(self, dim: int | None = None):
        shape = _squeezed_shape(self.shape, dim)
        if shape is None:
            return self

        if dim is None:
            low = self.space.low.squeeze().clone()
            high = self.space.high.squeeze().clone()
        else:
            low = self.space.low.squeeze(dim).clone()
            high = self.space.high.squeeze(dim).clone()

        return self.__class__(
            low=low,
            high=high,
            shape=shape,
            device=self.device,
            dtype=self.dtype,
        )

    def unsqueeze(self, dim: int):
        shape = _unsqueezed_shape(self.shape, dim)
        return self.__class__(
            low=self.space.low.unsqueeze(dim).clone(),
            high=self.space.high.unsqueeze(dim).clone(),
            shape=shape,
            device=self.device,
            dtype=self.dtype,
        )

    def unbind(self, dim: int = 0):
        if dim in (len(self.shape), -1):
            raise ValueError(f"Final dimension of {type(self)} must remain unchanged")
        orig_dim = dim
        if dim < 0:
            dim = len(self.shape) + dim
        if dim < 0:
            raise ValueError(
                f"Cannot unbind along dim {orig_dim} with shape {self.shape}."
            )
        shape = tuple(s for i, s in enumerate(self.shape) if i != dim)
        low = self.space.low.unbind(dim)
        high = self.space.high.unbind(dim)
        return tuple(
            self.__class__(
                low=low,
                high=high,
                shape=shape,
                device=self.device,
                dtype=self.dtype,
            )
            for low, high in zip(low, high)
        )

    def rand(self, shape=None) -> torch.Tensor:
        if shape is None:
            shape = torch.Size([])
        a, b = self.space
        if self.dtype in (torch.float, torch.double, torch.half):
            shape = [*shape, *self._safe_shape]
            out = (
                torch.zeros(shape, dtype=self.dtype, device=self.device).uniform_()
                * (b - a)
                + a
            )
            if (out > b).any():
                out[out > b] = b.expand_as(out)[out > b]
            if (out < a).any():
                out[out < a] = a.expand_as(out)[out < a]
            return out
        else:
            if self.space.high.dtype == torch.bool:
                maxi = self.space.high.int()
            else:
                maxi = self.space.high
            if self.space.low.dtype == torch.bool:
                mini = self.space.low.int()
            else:
                mini = self.space.low
            interval = maxi - mini
            r = torch.rand(
                torch.Size([*shape, *self._safe_shape]), device=interval.device
            )
            r = interval * r
            r = self.space.low + r
            r = r.to(self.dtype).to(self.device)
            return r

    def _project(self, val: torch.Tensor) -> torch.Tensor:
        low = self.space.low.to(val.device)
        high = self.space.high.to(val.device)
        try:
            val = val.clamp_(low.item(), high.item())
        except ValueError:
            low = low.expand_as(val)
            high = high.expand_as(val)
            val[val < low] = low[val < low]
            val[val > high] = high[val > high]
        except RuntimeError:
            low = low.expand_as(val)
            high = high.expand_as(val)
            val[val < low] = low[val < low]
            val[val > high] = high[val > high]
        return val

    def is_in(self, val: torch.Tensor) -> bool:
        val_shape = _remove_neg_shapes(tensordict.utils._shape(val))
        shape = torch.broadcast_shapes(self._safe_shape, val_shape)
        shape = list(shape)
        shape[-len(self.shape) :] = [
            s_prev if s_prev >= 0 else s
            for (s_prev, s) in zip(self.shape, shape[-len(self.shape) :])
        ]
        shape_match = all(s1 == s2 or s1 == -1 for s1, s2 in zip(shape, val_shape))
        if not shape_match:
            return False
        dtype_match = val.dtype == self.dtype
        if not dtype_match:
            return False
        try:
            within_bounds = (val >= self.space.low.to(val.device)).all() and (
                val <= self.space.high.to(val.device)
            ).all()
            return within_bounds
        except NotImplementedError:
            within_bounds = all(
                (_val >= space.low.to(val.device)).all()
                and (_val <= space.high.to(val.device)).all()
                for (_val, space) in zip(val, self.space.unbind(0))
            )
            return within_bounds
        except RuntimeError as err:
            if "The size of tensor a" in str(err):
                warnings.warn(f"Got a shape mismatch: {str(err)}")
                return False
            raise err

    def to(self, dest: Union[torch.dtype, DEVICE_TYPING]) -> CompositeSpec:
        if isinstance(dest, torch.dtype):
            dest_dtype = dest
            dest_device = self.device
        elif dest is None:
            return self
        else:
            dest_dtype = self.dtype
            dest_device = torch.device(dest)
        if dest_device == self.device and dest_dtype == self.dtype:
            return self
        return self.__class__(
            low=self.space.low.to(dest),
            high=self.space.high.to(dest),
            shape=self.shape,
            device=dest_device,
            dtype=dest_dtype,
        )

    def clone(self) -> BoundedTensorSpec:
        return self.__class__(
            low=self.space.low.clone(),
            high=self.space.high.clone(),
            shape=self.shape,
            device=self.device,
            dtype=self.dtype,
        )

    def __getitem__(self, idx: SHAPE_INDEX_TYPING):
        """Indexes the current TensorSpec based on the provided index."""
        if _is_nested_list(idx):
            raise NotImplementedError(
                "Pending resolution of https://github.com/pytorch/pytorch/issues/100080."
            )

        indexed_shape = torch.Size(_shape_indexing(self.shape, idx))
        # Expand is required as pytorch.tensor indexing
        return self.__class__(
            low=self.space.low[idx].clone().expand(indexed_shape),
            high=self.space.high[idx].clone().expand(indexed_shape),
            shape=indexed_shape,
            device=self.device,
            dtype=self.dtype,
        )


def _is_nested_list(index, notuple=False):
    if not notuple and isinstance(index, tuple):
        for idx in index:
            if _is_nested_list(idx, notuple=True):
                return True
    elif isinstance(index, list):
        for idx in index:
            if isinstance(idx, list):
                return True
        else:
            return False
    return False


class NonTensorSpec(TensorSpec):
    """A spec for non-tensor data."""

    def __init__(
        self,
        shape: Union[torch.Size, int] = _DEFAULT_SHAPE,
        device: Optional[DEVICE_TYPING] = None,
        dtype: torch.dtype | None = None,
        **kwargs,
    ):
        if isinstance(shape, int):
            shape = torch.Size([shape])

        _, device = _default_dtype_and_device(None, device)
        domain = None
        super().__init__(
            shape=shape, space=None, device=device, dtype=dtype, domain=domain, **kwargs
        )

    def to(self, dest: Union[torch.dtype, DEVICE_TYPING]) -> NonTensorSpec:
        if isinstance(dest, torch.dtype):
            dest_dtype = dest
            dest_device = self.device
        elif dest is None:
            return self
        else:
            dest_dtype = self.dtype
            dest_device = torch.device(dest)
        if dest_device == self.device and dest_dtype == self.dtype:
            return self
        return self.__class__(shape=self.shape, device=dest_device, dtype=None)

    def clone(self) -> NonTensorSpec:
        return self.__class__(shape=self.shape, device=self.device, dtype=self.dtype)

    def rand(self, shape=None):
        if shape is None:
            shape = ()
        return NonTensorData(
            data=None, batch_size=(*shape, *self._safe_shape), device=self.device
        )

    def zero(self, shape=None):
        if shape is None:
            shape = ()
        return NonTensorData(
            data=None, batch_size=(*shape, *self._safe_shape), device=self.device
        )

    def one(self, shape=None):
        if shape is None:
            shape = ()
        return NonTensorData(
            data=None, batch_size=(*shape, *self._safe_shape), device=self.device
        )

    def is_in(self, val: torch.Tensor) -> bool:
        shape = torch.broadcast_shapes(self._safe_shape, val.shape)
        return (
            isinstance(val, NonTensorData)
            and val.shape == shape
            and val.device == self.device
            and val.dtype == self.dtype
        )

    def expand(self, *shape):
        if len(shape) == 1 and isinstance(shape[0], (tuple, list, torch.Size)):
            shape = shape[0]
        shape = torch.Size(shape)
        if not all(
            (old == 1) or (old == new)
            for old, new in zip(self.shape, shape[-len(self.shape) :])
        ):
            raise ValueError(
                f"The last elements of the expanded shape must match the current one. Got shape={shape} while self.shape={self.shape}."
            )
        return self.__class__(shape=shape, device=self.device, dtype=None)

    def _reshape(self, shape):
        return self.__class__(shape=shape, device=self.device, dtype=self.dtype)

    def _unflatten(self, dim, sizes):
        shape = torch.zeros(self.shape, device="meta").unflatten(dim, sizes).shape
        return self.__class__(
            shape=shape,
            device=self.device,
            dtype=self.dtype,
        )

    def __getitem__(self, idx: SHAPE_INDEX_TYPING):
        """Indexes the current TensorSpec based on the provided index."""
        indexed_shape = torch.Size(_shape_indexing(self.shape, idx))
        return self.__class__(shape=indexed_shape, device=self.device, dtype=self.dtype)

    def unbind(self, dim: int = 0):
        orig_dim = dim
        if dim < 0:
            dim = len(self.shape) + dim
        if dim < 0:
            raise ValueError(
                f"Cannot unbind along dim {orig_dim} with shape {self.shape}."
            )
        shape = tuple(s for i, s in enumerate(self.shape) if i != dim)
        return tuple(
            self.__class__(
                shape=shape,
                device=self.device,
                dtype=self.dtype,
            )
            for i in range(self.shape[dim])
        )


@dataclass(repr=False)
class UnboundedContinuousTensorSpec(TensorSpec):
    """An unbounded continuous tensor spec.

    Args:
        device (str, int or torch.device, optional): device of the tensors.
        dtype (str or torch.dtype, optional): dtype of the tensors
            (should be an floating point dtype such as float, double etc.)
    """

    # SPEC_HANDLED_FUNCTIONS = {}

    def __init__(
        self,
        shape: Union[torch.Size, int] = _DEFAULT_SHAPE,
        device: Optional[DEVICE_TYPING] = None,
        dtype: Optional[Union[str, torch.dtype]] = None,
        **kwargs,
    ):
        if isinstance(shape, int):
            shape = torch.Size([shape])

        dtype, device = _default_dtype_and_device(dtype, device)
        box = (
            ContinuousBox(
                torch.as_tensor(-np.inf, device=device).expand(shape),
                torch.as_tensor(np.inf, device=device).expand(shape),
            )
            if shape == _DEFAULT_SHAPE
            else None
        )
        default_domain = "continuous" if dtype.is_floating_point else "discrete"
        domain = kwargs.pop("domain", default_domain)
        super().__init__(
            shape=shape, space=box, device=device, dtype=dtype, domain=domain, **kwargs
        )

    def to(
        self, dest: Union[torch.dtype, DEVICE_TYPING]
    ) -> UnboundedContinuousTensorSpec:
        if isinstance(dest, torch.dtype):
            dest_dtype = dest
            dest_device = self.device
        elif dest is None:
            return self
        else:
            dest_dtype = self.dtype
            dest_device = torch.device(dest)
        if dest_device == self.device and dest_dtype == self.dtype:
            return self
        return self.__class__(shape=self.shape, device=dest_device, dtype=dest_dtype)

    def clone(self) -> UnboundedContinuousTensorSpec:
        return self.__class__(shape=self.shape, device=self.device, dtype=self.dtype)

    def rand(self, shape=None) -> torch.Tensor:
        if shape is None:
            shape = torch.Size([])
        shape = [*shape, *self.shape]
        if self.dtype.is_floating_point:
            return torch.randn(shape, device=self.device, dtype=self.dtype)
        return torch.empty(shape, device=self.device, dtype=self.dtype).random_()

    def is_in(self, val: torch.Tensor) -> bool:
        shape = torch.broadcast_shapes(self._safe_shape, val.shape)
        return val.shape == shape and val.dtype == self.dtype

    def _project(self, val: torch.Tensor) -> torch.Tensor:
        return torch.as_tensor(val, dtype=self.dtype).reshape(self.shape)

    def expand(self, *shape):
        if len(shape) == 1 and isinstance(shape[0], (tuple, list, torch.Size)):
            shape = shape[0]
        # TODO: this blocks batched envs which expand shapes
        # if any(val < 0 for val in shape):
        #     raise ValueError(
        #         f"{self.__class__.__name__}.expand does not support negative shapes."
        #     )
        if any(s1 != s2 and s2 != 1 for s1, s2 in zip(shape[-self.ndim :], self.shape)):
            raise ValueError(
                f"The last {self.ndim} of the expanded shape {shape} must match the"
                f"shape of the {self.__class__.__name__} spec in expand()."
            )
        return self.__class__(shape=shape, device=self.device, dtype=self.dtype)

    def _reshape(self, shape):
        return self.__class__(shape=shape, device=self.device, dtype=self.dtype)

    def _unflatten(self, dim, sizes):
        shape = torch.zeros(self.shape, device="meta").unflatten(dim, sizes).shape
        return self.__class__(
            shape=shape,
            device=self.device,
            dtype=self.dtype,
        )

    def __getitem__(self, idx: SHAPE_INDEX_TYPING):
        """Indexes the current TensorSpec based on the provided index."""
        indexed_shape = torch.Size(_shape_indexing(self.shape, idx))
        return self.__class__(shape=indexed_shape, device=self.device, dtype=self.dtype)

    def unbind(self, dim: int = 0):
        orig_dim = dim
        if dim < 0:
            dim = len(self.shape) + dim
        if dim < 0:
            raise ValueError(
                f"Cannot unbind along dim {orig_dim} with shape {self.shape}."
            )
        shape = tuple(s for i, s in enumerate(self.shape) if i != dim)
        return tuple(
            self.__class__(
                shape=shape,
                device=self.device,
                dtype=self.dtype,
            )
            for i in range(self.shape[dim])
        )

    def __eq__(self, other):
        # those specs are equivalent to a discrete spec
        if isinstance(other, UnboundedDiscreteTensorSpec):
            return (
                UnboundedDiscreteTensorSpec(
                    shape=self.shape,
                    device=self.device,
                    dtype=self.dtype,
                )
                == other
            )
        if isinstance(other, BoundedTensorSpec):
            minval, maxval = _minmax_dtype(self.dtype)
            minval = torch.as_tensor(minval).to(self.device, self.dtype)
            maxval = torch.as_tensor(maxval).to(self.device, self.dtype)
            return (
                BoundedTensorSpec(
                    shape=self.shape,
                    high=maxval,
                    low=minval,
                    dtype=self.dtype,
                    device=self.device,
                    domain=self.domain,
                )
                == other
            )
        return super().__eq__(other)


@dataclass(repr=False)
class UnboundedDiscreteTensorSpec(TensorSpec):
    """An unbounded discrete tensor spec.

    Args:
        device (str, int or torch.device, optional): device of the tensors.
        dtype (str or torch.dtype, optional): dtype of the tensors
            (should be an integer dtype such as long, uint8 etc.)
    """

    # SPEC_HANDLED_FUNCTIONS = {}

    def __init__(
        self,
        shape: Union[torch.Size, int] = _DEFAULT_SHAPE,
        device: Optional[DEVICE_TYPING] = None,
        dtype: Optional[Union[str, torch.dtype]] = torch.int64,
    ):
        if isinstance(shape, int):
            shape = torch.Size([shape])

        dtype, device = _default_dtype_and_device(dtype, device)
        if dtype == torch.bool:
            min_value = False
            max_value = True
        else:
            if dtype.is_floating_point:
                min_value = torch.finfo(dtype).min
                max_value = torch.finfo(dtype).max
            else:
                min_value = torch.iinfo(dtype).min
                max_value = torch.iinfo(dtype).max
        space = ContinuousBox(
            torch.full(_remove_neg_shapes(shape), min_value, device=device),
            torch.full(_remove_neg_shapes(shape), max_value, device=device),
        )

        super().__init__(
            shape=shape,
            space=space,
            device=device,
            dtype=dtype,
            domain="discrete",
        )

    def to(self, dest: Union[torch.dtype, DEVICE_TYPING]) -> CompositeSpec:
        if isinstance(dest, torch.dtype):
            dest_dtype = dest
            dest_device = self.device
        elif dest is None:
            return self
        else:
            dest_dtype = self.dtype
            dest_device = torch.device(dest)
        if dest_device == self.device and dest_dtype == self.dtype:
            return self
        return self.__class__(shape=self.shape, device=dest_device, dtype=dest_dtype)

    def clone(self) -> UnboundedDiscreteTensorSpec:
        return self.__class__(shape=self.shape, device=self.device, dtype=self.dtype)

    def rand(self, shape=None) -> torch.Tensor:
        if shape is None:
            shape = torch.Size([])
        interval = self.space.high - self.space.low
        r = torch.rand(torch.Size([*shape, *interval.shape]), device=interval.device)
        r = r * interval
        r = self.space.low + r
        r = r.to(self.dtype)
        return r.to(self.device)

    def is_in(self, val: torch.Tensor) -> bool:
        shape = torch.broadcast_shapes(self._safe_shape, val.shape)
        return val.shape == shape and val.dtype == self.dtype

    def expand(self, *shape):
        if len(shape) == 1 and isinstance(shape[0], (tuple, list, torch.Size)):
            shape = shape[0]
        if any(s1 != s2 and s2 != 1 for s1, s2 in zip(shape[-self.ndim :], self.shape)):
            raise ValueError(
                f"The last {self.ndim} of the expanded shape {shape} must match the"
                f"shape of the {self.__class__.__name__} spec in expand()."
            )
        return self.__class__(shape=shape, device=self.device, dtype=self.dtype)

    def _reshape(self, shape):
        return self.__class__(shape=shape, device=self.device, dtype=self.dtype)

    def _unflatten(self, dim, sizes):
        shape = torch.zeros(self.shape, device="meta").unflatten(dim, sizes).shape
        return self.__class__(
            shape=shape,
            device=self.device,
            dtype=self.dtype,
        )

    def __getitem__(self, idx: SHAPE_INDEX_TYPING):
        """Indexes the current TensorSpec based on the provided index."""
        indexed_shape = torch.Size(_shape_indexing(self.shape, idx))
        return self.__class__(shape=indexed_shape, device=self.device, dtype=self.dtype)

    def unbind(self, dim: int = 0):
        orig_dim = dim
        if dim < 0:
            dim = len(self.shape) + dim
        if dim < 0:
            raise ValueError(
                f"Cannot unbind along dim {orig_dim} with shape {self.shape}."
            )
        shape = tuple(s for i, s in enumerate(self.shape) if i != dim)
        return tuple(
            self.__class__(
                shape=shape,
                device=self.device,
                dtype=self.dtype,
            )
            for i in range(self.shape[dim])
        )

    def __eq__(self, other):
        # those specs are equivalent to a discrete spec
        if isinstance(other, UnboundedContinuousTensorSpec):
            return (
                UnboundedContinuousTensorSpec(
                    shape=self.shape,
                    device=self.device,
                    dtype=self.dtype,
                    domain=self.domain,
                )
                == other
            )
        if isinstance(other, BoundedTensorSpec):
            return (
                BoundedTensorSpec(
                    shape=self.shape,
                    high=self.space.high,
                    low=self.space.low,
                    dtype=self.dtype,
                    device=self.device,
                    domain=self.domain,
                )
                == other
            )
        return super().__eq__(other)

    def __ne__(self, other):
        # those specs are equivalent to a discrete spec
        if isinstance(other, UnboundedContinuousTensorSpec):
            return (
                UnboundedContinuousTensorSpec(
                    shape=self.shape,
                    device=self.device,
                    dtype=self.dtype,
                    domain=self.domain,
                )
                != other
            )
        if isinstance(other, BoundedTensorSpec):
            return (
                BoundedTensorSpec(
                    shape=self.shape,
                    high=self.space.high,
                    low=self.space.low,
                    dtype=self.dtype,
                    device=self.device,
                    domain=self.domain,
                )
                != other
            )
        return super().__ne__(other)


@dataclass(repr=False)
class MultiOneHotDiscreteTensorSpec(OneHotDiscreteTensorSpec):
    """A concatenation of one-hot discrete tensor spec.

    The last dimension of the shape (domain of the tensor elements) cannot be indexed.

    Args:
        nvec (iterable of integers): cardinality of each of the elements of
            the tensor.
        shape (torch.Size, optional): total shape of the sampled tensors.
            If provided, the last dimension must match sum(nvec).
        device (str, int or torch.device, optional): device of
            the tensors.
        dtype (str or torch.dtype, optional): dtype of the tensors.

    Examples:
        >>> ts = MultiOneHotDiscreteTensorSpec((3,2,3))
        >>> ts.is_in(torch.tensor([0,0,1,
        ...                        0,1,
        ...                        1,0,0]))
        True
        >>> ts.is_in(torch.tensor([1,0,1,
        ...                        0,1,
        ...                        1,0,0])) # False
        False

    """

    # SPEC_HANDLED_FUNCTIONS = {}

    def __init__(
        self,
        nvec: Sequence[int],
        shape: Optional[torch.Size] = None,
        device=None,
        dtype=torch.bool,
        use_register=False,
        mask: torch.Tensor | None = None,
    ):
        self.nvec = nvec
        dtype, device = _default_dtype_and_device(dtype, device)
        if shape is None:
            shape = torch.Size((sum(nvec),))
        else:
            shape = torch.Size(shape)
            if shape[-1] != sum(nvec):
                raise ValueError(
                    f"The last value of the shape must match sum(nvec) for transform of type {self.__class__}. "
                    f"Got sum(nvec)={sum(nvec)} and shape={shape}."
                )
        space = BoxList([DiscreteBox(n) for n in nvec])
        self.use_register = use_register
        super(OneHotDiscreteTensorSpec, self).__init__(
            shape,
            space,
            device,
            dtype,
            domain="discrete",
        )
        self.update_mask(mask)

    def update_mask(self, mask):
        if mask is not None:
            try:
                mask = mask.expand(*self._safe_shape)
            except RuntimeError as err:
                raise RuntimeError("Cannot expand mask to the desired shape.") from err
            if mask.dtype != torch.bool:
                raise ValueError("Only boolean masks are accepted.")
        self.mask = mask

    def to(self, dest: Union[torch.dtype, DEVICE_TYPING]) -> CompositeSpec:
        if isinstance(dest, torch.dtype):
            dest_dtype = dest
            dest_device = self.device
        elif dest is None:
            return self
        else:
            dest_dtype = self.dtype
            dest_device = torch.device(dest)
        if dest_device == self.device and dest_dtype == self.dtype:
            return self
        return self.__class__(
            nvec=deepcopy(self.nvec),
            shape=self.shape,
            device=dest_device,
            dtype=dest_dtype,
            mask=self.mask.to(dest) if self.mask is not None else None,
        )

    def clone(self) -> MultiOneHotDiscreteTensorSpec:
        return self.__class__(
            nvec=deepcopy(self.nvec),
            shape=self.shape,
            device=self.device,
            dtype=self.dtype,
            mask=self.mask.clone() if self.mask is not None else None,
        )

    def __eq__(self, other):
        if not hasattr(other, "mask"):
            return False
        mask_equal = (self.mask is None and other.mask is None) or (
            isinstance(self.mask, torch.Tensor)
            and isinstance(other.mask, torch.Tensor)
            and (self.mask.shape == other.mask.shape)
            and (self.mask == other.mask).all()
        )
        return (
            type(self) == type(other)
            and self.shape == other.shape
            and self.space == other.space
            and self.device == other.device
            and self.dtype == other.dtype
            and self.domain == other.domain
            and self.use_register == other.use_register
            and mask_equal
        )

    def rand(self, shape: Optional[torch.Size] = None) -> torch.Tensor:
        if shape is None:
            shape = self.shape[:-1]
        else:
            shape = torch.Size([*shape, *self.shape[:-1]])
        mask = self.mask

        if mask is None:
            x = torch.cat(
                [
                    torch.nn.functional.one_hot(
                        torch.randint(
                            space.n,
                            (
                                *shape,
                                1,
                            ),
                            device=self.device,
                        ),
                        space.n,
                    ).to(self.dtype)
                    for space in self.space
                ],
                -1,
            ).squeeze(-2)
            return x
        mask = mask.expand(_remove_neg_shapes(*shape, mask.shape[-1]))
        mask_splits = torch.split(mask, [space.n for space in self.space], -1)
        out = []
        for _mask in mask_splits:
            if mask.ndim > 2:
                mask_flat = torch.flatten(_mask, 0, -2)
            else:
                mask_flat = _mask
            shape_out = _mask.shape[:-1]
            m = torch.multinomial(mask_flat.float(), 1).reshape(shape_out)
            m = torch.nn.functional.one_hot(m, _mask.shape[-1]).to(self.dtype)
            out.append(m)
        return torch.cat(out, -1)

    def encode(
        self, val: Union[np.ndarray, torch.Tensor], *, ignore_device: bool = False
    ) -> torch.Tensor:
        if not isinstance(val, torch.Tensor):
            if not ignore_device:
                val = torch.tensor(val, device=self.device)
            else:
                val = torch.as_tensor(val)

        x = []
        for v, space in zip(val.unbind(-1), self.space):
            if not (v < space.n).all():
                raise RuntimeError(
                    f"value {v} is greater than the allowed max {space.n}"
                )
            x.append(
                super(MultiOneHotDiscreteTensorSpec, self).encode(
                    v, space, ignore_device=ignore_device
                )
            )
        return torch.cat(x, -1).reshape(self.shape)

    def _split(self, val: torch.Tensor) -> Optional[torch.Tensor]:
        split_sizes = [space.n for space in self.space]
        if val.ndim < 1 or val.shape[-1] != sum(split_sizes):
            return None
        return val.split(split_sizes, dim=-1)

    def index(self, index: INDEX_TYPING, tensor_to_index: torch.Tensor) -> torch.Tensor:
        if not isinstance(index, torch.Tensor):
            raise ValueError(
                f"Only tensors are allowed for indexing using"
                f" {self.__class__.__name__}.index(...)"
            )
        indices = self._split(index)
        tensor_to_index = self._split(tensor_to_index)

        out = []
        for _index, _tensor_to_index in zip(indices, tensor_to_index):
            _index = _index.nonzero().squeeze()
            _index = _index.expand((*_tensor_to_index.shape[:-1], _index.shape[-1]))
            out.append(_tensor_to_index.gather(-1, _index))
        return torch.cat(out, -1)

    def is_in(self, val: torch.Tensor) -> bool:
        vals = self._split(val)
        if vals is None:
            return False
        return all(spec.is_in(val) for val, spec in zip(vals, self._split_self()))

    def _project(self, val: torch.Tensor) -> torch.Tensor:
        vals = self._split(val)
        return torch.cat(
            [spec._project(val) for val, spec in zip(vals, self._split_self())], -1
        )

    def _split_self(self):
        result = []
        device = self.device
        dtype = self.dtype
        use_register = self.use_register
        mask = (
            self.mask.split([space.n for space in self.space], -1)
            if self.mask is not None
            else [None] * len(self.space)
        )
        for _mask, space in zip(mask, self.space):
            n = space.n
            shape = self.shape[:-1] + (n,)
            result.append(
                OneHotDiscreteTensorSpec(
                    n=n,
                    shape=shape,
                    device=device,
                    dtype=dtype,
                    use_register=use_register,
                    mask=_mask,
                )
            )
        return result

    def to_categorical(self, val: torch.Tensor, safe: bool = None) -> torch.Tensor:
        """Converts a given one-hot tensor in categorical format.

        Args:
            val (torch.Tensor, optional): One-hot tensor to convert in categorical format.
            safe (bool): boolean value indicating whether a check should be
                performed on the value against the domain of the spec.
                Defaults to the value of the ``CHECK_SPEC_ENCODE`` environment variable.

        Returns:
            The categorical tensor.
        """
        if safe is None:
            safe = _CHECK_SPEC_ENCODE
        if safe:
            self.assert_is_in(val)
        vals = self._split(val)
        return torch.stack([val.long().argmax(-1) for val in vals], -1)

    def to_categorical_spec(self) -> MultiDiscreteTensorSpec:
        """Converts the spec to the equivalent categorical spec."""
        return MultiDiscreteTensorSpec(
            [_space.n for _space in self.space],
            device=self.device,
            shape=[*self.shape[:-1], len(self.space)],
            mask=self.mask,
        )

    def expand(self, *shape):
        nvecs = [space.n for space in self.space]
        if len(shape) == 1 and isinstance(shape[0], (tuple, list, torch.Size)):
            shape = shape[0]
        if any(s1 != s2 and s2 != 1 for s1, s2 in zip(shape[-self.ndim :], self.shape)):
            raise ValueError(
                f"The last {self.ndim} of the expanded shape {shape} must match the"
                f"shape of the {self.__class__.__name__} spec in expand()."
            )
        mask = self.mask.expand(shape) if self.mask is not None else None
        return self.__class__(
            nvec=nvecs,
            shape=shape,
            device=self.device,
            dtype=self.dtype,
            mask=mask,
        )

    def _reshape(self, shape):
        nvecs = [space.n for space in self.space]
        mask = self.mask.reshape(shape) if self.mask is not None else None
        return self.__class__(
            nvec=nvecs,
            shape=shape,
            device=self.device,
            dtype=self.dtype,
            mask=mask,
        )

    def _unflatten(self, dim, sizes):
        nvecs = [space.n for space in self.space]
        shape = torch.zeros(self.shape, device="meta").unflatten(dim, sizes).shape
        mask = self.mask.reshape(shape) if self.mask is not None else None
        return self.__class__(
            nvec=nvecs,
            shape=shape,
            device=self.device,
            dtype=self.dtype,
            mask=mask,
        )

    def squeeze(self, dim=None):
        if self.shape[-1] == 1 and dim in (len(self.shape), -1, None):
            raise ValueError(f"Final dimension of {type(self)} must remain unchanged")

        shape = _squeezed_shape(self.shape, dim)
        if shape is None:
            return self
        mask = self.mask.reshape(shape) if self.mask is not None else None
        return self.__class__(
            nvec=self.nvec,
            shape=shape,
            device=self.device,
            dtype=self.dtype,
            mask=mask,
        )

    def unsqueeze(self, dim: int):
        if dim in (len(self.shape), -1):
            raise ValueError(f"Final dimension of {type(self)} must remain unchanged")
        shape = _unsqueezed_shape(self.shape, dim)
        mask = self.mask.reshape(shape) if self.mask is not None else None
        return self.__class__(
            nvec=self.nvec, shape=shape, device=self.device, dtype=self.dtype, mask=mask
        )

    def unbind(self, dim: int = 0):
        if dim in (len(self.shape), -1):
            raise ValueError(f"Final dimension of {type(self)} must remain unchanged")
        orig_dim = dim
        if dim < 0:
            dim = len(self.shape) + dim
        if dim < 0:
            raise ValueError(
                f"Cannot unbind along dim {orig_dim} with shape {self.shape}."
            )
        shape = tuple(s for i, s in enumerate(self.shape) if i != dim)
        mask = self.mask
        if mask is None:
            mask = (None,) * self.shape[dim]
        else:
            mask = mask.unbind(dim)

        return tuple(
            self.__class__(
                nvec=self.nvec,
                shape=shape,
                device=self.device,
                dtype=self.dtype,
                mask=mask[i],
            )
            for i in range(self.shape[dim])
        )

    def __getitem__(self, idx: SHAPE_INDEX_TYPING):
        """Indexes the current TensorSpec based on the provided index.

        The last dimension of the spec corresponding to the domain of the tensor elements is non-indexable.
        """
        indexed_shape = _shape_indexing(self.shape[:-1], idx)
        return self.__class__(
            nvec=self.nvec,
            shape=torch.Size(indexed_shape + [self.shape[-1]]),
            device=self.device,
            dtype=self.dtype,
        )


class DiscreteTensorSpec(TensorSpec):
    """A discrete tensor spec.

    An alternative to OneHotTensorSpec for categorical variables in TorchRL. Instead of
    using multiplication, categorical variables perform indexing which can speed up
    computation and reduce memory cost for large categorical variables.
    The last dimension of the spec (length n of the binary vector) cannot be indexed

    Example:
        >>> batch, size = 3, 4
        >>> action_value = torch.arange(batch*size)
        >>> action_value = action_value.view(batch, size).to(torch.float)
        >>> action = torch.argmax(action_value, dim=-1).to(torch.long)
        >>> chosen_action_value = action_value[range(batch), action]
        >>> print(chosen_action_value)
        tensor([ 3.,  7., 11.])

    Args:
        n (int): number of possible outcomes.
        shape: (torch.Size, optional): shape of the variable, default is "torch.Size([])".
        device (str, int or torch.device, optional): device of the tensors.
        dtype (str or torch.dtype, optional): dtype of the tensors.

    """

    shape: torch.Size
    space: DiscreteBox
    device: torch.device | None = None
    dtype: torch.dtype = torch.float
    domain: str = ""

    # SPEC_HANDLED_FUNCTIONS = {}

    def __init__(
        self,
        n: int,
        shape: torch.Size | None = None,
        device: DEVICE_TYPING | None = None,
        dtype: str | torch.dtype = torch.long,
        mask: torch.Tensor | None = None,
    ):
        if shape is None:
            shape = torch.Size([])
        dtype, device = _default_dtype_and_device(dtype, device)
        space = DiscreteBox(n)
        super().__init__(
            shape=shape, space=space, device=device, dtype=dtype, domain="discrete"
        )
        self.update_mask(mask)

    @property
    def n(self):
        return self.space.n

    def update_mask(self, mask):
        if mask is not None:
            try:
                mask = mask.expand(_remove_neg_shapes(*self.shape, self.space.n))
            except RuntimeError as err:
                raise RuntimeError("Cannot expand mask to the desired shape.") from err
            if mask.dtype != torch.bool:
                raise ValueError("Only boolean masks are accepted.")
        self.mask = mask

    def rand(self, shape=None) -> torch.Tensor:
        if shape is None:
            shape = torch.Size([])
        if self.mask is None:
            return torch.randint(
                0,
                self.space.n,
                torch.Size([*shape, *self.shape]),
                device=self.device,
                dtype=self.dtype,
            )
        mask = self.mask
        mask = mask.expand(_remove_neg_shapes(*shape, *mask.shape))
        if mask.ndim > 2:
            mask_flat = torch.flatten(mask, 0, -2)
        else:
            mask_flat = mask
        shape_out = mask.shape[:-1]
        out = torch.multinomial(mask_flat.float(), 1).reshape(shape_out)
        return out

    def _project(self, val: torch.Tensor) -> torch.Tensor:
        if val.dtype not in (torch.int, torch.long):
            val = torch.round(val)
        if self.mask is None:
            return val.clamp_(min=0, max=self.space.n - 1)
        shape = self.mask.shape
        shape = torch.Size([*torch.broadcast_shapes(shape[:-1], val.shape), shape[-1]])
        mask_expand = self.mask.expand(shape)
        gathered = mask_expand.gather(-1, val.unsqueeze(-1))
        oob = ~gathered.all(-1)
        new_val = torch.multinomial(mask_expand[oob].float(), 1).squeeze(-1)
        val = torch.masked_scatter(val, oob, new_val)
        return val

    def is_in(self, val: torch.Tensor) -> bool:
        if self.mask is None:
            shape = torch.broadcast_shapes(self._safe_shape, val.shape)
            shape_match = val.shape == shape
            if not shape_match:
                return False
            dtype_match = val.dtype == self.dtype
            if not dtype_match:
                return False
            return (0 <= val).all() and (val < self.space.n).all()
        shape = self.mask.shape
        shape = torch.Size([*torch.broadcast_shapes(shape[:-1], val.shape), shape[-1]])
        mask_expand = self.mask.expand(shape)
        gathered = mask_expand.gather(-1, val.unsqueeze(-1))
        return gathered.all()

    def __getitem__(self, idx: SHAPE_INDEX_TYPING):
        """Indexes the current TensorSpec based on the provided index."""
        indexed_shape = torch.Size(_shape_indexing(self.shape, idx))
        return self.__class__(
            n=self.space.n,
            shape=indexed_shape,
            device=self.device,
            dtype=self.dtype,
        )

    def __eq__(self, other):
        if not hasattr(other, "mask"):
            return False
        mask_equal = (self.mask is None and other.mask is None) or (
            isinstance(self.mask, torch.Tensor)
            and isinstance(other.mask, torch.Tensor)
            and (self.mask.shape == other.mask.shape)
            and (self.mask == other.mask).all()
        )
        return (
            type(self) == type(other)
            and self.shape == other.shape
            and self.space == other.space
            and self.device == other.device
            and self.dtype == other.dtype
            and self.domain == other.domain
            and mask_equal
        )

    def to_numpy(self, val: torch.Tensor, safe: bool = None) -> dict:
        if safe is None:
            safe = _CHECK_SPEC_ENCODE
        # if not val.shape and not safe:
        #     return val.item()
        return super().to_numpy(val, safe)

    def to_one_hot(self, val: torch.Tensor, safe: bool = None) -> torch.Tensor:
        """Encodes a discrete tensor from the spec domain into its one-hot correspondent.

        Args:
            val (torch.Tensor, optional): Tensor to one-hot encode.
            safe (bool): boolean value indicating whether a check should be
                performed on the value against the domain of the spec.
                Defaults to the value of the ``CHECK_SPEC_ENCODE`` environment variable.

        Returns:
            The one-hot encoded tensor.
        """
        if safe is None:
            safe = _CHECK_SPEC_ENCODE
        if safe:
            self.assert_is_in(val)
        return torch.nn.functional.one_hot(val, self.space.n).bool()

    def to_one_hot_spec(self) -> OneHotDiscreteTensorSpec:
        """Converts the spec to the equivalent one-hot spec."""
        shape = [*self.shape, self.space.n]
        return OneHotDiscreteTensorSpec(
            n=self.space.n,
            shape=shape,
            device=self.device,
        )

    def expand(self, *shape):
        if len(shape) == 1 and isinstance(shape[0], (tuple, list, torch.Size)):
            shape = shape[0]
        if any(s1 != s2 and s2 != 1 for s1, s2 in zip(shape[-self.ndim :], self.shape)):
            raise ValueError(
                f"The last {self.ndim} of the expanded shape {shape} must match the"
                f"shape of the {self.__class__.__name__} spec in expand()."
            )
        return self.__class__(
            n=self.space.n, shape=shape, device=self.device, dtype=self.dtype
        )

    def _reshape(self, shape):
        return self.__class__(
            n=self.space.n, shape=shape, device=self.device, dtype=self.dtype
        )

    def _unflatten(self, dim, sizes):
        shape = torch.zeros(self.shape, device="meta").unflatten(dim, sizes).shape
        return self.__class__(
            n=self.space.n, shape=shape, device=self.device, dtype=self.dtype
        )

    def squeeze(self, dim=None):
        shape = _squeezed_shape(self.shape, dim)
        mask = self.mask
        if mask is not None:
            mask = mask.view(*shape, mask.shape[-1])

        if shape is None:
            return self
        return self.__class__(
            n=self.space.n,
            shape=shape,
            device=self.device,
            dtype=self.dtype,
            mask=mask,
        )

    def unsqueeze(self, dim: int):
        shape = _unsqueezed_shape(self.shape, dim)
        mask = self.mask
        if mask is not None:
            mask = mask.view(*shape, mask.shape[-1])
        return self.__class__(
            n=self.space.n,
            shape=shape,
            device=self.device,
            dtype=self.dtype,
            mask=mask,
        )

    def unbind(self, dim: int = 0):
        orig_dim = dim
        if dim < 0:
            dim = len(self.shape) + dim
        if dim < 0:
            raise ValueError(
                f"Cannot unbind along dim {orig_dim} with shape {self.shape}."
            )
        shape = tuple(s for i, s in enumerate(self.shape) if i != dim)
        mask = self.mask
        if mask is None:
            mask = (None,) * self.shape[dim]
        else:
            mask = mask.unbind(dim)
        return tuple(
            self.__class__(
                n=self.space.n,
                shape=shape,
                device=self.device,
                dtype=self.dtype,
                mask=mask[i],
            )
            for i in range(self.shape[dim])
        )

    def to(self, dest: Union[torch.dtype, DEVICE_TYPING]) -> CompositeSpec:
        if isinstance(dest, torch.dtype):
            dest_dtype = dest
            dest_device = self.device
        elif dest is None:
            return self
        else:
            dest_dtype = self.dtype
            dest_device = torch.device(dest)
        if dest_device == self.device and dest_dtype == self.dtype:
            return self
        return self.__class__(
            n=self.space.n, shape=self.shape, device=dest_device, dtype=dest_dtype
        )

    def clone(self) -> DiscreteTensorSpec:
        return self.__class__(
            n=self.space.n,
            shape=self.shape,
            device=self.device,
            dtype=self.dtype,
            mask=self.mask.clone() if self.mask is not None else None,
        )


@dataclass(repr=False)
class BinaryDiscreteTensorSpec(DiscreteTensorSpec):
    """A binary discrete tensor spec.

    Args:
        n (int): length of the binary vector.
        shape (torch.Size, optional): total shape of the sampled tensors.
            If provided, the last dimension must match n.
        device (str, int or torch.device, optional): device of the tensors.
        dtype (str or torch.dtype, optional): dtype of the tensors. Defaults to torch.long.

    Examples:
        >>> spec = BinaryDiscreteTensorSpec(n=4, shape=(5, 4), device="cpu", dtype=torch.bool)
        >>> print(spec.zero())
    """

    def __init__(
        self,
        n: int,
        shape: Optional[torch.Size] = None,
        device: Optional[DEVICE_TYPING] = None,
        dtype: Union[str, torch.dtype] = torch.int8,
    ):
        if shape is None or not len(shape):
            shape = torch.Size((n,))
        else:
            shape = torch.Size(shape)
            if shape[-1] != n:
                raise ValueError(
                    f"The last value of the shape must match n for spec {self.__class__}. "
                    f"Got n={n} and shape={shape}."
                )
        super().__init__(n=2, shape=shape, device=device, dtype=dtype)

    def expand(self, *shape):
        if len(shape) == 1 and isinstance(shape[0], (tuple, list, torch.Size)):
            shape = shape[0]
        if any(val < 0 for val in shape):
            raise ValueError(
                f"{self.__class__.__name__}.expand does not support negative shapes."
            )
        if any(s1 != s2 and s2 != 1 for s1, s2 in zip(shape[-self.ndim :], self.shape)):
            raise ValueError(
                f"The last {self.ndim} of the expanded shape {shape} must match the"
                f"shape of the {self.__class__.__name__} spec in expand()."
            )
        return self.__class__(
            n=self.shape[-1], shape=shape, device=self.device, dtype=self.dtype
        )

    def _reshape(self, shape):
        return self.__class__(
            n=self.shape[-1], shape=shape, device=self.device, dtype=self.dtype
        )

    def _unflatten(self, dim, sizes):
        shape = torch.zeros(self.shape, device="meta").unflatten(dim, sizes).shape
        return self.__class__(
            n=self.shape[-1], shape=shape, device=self.device, dtype=self.dtype
        )

    def squeeze(self, dim=None):
        shape = _squeezed_shape(self.shape, dim)
        if shape is None:
            return self
        return self.__class__(
            n=self.shape[-1], shape=shape, device=self.device, dtype=self.dtype
        )

    def unsqueeze(self, dim: int):
        shape = _unsqueezed_shape(self.shape, dim)
        return self.__class__(
            n=self.shape[-1], shape=shape, device=self.device, dtype=self.dtype
        )

    def unbind(self, dim: int = 0):
        if dim in (len(self.shape) - 1, -1):
            raise ValueError(f"Final dimension of {type(self)} must remain unchanged")

        orig_dim = dim
        if dim < 0:
            dim = len(self.shape) + dim
        if dim < 0:
            raise ValueError(
                f"Cannot unbind along dim {orig_dim} with shape {self.shape}."
            )
        shape = tuple(s for i, s in enumerate(self.shape) if i != dim)
        return tuple(
            self.__class__(
                n=self.shape[-1], shape=shape, device=self.device, dtype=self.dtype
            )
            for i in range(self.shape[dim])
        )

    def to(self, dest: Union[torch.dtype, DEVICE_TYPING]) -> CompositeSpec:
        if isinstance(dest, torch.dtype):
            dest_dtype = dest
            dest_device = self.device
        elif dest is None:
            return self
        else:
            dest_dtype = self.dtype
            dest_device = torch.device(dest)
        if dest_device == self.device and dest_dtype == self.dtype:
            return self
        return self.__class__(
            n=self.shape[-1], shape=self.shape, device=dest_device, dtype=dest_dtype
        )

    def clone(self) -> BinaryDiscreteTensorSpec:
        return self.__class__(
            n=self.shape[-1],
            shape=self.shape,
            device=self.device,
            dtype=self.dtype,
        )

    def __getitem__(self, idx: SHAPE_INDEX_TYPING):
        """Indexes the current TensorSpec based on the provided index.

        The last dimension of the spec (length n of the binary vector) cannot be indexed.
        """
        indexed_shape = _shape_indexing(self.shape[:-1], idx)
        return self.__class__(
            n=self.shape[-1],
            shape=torch.Size(indexed_shape + [self.shape[-1]]),
            device=self.device,
            dtype=self.dtype,
        )

    def __eq__(self, other):
        if not isinstance(other, BinaryDiscreteTensorSpec):
            if isinstance(other, DiscreteTensorSpec):
                return (
                    other.n == 2
                    and other.device == self.device
                    and other.shape == self.shape
                    and other.dtype == self.dtype
                )
            return False
        return super().__eq__(other)


@dataclass(repr=False)
class MultiDiscreteTensorSpec(DiscreteTensorSpec):
    """A concatenation of discrete tensor spec.

    Args:
        nvec (iterable of integers or torch.Tensor): cardinality of each of the elements of
            the tensor. Can have several axes.
        shape (torch.Size, optional): total shape of the sampled tensors.
            If provided, the last m dimensions must match nvec.shape.
        device (str, int or torch.device, optional): device of
            the tensors.
        dtype (str or torch.dtype, optional): dtype of the tensors.

    Examples:
        >>> ts = MultiDiscreteTensorSpec((3, 2, 3))
        >>> ts.is_in(torch.tensor([2, 0, 1]))
        True
        >>> ts.is_in(torch.tensor([2, 2, 1]))
        False
    """

    # SPEC_HANDLED_FUNCTIONS = {}

    def __init__(
        self,
        nvec: Union[Sequence[int], torch.Tensor, int],
        shape: Optional[torch.Size] = None,
        device: Optional[DEVICE_TYPING] = None,
        dtype: Optional[Union[str, torch.dtype]] = torch.int64,
        mask: torch.Tensor | None = None,
    ):
        if not isinstance(nvec, torch.Tensor):
            nvec = torch.tensor(nvec)
        if nvec.ndim < 1:
            nvec = nvec.unsqueeze(0)
        self.nvec = nvec
        dtype, device = _default_dtype_and_device(dtype, device)
        if shape is None:
            shape = nvec.shape
        else:
            shape = torch.Size(shape)
            if shape[-1] != nvec.shape[-1]:
                raise ValueError(
                    f"The last value of the shape must match nvec.shape[-1] for transform of type {self.__class__}. "
                    f"Got nvec.shape[-1]={sum(nvec)} and shape={shape}."
                )

        self.nvec = self.nvec.expand(_remove_neg_shapes(shape))

        space = BoxList.from_nvec(self.nvec)
        super(DiscreteTensorSpec, self).__init__(
            shape, space, device, dtype, domain="discrete"
        )
        self.update_mask(mask)

    def update_mask(self, mask):
        if mask is not None:
            try:
                mask = mask.expand(_remove_neg_shapes(*self.shape[:-1], mask.shape[-1]))
            except RuntimeError as err:
                raise RuntimeError("Cannot expand mask to the desired shape.") from err
            if mask.dtype != torch.bool:
                raise ValueError("Only boolean masks are accepted.")
        self.mask = mask

    def to(self, dest: Union[torch.dtype, DEVICE_TYPING]) -> CompositeSpec:
        if isinstance(dest, torch.dtype):
            dest_dtype = dest
            dest_device = self.device
        elif dest is None:
            return self
        else:
            dest_dtype = self.dtype
            dest_device = torch.device(dest)
        if dest_device == self.device and dest_dtype == self.dtype:
            return self
        mask = self.mask.to(dest) if self.mask is not None else None
        return self.__class__(
            nvec=self.nvec.to(dest),
            shape=None,
            device=dest_device,
            dtype=dest_dtype,
            mask=mask,
        )

    def __eq__(self, other):
        if not hasattr(other, "mask"):
            return False
        mask_equal = (self.mask is None and other.mask is None) or (
            isinstance(self.mask, torch.Tensor)
            and isinstance(other.mask, torch.Tensor)
            and (self.mask.shape == other.mask.shape)
            and (self.mask == other.mask).all()
        )
        return (
            type(self) == type(other)
            and self.shape == other.shape
            and self.space == other.space
            and self.device == other.device
            and self.dtype == other.dtype
            and self.domain == other.domain
            and mask_equal
        )

    def clone(self) -> MultiDiscreteTensorSpec:
        return self.__class__(
            nvec=self.nvec.clone(),
            shape=None,
            device=self.device,
            dtype=self.dtype,
            mask=self.mask.clone() if self.mask is not None else None,
        )

    def _rand(self, space: Box, shape: torch.Size, i: int):
        x = []
        for _s in space:
            if isinstance(_s, BoxList):
                x.append(self._rand(_s, shape[:-1], i - 1))
            else:
                x.append(
                    torch.randint(
                        0,
                        _s.n,
                        shape,
                        device=self.device,
                        dtype=self.dtype,
                    )
                )
        return torch.stack(x, -1)

    def rand(self, shape: Optional[torch.Size] = None) -> torch.Tensor:
        if self.mask is not None:
            splits = self._split_self()
            return torch.stack([split.rand(shape) for split in splits], -1)
        if shape is None:
            shape = self.shape[:-1]
        else:
            shape = (
                *shape,
                *self.shape[:-1],
            )
        x = self._rand(space=self.space, shape=shape, i=self.nvec.ndim)
        if self.shape == torch.Size([1]):
            x = x.squeeze(-1)
        return x

    def _split_self(self):
        result = []
        device = self.device
        dtype = self.dtype
        nvec = self.nvec
        if nvec.ndim > 1:
            nvec = torch.flatten(nvec, 0, -2)[0]
            if (self.nvec != nvec).any():
                raise ValueError(
                    f"Only homogeneous MultiDiscrete specs can be masked, got nvec={self.nvec}."
                )
        nvec = nvec.tolist()
        mask = (
            self.mask.split(nvec, -1)
            if self.mask is not None
            else [None] * len(self.space)
        )
        for n, _mask in zip(nvec, mask):
            shape = self.shape[:-1]
            result.append(
                DiscreteTensorSpec(
                    n=n, shape=shape, device=device, dtype=dtype, mask=_mask
                )
            )
        return result

    def _project(self, val: torch.Tensor) -> torch.Tensor:
        if self.mask is not None:
            return torch.stack(
                [
                    spec._project(_val)
                    for (_val, spec) in zip(val.unbind(-1), self._split_self())
                ],
                -1,
            )

        val_is_scalar = val.ndim < 1
        if val_is_scalar:
            val = val.unsqueeze(0)
        if not self.dtype.is_floating_point:
            val = torch.round(val)
        val = val.type(self.dtype)
        val[val >= self.nvec] = (self.nvec.expand_as(val)[val >= self.nvec] - 1).type(
            self.dtype
        )
        return val.squeeze(0) if val_is_scalar else val

    def is_in(self, val: torch.Tensor) -> bool:
        if self.mask is not None:
            vals = val.unbind(-1)
            splits = self._split_self()
            if not len(vals) == len(splits):
                return False
            return all(spec.is_in(val) for (val, spec) in zip(vals, splits))

        if val.ndim < 1:
            val = val.unsqueeze(0)
        shape = _remove_neg_shapes(self.shape)
        shape = torch.broadcast_shapes(shape, val.shape)
        if shape != val.shape:
            return False
        if self.dtype != val.dtype:
            return False
        val_device = val.device
        return (
            (
                (val >= torch.zeros(self.nvec.size(), device=val_device))
                & (val < self.nvec.to(val_device))
            )
            .all()
            .item()
        )

    def to_one_hot(
        self, val: torch.Tensor, safe: bool = None
    ) -> Union[MultiOneHotDiscreteTensorSpec, torch.Tensor]:
        """Encodes a discrete tensor from the spec domain into its one-hot correspondent.

        Args:
            val (torch.Tensor, optional): Tensor to one-hot encode.
            safe (bool): boolean value indicating whether a check should be
                performed on the value against the domain of the spec.
                Defaults to the value of the ``CHECK_SPEC_ENCODE`` environment variable.

        Returns:
            The one-hot encoded tensor.
        """
        if safe is None:
            safe = _CHECK_SPEC_ENCODE
        if safe:
            self.assert_is_in(val)
        return torch.cat(
            [
                torch.nn.functional.one_hot(val[..., i], n).bool()
                for i, n in enumerate(self.nvec)
            ],
            -1,
        ).to(self.device)

    def to_one_hot_spec(self) -> MultiOneHotDiscreteTensorSpec:
        """Converts the spec to the equivalent one-hot spec."""
        nvec = [_space.n for _space in self.space]
        return MultiOneHotDiscreteTensorSpec(
            nvec,
            device=self.device,
            shape=[*self.shape[:-1], sum(nvec)],
            mask=self.mask,
        )

    def expand(self, *shape):
        if len(shape) == 1 and isinstance(shape[0], (tuple, list, torch.Size)):
            shape = shape[0]
        if any(s1 != s2 and s2 != 1 for s1, s2 in zip(shape[-self.ndim :], self.shape)):
            raise ValueError(
                f"The last {self.ndim} of the expanded shape {shape} must match the"
                f"shape of the {self.__class__.__name__} spec in expand()."
            )
        mask = (
            self.mask.expand(*shape, self.mask.shape[-1])
            if self.mask is not None
            else None
        )
        return self.__class__(
            nvec=self.nvec,
            shape=shape,
            device=self.device,
            dtype=self.dtype,
            mask=mask,
        )

    def _reshape(self, shape):
        mask = (
            self.mask.reshape(*shape, self.mask.shape[-1])
            if self.mask is not None
            else None
        )
        return self.__class__(
            nvec=self.nvec,
            shape=shape,
            device=self.device,
            dtype=self.dtype,
            mask=mask,
        )

    def _unflatten(self, dim, sizes):
        shape = torch.zeros(self.shape, device="meta").unflatten(dim, sizes).shape
        return self._reshape(shape)

    def squeeze(self, dim: int | None = None):
        if self.shape[-1] == 1 and dim in (len(self.shape), -1, None):
            raise ValueError(f"Final dimension of {type(self)} must remain unchanged")
        shape = _squeezed_shape(self.shape, dim)
        if shape is None:
            return self

        if dim is None:
            nvec = self.nvec.squeeze()
        else:
            nvec = self.nvec.squeeze(dim)
        mask = self.mask
        if mask is not None:
            mask = mask.view(*shape[:-1], mask.shape[-1])
        return self.__class__(
            nvec=nvec, shape=shape, device=self.device, dtype=self.dtype, mask=mask
        )

    def unsqueeze(self, dim: int):
        if dim in (len(self.shape), -1):
            raise ValueError(f"Final dimension of {type(self)} must remain unchanged")
        shape = _unsqueezed_shape(self.shape, dim)
        nvec = self.nvec.unsqueeze(dim)
        mask = self.mask
        if mask is not None:
            mask = mask.view(*shape[:-1], mask.shape[-1])
        return self.__class__(
            nvec=nvec,
            shape=shape,
            device=self.device,
            dtype=self.dtype,
            mask=mask,
        )

    def unbind(self, dim: int = 0):
        if dim in (len(self.shape), -1):
            raise ValueError(f"Final dimension of {type(self)} must remain unchanged")
        orig_dim = dim
        if dim < 0:
            dim = len(self.shape) + dim
        if dim < 0:
            raise ValueError(
                f"Cannot unbind along dim {orig_dim} with shape {self.shape}."
            )
        shape = tuple(s for i, s in enumerate(self.shape) if i != dim)
        mask = self.mask
        nvec = self.nvec.unbind(dim)
        if mask is not None:
            mask = mask.unbind(dim)
        else:
            mask = (None,) * self.shape[dim]
        return tuple(
            self.__class__(
                nvec=nvec[i],
                shape=shape,
                device=self.device,
                dtype=self.dtype,
                mask=mask[i],
            )
            for i in range(self.shape[dim])
        )

    def __getitem__(self, idx: SHAPE_INDEX_TYPING):
        """Indexes the current TensorSpec based on the provided index."""
        if _is_nested_list(idx):
            raise NotImplementedError(
                "Pending resolution of https://github.com/pytorch/pytorch/issues/100080."
            )

        return self.__class__(
            nvec=self.nvec[idx].clone(),
            shape=None,
            device=self.device,
            dtype=self.dtype,
        )


class CompositeSpec(TensorSpec):
    """A composition of TensorSpecs.

    Args:
        *args: if an unnamed argument is passed, it must be a dictionary with keys
            matching the expected keys to be found in the :obj:`CompositeSpec` object.
            This is useful to build nested CompositeSpecs with tuple indices.
        **kwargs (key (str): value (TensorSpec)): dictionary of tensorspecs
            to be stored. Values can be None, in which case is_in will be assumed
            to be ``True`` for the corresponding tensors, and :obj:`project()` will have no
            effect. `spec.encode` cannot be used with missing values.

    Attributes:
        device (torch.device or None): if not specified, the device of the composite
            spec is ``None`` (as it is the case for TensorDicts). A non-none device
            constraints all leaves to be of the same device. On the other hand,
            a ``None`` device allows leaves to have different devices. Defaults
            to ``None``.
        shape (torch.Size): the leading shape of all the leaves. Equivalent
            to the batch-size of the corresponding tensordicts.

    Examples:
        >>> pixels_spec = BoundedTensorSpec(
        ...    torch.zeros(3,32,32),
        ...    torch.ones(3, 32, 32))
        >>> observation_vector_spec = BoundedTensorSpec(torch.zeros(33),
        ...    torch.ones(33))
        >>> composite_spec = CompositeSpec(
        ...     pixels=pixels_spec,
        ...     observation_vector=observation_vector_spec)
        >>> td = TensorDict({"pixels": torch.rand(10,3,32,32),
        ...    "observation_vector": torch.rand(10,33)}, batch_size=[10])
        >>> print("td (rand) is within bounds: ", composite_spec.is_in(td))
        td (rand) is within bounds:  True
        >>> td = TensorDict({"pixels": torch.randn(10,3,32,32),
        ...    "observation_vector": torch.randn(10,33)}, batch_size=[10])
        >>> print("td (randn) is within bounds: ", composite_spec.is_in(td))
        td (randn) is within bounds:  False
        >>> td_project = composite_spec.project(td)
        >>> print("td modification done in place: ", td_project is td)
        td modification done in place:  True
        >>> print("check td is within bounds after projection: ",
        ...    composite_spec.is_in(td_project))
        check td is within bounds after projection:  True
        >>> print("random td: ", composite_spec.rand([3,]))
        random td:  TensorDict(
            fields={
                observation_vector: Tensor(torch.Size([3, 33]), dtype=torch.float32),
                pixels: Tensor(torch.Size([3, 3, 32, 32]), dtype=torch.float32)},
            batch_size=torch.Size([3]),
            device=None,
            is_shared=False)

    Examples:
        >>> # we can build a nested composite spec using unnamed arguments
        >>> print(CompositeSpec({("a", "b"): None, ("a", "c"): None}))
        CompositeSpec(
            a: CompositeSpec(
                b: None,
                c: None))

    CompositeSpec supports nested indexing:
        >>> spec = CompositeSpec(obs=None)
        >>> spec["nested", "x"] = None
        >>> print(spec)
        CompositeSpec(
            nested: CompositeSpec(
                x: None),
            x: None)

    """

    shape: torch.Size
    domain: str = "composite"

    SPEC_HANDLED_FUNCTIONS = {}

    @classmethod
    def __new__(cls, *args, **kwargs):
        cls._device = None
        cls._locked = False
        return super().__new__(cls)

    @property
    def shape(self):
        return self._shape

    @shape.setter
    def shape(self, value: torch.Size):
        if self.locked:
            raise RuntimeError("Cannot modify shape of locked composite spec.")
        for key, spec in self.items():
            if isinstance(spec, CompositeSpec):
                if spec.shape[: len(value)] != value:
                    spec.shape = value
            elif spec is not None:
                if spec.shape[: len(value)] != value:
                    raise ValueError(
                        f"The shape of the spec and the CompositeSpec mismatch during shape resetting: the "
                        f"{self.ndim} first dimensions should match but got self['{key}'].shape={spec.shape} and "
                        f"CompositeSpec.shape={self.shape}."
                    )
        self._shape = torch.Size(value)

    def is_empty(self):
        """Whether the composite spec contains specs or not."""
        return len(self._specs) == 0

    @property
    def ndim(self):
        return self.ndimension()

    def ndimension(self):
        return len(self.shape)

    def set(self, name, spec):
        if self.locked:
            raise RuntimeError("Cannot modify a locked CompositeSpec.")
        if spec is not None:
            shape = spec.shape
            if shape[: self.ndim] != self.shape:
                raise ValueError(
                    "The shape of the spec and the CompositeSpec mismatch: the first "
                    f"{self.ndim} dimensions should match but got spec.shape={spec.shape} and "
                    f"CompositeSpec.shape={self.shape}."
                )
        self._specs[name] = spec

    def __init__(self, *args, shape=None, device=None, **kwargs):
        if shape is None:
            # Should we do this? Other specs have a default empty shape, maybe it would make sense to keep it
            # optional for composite (for clarity and easiness of use).
            # warnings.warn("shape=None for CompositeSpec will soon be deprecated. Make sure you set the "
            #               "batch size of your CompositeSpec as you would do for a tensordict.")
            shape = []
        self._shape = torch.Size(shape)
        self._specs = {}
        for key, value in kwargs.items():
            self.set(key, value)

        _device = torch.device(device) if device is not None else device
        if len(kwargs):
            for key, item in self.items():
                if item is None:
                    continue
                if (
                    isinstance(item, CompositeSpec)
                    and item.device is None
                    and _device is not None
                ):
                    item = item.clone().to(_device)
                elif (_device is not None) and (item.device != _device):
                    raise RuntimeError(
                        f"Setting a new attribute ({key}) on another device "
                        f"({item.device} against {_device}). All devices of "
                        "CompositeSpec must match."
                    )
        self._device = _device
        if len(args):
            if len(args) > 1:
                raise RuntimeError(
                    "Got multiple arguments, when at most one is expected for CompositeSpec."
                )
            argdict = args[0]
            if not isinstance(argdict, (dict, CompositeSpec)):
                raise RuntimeError(
                    f"Expected a dictionary of specs, but got an argument of type {type(argdict)}."
                )
            for k, item in argdict.items():
                if isinstance(item, dict):
                    item = CompositeSpec(item, shape=shape, device=_device)
                self[k] = item

    @property
    def device(self) -> DEVICE_TYPING:
        return self._device

    @device.setter
    def device(self, device: DEVICE_TYPING):
        if device is None and self._device is not None:
            raise RuntimeError(
                "To erase the device of a composite spec, call " "spec.clear_device_()."
            )
        device = torch.device(device)
        self.to(device)

    def clear_device_(self):
        """Clears the device of the CompositeSpec."""
        self._device = None
        for spec in self._specs.values():
            spec.clear_device_()
        return self

    def __getitem__(self, idx):
        """Indexes the current CompositeSpec based on the provided index."""
        if isinstance(idx, (str, tuple)):
            idx_unravel = unravel_key(idx)
        else:
            idx_unravel = ()
        if idx_unravel:
            if isinstance(idx_unravel, tuple):
                return self[idx[0]][idx[1:]]
            if idx_unravel in {"shape", "device", "dtype", "space"}:
                raise AttributeError(f"CompositeSpec has no key {idx_unravel}")
            return self._specs[idx_unravel]

        indexed_shape = _shape_indexing(self.shape, idx)
        indexed_specs = {}
        for k, v in self._specs.items():
            _idx = idx
            if isinstance(idx, tuple):
                protected_dims = 0
                if any(
                    isinstance(v, spec_class)
                    for spec_class in [
                        BinaryDiscreteTensorSpec,
                        MultiDiscreteTensorSpec,
                        OneHotDiscreteTensorSpec,
                    ]
                ):
                    protected_dims = 1
                # TensorSpecs dims which are not part of the composite shape cannot be indexed
                _idx = idx + (slice(None),) * (
                    len(v.shape) - len(self.shape) - protected_dims
                )
            indexed_specs[k] = v[_idx] if v is not None else None

        try:
            device = self.device
        except RuntimeError:
            device = self._device

        return self.__class__(
            indexed_specs,
            shape=indexed_shape,
            device=device,
        )

    def get(self, item, default=NO_DEFAULT):
        """Gets an item from the CompositeSpec.

        If the item is absent, a default value can be passed.

        """
        try:
            return self[item]
        except KeyError:
            if item is not NO_DEFAULT:
                return default
            raise

    def __setitem__(self, key, value):
        if isinstance(key, tuple) and len(key) > 1:
            if key[0] not in self.keys(True):
                self[key[0]] = CompositeSpec(shape=self.shape, device=self.device)
            self[key[0]][key[1:]] = value
            return
        elif isinstance(key, tuple):
            self[key[0]] = value
            return
        elif not isinstance(key, str):
            raise TypeError(f"Got key of type {type(key)} when a string was expected.")
        if key in {"shape", "device", "dtype", "space"}:
            raise AttributeError(f"CompositeSpec[{key}] cannot be set")
        if isinstance(value, dict):
            value = CompositeSpec(value, device=self._device, shape=self.shape)
        if (
            value is not None
            and self.device is not None
            and value.device != self.device
        ):
            if isinstance(value, CompositeSpec) and value.device is None:
                value = value.clone().to(self.device)
            else:
                raise RuntimeError(
                    f"Setting a new attribute ({key}) on another device ({value.device} against {self.device}). "
                    f"All devices of CompositeSpec must match."
                )

        self.set(key, value)

    def __iter__(self):
        yield from self._specs

    def __delitem__(self, key: NestedKey) -> None:
        key = unravel_key(key)
        if isinstance(key, tuple):
            spec = self[key[:-1]]
            del spec[key[-1]]
            return
        elif not isinstance(key, str):
            raise TypeError(
                f"Got key of type {type(key)} when a string or a tuple of strings was expected."
            )

        if key in {"shape", "device", "dtype", "space"}:
            raise ValueError(f"Key name {key} is prohibited.")
        del self._specs[key]

    def encode(
        self, vals: Dict[str, Any], *, ignore_device: bool = False
    ) -> Dict[str, torch.Tensor]:
        if isinstance(vals, TensorDict):
            out = vals.empty()  # create and empty tensordict similar to vals
        else:
            out = TensorDict({}, torch.Size([]), _run_checks=False)
        for key, item in vals.items():
            if item is None:
                raise RuntimeError(
                    "CompositeSpec.encode cannot be used with missing values."
                )
            try:
                out[key] = self[key].encode(item, ignore_device=ignore_device)
            except KeyError:
                raise KeyError(
                    f"The CompositeSpec instance with keys {self.keys()} does not have a '{key}' key."
                )
            except RuntimeError as err:
                raise RuntimeError(
                    f"Encoding key {key} raised a RuntimeError. Scroll up to know more."
                ) from err
        return out

    def __repr__(self) -> str:
        sub_str = [
            indent(f"{k}: {str(item)}", 4 * " ") for k, item in self._specs.items()
        ]
        sub_str = ",\n".join(sub_str)
        return f"CompositeSpec(\n{sub_str}, device={self._device}, shape={self.shape})"

    def type_check(
        self,
        value: Union[torch.Tensor, TensorDictBase],
        selected_keys: Union[str, Optional[Sequence[str]]] = None,
    ):
        if isinstance(value, torch.Tensor) and isinstance(selected_keys, str):
            value = {selected_keys: value}
            selected_keys = [selected_keys]

        for _key in self.keys():
            if self[_key] is not None and (
                selected_keys is None or _key in selected_keys
            ):
                self._specs[_key].type_check(value[_key], _key)

    def is_in(self, val: Union[dict, TensorDictBase]) -> bool:
        for key, item in self._specs.items():
            if item is None or (isinstance(item, CompositeSpec) and item.is_empty()):
                continue
            val_item = val.get(key)
            if not item.is_in(val_item):
                return False
        return True

    def project(self, val: TensorDictBase) -> TensorDictBase:
        for key, item in self.items():
            if item is None:
                continue
            _val = val.get(key)
            if not self._specs[key].is_in(_val):
                val.set(key, self._specs[key].project(_val))
        return val

    def rand(self, shape=None) -> TensorDictBase:
        if shape is None:
            shape = torch.Size([])
        _dict = {}
        for key, item in self.items():
            if item is not None:
                _dict[key] = item.rand(shape)
        return TensorDict(
            _dict,
            batch_size=torch.Size([*shape, *self.shape]),
            device=self._device,
            # No need to run checks since we know Composite is compliant with
            # TensorDict requirements
            _run_checks=False,
        )

    def keys(
        self,
        include_nested: bool = False,
        leaves_only: bool = False,
        *,
        is_leaf: Callable[[type], bool] | None = None,
    ) -> _CompositeSpecKeysView:  # noqa: D417
        """Keys of the CompositeSpec.

        The keys argument reflect those of :class:`tensordict.TensorDict`.

        Args:
            include_nested (bool, optional): if ``False``, the returned keys will not be nested. They will
                represent only the immediate children of the root, and not the whole nested sequence, i.e. a
                :obj:`CompositeSpec(next=CompositeSpec(obs=None))` will lead to the keys
                :obj:`["next"]. Default is ``False``, i.e. nested keys will not
                be returned.
            leaves_only (bool, optional): if ``False``, the values returned
                will contain every level of nesting, i.e. a :obj:`CompositeSpec(next=CompositeSpec(obs=None))`
                will lead to the keys :obj:`["next", ("next", "obs")]`.
                Default is ``False``.

        Keyword Args:
            is_leaf (callable, optional): reads a type and returns a boolean indicating if that type
                should be seen as a leaf. By default, all non-CompositeSpec nodes are considered as
                leaves.

        """
        return _CompositeSpecItemsView(
            self,
            include_nested=include_nested,
            leaves_only=leaves_only,
            is_leaf=is_leaf,
        )._keys()

    def items(
        self,
        include_nested: bool = False,
        leaves_only: bool = False,
        *,
        is_leaf: Callable[[type], bool] | None = None,
    ) -> _CompositeSpecItemsView:  # noqa: D417
        """Items of the CompositeSpec.

        Args:
            include_nested (bool, optional): if ``False``, the returned keys will not be nested. They will
                represent only the immediate children of the root, and not the whole nested sequence, i.e. a
                :obj:`CompositeSpec(next=CompositeSpec(obs=None))` will lead to the keys
                :obj:`["next"]. Default is ``False``, i.e. nested keys will not
                be returned.
            leaves_only (bool, optional): if ``False``, the values returned
                will contain every level of nesting, i.e. a :obj:`CompositeSpec(next=CompositeSpec(obs=None))`
                will lead to the keys :obj:`["next", ("next", "obs")]`.
                Default is ``False``.

        Keyword Args:
            is_leaf (callable, optional): reads a type and returns a boolean indicating if that type
                should be seen as a leaf. By default, all non-CompositeSpec nodes are considered as
                leaves.
        """
        return _CompositeSpecItemsView(
            self,
            include_nested=include_nested,
            leaves_only=leaves_only,
            is_leaf=is_leaf,
        )

    def values(
        self,
        include_nested: bool = False,
        leaves_only: bool = False,
        *,
        is_leaf: Callable[[type], bool] | None = None,
    ) -> _CompositeSpecValuesView:  # noqa: D417
        """Values of the CompositeSpec.

        Args:
            include_nested (bool, optional): if ``False``, the returned keys will not be nested. They will
                represent only the immediate children of the root, and not the whole nested sequence, i.e. a
                :obj:`CompositeSpec(next=CompositeSpec(obs=None))` will lead to the keys
                :obj:`["next"]. Default is ``False``, i.e. nested keys will not
                be returned.
            leaves_only (bool, optional): if ``False``, the values returned
                will contain every level of nesting, i.e. a :obj:`CompositeSpec(next=CompositeSpec(obs=None))`
                will lead to the keys :obj:`["next", ("next", "obs")]`.
                Default is ``False``.

        Keyword Args:
            is_leaf (callable, optional): reads a type and returns a boolean indicating if that type
                should be seen as a leaf. By default, all non-CompositeSpec nodes are considered as
                leaves.
        """
        return _CompositeSpecItemsView(
            self,
            include_nested=include_nested,
            leaves_only=leaves_only,
            is_leaf=is_leaf,
        )._values()

    def _reshape(self, shape):
        _specs = {
            key: val.reshape((*shape, *val.shape[self.ndimension() :]))
            for key, val in self._specs.items()
        }
        return CompositeSpec(_specs, shape=shape)

    def _unflatten(self, dim, sizes):
        shape = torch.zeros(self.shape, device="meta").unflatten(dim, sizes).shape
        return self._reshape(shape)

    def __len__(self):
        return len(self.keys())

    def to(self, dest: Union[torch.dtype, DEVICE_TYPING]) -> CompositeSpec:
        if dest is None:
            return self
        if not isinstance(dest, (str, int, torch.device)):
            raise ValueError(
                "Only device casting is allowed with specs of type CompositeSpec."
            )
        if self._device and self._device == torch.device(dest):
            return self

        _device = torch.device(dest)
        items = list(self.items())
        kwargs = {}
        for key, value in items:
            if value is None:
                kwargs[key] = value
                continue
            kwargs[key] = value.to(dest)
        return self.__class__(**kwargs, device=_device, shape=self.shape)

    def clone(self) -> CompositeSpec:
        try:
            device = self.device
        except RuntimeError:
            device = self._device
        return self.__class__(
            {
                key: item.clone() if item is not None else None
                for key, item in self.items()
            },
            device=device,
            shape=self.shape,
        )

    def empty(self):
        """Create a spec like self, but with no entries."""
        try:
            device = self.device
        except RuntimeError:
            device = self._device
        return self.__class__(
            {},
            device=device,
            shape=self.shape,
        )

    def to_numpy(self, val: TensorDict, safe: bool = None) -> dict:
        return {key: self[key].to_numpy(val) for key, val in val.items()}

    def zero(self, shape=None) -> TensorDictBase:
        if shape is None:
            shape = torch.Size([])
        try:
            device = self.device
        except RuntimeError:
            device = self._device
        return TensorDict(
            {
                key: self[key].zero(shape)
                for key in self.keys(True)
                if isinstance(key, str) and self[key] is not None
            },
            torch.Size([*shape, *self._safe_shape]),
            device=device,
        )

    def __eq__(self, other):
        return (
            type(self) is type(other)
            and self.shape == other.shape
            and self._device == other._device
            and set(self._specs.keys()) == set(other._specs.keys())
            and all((self._specs[key] == spec) for (key, spec) in other._specs.items())
        )

    def update(self, dict_or_spec: Union[CompositeSpec, Dict[str, TensorSpec]]) -> None:
        for key, item in dict_or_spec.items():
            if key in self.keys(True) and isinstance(self[key], CompositeSpec):
                self[key].update(item)
                continue
            try:
                if isinstance(item, TensorSpec) and item.device != self.device:
                    item = deepcopy(item)
                    if self.device is not None:
                        item = item.to(self.device)
            except RuntimeError as err:
                if DEVICE_ERR_MSG in str(err):
                    try:
                        item_device = item.device
                        self.device = item_device
                    except RuntimeError as suberr:
                        if DEVICE_ERR_MSG in str(suberr):
                            pass
                        else:
                            raise suberr
                else:
                    raise err
            self[key] = item
        return self

    def expand(self, *shape):
        if len(shape) == 1 and isinstance(shape[0], (tuple, list, torch.Size)):
            shape = shape[0]
        if any(s1 != s2 and s2 != 1 for s1, s2 in zip(shape[-self.ndim :], self.shape)):
            raise ValueError(
                f"The last {self.ndim} of the expanded shape {shape} must match the "
                f"shape of the {self.__class__.__name__} spec in expand()."
            )
        try:
            device = self.device
        except RuntimeError:
            device = self._device
        specs = {
            key: value.expand((*shape, *value.shape[self.ndim :]))
            if value is not None
            else None
            for key, value in tuple(self.items())
        }
        out = CompositeSpec(
            specs,
            shape=shape,
            device=device,
        )
        return out

    def squeeze(self, dim: int | None = None):
        if dim is not None:
            if dim < 0:
                dim += len(self.shape)

            shape = _squeezed_shape(self.shape, dim)
            if shape is None:
                return self

            try:
                device = self.device
            except RuntimeError:
                device = self._device

            return CompositeSpec(
                {key: value.squeeze(dim) for key, value in self.items()},
                shape=shape,
                device=device,
            )

        if self.shape.count(1) == 0:
            return self

        # we can't just recursively apply squeeze with dim=None because we don't want
        # to squeeze non-batch dims of the values. Instead we find the first dim in
        # the batch dims with size 1, squeeze that, then recurse on the root spec
        out = self.squeeze(self.shape.index(1))
        return out.squeeze()

    def unsqueeze(self, dim: int):
        if dim < 0:
            dim += len(self.shape) + 1

        shape = _unsqueezed_shape(self.shape, dim)

        try:
            device = self.device
        except RuntimeError:
            device = self._device

        return CompositeSpec(
            {
                key: value.unsqueeze(dim) if value is not None else None
                for key, value in self.items()
            },
            shape=shape,
            device=device,
        )

    def unbind(self, dim: int = 0):
        orig_dim = dim
        if dim < 0:
            dim = len(self.shape) + dim
        if dim < 0:
            raise ValueError(
                f"Cannot unbind along dim {orig_dim} with shape {self.shape}."
            )
        shape = (s for i, s in enumerate(self.shape) if i != dim)
        unbound_vals = {key: val.unbind(dim) for key, val in self.items()}
        return tuple(
            self.__class__(
                {key: val[i] for key, val in unbound_vals.items()},
                shape=shape,
                device=self.device,
            )
            for i in range(self.shape[dim])
        )

    def lock_(self, recurse=False):
        """Locks the CompositeSpec and prevents modification of its content.

        This is only a first-level lock, unless specified otherwise through the
        ``recurse`` arg.

        Leaf specs can always be modified in place, but they cannot be replaced
        in their CompositeSpec parent.

        Examples:
            >>> shape = [3, 4, 5]
            >>> spec = CompositeSpec(
            ...         a=CompositeSpec(
            ...         b=CompositeSpec(shape=shape[:3], device="cpu"), shape=shape[:2]
            ...     ),
            ...     shape=shape[:1],
            ... )
            >>> spec["a"] = spec["a"].clone()
            >>> recurse = False
            >>> spec.lock_(recurse=recurse)
            >>> try:
            ...     spec["a"] = spec["a"].clone()
            ... except RuntimeError:
            ...     print("failed!")
            failed!
            >>> try:
            ...     spec["a", "b"] = spec["a", "b"].clone()
            ...     print("succeeded!")
            ... except RuntimeError:
            ...     print("failed!")
            succeeded!
            >>> recurse = True
            >>> spec.lock_(recurse=recurse)
            >>> try:
            ...     spec["a", "b"] = spec["a", "b"].clone()
            ...     print("succeeded!")
            ... except RuntimeError:
            ...     print("failed!")
            failed!

        """
        self._locked = True
        if recurse:
            for value in self.values():
                if isinstance(value, CompositeSpec):
                    value.lock_(recurse)
        return self

    def unlock_(self, recurse=False):
        """Unlocks the CompositeSpec and allows modification of its content.

        This is only a first-level lock modification, unless specified
        otherwise through the ``recurse`` arg.

        """
        self._locked = False
        if recurse:
            for value in self.values():
                if isinstance(value, CompositeSpec):
                    value.unlock_(recurse)
        return self

    @property
    def locked(self):
        return self._locked


class NonTensorSpec(TensorSpec):
    """Tensor spec for non-tensor data.

    This spec has no space or dtype, but the device and shape can be specified
    (as it is the case for :class:`~tensordict.NonTensorData`).

    """

    shape: torch.Size
    space: Union[None, Box] = None
    device: torch.device | None = None
    dtype: torch.dtype = None
    domain: str = "continuous"

    def __init__(self, shape=(), device=None):
        if device is not None:
            device = torch.device(device)
        return super().__init__(shape=shape, space=None, device=device, dtype=None)

    def rand(self, shape=None) -> torch.Tensor:
        return NonTensorData(None, batch_size=self.shape)

    def zero(self, shape=None) -> torch.Tensor:
        return NonTensorData(None, batch_size=self.shape)

    def expand(self, *shape):
        if len(shape) == 1 and not isinstance(shape[0], int):
            shape = shape[0]
        return NonTensorSpec(device=self.device, shape=shape)

    def is_in(self, val: torch.Tensor) -> bool:
        return True

    def index(self, index: INDEX_TYPING, tensor_to_index: torch.Tensor) -> torch.Tensor:
        raise NotImplementedError

    def to(self, dest):
        if dest is None:
            return self
        if isinstance(dest, torch.dtype):
            dest_dtype = dest
            dest_device = self.device
        else:
            dest_dtype = self.dtype
            dest_device = torch.device(dest)
        if dest_device == self.device and dest_dtype == self.dtype:
            return self
        return self.__class__(shape=self.shape, device=dest)

    def clone(self) -> "TensorSpec":
        return self.__class__(shape=self.shape, device=self.device)


class LazyStackedCompositeSpec(_LazyStackedMixin[CompositeSpec], CompositeSpec):
    """A lazy representation of a stack of composite specs.

    Stacks composite specs together along one dimension.
    When random samples are drawn, a LazyStackedTensorDict is returned.

    Indexing is allowed but only along the stack dimension.

    This class is aimed to be used in multi-task and multi-agent settings, where
    heterogeneous specs may occur (same semantic but different shape).

    """

    def update(self, dict) -> None:
        for key, item in dict.items():
            if key in self.keys() and isinstance(
                item, (Dict, CompositeSpec, LazyStackedCompositeSpec)
            ):
                for spec, sub_item in zip(self._specs, item.unbind(self.dim)):
                    spec[key].update(sub_item)
                continue
            self[key] = item
        return self

    def __eq__(self, other):
        if not isinstance(other, LazyStackedCompositeSpec):
            return False
        if len(self._specs) != len(other._specs):
            return False
        if self.stack_dim != other.stack_dim:
            return False
        if self.device != other.device:
            return False
        for _spec1, _spec2 in zip(self._specs, other._specs):
            if _spec1 != _spec2:
                return False
        return True

    def to_numpy(self, val: TensorDict, safe: bool = None) -> dict:
        if safe is None:
            safe = _CHECK_SPEC_ENCODE
        if safe:
            if val.shape[self.dim] != len(self._specs):
                raise ValueError(
                    "Size of LazyStackedCompositeSpec and val differ along the "
                    "stacking dimension"
                )
            for spec, v in zip(self._specs, torch.unbind(val, dim=self.dim)):
                spec.assert_is_in(v)
        return {key: self[key].to_numpy(val) for key, val in val.items()}

    def __len__(self):
        return self.shape[0]

    def keys(
        self,
        include_nested: bool = False,
        leaves_only: bool = False,
        *,
        is_leaf: Callable[[type], bool] | None = None,
    ) -> _CompositeSpecKeysView:
        return _CompositeSpecItemsView(
            self,
            include_nested=include_nested,
            leaves_only=leaves_only,
            is_leaf=is_leaf,
        )._keys()

    def items(
        self,
        include_nested: bool = False,
        leaves_only: bool = False,
        *,
        is_leaf: Callable[[type], bool] | None = None,
    ) -> _CompositeSpecItemsView:
        return list(
            _CompositeSpecItemsView(
                self,
                include_nested=include_nested,
                leaves_only=leaves_only,
                is_leaf=is_leaf,
            )
        )

    def values(
        self,
        include_nested: bool = False,
        leaves_only: bool = False,
        *,
        is_leaf: Callable[[type], bool] | None = None,
    ) -> _CompositeSpecValuesView:
        return _CompositeSpecItemsView(
            self,
            include_nested=include_nested,
            leaves_only=leaves_only,
            is_leaf=is_leaf,
        )._values()

    def project(self, val: TensorDictBase) -> TensorDictBase:
        vals = []
        for spec, subval in zip(self._specs, val.unbind(self.dim)):
            if not spec.is_in(subval):
                vals.append(spec.project(subval))
            else:
                vals.append(subval)
        res = LazyStackedTensorDict.maybe_dense_stack(vals, dim=self.dim)
        if not isinstance(val, LazyStackedTensorDict):
            res = res.to_tensordict()
        return res

    def type_check(
        self,
        value: Union[torch.Tensor, TensorDictBase],
        selected_keys: Union[NestedKey, Optional[Sequence[NestedKey]]] = None,
    ):
        if selected_keys is None:
            if isinstance(value, torch.Tensor):
                raise ValueError(
                    "value must be of type TensorDictBase when key is None"
                )
            for spec, subvalue in zip(self._specs, value.unbind(self.dim)):
                spec.type_check(subvalue)
        else:
            if isinstance(value, torch.Tensor) and isinstance(selected_keys, str):
                value = {selected_keys: value}
                selected_keys = [selected_keys]
            for _key in self.keys():
                if self[_key] is not None and _key in selected_keys:
                    self[_key].type_check(value[_key], _key)

    def __repr__(self) -> str:
        sub_str = ",\n".join(
            [indent(f"{k}: {repr(item)}", 4 * " ") for k, item in self.items()]
        )
        sub_str = indent(f"fields={{\n{', '.join([sub_str])}}}", 4 * " ")
        exclusive_key_str = self.repr_exclusive_keys()
        device_str = indent(f"device={self._specs[0].device}", 4 * " ")
        shape_str = indent(f"shape={self.shape}", 4 * " ")
        stack_dim = indent(f"stack_dim={self.dim}", 4 * " ")
        string = ",\n".join(
            [sub_str, exclusive_key_str, device_str, shape_str, stack_dim]
        )
        return f"LazyStackedCompositeSpec(\n{string})"

    def repr_exclusive_keys(self):
        keys = set(self.keys())
        exclusive_keys = [
            ",\n".join(
                [
                    indent(f"{k}: {repr(spec[k])}", 4 * " ")
                    for k in spec.keys()
                    if k not in keys
                ]
            )
            for spec in self._specs
        ]
        exclusive_key_str = ",\n".join(
            [
                indent(f"{i} ->\n{line}", 4 * " ")
                for i, line in enumerate(exclusive_keys)
                if line != ""
            ]
        )

        return indent(f"exclusive_fields={{\n{exclusive_key_str}}}", 4 * " ")

    def is_in(self, value) -> bool:
        for spec, subval in zip(self._specs, value.unbind(self.dim)):
            if not spec.contains(subval):
                return False
        return True

    def __delitem__(self, key: NestedKey):
        """Deletes a key from the stacked composite spec.

        This method will be executed if the key is present in at least one of the stacked specs,
        otherwise it will raise an error.

        Args:
            key (NestedKey): the key to delete.
        """
        at_least_one_deletion = False
        for spec in self._specs:
            try:
                del spec[key]
                at_least_one_deletion = True
            except KeyError:
                continue
        if not at_least_one_deletion:
            raise KeyError(
                f"Key {key} must be present in at least one of the stacked specs."
            )
        return self

    def __iter__(self):
        for k in self.keys():
            yield self[k]

    def __setitem__(self, key: NestedKey, value):
        key = unravel_key(key)
        is_key = isinstance(key, str) or (
            isinstance(key, tuple) and all(isinstance(_item, str) for _item in key)
        )
        if is_key:
            self.set(key, value)
        else:
            raise ValueError(
                f"{self.__class__} expects str or tuple of str as key to set values "
            )

    @property
    def device(self) -> DEVICE_TYPING:
        device = self.__dict__.get("_device", NO_DEFAULT)
        if device is NO_DEFAULT:
            devices = {spec.device for spec in self._specs}
            if len(devices) == 1:
                device = list(devices)[0]
            elif len(devices) == 2:
                device0, device1 = devices
                if device0 is None:
                    device = device1
                elif device1 is None:
                    device = device0
                else:
                    device = None
            else:
                device = None
            self.__dict__["_device"] = device
        return device

    @property
    def ndim(self):
        return self.ndimension()

    def ndimension(self):
        return len(self.shape)

    def set(self, name, spec):
        for sub_spec, sub_item in zip(self._specs, spec.unbind(self.dim)):
            sub_spec[name] = sub_item

    @property
    def shape(self):
        shape = list(self._specs[0].shape)
        dim = self.dim
        if dim < 0:
            dim = len(shape) + dim + 1
        shape.insert(dim, len(self._specs))
        return torch.Size(shape)

    def expand(self, *shape):
        if len(shape) == 1 and not isinstance(shape[0], (int,)):
            return self.expand(*shape[0])
        expand_shape = shape[: -len(self.shape)]
        existing_shape = self.shape
        shape_check = shape[-len(self.shape) :]
        for _i, (size1, size2) in enumerate(zip(existing_shape, shape_check)):
            if size1 != size2 and size1 != 1:
                raise RuntimeError(
                    f"Expanding a non-singletom dimension: existing shape={size1} vs expand={size2}"
                )
            elif size1 != size2 and size1 == 1 and _i == self.dim:
                # if we're expanding along the stack dim we just need to clone the existing spec
                return torch.stack(
                    [self._specs[0].clone() for _ in range(size2)], self.dim
                ).expand(*shape)
        if _i != len(self.shape) - 1:
            raise RuntimeError(
                f"Trying to expand non-congruent shapes: received {shape} when the shape is {self.shape}."
            )
        # remove the stack dim from the expanded shape, which we know to match
        unstack_shape = list(expand_shape) + [
            s for i, s in enumerate(shape_check) if i != self.dim
        ]
        return torch.stack(
            [spec.expand(unstack_shape) for spec in self._specs],
            self.dim + len(expand_shape),
        )

    def empty(self):
        return LazyStackedCompositeSpec.maybe_dense_stack(
            [spec.empty() for spec in self._specs], dim=self.stack_dim
        )

    def encode(
        self, vals: Dict[str, Any], ignore_device: bool = False
    ) -> Dict[str, torch.Tensor]:
        raise NOT_IMPLEMENTED_ERROR

    def zero(self, shape=None) -> TensorDictBase:
        if shape is not None:
            dim = self.dim + len(shape)
        else:
            dim = self.dim
        return LazyStackedTensorDict.maybe_dense_stack(
            [spec.zero(shape) for spec in self._specs], dim
        )

    def one(self, shape=None) -> TensorDictBase:
        if shape is not None:
            dim = self.dim + len(shape)
        else:
            dim = self.dim
        return LazyStackedTensorDict.maybe_dense_stack(
            [spec.one(shape) for spec in self._specs], dim
        )

    def rand(self, shape=None) -> TensorDictBase:
        if shape is not None:
            dim = self.dim + len(shape)
        else:
            dim = self.dim
        return LazyStackedTensorDict.maybe_dense_stack(
            [spec.rand(shape) for spec in self._specs], dim
        )


# for SPEC_CLASS in [BinaryDiscreteTensorSpec, BoundedTensorSpec, DiscreteTensorSpec, MultiDiscreteTensorSpec, MultiOneHotDiscreteTensorSpec, OneHotDiscreteTensorSpec, UnboundedContinuousTensorSpec, UnboundedDiscreteTensorSpec]:
@TensorSpec.implements_for_spec(torch.stack)
def _stack_specs(list_of_spec, dim, out=None):
    if out is not None:
        raise NotImplementedError(
            "In-place spec modification is not a feature of torchrl, hence "
            "torch.stack(list_of_specs, dim, out=spec) is not implemented."
        )
    if not len(list_of_spec):
        raise ValueError("Cannot stack an empty list of specs.")
    spec0 = list_of_spec[0]
    if isinstance(spec0, TensorSpec):
        device = spec0.device

        all_equal = True
        for spec in list_of_spec[1:]:
            if not isinstance(spec, spec0.__class__):
                raise RuntimeError(
                    "Stacking specs cannot occur: Found more than one type of specs in the list."
                )
            if device != spec.device:
                raise RuntimeError(f"Devices differ, got {device} and {spec.device}")
            if spec.dtype != spec0.dtype:
                raise RuntimeError(f"Dtypes differ, got {spec0.dtype} and {spec.dtype}")
            if spec.ndim != spec0.ndim:
                raise RuntimeError(f"Ndims differ, got {spec0.ndim} and {spec.ndim}")
            all_equal = all_equal and spec == spec0
        if all_equal:
            shape = list(spec0.shape)
            if dim < 0:
                dim += len(shape) + 1
            shape.insert(dim, len(list_of_spec))
            return spec0.clone().unsqueeze(dim).expand(shape)
        return LazyStackedTensorSpec(*list_of_spec, dim=dim)
    else:
        raise NotImplementedError


@CompositeSpec.implements_for_spec(torch.stack)
def _stack_composite_specs(list_of_spec, dim, out=None):
    if out is not None:
        raise NotImplementedError(
            "In-place spec modification is not a feature of torchrl, hence "
            "torch.stack(list_of_specs, dim, out=spec) is not implemented."
        )
    if not len(list_of_spec):
        raise ValueError("Cannot stack an empty list of specs.")
    spec0 = list_of_spec[0]
    if isinstance(spec0, CompositeSpec):
        devices = {spec.device for spec in list_of_spec}
        if len(devices) == 1:
            device = list(devices)[0]
        elif len(devices) == 2:
            device0, device1 = devices
            if device0 is None:
                device = device1
            elif device1 is None:
                device = device0
            else:
                device = None

        all_equal = True
        for spec in list_of_spec[1:]:
            if not isinstance(spec, CompositeSpec):
                raise RuntimeError(
                    "Stacking specs cannot occur: Found more than one type of spec in "
                    "the list."
                )
            if device != spec.device and device is not None:
                # spec.device must be None
                spec = spec.to(device)
            if spec.shape != spec0.shape:
                raise RuntimeError(f"Shapes differ, got {spec.shape} and {spec0.shape}")
            all_equal = all_equal and spec == spec0
        if all_equal:
            shape = list(spec0.shape)
            if dim < 0:
                dim += len(shape) + 1
            shape.insert(dim, len(list_of_spec))
            return spec0.clone().unsqueeze(dim).expand(shape)
        return LazyStackedCompositeSpec(*list_of_spec, dim=dim)
    else:
        raise NotImplementedError


@TensorSpec.implements_for_spec(torch.squeeze)
def _squeeze_spec(spec: TensorSpec, *args, **kwargs) -> TensorSpec:
    return spec.squeeze(*args, **kwargs)


@CompositeSpec.implements_for_spec(torch.squeeze)
def _squeeze_composite_spec(spec: CompositeSpec, *args, **kwargs) -> CompositeSpec:
    return spec.squeeze(*args, **kwargs)


@TensorSpec.implements_for_spec(torch.unsqueeze)
def _unsqueeze_spec(spec: TensorSpec, *args, **kwargs) -> TensorSpec:
    return spec.unsqueeze(*args, **kwargs)


@CompositeSpec.implements_for_spec(torch.unsqueeze)
def _unsqueeze_composite_spec(spec: CompositeSpec, *args, **kwargs) -> CompositeSpec:
    return spec.unsqueeze(*args, **kwargs)


def _keys_to_empty_composite_spec(keys):
    """Given a list of keys, creates a CompositeSpec tree where each leaf is assigned a None value."""
    if not len(keys):
        return
    c = CompositeSpec()
    for key in keys:
        if isinstance(key, str):
            c[key] = None
        elif key[0] in c.keys():
            if c[key[0]] is None:
                # if the value is None we just replace it
                c[key[0]] = _keys_to_empty_composite_spec([key[1:]])
            elif isinstance(c[key[0]], CompositeSpec):
                # if the value is Composite, we update it
                out = _keys_to_empty_composite_spec([key[1:]])
                if out is not None:
                    c[key[0]].update(out)
            else:
                raise RuntimeError("Conflicting keys")
        else:
            c[key[0]] = _keys_to_empty_composite_spec(key[1:])
    return c


def _squeezed_shape(shape: torch.Size, dim: int | None) -> torch.Size | None:
    if dim is None:
        if len(shape) == 1 or shape.count(1) == 0:
            return None
        new_shape = torch.Size([s for s in shape if s != 1])
    else:
        if dim < 0:
            dim += len(shape)

        if shape[dim] != 1:
            return None

        new_shape = torch.Size([s for i, s in enumerate(shape) if i != dim])
    return new_shape


def _unsqueezed_shape(shape: torch.Size, dim: int) -> torch.Size:
    n = len(shape)
    if dim < -(n + 1) or dim > n:
        raise ValueError(
            f"Dimension out of range, expected value in the range [{-(n+1)}, {n}], but "
            f"got {dim}"
        )
    if dim < 0:
        dim += n + 1

    new_shape = list(shape)
    new_shape.insert(dim, 1)
    return torch.Size(new_shape)


class _CompositeSpecItemsView:
    """Wrapper class that enables richer behaviour of `items` for CompositeSpec."""

    def __init__(
        self,
        composite: CompositeSpec,
        include_nested,
        leaves_only,
        *,
        is_leaf,
    ):
        self.composite = composite
        self.leaves_only = leaves_only
        self.include_nested = include_nested
        self.is_leaf = is_leaf

    def __iter__(self):
        from tensordict.base import _NESTED_TENSORS_AS_LISTS

        is_leaf = self.is_leaf
        if is_leaf in (None, _NESTED_TENSORS_AS_LISTS):

            def _is_leaf(cls):
                return not issubclass(cls, CompositeSpec)

        else:
            _is_leaf = is_leaf

        def _iter_from_item(key, item):
            if self.include_nested and isinstance(item, CompositeSpec):
                for subkey, subitem in item.items(
                    include_nested=True,
                    leaves_only=self.leaves_only,
                    is_leaf=is_leaf,
                ):
                    if not isinstance(subkey, tuple):
                        subkey = (subkey,)
                    yield (key, *subkey), subitem
            if not self.leaves_only and not _is_leaf(type(item)):
                yield (key, item)
            elif not self.leaves_only or _is_leaf(type(item)):
                yield key, item

        for key, item in self._get_composite_items(is_leaf):
            if is_leaf is _NESTED_TENSORS_AS_LISTS and isinstance(
                item, _LazyStackedMixin
            ):
                for (i, spec) in enumerate(item._specs):
                    yield from _iter_from_item(unravel_key((key, str(i))), spec)
            else:
                yield from _iter_from_item(key, item)

    def _get_composite_items(self, is_leaf):

        if isinstance(self.composite, LazyStackedCompositeSpec):
            from tensordict.base import _NESTED_TENSORS_AS_LISTS

            if is_leaf is _NESTED_TENSORS_AS_LISTS:
                for i, spec in enumerate(self.composite._specs):
                    for key, item in spec.items():
                        yield ((str(i), key), item)
            else:
                keys = self.composite._specs[0].keys()
                keys = set(keys)
                for spec in self.composite._specs[1:]:
                    keys = keys.intersection(spec.keys())
                yield from ((key, self.composite[key]) for key in sorted(keys, key=str))
        else:
            yield from self.composite._specs.items()

    def __len__(self):
        i = 0
        for _ in self:
            i += 1
        return i

    def __repr__(self):
        return f"{type(self).__name__}(keys={list(self)})"

    def __contains__(self, item):
        item = unravel_key(item)

        if len(item) == 1:
            item = item[0]
        for key in self.__iter__():
            if key == item:
                return True
        else:
            return False

    def _keys(self):
        return _CompositeSpecKeysView(self)

    def _values(self):
        return _CompositeSpecValuesView(self)


class _CompositeSpecKeysView:
    def __init__(self, items: _CompositeSpecItemsView):
        self.items = items

    def __iter__(self):
        yield from (key for (key, _) in self.items)

    def __contains__(self, item):
        item = unravel_key(item)
        return any(key == item for key in self)

    def __len__(self):
        return len(self.items)

    def __repr__(self):
        return f"{type(self).__name__}(keys={list(self)})"


class _CompositeSpecValuesView:
    def __init__(self, items: _CompositeSpecItemsView):
        self.items = items

    def __iter__(self):
        yield from (val for (_, val) in self.items)

    def __len__(self):
        return len(self.items)

    def __repr__(self):
        return f"{type(self).__name__}(values={list(self)})"


def _minmax_dtype(dtype):
    if dtype is torch.bool:
        return False, True
    if dtype.is_floating_point:
        info = torch.finfo(dtype)
    else:
        info = torch.iinfo(dtype)
    return info.min, info.max


def _remove_neg_shapes(*shape):
    if len(shape) == 1 and not isinstance(shape[0], int):
        return _remove_neg_shapes(*shape[0])
    return torch.Size([int(d) if d >= 0 else 1 for d in shape])<|MERGE_RESOLUTION|>--- conflicted
+++ resolved
@@ -31,10 +31,14 @@
 import tensordict
 import torch
 from tensordict import (
-<<<<<<< HEAD
-=======
+    LazyStackedTensorDict,
+    NonTensorData,
+    TensorDict,
+    TensorDictBase,
+    unravel_key,
+)
+from tensordict import (
     is_tensor_collection,
->>>>>>> 0c008db3
     LazyStackedTensorDict,
     NonTensorData,
     TensorDict,

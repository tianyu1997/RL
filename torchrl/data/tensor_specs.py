# Copyright (c) Meta Platforms, Inc. and affiliates.
#
# This source code is licensed under the MIT license found in the
# LICENSE file in the root directory of this source tree.

from __future__ import annotations

import abc
import math
import warnings
from collections.abc import Iterable
from copy import deepcopy
from dataclasses import dataclass
from functools import wraps
from textwrap import indent
from typing import (
    Any,
    Callable,
    Dict,
    Generic,
    ItemsView,
    KeysView,
    List,
    Optional,
    Sequence,
    Tuple,
    TypeVar,
    Union,
    ValuesView,
)

import numpy as np
import torch
from tensordict import unravel_key
from tensordict.tensordict import LazyStackedTensorDict, TensorDict, TensorDictBase
from tensordict.utils import _getitem_batch_size, NestedKey

from torchrl._utils import get_binary_env_var

DEVICE_TYPING = Union[torch.device, str, int]

INDEX_TYPING = Union[int, torch.Tensor, np.ndarray, slice, List]

SHAPE_INDEX_TYPING = Union[
    int,
    range,
    List[int],
    np.ndarray,
    slice,
    None,
    torch.Tensor,
    type(...),
    Tuple[
        int,
        range,
        List[int],
        np.ndarray,
        slice,
        None,
        torch.Tensor,
        type(...),
        Tuple[Any],
    ],
]

# By default, we do not check that an obs is in the domain. THis should be done when validating the env beforehand
_CHECK_SPEC_ENCODE = get_binary_env_var("CHECK_SPEC_ENCODE")

_DEFAULT_SHAPE = torch.Size((1,))

DEVICE_ERR_MSG = "device of empty CompositeSpec is not defined."
NOT_IMPLEMENTED_ERROR = NotImplementedError(
    "method is not currently implemented."
    " If you are interested in this feature please submit"
    " an issue at https://github.com/pytorch/rl/issues"
)


def _default_dtype_and_device(
    dtype: Union[None, torch.dtype],
    device: Union[None, str, int, torch.device],
) -> Tuple[torch.dtype, torch.device]:
    if dtype is None:
        dtype = torch.get_default_dtype()
    if device is None:
        device = torch.device("cpu")
    device = torch.device(device)
    return dtype, device


def _validate_idx(shape: list[int], idx: int, axis: int = 0):
    """Raise an IndexError if idx is out of bounds for shape[axis].

    Args:
        shape (list[int]): Input shape
        idx (int): Index, may be negative
        axis (int): Shape axis to check
    """
    if idx >= shape[axis] or idx < 0 and -idx > shape[axis]:
        raise IndexError(
            f"index {idx} is out of bounds for axis {axis} with size {shape[axis]}"
        )


def _validate_iterable(
    idx: Iterable[Any], expected_type: type, iterable_classname: str
):
    """Raise an IndexError if the iterable contains a type different from the expected type or Iterable.

    Args:
        idx (Iterable[Any]): Iterable, may contain nested iterables
        expected_type (type): Required item type in the Iterable (e.g. int)
        iterable_classname (str): Iterable type as a string (e.g. 'List'). Logging purpose only.
    """
    for item in idx:
        if isinstance(item, Iterable):
            _validate_iterable(item, expected_type, iterable_classname)
        else:
            if not isinstance(item, expected_type):
                raise IndexError(
                    f"{iterable_classname} indexing expects {expected_type} indices"
                )


def _slice_indexing(shape: list[int], idx: slice) -> List[int]:
    """Given an input shape and a slice index, returns the new indexed shape.

    Args:
        shape (list[int]): Input shape
        idx (slice): Index
    Returns:
        Indexed shape
    Examples:
        >>> _slice_indexing([3, 4], slice(None, 2))
        [2, 4]
        >>> list(torch.rand(3, 4)[:2].shape)
        [2, 4]
    """
    if idx.step == 0:
        raise ValueError("slice step cannot be zero")
    # Slicing an empty shape returns the shape
    if len(shape) == 0:
        return shape

    if idx.start is None:
        start = 0
    else:
        start = idx.start if idx.start >= 0 else max(shape[0] + idx.start, 0)

    if idx.stop is None:
        stop = shape[0]
    else:
        stop = idx.stop if idx.stop >= 0 else max(shape[0] + idx.stop, 0)

    step = 1 if idx.step is None else idx.step
    if step > 0:
        if start >= stop:
            n_items = 0
        else:
            stop = min(stop, shape[0])
            n_items = math.ceil((stop - start) / step)
    else:
        if start <= stop:
            n_items = 0
        else:
            start = min(start, shape[0] - 1)
            n_items = math.ceil((stop - start) / step)
    return [n_items] + shape[1:]


def _shape_indexing(
    shape: Union[list[int], torch.Size, tuple[int]], idx: SHAPE_INDEX_TYPING
) -> List[int]:
    """Given an input shape and an index, returns the size of the resulting indexed spec.

    This function includes indexing checks and may raise IndexErrors.

    Args:
        shape (list[int], torch.Size, tuple[int): Input shape
        idx (SHAPE_INDEX_TYPING): Index
    Returns:
        Shape of the resulting spec
    Examples:
        >>> idx = (2, ..., None)
        >>> DiscreteTensorSpec(2, shape=(3, 4))[idx].shape
        torch.Size([4, 1])
        >>> _shape_indexing([3, 4], idx)
        torch.Size([4, 1])
    """
    if not isinstance(shape, list):
        shape = list(shape)

    if idx is Ellipsis or (
        isinstance(idx, slice) and (idx.step is idx.start is idx.stop is None)
    ):
        return shape

    if idx is None:
        return [1] + shape

    if len(shape) == 0 and (
        isinstance(idx, int)
        or isinstance(idx, range)
        or isinstance(idx, list)
        and len(idx) > 0
    ):
        raise IndexError(
            f"cannot use integer indices on 0-dimensional shape. `{idx}` received"
        )

    if isinstance(idx, int):
        _validate_idx(shape, idx)
        return shape[1:]

    if isinstance(idx, range):
        if len(idx) > 0 and (idx.start >= shape[0] or idx.stop > shape[0]):
            raise IndexError(f"index out of bounds for axis 0 with size {shape[0]}")
        return [len(idx)] + shape[1:]

    if isinstance(idx, slice):
        return _slice_indexing(shape, idx)

    if isinstance(idx, tuple):
        # Supports int, None, slice and ellipsis indices
        # Index on the current shape dimension
        shape_idx = 0
        none_dims = 0
        ellipsis = False
        prev_is_list = False
        shape_len = len(shape)
        for item_idx, item in enumerate(idx):
            if item is None:
                shape = shape[:shape_idx] + [1] + shape[shape_idx:]
                shape_idx += 1
                none_dims += 1
            elif isinstance(item, int):
                _validate_idx(shape, item, shape_idx)
                del shape[shape_idx]
            elif isinstance(item, slice):
                shape[shape_idx] = _slice_indexing([shape[shape_idx]], item)[0]
                shape_idx += 1
            elif item is Ellipsis:
                if ellipsis:
                    raise IndexError("an index can only have a single ellipsis (`...`)")
                # Move to the end of the shape, subtracted by the number of future indices impacting the dimensions (i.e. all except None and ...)
                shape_idx = len(shape) - len(
                    [i for i in idx[item_idx + 1 :] if not (i is None or i is Ellipsis)]
                )
                ellipsis = True
            elif any(
                isinstance(item, _type)
                for _type in [list, tuple, range, np.ndarray, torch.Tensor]
            ):
                while isinstance(idx, tuple) and len(idx) == 1:
                    idx = idx[0]

                # Nested tuples are handled as a list. Numpy behavior
                if isinstance(item, tuple):
                    item = list(item)

                if prev_is_list and isinstance(item, list):
                    del shape[shape_idx]
                    continue

                if isinstance(item, list):
                    prev_is_list = True

                if shape_idx >= len(shape):
                    raise IndexError("Raise IndexError: too many indices for array")

                res = _shape_indexing([shape[shape_idx]], item)
                shape = shape[:shape_idx] + res + shape[shape_idx + 1 :]
                shape_idx += len(res)
            else:
                raise IndexError(
                    f"tuple indexing only supports integers, ranges, slices (`:`), ellipsis (`...`), new axis (`None`), tuples, list, tensor and ndarray indices. {str(type(idx))} received"
                )

        if len(idx) - none_dims - int(ellipsis) > shape_len:
            raise IndexError(
                f"shape is {shape_len}-dimensional, but {len(idx) - none_dims - int(ellipsis)} dimensions were indexed"
            )
        return shape

    if isinstance(idx, list):
        # int indexing only
        _validate_iterable(idx, int, "list")
        for item in np.array(idx).reshape(-1):
            _validate_idx(shape, item, 0)
        return list(np.array(idx).shape) + shape[1:]

    if isinstance(idx, np.ndarray) or isinstance(idx, torch.Tensor):
        # Out of bounds check
        for item in idx.reshape(-1):
            _validate_idx(shape, item)
        return list(_getitem_batch_size(shape, idx))


class invertible_dict(dict):
    """An invertible dictionary.

    Examples:
        >>> my_dict = invertible_dict(a=3, b=2)
        >>> inv_dict = my_dict.invert()
        >>> assert {2, 3} == set(inv_dict.keys())
    """

    def __init__(self, *args, inv_dict=None, **kwargs):
        if inv_dict is None:
            inv_dict = {}
        super().__init__(*args, **kwargs)
        self.inv_dict = inv_dict

    def __setitem__(self, k, v):
        if v in self.inv_dict or k in self:
            raise Exception("overwriting in invertible_dict is not permitted")
        self.inv_dict[v] = k
        return super().__setitem__(k, v)

    def update(self, d):
        raise NotImplementedError

    def invert(self):
        d = invertible_dict()
        for k, value in self.items():
            d[value] = k
        return d

    def inverse(self):
        return self.inv_dict


class Box:
    """A box of values."""

    def __iter__(self):
        raise NotImplementedError

    def to(self, dest: Union[torch.dtype, DEVICE_TYPING]) -> ContinuousBox:
        raise NotImplementedError

    def __repr__(self):
        return f"{self.__class__.__name__}()"

    def clone(self) -> DiscreteBox:
        return deepcopy(self)


@dataclass(repr=False)
class ContinuousBox(Box):
    """A continuous box of values, in between a minimum and a maximum."""

    _minimum: torch.Tensor
    _maximum: torch.Tensor
    device: torch.device = None

    # We store the tensors on CPU to avoid overloading CUDA with tensors that are rarely used.
    @property
    def minimum(self):
        return self._minimum.to(self.device)

    @property
    def maximum(self):
        return self._maximum.to(self.device)

    @minimum.setter
    def minimum(self, value):
        self.device = value.device
        self._minimum = value.cpu()

    @maximum.setter
    def maximum(self, value):
        self.device = value.device
        self._maximum = value.cpu()

    def __post_init__(self):
        self.minimum = self.minimum.clone()
        self.maximum = self.maximum.clone()

    def __iter__(self):
        yield self.minimum
        yield self.maximum

    def to(self, dest: Union[torch.dtype, DEVICE_TYPING]) -> ContinuousBox:
        return self.__class__(self.minimum.to(dest), self.maximum.to(dest))

    def clone(self) -> ContinuousBox:
        return self.__class__(self.minimum.clone(), self.maximum.clone())

    def __repr__(self):
        min_str = indent(
            f"\nminimum=Tensor(shape={self.minimum.shape}, device={self.minimum.device}, dtype={self.minimum.dtype}, contiguous={self.maximum.is_contiguous()})",
            " " * 4,
        )
        max_str = indent(
            f"\nmaximum=Tensor(shape={self.maximum.shape}, device={self.maximum.device}, dtype={self.maximum.dtype}, contiguous={self.maximum.is_contiguous()})",
            " " * 4,
        )
        return f"{self.__class__.__name__}({min_str},{max_str})"

    def __eq__(self, other):
        return (
            type(self) == type(other)
            and self.minimum.dtype == other.minimum.dtype
            and self.maximum.dtype == other.maximum.dtype
            and torch.equal(self.minimum, other.minimum)
            and torch.equal(self.maximum, other.maximum)
        )


@dataclass(repr=False)
class DiscreteBox(Box):
    """A box of discrete values."""

    n: int
    register = invertible_dict()

    def to(self, dest: Union[torch.dtype, DEVICE_TYPING]) -> DiscreteBox:
        return deepcopy(self)

    def __repr__(self):
        return f"{self.__class__.__name__}(n={self.n})"


@dataclass(repr=False)
class BoxList(Box):
    """A box of discrete values."""

    boxes: List

    def to(self, dest: Union[torch.dtype, DEVICE_TYPING]) -> BoxList:
        return BoxList([box.to(dest) for box in self.boxes])

    def __iter__(self):
        for elt in self.boxes:
            yield elt

    def __repr__(self):
        return f"{self.__class__.__name__}(boxes={self.boxes})"

    def __len__(self):
        return len(self.boxes)

    @staticmethod
    def from_nvec(nvec: torch.Tensor):
        if nvec.ndim == 0:
            return DiscreteBox(nvec.item())
        else:
            return BoxList([BoxList.from_nvec(n) for n in nvec.unbind(-1)])


@dataclass(repr=False)
class BinaryBox(Box):
    """A box of n binary values."""

    n: int

    def to(self, dest: Union[torch.dtype, DEVICE_TYPING]) -> ContinuousBox:
        return deepcopy(self)

    def __repr__(self):
        return f"{self.__class__.__name__}(n={self.n})"


@dataclass(repr=False)
class TensorSpec:
    """Parent class of the tensor meta-data containers for observation, actions and rewards.

    Args:
        shape (torch.Size): size of the tensor
        space (Box): Box instance describing what kind of values can be
            expected
        device (torch.device): device of the tensor
        dtype (torch.dtype): dtype of the tensor

    """

    shape: torch.Size
    space: Union[None, Box]
    device: torch.device = torch.device("cpu")
    dtype: torch.dtype = torch.float
    domain: str = ""

    SPEC_HANDLED_FUNCTIONS = {}

    @classmethod
    def implements_for_spec(cls, torch_function: Callable) -> Callable:
        """Register a torch function override for TensorSpec."""

        @wraps(torch_function)
        def decorator(func):
            cls.SPEC_HANDLED_FUNCTIONS[torch_function] = func
            return func

        return decorator

    def encode(
        self, val: Union[np.ndarray, torch.Tensor], *, ignore_device=False
    ) -> torch.Tensor:
        """Encodes a value given the specified spec, and return the corresponding tensor.

        Args:
            val (np.ndarray or torch.Tensor): value to be encoded as tensor.

        Keyword Args:
            ignore_device (bool, optional): if ``True``, the spec device will
                be ignored. This is used to group tensor casting within a call
                to ``TensorDict(..., device="cuda")`` which is faster.

        Returns:
            torch.Tensor matching the required tensor specs.

        """
        if not isinstance(val, torch.Tensor):
            if isinstance(val, list):
                if len(val) == 1:
                    # gym used to return lists of images since 0.26.0
                    # We convert these lists in np.array or take the first element
                    # if there is just one.
                    # See https://github.com/pytorch/rl/pull/403/commits/73d77d033152c61d96126ccd10a2817fecd285a1
                    val = val[0]
                else:
                    val = np.array(val)
            if isinstance(val, np.ndarray) and not all(
                stride > 0 for stride in val.strides
            ):
                val = val.copy()
            if not ignore_device:
                val = torch.tensor(val, device=self.device, dtype=self.dtype)
            else:
                val = torch.as_tensor(val, dtype=self.dtype)
            if val.shape[-len(self.shape) :] != self.shape:
                # option 1: add a singleton dim at the end
                if (
                    val.shape[-len(self.shape) :] == self.shape[:-1]
                    and self.shape[-1] == 1
                ):
                    val = val.unsqueeze(-1)
                else:
                    raise RuntimeError(
                        f"Shape mismatch: the value has shape {val.shape} which "
                        f"is incompatible with the spec shape {self.shape}."
                    )
        if _CHECK_SPEC_ENCODE:
            self.assert_is_in(val)
        return val

    def __ne__(self, other):
        return not (self == other)

    def __setattr__(self, key, value):
        if key == "shape":
            value = torch.Size(value)
        super().__setattr__(key, value)

    def to_numpy(self, val: torch.Tensor, safe: bool = None) -> np.ndarray:
        """Returns the np.ndarray correspondent of an input tensor.

        Args:
            val (torch.Tensor): tensor to be transformed_in to numpy.
            safe (bool): boolean value indicating whether a check should be
                performed on the value against the domain of the spec.
                Defaults to the value of the ``CHECK_SPEC_ENCODE`` environment variable.

        Returns:
            a np.ndarray

        """
        if safe is None:
            safe = _CHECK_SPEC_ENCODE
        if safe:
            self.assert_is_in(val)
        return val.detach().cpu().numpy()

    @property
    def ndim(self):
        return self.ndimension()

    def ndimension(self):
        return len(self.shape)

    @abc.abstractmethod
    def index(self, index: INDEX_TYPING, tensor_to_index: torch.Tensor) -> torch.Tensor:
        """Indexes the input tensor.

        Args:
            index (int, torch.Tensor, slice or list): index of the tensor
            tensor_to_index: tensor to be indexed

        Returns:
            indexed tensor

        """
        raise NotImplementedError

    @abc.abstractmethod
    def expand(self, *shape):
        """Returns a new Spec with the extended shape.

        Args:
            *shape (tuple or iterable of int): the new shape of the Spec. Must comply with the current shape:
                its length must be at least as long as the current shape length,
                and its last values must be complient too; ie they can only differ
                from it if the current dimension is a singleton.

        """
        raise NotImplementedError

    def squeeze(self, dim: int | None = None):
        """Returns a new Spec with all the dimensions of size ``1`` removed.

        When ``dim`` is given, a squeeze operation is done only in that dimension.

        Args:
            dim (int or None): the dimension to apply the squeeze operation to

        """
        shape = _squeezed_shape(self.shape, dim)
        if shape is None:
            return self
        return self.__class__(shape=shape, device=self.device, dtype=self.dtype)

    def unsqueeze(self, dim: int):
        shape = _unsqueezed_shape(self.shape, dim)
        return self.__class__(shape=shape, device=self.device, dtype=self.dtype)

    def _project(self, val: torch.Tensor) -> torch.Tensor:
        raise NotImplementedError

    @abc.abstractmethod
    def is_in(self, val: torch.Tensor) -> bool:
        """If the value :obj:`val` is in the box defined by the TensorSpec, returns True, otherwise False.

        Args:
            val (torch.Tensor): value to be checked

        Returns:
            boolean indicating if values belongs to the TensorSpec box

        """
        raise NotImplementedError

    def project(self, val: torch.Tensor) -> torch.Tensor:
        """If the input tensor is not in the TensorSpec box, it maps it back to it given some heuristic.

        Args:
            val (torch.Tensor): tensor to be mapped to the box.

        Returns:
            a torch.Tensor belonging to the TensorSpec box.

        """
        if not self.is_in(val):
            return self._project(val)
        return val

    def assert_is_in(self, value: torch.Tensor) -> None:
        """Asserts whether a tensor belongs to the box, and raises an exception otherwise.

        Args:
            value (torch.Tensor): value to be checked.

        """
        if not self.is_in(value):
            raise AssertionError(
                f"Encoding failed because value is not in space. "
                f"Consider calling project(val) first. value was = {value} "
                f"and spec was {self}."
            )

    def type_check(self, value: torch.Tensor, key: str = None) -> None:
        """Checks the input value dtype against the TensorSpec dtype and raises an exception if they don't match.

        Args:
            value (torch.Tensor): tensor whose dtype has to be checked
            key (str, optional): if the TensorSpec has keys, the value
                dtype will be checked against the spec pointed by the
                indicated key.

        """
        if value.dtype is not self.dtype:
            raise TypeError(
                f"value.dtype={value.dtype} but"
                f" {self.__class__.__name__}.dtype={self.dtype}"
            )

    @abc.abstractmethod
    def rand(self, shape=None) -> torch.Tensor:
        """Returns a random tensor in the box. The sampling will be uniform unless the box is unbounded.

        Args:
            shape (torch.Size): shape of the random tensor

        Returns:
            a random tensor sampled in the TensorSpec box.

        """
        raise NotImplementedError

    def zero(self, shape=None) -> torch.Tensor:
        """Returns a zero-filled tensor in the box.

        Args:
            shape (torch.Size): shape of the zero-tensor

        Returns:
            a zero-filled tensor sampled in the TensorSpec box.

        """
        if shape is None:
            shape = torch.Size([])
        return torch.zeros((*shape, *self.shape), dtype=self.dtype, device=self.device)

    @abc.abstractmethod
    def to(self, dest: Union[torch.dtype, DEVICE_TYPING]) -> "TensorSpec":
        raise NotImplementedError

    @abc.abstractmethod
    def clone(self) -> "TensorSpec":
        raise NotImplementedError

    def __repr__(self):
        shape_str = indent("shape=" + str(self.shape), " " * 4)
        space_str = indent("space=" + str(self.space), " " * 4)
        device_str = indent("device=" + str(self.device), " " * 4)
        dtype_str = indent("dtype=" + str(self.dtype), " " * 4)
        domain_str = indent("domain=" + str(self.domain), " " * 4)
        sub_string = ",\n".join(
            [shape_str, space_str, device_str, dtype_str, domain_str]
        )
        string = f"{self.__class__.__name__}(\n{sub_string})"
        return string

    @classmethod
    def __torch_function__(
        cls,
        func: Callable,
        types,
        args: Tuple = (),
        kwargs: Optional[dict] = None,
    ) -> Callable:
        if kwargs is None:
            kwargs = {}
        if func not in cls.SPEC_HANDLED_FUNCTIONS or not all(
            issubclass(t, (TensorSpec,)) for t in types
        ):
            return NotImplemented(
                f"func {func} for spec {cls} with handles {cls.SPEC_HANDLED_FUNCTIONS}"
            )
        return cls.SPEC_HANDLED_FUNCTIONS[func](*args, **kwargs)


T = TypeVar("T")


class _LazyStackedMixin(Generic[T]):
    def __init__(self, *specs: tuple[T, ...], dim: int) -> None:
        self._specs = list(specs)
        self.dim = dim
        if self.dim < 0:
            self.dim = len(self.shape) + self.dim

    def __getitem__(self, item):
        is_key = isinstance(item, str) or (
            isinstance(item, tuple) and all(isinstance(_item, str) for _item in item)
        )
        if is_key:
            return torch.stack(
                [composite_spec[item] for composite_spec in self._specs], dim=self.dim
            )
        elif isinstance(item, tuple):
            # quick check that the index is along the stacked dim
            # case 1: index is a tuple, and the first arg is an ellipsis. Then dim must be the last dim of all composite_specs
            if item[0] is Ellipsis:
                if len(item) == 1:
                    return self
                elif self.dim == len(self.shape) - 1 and len(item) == 2:
                    # we can return
                    return self._specs[item[1]]
                elif len(item) > 2:
                    # check that there is only one non-slice index
                    assigned = False
                    dim_idx = self.dim
                    for i, _item in enumerate(item[1:]):
                        if (
                            isinstance(_item, slice)
                            and not (
                                _item.start is None
                                and _item.stop is None
                                and _item.step is None
                            )
                        ) or not isinstance(_item, slice):
                            if assigned:
                                raise RuntimeError(
                                    "Found more than one meaningful index in a stacked composite spec."
                                )
                            item = _item
                            dim_idx = i + 1
                            assigned = True
                        if not assigned:
                            return self
                        if dim_idx != self.dim:
                            raise RuntimeError(
                                f"Indexing occured along dimension {dim_idx} but stacking was done along dim {self.dim}."
                            )
                        out = self._specs[item]
                        if isinstance(out, TensorSpec):
                            return out
                        return torch.stack(list(out), 0)
                else:
                    raise IndexError(
                        f"Indexing a {self.__class__.__name__} with [..., idx] is only permitted if the stack dimension is the last dimension. "
                        f"Got self.dim={self.dim} and self.shape={self.shape}."
                    )
            elif len(item) >= 2 and item[-1] is Ellipsis:
                return self[item[:-1]]
            elif any(_item is Ellipsis for _item in item):
                raise IndexError("Cannot index along multiple dimensions.")
            # Ellipsis is now ruled out
            elif any(_item is None for _item in item):
                raise IndexError(
                    f"Cannot index a {self.__class__.__name__} with None values"
                )
            # Must be an index with slices then
            else:
                for i, _item in enumerate(item):
                    if i == self.dim:
                        out = self._specs[_item]
                        if isinstance(out, TensorSpec):
                            return out
                        return torch.stack(list(out), 0)
                    elif isinstance(_item, slice):
                        # then the slice must be trivial
                        if not (_item.step is _item.start is _item.stop is None):
                            raise IndexError(
                                f"Got a non-trivial index at dim {i} when only the dim {self.dim} could be indexed."
                            )
                else:
                    return self
        else:
            if not self.dim == 0:
                raise IndexError(
                    f"Trying to index a {self.__class__.__name__} along dimension 0 when the stack dimension is {self.dim}."
                )
            out = self._specs[item]
            if isinstance(out, TensorSpec):
                return out
            return torch.stack(list(out), 0)

    def clone(self) -> T:
        return torch.stack([spec.clone() for spec in self._specs], self.stack_dim)

    @property
    def stack_dim(self):
        return self.dim

    def zero(self, shape=None) -> TensorDictBase:
        if shape is not None:
            dim = self.dim + len(shape)
        else:
            dim = self.dim
        return torch.stack([spec.zero(shape) for spec in self._specs], dim)

    def rand(self, shape=None) -> TensorDictBase:
        if shape is not None:
            dim = self.dim + len(shape)
        else:
            dim = self.dim
        return torch.stack([spec.rand(shape) for spec in self._specs], dim)

    def to(self, dest: Union[torch.dtype, DEVICE_TYPING]) -> T:
        return torch.stack([spec.to(dest) for spec in self._specs], self.dim)

    def unbind(self, dim: int):
        if dim == self.stack_dim:
            return self._specs
        shape = self.shape
        if dim < 0 or dim > self.ndim - 1 or shape[dim] == -1:
            raise ValueError(
                f"Provided dim {dim} is not valid for unbinding shape {shape}"
            )
        else:
            raise ValueError(
                f"A {type(self)} instance can only be unbound along its stack dimension. Expected {self.stack_dim}, received {dim} instead."
            )

    def unsqueeze(self, dim: int):
        if dim < 0:
            new_dim = dim + len(self.shape) + 1
        else:
            new_dim = dim
        if new_dim > len(self.shape) or new_dim < 0:
            raise ValueError(f"Cannot unsqueeze along dim {dim}.")
        if new_dim > self.dim:
            # unsqueeze 2, stack is on 1 => unsqueeze 1, stack along 1
            new_stack_dim = self.dim
            new_dim = new_dim - 1
        else:
            # unsqueeze 0, stack is on 1 => unsqueeze 0, stack on 1
            new_stack_dim = self.dim + 1
        return torch.stack(
            [spec.unsqueeze(new_dim) for spec in self._specs], dim=new_stack_dim
        )

    def squeeze(self, dim: int = None):
        if dim is None:
            size = self.shape
            if len(size) == 1 or size.count(1) == 0:
                return self
            first_singleton_dim = size.index(1)

            squeezed_dict = self.squeeze(first_singleton_dim)
            return squeezed_dict.squeeze(dim=None)

        if dim < 0:
            new_dim = self.ndim + dim
        else:
            new_dim = dim

        if self.shape and (new_dim >= self.ndim or new_dim < 0):
            raise RuntimeError(
                f"squeezing is allowed for dims comprised between 0 and "
                f"spec.ndim only. Got dim={dim} and shape"
                f"={self.shape}."
            )

        if new_dim >= self.ndim or self.shape[new_dim] != 1:
            return self

        if new_dim == self.dim:
            return self._specs[0]
        if new_dim > self.dim:
            # squeeze 2, stack is on 1 => squeeze 1, stack along 1
            new_stack_dim = self.dim
            new_dim = new_dim - 1
        else:
            # squeeze 0, stack is on 1 => squeeze 0, stack on 1
            new_stack_dim = self.dim - 1
        return torch.stack(
            [spec.squeeze(new_dim) for spec in self._specs], dim=new_stack_dim
        )


class LazyStackedTensorSpec(_LazyStackedMixin[TensorSpec], TensorSpec):
    """A lazy representation of a stack of tensor specs.

    Stacks tensor-specs together along one dimension.
    When random samples are drawn, a stack of samples is returned if possible.
    If not, an error is thrown.

    Indexing is allowed but only along the stack dimension.

    This class is aimed to be used in multi-task and multi-agent settings, where
    heterogeneous specs may occur (same semantic but different shape).

    """

    def __eq__(self, other):
        if not isinstance(other, LazyStackedTensorSpec):
            return False
        if len(self._specs) != len(other._specs):
            return False
        for _spec1, _spec2 in zip(self._specs, other._specs):
            if _spec1 != _spec2:
                return False
        return True

    def __len__(self):
        return self.shape[0]

    def to_numpy(self, val: torch.Tensor, safe: bool = None) -> dict:
        if safe is None:
            safe = _CHECK_SPEC_ENCODE
        if safe:
            if val.shape[self.dim] != len(self._specs):
                raise ValueError(
                    "Size of LazyStackedTensorSpec and val differ along the stacking "
                    "dimension"
                )
            for spec, v in zip(self._specs, torch.unbind(val, dim=self.dim)):
                spec.assert_is_in(v)
        return val.detach().cpu().numpy()

    def __repr__(self):
        shape_str = "shape=" + str(self.shape)
        device_str = "device=" + str(self.device)
        dtype_str = "dtype=" + str(self.dtype)
        domain_str = "domain=" + str(self._specs[0].domain)
        sub_string = ", ".join([shape_str, device_str, dtype_str, domain_str])
        string = f"LazyStacked{self._specs[0].__class__.__name__}(\n    {sub_string})"
        return string

    @property
    def device(self) -> DEVICE_TYPING:
        return self._specs[0].device

    @property
    def ndim(self):
        return self.ndimension()

    def ndimension(self):
        return len(self.shape)

    @property
    def shape(self):
        first_shape = self._specs[0].shape
        shape = []
        for i in range(len(first_shape)):
            homo_dim = True
            for spec in self._specs:
                if spec.shape[i] != first_shape[i]:
                    homo_dim = False
                    break
            shape.append(first_shape[i] if homo_dim else -1)

        dim = self.dim
        if dim < 0:
            dim = len(shape) + dim + 1
        shape.insert(dim, len(self._specs))
        return torch.Size(shape)

    def expand(self, *shape):
        if len(shape) == 1 and not isinstance(shape[0], (int,)):
            return self.expand(*shape[0])
        expand_shape = shape[: -len(self.shape)]
        existing_shape = self.shape
        shape_check = shape[-len(self.shape) :]
        for _i, (size1, size2) in enumerate(zip(existing_shape, shape_check)):
            if size1 != size2 and size1 != 1:
                raise RuntimeError(
                    f"Expanding a non-singletom dimension: existing shape={size1} vs expand={size2}"
                )
            elif size1 != size2 and size1 == 1 and _i == self.dim:
                # if we're expanding along the stack dim we just need to clone the existing spec
                return torch.stack(
                    [self._specs[0].clone() for _ in range(size2)], self.dim
                ).expand(*shape)
        if _i != len(self.shape) - 1:
            raise RuntimeError(
                f"Trying to expand non-congruent shapes: received {shape} when the shape is {self.shape}."
            )
        # remove the stack dim from the expanded shape, which we know to match
        shape_check = [s for i, s in enumerate(shape_check) if i != self.dim]
        specs = []
        for spec in self._specs:
            spec_shape = []
            for dim_check, spec_dim in zip(shape_check, spec.shape):
                spec_shape.append(dim_check if dim_check != -1 else spec_dim)
            unstack_shape = list(expand_shape) + list(spec_shape)
            specs.append(spec.expand(unstack_shape))
        return torch.stack(
            specs,
            self.dim + len(expand_shape),
        )

    def type_check(self, value: torch.Tensor, key: str = None) -> None:
        raise NOT_IMPLEMENTED_ERROR

    def is_in(self, val) -> bool:
        raise NOT_IMPLEMENTED_ERROR

    @property
    def space(self):
        raise NOT_IMPLEMENTED_ERROR

    def _project(self, val: TensorDictBase) -> TensorDictBase:
        raise NOT_IMPLEMENTED_ERROR

    def encode(
        self, val: Union[np.ndarray, torch.Tensor], *, ignore_device=False
    ) -> torch.Tensor:
        raise NOT_IMPLEMENTED_ERROR


@dataclass(repr=False)
class OneHotDiscreteTensorSpec(TensorSpec):
    """A unidimensional, one-hot discrete tensor spec.

    By default, TorchRL assumes that categorical variables are encoded as
    one-hot encodings of the variable. This allows for simple indexing of
    tensors, e.g.

        >>> batch, size = 3, 4
        >>> action_value = torch.arange(batch*size)
        >>> action_value = action_value.view(batch, size).to(torch.float)
        >>> action = (action_value == action_value.max(-1,
        ...    keepdim=True)[0]).to(torch.long)
        >>> chosen_action_value = (action * action_value).sum(-1)
        >>> print(chosen_action_value)
        tensor([ 3.,  7., 11.])

    The last dimension of the shape (variable domain) cannot be indexed.

    Args:
        n (int): number of possible outcomes.
        shape (torch.Size, optional): total shape of the sampled tensors.
            If provided, the last dimension must match n.
        device (str, int or torch.device, optional): device of the tensors.
        dtype (str or torch.dtype, optional): dtype of the tensors.
        user_register (bool): experimental feature. If True, every integer
            will be mapped onto a binary vector in the order in which they
            appear. This feature is designed for environment with no
            a-priori definition of the number of possible outcomes (e.g.
            discrete outcomes are sampled from an arbitrary set, whose
            elements will be mapped in a register to a series of unique
            one-hot binary vectors).

    """

    shape: torch.Size
    space: DiscreteBox
    device: torch.device = torch.device("cpu")
    dtype: torch.dtype = torch.float
    domain: str = ""

    # SPEC_HANDLED_FUNCTIONS = {}

    def __init__(
        self,
        n: int,
        shape: Optional[torch.Size] = None,
        device: Optional[DEVICE_TYPING] = None,
        dtype: Optional[Union[str, torch.dtype]] = torch.bool,
        use_register: bool = False,
        mask: torch.Tensor | None = None,
    ):
        dtype, device = _default_dtype_and_device(dtype, device)
        self.use_register = use_register
        space = DiscreteBox(n)
        if shape is None:
            shape = torch.Size((space.n,))
        else:
            shape = torch.Size(shape)
            if not len(shape) or shape[-1] != space.n:
                raise ValueError(
                    f"The last value of the shape must match n for transform of type {self.__class__}. "
                    f"Got n={space.n} and shape={shape}."
                )
        super().__init__(shape, space, device, dtype, "discrete")
        self.update_mask(mask)

    def update_mask(self, mask):
        if mask is not None:
            try:
                mask = mask.expand(self.shape)
            except RuntimeError as err:
                raise RuntimeError("Cannot expand mask to the desired shape.") from err
            if mask.dtype != torch.bool:
                raise ValueError("Only boolean masks are accepted.")
        self.mask = mask

    def to(self, dest: Union[torch.dtype, DEVICE_TYPING]) -> CompositeSpec:
        if isinstance(dest, torch.dtype):
            dest_dtype = dest
            dest_device = self.device
        else:
            dest_dtype = self.dtype
            dest_device = torch.device(dest)
        if dest_device == self.device and dest_dtype == self.dtype:
            return self
        return self.__class__(
            n=self.space.n,
            shape=self.shape,
            device=dest_device,
            dtype=dest_dtype,
            use_register=self.use_register,
            mask=self.mask.to(dest) if self.mask is not None else None,
        )

    def clone(self) -> OneHotDiscreteTensorSpec:
        return self.__class__(
            n=self.space.n,
            shape=self.shape,
            device=self.device,
            dtype=self.dtype,
            use_register=self.use_register,
            mask=self.mask.clone() if self.mask is not None else None,
        )

    def expand(self, *shape):
        if len(shape) == 1 and isinstance(shape[0], (tuple, list, torch.Size)):
            shape = shape[0]
        if any(val < 0 for val in shape):
            raise ValueError(
                f"{self.__class__.__name__}.expand does not support negative shapes."
            )
        if any(s1 != s2 and s2 != 1 for s1, s2 in zip(shape[-self.ndim :], self.shape)):
            raise ValueError(
                f"The last {self.ndim} of the expanded shape {shape} must match the"
                f"shape of the {self.__class__.__name__} spec in expand()."
            )
        mask = self.mask
        if mask is not None:
            mask = mask.expand(shape)
        return self.__class__(
            n=shape[-1],
            shape=shape,
            device=self.device,
            dtype=self.dtype,
            mask=mask,
        )

    def squeeze(self, dim=None):
        if self.shape[-1] == 1 and dim in (len(self.shape), -1, None):
            raise ValueError(
                "Final dimension of OneHotDiscreteTensorSpec must remain unchanged"
            )

        shape = _squeezed_shape(self.shape, dim)
        if shape is None:
            return self
        mask = self.mask
        if mask is not None:
            mask = mask.reshape(shape)
        return self.__class__(
            n=shape[-1],
            shape=shape,
            device=self.device,
            dtype=self.dtype,
            use_register=self.use_register,
            mask=mask,
        )

    def unsqueeze(self, dim: int):
        if dim in (len(self.shape), -1):
            raise ValueError(
                "Final dimension of OneHotDiscreteTensorSpec must remain unchanged"
            )

        shape = _unsqueezed_shape(self.shape, dim)
        mask = self.mask
        if mask is not None:
            mask = mask.reshape(shape)
        return self.__class__(
            n=shape[-1],
            shape=shape,
            device=self.device,
            dtype=self.dtype,
            use_register=self.use_register,
            mask=mask,
        )

    def rand(self, shape=None) -> torch.Tensor:
        if shape is None:
            shape = self.shape[:-1]
        else:
            shape = torch.Size([*shape, *self.shape[:-1]])
        mask = self.mask
        if mask is None:
            n = self.space.n
            m = torch.randint(n, shape, device=self.device)
        else:
            mask = mask.expand(*shape, mask.shape[-1])
            if mask.ndim > 2:
                mask_flat = torch.flatten(mask, 0, -2)
            else:
                mask_flat = mask
            shape_out = mask.shape[:-1]
            m = torch.multinomial(mask_flat.float(), 1).reshape(shape_out)
        out = torch.nn.functional.one_hot(m, self.space.n).to(self.dtype)
        # torch.zeros((*shape, self.space.n), device=self.device, dtype=self.dtype)
        # out.scatter_(-1, m, 1)
        return out

    def encode(
        self,
        val: Union[np.ndarray, torch.Tensor],
        space: Optional[DiscreteBox] = None,
        *,
        ignore_device: bool = False,
    ) -> torch.Tensor:
        if not isinstance(val, torch.Tensor):
            if ignore_device:
                val = torch.tensor(val)
            else:
                val = torch.tensor(val, device=self.device)

        if space is None:
            space = self.space

        if self.use_register:
            if val not in space.register:
                space.register[val] = len(space.register)
            val = space.register[val]

        if (val >= space.n).any():
            raise AssertionError("Value must be less than action space.")

        val = torch.nn.functional.one_hot(val.long(), space.n).to(self.dtype)
        return val

    def to_numpy(self, val: torch.Tensor, safe: bool = None) -> np.ndarray:
        if safe is None:
            safe = _CHECK_SPEC_ENCODE
        if safe:
            if not isinstance(val, torch.Tensor):
                raise NotImplementedError
            self.assert_is_in(val)
        val = val.long().argmax(-1).cpu().numpy()
        if self.use_register:
            inv_reg = self.space.register.inverse()
            vals = []
            for _v in val.view(-1):
                vals.append(inv_reg[int(_v)])
            return np.array(vals).reshape(tuple(val.shape))
        return val

    def index(self, index: INDEX_TYPING, tensor_to_index: torch.Tensor) -> torch.Tensor:
        if not isinstance(index, torch.Tensor):
            raise ValueError(
                f"Only tensors are allowed for indexing using "
                f"{self.__class__.__name__}.index(...)"
            )
        index = index.nonzero().squeeze()
        index = index.expand((*tensor_to_index.shape[:-1], index.shape[-1]))
        return tensor_to_index.gather(-1, index)

    def __getitem__(self, idx: SHAPE_INDEX_TYPING):
        """Indexes the current TensorSpec based on the provided index.

        The last dimension of the spec corresponding to the variable domain cannot be indexed.
        """
        indexed_shape = _shape_indexing(self.shape[:-1], idx)
        return self.__class__(
            n=self.space.n,
            shape=torch.Size(indexed_shape + [self.shape[-1]]),
            device=self.device,
            dtype=self.dtype,
            use_register=self.use_register,
            mask=self.mask[idx] if self.mask is not None else None,
        )

    def _project(self, val: torch.Tensor) -> torch.Tensor:
        if self.mask is None:
            out = torch.multinomial(val.to(torch.float), 1).squeeze(-1)
            out = torch.nn.functional.one_hot(out, self.space.n).to(self.dtype)
            return out
        shape = self.mask.shape
        shape = torch.broadcast_shapes(shape, val.shape)
        mask_expand = self.mask.expand(shape)
        gathered = mask_expand & val
        oob = ~gathered.any(-1)
        new_val = torch.multinomial(mask_expand[oob].float(), 1)
        val = val.clone()
        val[oob] = 0
        val[oob] = torch.scatter(val[oob], -1, new_val, 1)
        return val

    def is_in(self, val: torch.Tensor) -> bool:
        if self.mask is None:
            return (val.sum(-1) == 1).all()
        shape = self.mask.shape
        shape = torch.broadcast_shapes(shape, val.shape)
        mask_expand = self.mask.expand(shape)
        gathered = mask_expand & val
        return gathered.any(-1).all()

    def __eq__(self, other):
        if not hasattr(other, "mask"):
            return False
        mask_equal = (self.mask is None and other.mask is None) or (
            isinstance(self.mask, torch.Tensor)
            and isinstance(other.mask, torch.Tensor)
            and (self.mask.shape == other.mask.shape)
            and (self.mask == other.mask).all()
        )
        return (
            type(self) == type(other)
            and self.shape == other.shape
            and self.space == other.space
            and self.device == other.device
            and self.dtype == other.dtype
            and self.domain == other.domain
            and self.use_register == other.use_register
            and mask_equal
        )

    def to_categorical(self, val: torch.Tensor, safe: bool = None) -> torch.Tensor:
        """Converts a given one-hot tensor in categorical format.

        Args:
            val (torch.Tensor, optional): One-hot tensor to convert in categorical format.
            safe (bool): boolean value indicating whether a check should be
                performed on the value against the domain of the spec.
                Defaults to the value of the ``CHECK_SPEC_ENCODE`` environment variable.

        Returns:
            The categorical tensor.
        """
        if safe is None:
            safe = _CHECK_SPEC_ENCODE
        if safe:
            self.assert_is_in(val)
        return val.long().argmax(-1)

    def to_categorical_spec(self) -> DiscreteTensorSpec:
        """Converts the spec to the equivalent categorical spec."""
        return DiscreteTensorSpec(
            self.space.n,
            device=self.device,
            shape=self.shape[:-1],
            mask=self.mask,
        )


@dataclass(repr=False)
class BoundedTensorSpec(TensorSpec):
    """A bounded continuous tensor spec.

    Args:
        minimum (np.ndarray, torch.Tensor or number): lower bound of the box.
        maximum (np.ndarray, torch.Tensor or number): upper bound of the box.
        device (str, int or torch.device, optional): device of the tensors.
        dtype (str or torch.dtype, optional): dtype of the tensors.

    """

    # SPEC_HANDLED_FUNCTIONS = {}

    def __init__(
        self,
        minimum: Union[float, torch.Tensor, np.ndarray],
        maximum: Union[float, torch.Tensor, np.ndarray],
        shape: Optional[Union[torch.Size, int]] = None,
        device: Optional[DEVICE_TYPING] = None,
        dtype: Optional[Union[torch.dtype, str]] = None,
    ):
        dtype, device = _default_dtype_and_device(dtype, device)
        if dtype is None:
            dtype = torch.get_default_dtype()
        if device is None:
            device = torch._get_default_device()

        if not isinstance(minimum, torch.Tensor):
            minimum = torch.tensor(minimum, dtype=dtype, device=device)
        if not isinstance(maximum, torch.Tensor):
            maximum = torch.tensor(maximum, dtype=dtype, device=device)
        if maximum.device != device:
            maximum = maximum.to(device)
        if minimum.device != device:
            minimum = minimum.to(device)
        if dtype is not None and minimum.dtype is not dtype:
            minimum = minimum.to(dtype)
        if dtype is not None and maximum.dtype is not dtype:
            maximum = maximum.to(dtype)
        err_msg = (
            "BoundedTensorSpec requires the shape to be explicitely (via "
            "the shape argument) or implicitely defined (via either the "
            "minimum or the maximum or both). If the maximum and/or the "
            "minimum have a non-singleton shape, they must match the "
            "provided shape if this one is set explicitely."
        )
        if shape is not None and not isinstance(shape, torch.Size):
            if isinstance(shape, int):
                shape = torch.Size([shape])
            else:
                shape = torch.Size(list(shape))

        if maximum.ndimension():
            if shape is not None and shape != maximum.shape:
                raise RuntimeError(err_msg)
            shape = maximum.shape
            minimum = minimum.expand(shape).clone()
        elif minimum.ndimension():
            if shape is not None and shape != minimum.shape:
                raise RuntimeError(err_msg)
            shape = minimum.shape
            maximum = maximum.expand(shape).clone()
        elif shape is None:
            raise RuntimeError(err_msg)
        else:
            minimum = minimum.expand(shape).clone()
            maximum = maximum.expand(shape).clone()

        if minimum.numel() > maximum.numel():
            maximum = maximum.expand_as(minimum).clone()
        elif maximum.numel() > minimum.numel():
            minimum = minimum.expand_as(maximum).clone()
        if shape is None:
            shape = minimum.shape
        else:
            if isinstance(shape, float):
                shape = torch.Size([shape])
            elif not isinstance(shape, torch.Size):
                shape = torch.Size(shape)
            shape_err_msg = (
                f"minimum and shape mismatch, got {minimum.shape} and {shape}"
            )
            if len(minimum.shape) != len(shape):
                raise RuntimeError(shape_err_msg)
            if not all(_s == _sa for _s, _sa in zip(shape, minimum.shape)):
                raise RuntimeError(shape_err_msg)
        self.shape = shape

        super().__init__(
            shape, ContinuousBox(minimum, maximum), device, dtype, "continuous"
        )

    def expand(self, *shape):
        if len(shape) == 1 and isinstance(shape[0], (tuple, list, torch.Size)):
            shape = shape[0]
        if any(val < 0 for val in shape):
            raise ValueError(
                f"{self.__class__.__name__}.expand does not support negative shapes."
            )
        if any(s1 != s2 and s2 != 1 for s1, s2 in zip(shape[-self.ndim :], self.shape)):
            raise ValueError(
                f"The last {self.ndim} of the expanded shape {shape} must match the"
                f"shape of the {self.__class__.__name__} spec in expand()."
            )
        return self.__class__(
            minimum=self.space.minimum.expand(shape).clone(),
            maximum=self.space.maximum.expand(shape).clone(),
            shape=shape,
            device=self.device,
            dtype=self.dtype,
        )

    def squeeze(self, dim: int | None = None):
        shape = _squeezed_shape(self.shape, dim)
        if shape is None:
            return self

        if dim is None:
            minimum = self.space.minimum.squeeze().clone()
            maximum = self.space.maximum.squeeze().clone()
        else:
            minimum = self.space.minimum.squeeze(dim).clone()
            maximum = self.space.maximum.squeeze(dim).clone()

        return self.__class__(
            minimum=minimum,
            maximum=maximum,
            shape=shape,
            device=self.device,
            dtype=self.dtype,
        )

    def unsqueeze(self, dim: int):
        shape = _unsqueezed_shape(self.shape, dim)
        return self.__class__(
            minimum=self.space.minimum.unsqueeze(dim).clone(),
            maximum=self.space.maximum.unsqueeze(dim).clone(),
            shape=shape,
            device=self.device,
            dtype=self.dtype,
        )

    def rand(self, shape=None) -> torch.Tensor:
        if shape is None:
            shape = torch.Size([])
        a, b = self.space
        if self.dtype in (torch.float, torch.double, torch.half):
            shape = [*shape, *self.shape]
            out = (
                torch.zeros(shape, dtype=self.dtype, device=self.device).uniform_()
                * (b - a)
                + a
            )
            if (out > b).any():
                out[out > b] = b.expand_as(out)[out > b]
            if (out < a).any():
                out[out < a] = a.expand_as(out)[out < a]
            return out
        else:
            if self.space.maximum.dtype == torch.bool:
                maxi = self.space.maximum.int()
            else:
                maxi = self.space.maximum
            if self.space.minimum.dtype == torch.bool:
                mini = self.space.minimum.int()
            else:
                mini = self.space.minimum
            interval = maxi - mini
            r = torch.rand(torch.Size([*shape, *self.shape]), device=interval.device)
            r = interval * r
            r = self.space.minimum + r
            r = r.to(self.dtype).to(self.device)
            return r

    def _project(self, val: torch.Tensor) -> torch.Tensor:
        minimum = self.space.minimum.to(val.device)
        maximum = self.space.maximum.to(val.device)
        try:
            val = val.clamp_(minimum.item(), maximum.item())
        except ValueError:
            minimum = minimum.expand_as(val)
            maximum = maximum.expand_as(val)
            val[val < minimum] = minimum[val < minimum]
            val[val > maximum] = maximum[val > maximum]
        except RuntimeError:
            minimum = minimum.expand_as(val)
            maximum = maximum.expand_as(val)
            val[val < minimum] = minimum[val < minimum]
            val[val > maximum] = maximum[val > maximum]
        return val

    def is_in(self, val: torch.Tensor) -> bool:
        try:
            return (val >= self.space.minimum.to(val.device)).all() and (
                val <= self.space.maximum.to(val.device)
            ).all()
        except RuntimeError as err:
            if "The size of tensor a" in str(err):
                warnings.warn(f"Got a shape mismatch: {str(err)}")
                return False
            raise err

    def to(self, dest: Union[torch.dtype, DEVICE_TYPING]) -> CompositeSpec:
        if isinstance(dest, torch.dtype):
            dest_dtype = dest
            dest_device = self.device
        else:
            dest_dtype = self.dtype
            dest_device = torch.device(dest)
        if dest_device == self.device and dest_dtype == self.dtype:
            return self
        return self.__class__(
            minimum=self.space.minimum.to(dest),
            maximum=self.space.maximum.to(dest),
            shape=self.shape,
            device=dest_device,
            dtype=dest_dtype,
        )

    def clone(self) -> BoundedTensorSpec:
        return self.__class__(
            minimum=self.space.minimum.clone(),
            maximum=self.space.maximum.clone(),
            shape=self.shape,
            device=self.device,
            dtype=self.dtype,
        )

    def __getitem__(self, idx: SHAPE_INDEX_TYPING):
        """Indexes the current TensorSpec based on the provided index."""
        if _is_nested_list(idx):
            raise NotImplementedError(
                "Pending resolution of https://github.com/pytorch/pytorch/issues/100080."
            )

        indexed_shape = torch.Size(_shape_indexing(self.shape, idx))
        # Expand is required as pytorch.tensor indexing
        return self.__class__(
            minimum=self.space.minimum[idx].clone().expand(indexed_shape),
            maximum=self.space.maximum[idx].clone().expand(indexed_shape),
            shape=indexed_shape,
            device=self.device,
            dtype=self.dtype,
        )


def _is_nested_list(index, notuple=False):
    if not notuple and isinstance(index, tuple):
        for idx in index:
            if _is_nested_list(idx, notuple=True):
                return True
    elif isinstance(index, list):
        for idx in index:
            if isinstance(idx, list):
                return True
        else:
            return False
    return False


@dataclass(repr=False)
class UnboundedContinuousTensorSpec(TensorSpec):
    """An unbounded continuous tensor spec.

    Args:
        device (str, int or torch.device, optional): device of the tensors.
        dtype (str or torch.dtype, optional): dtype of the tensors
            (should be an floating point dtype such as float, double etc.)
    """

    # SPEC_HANDLED_FUNCTIONS = {}

    def __init__(
        self,
        shape: Union[torch.Size, int] = _DEFAULT_SHAPE,
        device: Optional[DEVICE_TYPING] = None,
        dtype: Optional[Union[str, torch.dtype]] = None,
    ):
        if isinstance(shape, int):
            shape = torch.Size([shape])

        dtype, device = _default_dtype_and_device(dtype, device)
        box = (
            ContinuousBox(torch.tensor(-np.inf), torch.tensor(np.inf))
            if shape == _DEFAULT_SHAPE
            else None
        )
        super().__init__(
            shape=shape,
            space=box,
            device=device,
            dtype=dtype,
            domain="continuous",
        )

    def to(self, dest: Union[torch.dtype, DEVICE_TYPING]) -> CompositeSpec:
        if isinstance(dest, torch.dtype):
            dest_dtype = dest
            dest_device = self.device
        else:
            dest_dtype = self.dtype
            dest_device = torch.device(dest)
        if dest_device == self.device and dest_dtype == self.dtype:
            return self
        return self.__class__(shape=self.shape, device=dest_device, dtype=dest_dtype)

    def clone(self) -> UnboundedContinuousTensorSpec:
        return self.__class__(shape=self.shape, device=self.device, dtype=self.dtype)

    def rand(self, shape=None) -> torch.Tensor:
        if shape is None:
            shape = torch.Size([])
        shape = [*shape, *self.shape]
        return torch.randn(shape, device=self.device, dtype=self.dtype)

    def is_in(self, val: torch.Tensor) -> bool:
        return True

    def expand(self, *shape):
        if len(shape) == 1 and isinstance(shape[0], (tuple, list, torch.Size)):
            shape = shape[0]
        if any(val < 0 for val in shape):
            raise ValueError(
                f"{self.__class__.__name__}.expand does not support negative shapes."
            )
        if any(s1 != s2 and s2 != 1 for s1, s2 in zip(shape[-self.ndim :], self.shape)):
            raise ValueError(
                f"The last {self.ndim} of the expanded shape {shape} must match the"
                f"shape of the {self.__class__.__name__} spec in expand()."
            )
        return self.__class__(shape=shape, device=self.device, dtype=self.dtype)

    def __getitem__(self, idx: SHAPE_INDEX_TYPING):
        """Indexes the current TensorSpec based on the provided index."""
        indexed_shape = torch.Size(_shape_indexing(self.shape, idx))
        return self.__class__(shape=indexed_shape, device=self.device, dtype=self.dtype)


@dataclass(repr=False)
class UnboundedDiscreteTensorSpec(TensorSpec):
    """An unbounded discrete tensor spec.

    Args:
        device (str, int or torch.device, optional): device of the tensors.
        dtype (str or torch.dtype, optional): dtype of the tensors
            (should be an integer dtype such as long, uint8 etc.)
    """

    # SPEC_HANDLED_FUNCTIONS = {}

    def __init__(
        self,
        shape: Union[torch.Size, int] = _DEFAULT_SHAPE,
        device: Optional[DEVICE_TYPING] = None,
        dtype: Optional[Union[str, torch.dtype]] = None,
    ):
        if isinstance(shape, int):
            shape = torch.Size([shape])

        dtype, device = _default_dtype_and_device(dtype, device)
        if dtype == torch.bool:
            min_value = False
            max_value = True
        else:
            if dtype.is_floating_point:
                min_value = torch.finfo(dtype).min
                max_value = torch.finfo(dtype).max
            else:
                min_value = torch.iinfo(dtype).min
                max_value = torch.iinfo(dtype).max
        space = ContinuousBox(
            torch.full(shape, min_value, device=device),
            torch.full(shape, max_value, device=device),
        )

        super().__init__(
            shape=shape,
            space=space,
            device=device,
            dtype=dtype,
            domain="continuous",
        )

    def to(self, dest: Union[torch.dtype, DEVICE_TYPING]) -> CompositeSpec:
        if isinstance(dest, torch.dtype):
            dest_dtype = dest
            dest_device = self.device
        else:
            dest_dtype = self.dtype
            dest_device = torch.device(dest)
        if dest_device == self.device and dest_dtype == self.dtype:
            return self
        return self.__class__(shape=self.shape, device=dest_device, dtype=dest_dtype)

    def clone(self) -> UnboundedDiscreteTensorSpec:
        return self.__class__(shape=self.shape, device=self.device, dtype=self.dtype)

    def rand(self, shape=None) -> torch.Tensor:
        if shape is None:
            shape = torch.Size([])
        interval = self.space.maximum - self.space.minimum
        r = torch.rand(torch.Size([*shape, *interval.shape]), device=interval.device)
        r = r * interval
        r = self.space.minimum + r
        r = r.to(self.dtype)
        return r.to(self.device)

    def is_in(self, val: torch.Tensor) -> bool:
        return True

    def expand(self, *shape):
        if len(shape) == 1 and isinstance(shape[0], (tuple, list, torch.Size)):
            shape = shape[0]
        if any(val < 0 for val in shape):
            raise ValueError(
                f"{self.__class__.__name__}.expand does not support negative shapes."
            )
        if any(s1 != s2 and s2 != 1 for s1, s2 in zip(shape[-self.ndim :], self.shape)):
            raise ValueError(
                f"The last {self.ndim} of the expanded shape {shape} must match the"
                f"shape of the {self.__class__.__name__} spec in expand()."
            )
        return self.__class__(shape=shape, device=self.device, dtype=self.dtype)

    def __getitem__(self, idx: SHAPE_INDEX_TYPING):
        """Indexes the current TensorSpec based on the provided index."""
        indexed_shape = torch.Size(_shape_indexing(self.shape, idx))
        return self.__class__(shape=indexed_shape, device=self.device, dtype=self.dtype)


@dataclass(repr=False)
class MultiOneHotDiscreteTensorSpec(OneHotDiscreteTensorSpec):
    """A concatenation of one-hot discrete tensor spec.

    The last dimension of the shape (domain of the tensor elements) cannot be indexed.

    Args:
        nvec (iterable of integers): cardinality of each of the elements of
            the tensor.
        shape (torch.Size, optional): total shape of the sampled tensors.
            If provided, the last dimension must match sum(nvec).
        device (str, int or torch.device, optional): device of
            the tensors.
        dtype (str or torch.dtype, optional): dtype of the tensors.

    Examples:
        >>> ts = MultiOneHotDiscreteTensorSpec((3,2,3))
        >>> ts.is_in(torch.tensor([0,0,1,
        ...                        0,1,
        ...                        1,0,0]))
        True
        >>> ts.is_in(torch.tensor([1,0,1,
        ...                        0,1,
        ...                        1,0,0])) # False
        False

    """

    # SPEC_HANDLED_FUNCTIONS = {}

    def __init__(
        self,
        nvec: Sequence[int],
        shape: Optional[torch.Size] = None,
        device=None,
        dtype=torch.bool,
        use_register=False,
        mask: torch.Tensor | None = None,
    ):
        self.nvec = nvec
        dtype, device = _default_dtype_and_device(dtype, device)
        if shape is None:
            shape = torch.Size((sum(nvec),))
        else:
            shape = torch.Size(shape)
            if shape[-1] != sum(nvec):
                raise ValueError(
                    f"The last value of the shape must match sum(nvec) for transform of type {self.__class__}. "
                    f"Got sum(nvec)={sum(nvec)} and shape={shape}."
                )
        space = BoxList([DiscreteBox(n) for n in nvec])
        self.use_register = use_register
        super(OneHotDiscreteTensorSpec, self).__init__(
            shape,
            space,
            device,
            dtype,
            domain="discrete",
        )
        self.update_mask(mask)

    def update_mask(self, mask):
        if mask is not None:
            try:
                mask = mask.expand(*self.shape)
            except RuntimeError as err:
                raise RuntimeError("Cannot expand mask to the desired shape.") from err
            if mask.dtype != torch.bool:
                raise ValueError("Only boolean masks are accepted.")
        self.mask = mask

    def to(self, dest: Union[torch.dtype, DEVICE_TYPING]) -> CompositeSpec:
        if isinstance(dest, torch.dtype):
            dest_dtype = dest
            dest_device = self.device
        else:
            dest_dtype = self.dtype
            dest_device = torch.device(dest)
        if dest_device == self.device and dest_dtype == self.dtype:
            return self
        return self.__class__(
            nvec=deepcopy(self.nvec),
            shape=self.shape,
            device=dest_device,
            dtype=dest_dtype,
            mask=self.mask.to(dest) if self.mask is not None else None,
        )

    def clone(self) -> MultiOneHotDiscreteTensorSpec:
        return self.__class__(
            nvec=deepcopy(self.nvec),
            shape=self.shape,
            device=self.device,
            dtype=self.dtype,
            mask=self.mask.clone() if self.mask is not None else None,
        )

    def __eq__(self, other):
        if not hasattr(other, "mask"):
            return False
        mask_equal = (self.mask is None and other.mask is None) or (
            isinstance(self.mask, torch.Tensor)
            and isinstance(other.mask, torch.Tensor)
            and (self.mask.shape == other.mask.shape)
            and (self.mask == other.mask).all()
        )
        return (
            type(self) == type(other)
            and self.shape == other.shape
            and self.space == other.space
            and self.device == other.device
            and self.dtype == other.dtype
            and self.domain == other.domain
            and self.use_register == other.use_register
            and mask_equal
        )

    def rand(self, shape: Optional[torch.Size] = None) -> torch.Tensor:
        if shape is None:
            shape = self.shape[:-1]
        else:
            shape = torch.Size([*shape, *self.shape[:-1]])
        mask = self.mask

        if mask is None:
            x = torch.cat(
                [
                    torch.nn.functional.one_hot(
                        torch.randint(
                            space.n,
                            (
                                *shape,
                                1,
                            ),
                            device=self.device,
                        ),
                        space.n,
                    ).to(self.dtype)
                    for space in self.space
                ],
                -1,
            ).squeeze(-2)
            return x
        mask = mask.expand(*shape, mask.shape[-1])
        mask_splits = torch.split(mask, [space.n for space in self.space], -1)
        out = []
        for _mask in mask_splits:
            if mask.ndim > 2:
                mask_flat = torch.flatten(_mask, 0, -2)
            else:
                mask_flat = _mask
            shape_out = _mask.shape[:-1]
            m = torch.multinomial(mask_flat.float(), 1).reshape(shape_out)
            m = torch.nn.functional.one_hot(m, _mask.shape[-1]).to(self.dtype)
            out.append(m)
        return torch.cat(out, -1)

    def encode(
        self, val: Union[np.ndarray, torch.Tensor], *, ignore_device: bool = False
    ) -> torch.Tensor:
        if not isinstance(val, torch.Tensor):
            if not ignore_device:
                val = torch.tensor(val, device=self.device)
            else:
                val = torch.as_tensor(val)

        x = []
        for v, space in zip(val.unbind(-1), self.space):
            if not (v < space.n).all():
                raise RuntimeError(
                    f"value {v} is greater than the allowed max {space.n}"
                )
            x.append(
                super(MultiOneHotDiscreteTensorSpec, self).encode(
                    v, space, ignore_device=ignore_device
                )
            )
        return torch.cat(x, -1)

    def _split(self, val: torch.Tensor) -> Optional[torch.Tensor]:
        split_sizes = [space.n for space in self.space]
        if val.ndim < 1 or val.shape[-1] != sum(split_sizes):
            return None
        return val.split(split_sizes, dim=-1)

    def index(self, index: INDEX_TYPING, tensor_to_index: torch.Tensor) -> torch.Tensor:
        if not isinstance(index, torch.Tensor):
            raise ValueError(
                f"Only tensors are allowed for indexing using"
                f" {self.__class__.__name__}.index(...)"
            )
        indices = self._split(index)
        tensor_to_index = self._split(tensor_to_index)

        out = []
        for _index, _tensor_to_index in zip(indices, tensor_to_index):
            _index = _index.nonzero().squeeze()
            _index = _index.expand((*_tensor_to_index.shape[:-1], _index.shape[-1]))
            out.append(_tensor_to_index.gather(-1, _index))
        return torch.cat(out, -1)

    def is_in(self, val: torch.Tensor) -> bool:
        vals = self._split(val)
        if vals is None:
            return False
        return all(spec.is_in(val) for val, spec in zip(vals, self._split_self()))

    def _project(self, val: torch.Tensor) -> torch.Tensor:
        vals = self._split(val)
        return torch.cat(
            [spec._project(val) for val, spec in zip(vals, self._split_self())], -1
        )

    def _split_self(self):
        result = []
        device = self.device
        dtype = self.dtype
        use_register = self.use_register
        mask = (
            self.mask.split([space.n for space in self.space], -1)
            if self.mask is not None
            else [None] * len(self.space)
        )
        for _mask, space in zip(mask, self.space):
            n = space.n
            shape = self.shape[:-1] + (n,)
            result.append(
                OneHotDiscreteTensorSpec(
                    n=n,
                    shape=shape,
                    device=device,
                    dtype=dtype,
                    use_register=use_register,
                    mask=_mask,
                )
            )
        return result

    def to_categorical(self, val: torch.Tensor, safe: bool = None) -> torch.Tensor:
        """Converts a given one-hot tensor in categorical format.

        Args:
            val (torch.Tensor, optional): One-hot tensor to convert in categorical format.
            safe (bool): boolean value indicating whether a check should be
                performed on the value against the domain of the spec.
                Defaults to the value of the ``CHECK_SPEC_ENCODE`` environment variable.

        Returns:
            The categorical tensor.
        """
        if safe is None:
            safe = _CHECK_SPEC_ENCODE
        if safe:
            self.assert_is_in(val)
        vals = self._split(val)
        return torch.stack([val.long().argmax(-1) for val in vals], -1)

    def to_categorical_spec(self) -> MultiDiscreteTensorSpec:
        """Converts the spec to the equivalent categorical spec."""
        return MultiDiscreteTensorSpec(
            [_space.n for _space in self.space],
            device=self.device,
            shape=[*self.shape[:-1], len(self.space)],
            mask=self.mask,
        )

    def expand(self, *shape):
        nvecs = [space.n for space in self.space]
        if len(shape) == 1 and isinstance(shape[0], (tuple, list, torch.Size)):
            shape = shape[0]
        if any(val < 0 for val in shape):
            raise ValueError(
                f"{self.__class__.__name__}.expand does not support negative shapes."
            )
        if any(s1 != s2 and s2 != 1 for s1, s2 in zip(shape[-self.ndim :], self.shape)):
            raise ValueError(
                f"The last {self.ndim} of the expanded shape {shape} must match the"
                f"shape of the {self.__class__.__name__} spec in expand()."
            )
        mask = self.mask.expand(shape) if self.mask is not None else None
        return self.__class__(
            nvec=nvecs,
            shape=shape,
            device=self.device,
            dtype=self.dtype,
            mask=mask,
        )

    def squeeze(self, dim=None):
        if self.shape[-1] == 1 and dim in (len(self.shape), -1, None):
            raise ValueError(
                "Final dimension of MultiOneHotDiscreteTensorSpec must remain unchanged"
            )

        shape = _squeezed_shape(self.shape, dim)
        if shape is None:
            return self
        mask = self.mask.reshape(shape) if self.mask is not None else None
        return self.__class__(
            nvec=self.nvec,
            shape=shape,
            device=self.device,
            dtype=self.dtype,
            mask=mask,
        )

    def unsqueeze(self, dim: int):
        if dim in (len(self.shape), -1):
            raise ValueError(
                "Final dimension of MultiOneHotDiscreteTensorSpec must remain unchanged"
            )
        shape = _unsqueezed_shape(self.shape, dim)
        mask = self.mask.reshape(shape) if self.mask is not None else None
        return self.__class__(
            nvec=self.nvec, shape=shape, device=self.device, dtype=self.dtype, mask=mask
        )

    def __getitem__(self, idx: SHAPE_INDEX_TYPING):
        """Indexes the current TensorSpec based on the provided index.

        The last dimension of the spec corresponding to the domain of the tensor elements is non-indexable.
        """
        indexed_shape = _shape_indexing(self.shape[:-1], idx)
        return self.__class__(
            nvec=self.nvec,
            shape=torch.Size(indexed_shape + [self.shape[-1]]),
            device=self.device,
            dtype=self.dtype,
        )


class DiscreteTensorSpec(TensorSpec):
    """A discrete tensor spec.

    An alternative to OneHotTensorSpec for categorical variables in TorchRL. Instead of
    using multiplication, categorical variables perform indexing which can speed up
    computation and reduce memory cost for large categorical variables.
    The last dimension of the spec (length n of the binary vector) cannot be indexed

    Example:
        >>> batch, size = 3, 4
        >>> action_value = torch.arange(batch*size)
        >>> action_value = action_value.view(batch, size).to(torch.float)
        >>> action = torch.argmax(action_value, dim=-1).to(torch.long)
        >>> chosen_action_value = action_value[range(batch), action]
        >>> print(chosen_action_value)
        tensor([ 3.,  7., 11.])

    Args:
        n (int): number of possible outcomes.
        shape: (torch.Size, optional): shape of the variable, default is "torch.Size([])".
        device (str, int or torch.device, optional): device of the tensors.
        dtype (str or torch.dtype, optional): dtype of the tensors.

    """

    shape: torch.Size
    space: DiscreteBox
    device: torch.device = torch.device("cpu")
    dtype: torch.dtype = torch.float
    domain: str = ""

    # SPEC_HANDLED_FUNCTIONS = {}

    def __init__(
        self,
        n: int,
        shape: torch.Size | None = None,
        device: DEVICE_TYPING | None = None,
        dtype: str | torch.dtype = torch.long,
        mask: torch.Tensor | None = None,
    ):
        if shape is None:
            shape = torch.Size([])
        dtype, device = _default_dtype_and_device(dtype, device)
        space = DiscreteBox(n)
        super().__init__(shape, space, device, dtype, domain="discrete")
        self.update_mask(mask)

    def update_mask(self, mask):
        if mask is not None:
            try:
                mask = mask.expand(*self.shape, self.space.n)
            except RuntimeError as err:
                raise RuntimeError("Cannot expand mask to the desired shape.") from err
            if mask.dtype != torch.bool:
                raise ValueError("Only boolean masks are accepted.")
        self.mask = mask

    def rand(self, shape=None) -> torch.Tensor:
        if shape is None:
            shape = torch.Size([])
        if self.mask is None:
            return torch.randint(
                0,
                self.space.n,
                torch.Size([*shape, *self.shape]),
                device=self.device,
                dtype=self.dtype,
            )
        mask = self.mask
        mask = mask.expand(*shape, *mask.shape)
        if mask.ndim > 2:
            mask_flat = torch.flatten(mask, 0, -2)
        else:
            mask_flat = mask
        shape_out = mask.shape[:-1]
        out = torch.multinomial(mask_flat.float(), 1).reshape(shape_out)
        return out

    def _project(self, val: torch.Tensor) -> torch.Tensor:
        if val.dtype not in (torch.int, torch.long):
            val = torch.round(val)
        if self.mask is None:
            return val.clamp_(min=0, max=self.space.n - 1)
        shape = self.mask.shape
        shape = torch.Size([*torch.broadcast_shapes(shape[:-1], val.shape), shape[-1]])
        mask_expand = self.mask.expand(shape)
        gathered = mask_expand.gather(-1, val.unsqueeze(-1))
        oob = ~gathered.all(-1)
        new_val = torch.multinomial(mask_expand[oob].float(), 1).squeeze(-1)
        val = torch.masked_scatter(val, oob, new_val)
        return val

    def is_in(self, val: torch.Tensor) -> bool:
        if self.mask is None:
            return (0 <= val).all() and (val < self.space.n).all()
        shape = self.mask.shape
        shape = torch.Size([*torch.broadcast_shapes(shape[:-1], val.shape), shape[-1]])
        mask_expand = self.mask.expand(shape)
        gathered = mask_expand.gather(-1, val.unsqueeze(-1))
        return gathered.all()

    def __getitem__(self, idx: SHAPE_INDEX_TYPING):
        """Indexes the current TensorSpec based on the provided index."""
        indexed_shape = torch.Size(_shape_indexing(self.shape, idx))
        return self.__class__(
            n=self.space.n,
            shape=indexed_shape,
            device=self.device,
            dtype=self.dtype,
        )

    def __eq__(self, other):
        if not hasattr(other, "mask"):
            return False
        mask_equal = (self.mask is None and other.mask is None) or (
            isinstance(self.mask, torch.Tensor)
            and isinstance(other.mask, torch.Tensor)
            and (self.mask.shape == other.mask.shape)
            and (self.mask == other.mask).all()
        )
        return (
            type(self) == type(other)
            and self.shape == other.shape
            and self.space == other.space
            and self.device == other.device
            and self.dtype == other.dtype
            and self.domain == other.domain
            and mask_equal
        )

    def to_numpy(self, val: torch.Tensor, safe: bool = None) -> dict:
        if safe is None:
            safe = _CHECK_SPEC_ENCODE
        # if not val.shape and not safe:
        #     return val.item()
        return super().to_numpy(val, safe)

    def to_one_hot(self, val: torch.Tensor, safe: bool = None) -> torch.Tensor:
        """Encodes a discrete tensor from the spec domain into its one-hot correspondent.

        Args:
            val (torch.Tensor, optional): Tensor to one-hot encode.
            safe (bool): boolean value indicating whether a check should be
                performed on the value against the domain of the spec.
                Defaults to the value of the ``CHECK_SPEC_ENCODE`` environment variable.

        Returns:
            The one-hot encoded tensor.
        """
        if safe is None:
            safe = _CHECK_SPEC_ENCODE
        if safe:
            self.assert_is_in(val)
        return torch.nn.functional.one_hot(val, self.space.n)

    def to_one_hot_spec(self) -> OneHotDiscreteTensorSpec:
        """Converts the spec to the equivalent one-hot spec."""
        shape = [*self.shape, self.space.n]
        return OneHotDiscreteTensorSpec(
            n=self.space.n,
            shape=shape,
            device=self.device,
<<<<<<< HEAD
            # dtype=self.dtype,
            mask=self.mask,
=======
>>>>>>> 468a92d2
        )

    def expand(self, *shape):
        if len(shape) == 1 and isinstance(shape[0], (tuple, list, torch.Size)):
            shape = shape[0]
        if any(val < 0 for val in shape):
            raise ValueError(
                f"{self.__class__.__name__}.expand does not support negative shapes."
            )
        if any(s1 != s2 and s2 != 1 for s1, s2 in zip(shape[-self.ndim :], self.shape)):
            raise ValueError(
                f"The last {self.ndim} of the expanded shape {shape} must match the"
                f"shape of the {self.__class__.__name__} spec in expand()."
            )
        return self.__class__(
            n=self.space.n, shape=shape, device=self.device, dtype=self.dtype
        )

    def squeeze(self, dim=None):
        shape = _squeezed_shape(self.shape, dim)
        mask = self.mask
        if mask is not None:
            mask = mask.view(*shape, mask.shape[-1])

        if shape is None:
            return self
        return self.__class__(
            n=self.space.n,
            shape=shape,
            device=self.device,
            dtype=self.dtype,
            mask=mask,
        )

    def unsqueeze(self, dim: int):
        shape = _unsqueezed_shape(self.shape, dim)
        mask = self.mask
        if mask is not None:
            mask = mask.view(*shape, mask.shape[-1])
        return self.__class__(
            n=self.space.n,
            shape=shape,
            device=self.device,
            dtype=self.dtype,
            mask=mask,
        )

    def to(self, dest: Union[torch.dtype, DEVICE_TYPING]) -> CompositeSpec:
        if isinstance(dest, torch.dtype):
            dest_dtype = dest
            dest_device = self.device
        else:
            dest_dtype = self.dtype
            dest_device = torch.device(dest)
        if dest_device == self.device and dest_dtype == self.dtype:
            return self
        return self.__class__(
            n=self.space.n, shape=self.shape, device=dest_device, dtype=dest_dtype
        )

    def clone(self) -> DiscreteTensorSpec:
        return self.__class__(
            n=self.space.n,
            shape=self.shape,
            device=self.device,
            dtype=self.dtype,
            mask=self.mask.clone() if self.mask is not None else None,
        )


@dataclass(repr=False)
class BinaryDiscreteTensorSpec(DiscreteTensorSpec):
    """A binary discrete tensor spec.

    Args:
        n (int): length of the binary vector.
        shape (torch.Size, optional): total shape of the sampled tensors.
            If provided, the last dimension must match n.
        device (str, int or torch.device, optional): device of the tensors.
        dtype (str or torch.dtype, optional): dtype of the tensors. Defaults to torch.long.

    Examples:
        >>> spec = BinaryDiscreteTensorSpec(n=4, shape=(5, 4), device="cpu", dtype=torch.bool)
        >>> print(spec.zero())
    """

    def __init__(
        self,
        n: int,
        shape: Optional[torch.Size] = None,
        device: Optional[DEVICE_TYPING] = None,
        dtype: Union[str, torch.dtype] = torch.long,
    ):
        if shape is None or not len(shape):
            shape = torch.Size((n,))
        else:
            shape = torch.Size(shape)
            if shape[-1] != n:
                raise ValueError(
                    f"The last value of the shape must match n for spec {self.__class__}. "
                    f"Got n={n} and shape={shape}."
                )
        super().__init__(n=2, shape=shape, device=device, dtype=dtype)

    def expand(self, *shape):
        if len(shape) == 1 and isinstance(shape[0], (tuple, list, torch.Size)):
            shape = shape[0]
        if any(val < 0 for val in shape):
            raise ValueError(
                f"{self.__class__.__name__}.expand does not support negative shapes."
            )
        if any(s1 != s2 and s2 != 1 for s1, s2 in zip(shape[-self.ndim :], self.shape)):
            raise ValueError(
                f"The last {self.ndim} of the expanded shape {shape} must match the"
                f"shape of the {self.__class__.__name__} spec in expand()."
            )
        return self.__class__(
            n=shape[-1], shape=shape, device=self.device, dtype=self.dtype
        )

    def squeeze(self, dim=None):
        shape = _squeezed_shape(self.shape, dim)
        if shape is None:
            return self
        return self.__class__(
            n=shape[-1], shape=shape, device=self.device, dtype=self.dtype
        )

    def unsqueeze(self, dim: int):
        shape = _unsqueezed_shape(self.shape, dim)
        return self.__class__(
            n=shape[-1], shape=shape, device=self.device, dtype=self.dtype
        )

    def to(self, dest: Union[torch.dtype, DEVICE_TYPING]) -> CompositeSpec:
        if isinstance(dest, torch.dtype):
            dest_dtype = dest
            dest_device = self.device
        else:
            dest_dtype = self.dtype
            dest_device = torch.device(dest)
        if dest_device == self.device and dest_dtype == self.dtype:
            return self
        return self.__class__(
            n=self.shape[-1], shape=self.shape, device=dest_device, dtype=dest_dtype
        )

    def clone(self) -> BinaryDiscreteTensorSpec:
        return self.__class__(
            n=self.shape[-1],
            shape=self.shape,
            device=self.device,
            dtype=self.dtype,
        )

    def __getitem__(self, idx: SHAPE_INDEX_TYPING):
        """Indexes the current TensorSpec based on the provided index.

        The last dimension of the spec (length n of the binary vector) cannot be indexed.
        """
        indexed_shape = _shape_indexing(self.shape[:-1], idx)
        return self.__class__(
            n=self.shape[-1],
            shape=torch.Size(indexed_shape + [self.shape[-1]]),
            device=self.device,
            dtype=self.dtype,
        )


@dataclass(repr=False)
class MultiDiscreteTensorSpec(DiscreteTensorSpec):
    """A concatenation of discrete tensor spec.

    Args:
        nvec (iterable of integers or torch.Tensor): cardinality of each of the elements of
            the tensor. Can have several axes.
        shape (torch.Size, optional): total shape of the sampled tensors.
            If provided, the last m dimensions must match nvec.shape.
        device (str, int or torch.device, optional): device of
            the tensors.
        dtype (str or torch.dtype, optional): dtype of the tensors.

    Examples:
        >>> ts = MultiDiscreteTensorSpec((3,2,3))
        >>> ts.is_in(torch.tensor([2, 0, 1]))
        True
        >>> ts.is_in(torch.tensor([2, 2, 1]))
        False
    """

    # SPEC_HANDLED_FUNCTIONS = {}

    def __init__(
        self,
        nvec: Union[Sequence[int], torch.Tensor, int],
        shape: Optional[torch.Size] = None,
        device: Optional[DEVICE_TYPING] = None,
        dtype: Optional[Union[str, torch.dtype]] = torch.long,
        mask: torch.Tensor | None = None,
    ):
        if not isinstance(nvec, torch.Tensor):
            nvec = torch.tensor(nvec)
        if nvec.ndim < 1:
            nvec = nvec.unsqueeze(0)
        self.nvec = nvec
        dtype, device = _default_dtype_and_device(dtype, device)
        if shape is None:
            shape = nvec.shape
        else:
            shape = torch.Size(shape)
            if shape[-1] != nvec.shape[-1]:
                raise ValueError(
                    f"The last value of the shape must match nvec.shape[-1] for transform of type {self.__class__}. "
                    f"Got nvec.shape[-1]={sum(nvec)} and shape={shape}."
                )

        self.nvec = self.nvec.expand(shape)

        space = BoxList.from_nvec(self.nvec)
        super(DiscreteTensorSpec, self).__init__(
            shape, space, device, dtype, domain="discrete"
        )
        self.update_mask(mask)

    def update_mask(self, mask):
        if mask is not None:
            try:
                mask = mask.expand(*self.shape[:-1], mask.shape[-1])
            except RuntimeError as err:
                raise RuntimeError("Cannot expand mask to the desired shape.") from err
            if mask.dtype != torch.bool:
                raise ValueError("Only boolean masks are accepted.")
        self.mask = mask

    def to(self, dest: Union[torch.dtype, DEVICE_TYPING]) -> CompositeSpec:
        if isinstance(dest, torch.dtype):
            dest_dtype = dest
            dest_device = self.device
        else:
            dest_dtype = self.dtype
            dest_device = torch.device(dest)
        if dest_device == self.device and dest_dtype == self.dtype:
            return self
        mask = self.mask.to(dest) if self.mask is not None else None
        return self.__class__(
            n=self.nvec.to(dest),
            shape=None,
            device=dest_device,
            dtype=dest_dtype,
            mask=mask,
        )

    def __eq__(self, other):
        if not hasattr(other, "mask"):
            return False
        mask_equal = (self.mask is None and other.mask is None) or (
            isinstance(self.mask, torch.Tensor)
            and isinstance(other.mask, torch.Tensor)
            and (self.mask.shape == other.mask.shape)
            and (self.mask == other.mask).all()
        )
        return (
            type(self) == type(other)
            and self.shape == other.shape
            and self.space == other.space
            and self.device == other.device
            and self.dtype == other.dtype
            and self.domain == other.domain
            and mask_equal
        )

    def clone(self) -> MultiDiscreteTensorSpec:
        return self.__class__(
            nvec=self.nvec.clone(),
            shape=None,
            device=self.device,
            dtype=self.dtype,
            mask=self.mask.clone() if self.mask is not None else None,
        )

    def _rand(self, space: Box, shape: torch.Size, i: int):
        x = []
        for _s in space:
            if isinstance(_s, BoxList):
                x.append(self._rand(_s, shape[:-1], i - 1))
            else:
                x.append(
                    torch.randint(
                        0,
                        _s.n,
                        shape,
                        device=self.device,
                        dtype=self.dtype,
                    )
                )
        return torch.stack(x, -1)

    def rand(self, shape: Optional[torch.Size] = None) -> torch.Tensor:
        if self.mask is not None:
            splits = self._split_self()
            return torch.stack([split.rand(shape) for split in splits], -1)
        if shape is None:
            shape = self.shape[:-1]
        else:
            shape = (
                *shape,
                *self.shape[:-1],
            )
        x = self._rand(space=self.space, shape=shape, i=self.nvec.ndim)
        if self.shape == torch.Size([1]):
            x = x.squeeze(-1)
        return x

    def _split_self(self):
        result = []
        device = self.device
        dtype = self.dtype
        nvec = self.nvec
        if nvec.ndim > 1:
            nvec = torch.flatten(nvec, 0, -2)[0]
            if (self.nvec != nvec).any():
                raise ValueError(
                    f"Only homogeneous MultiDiscrete specs can be masked, got nvec={self.nvec}."
                )
        nvec = nvec.tolist()
        mask = (
            self.mask.split(nvec, -1)
            if self.mask is not None
            else [None] * len(self.space)
        )
        for n, _mask in zip(nvec, mask):
            shape = self.shape[:-1]
            result.append(
                DiscreteTensorSpec(
                    n=n, shape=shape, device=device, dtype=dtype, mask=_mask
                )
            )
        return result

    def _project(self, val: torch.Tensor) -> torch.Tensor:
        if self.mask is not None:
            return torch.stack(
                [
                    spec._project(_val)
                    for (_val, spec) in zip(val.unbind(-1), self._split_self())
                ],
                -1,
            )

        val_is_scalar = val.ndim < 1
        if val_is_scalar:
            val = val.unsqueeze(0)
        if not self.dtype.is_floating_point:
            val = torch.round(val)
        val = val.type(self.dtype)
        val[val >= self.nvec] = (self.nvec.expand_as(val)[val >= self.nvec] - 1).type(
            self.dtype
        )
        return val.squeeze(0) if val_is_scalar else val

    def is_in(self, val: torch.Tensor) -> bool:
        if self.mask is not None:
            return all(
                spec.is_in(_val)
                for (_val, spec) in zip(val.unbind(-1), self._split_self())
            )

        if val.ndim < 1:
            val = val.unsqueeze(0)
        val_have_wrong_dim = (
            self.shape != torch.Size([1])
            and val.shape[-len(self.shape) :] != self.shape
        )
        if self.dtype != val.dtype or len(self.shape) > val.ndim or val_have_wrong_dim:
            return False
        val_device = val.device
        return (
            (
                (val >= torch.zeros(self.nvec.size(), device=val_device))
                & (val < self.nvec.to(val_device))
            )
            .all()
            .item()
        )

    def to_one_hot(
        self, val: torch.Tensor, safe: bool = None
    ) -> Union[MultiOneHotDiscreteTensorSpec, torch.Tensor]:
        """Encodes a discrete tensor from the spec domain into its one-hot correspondent.

        Args:
            val (torch.Tensor, optional): Tensor to one-hot encode.
            safe (bool): boolean value indicating whether a check should be
                performed on the value against the domain of the spec.
                Defaults to the value of the ``CHECK_SPEC_ENCODE`` environment variable.

        Returns:
            The one-hot encoded tensor.
        """
        if safe is None:
            safe = _CHECK_SPEC_ENCODE
        if safe:
            self.assert_is_in(val)
        return torch.cat(
            [
                torch.nn.functional.one_hot(val[..., i], n)
                for i, n in enumerate(self.nvec)
            ],
            -1,
        ).to(self.device)

    def to_one_hot_spec(self) -> MultiOneHotDiscreteTensorSpec:
        """Converts the spec to the equivalent one-hot spec."""
        nvec = [_space.n for _space in self.space]
        return MultiOneHotDiscreteTensorSpec(
            nvec,
            device=self.device,
            shape=[*self.shape[:-1], sum(nvec)],
            mask=self.mask,
        )

    def expand(self, *shape):
        if len(shape) == 1 and isinstance(shape[0], (tuple, list, torch.Size)):
            shape = shape[0]
        if any(val < 0 for val in shape):
            raise ValueError(
                f"{self.__class__.__name__}.expand does not support negative shapes."
            )
        if any(s1 != s2 and s2 != 1 for s1, s2 in zip(shape[-self.ndim :], self.shape)):
            raise ValueError(
                f"The last {self.ndim} of the expanded shape {shape} must match the"
                f"shape of the {self.__class__.__name__} spec in expand()."
            )
        mask = (
            self.mask.expand(*shape, self.mask.shape[-1])
            if self.mask is not None
            else None
        )
        return self.__class__(
            nvec=self.nvec,
            shape=shape,
            device=self.device,
            dtype=self.dtype,
            mask=mask,
        )

    def squeeze(self, dim: int | None = None):
        if self.shape[-1] == 1 and dim in (len(self.shape), -1, None):
            raise ValueError(
                "Final dimension of MultiDiscreteTensorSpec must remain unchanged"
            )

        shape = _squeezed_shape(self.shape, dim)
        if shape is None:
            return self

        if dim is None:
            nvec = self.nvec.squeeze()
        else:
            nvec = self.nvec.squeeze(dim)
        mask = self.mask
        if mask is not None:
            mask = mask.view(*shape[:-1], mask.shape[-1])
        return self.__class__(
            nvec=nvec, shape=shape, device=self.device, dtype=self.dtype, mask=mask
        )

    def unsqueeze(self, dim: int):
        if dim in (len(self.shape), -1):
            raise ValueError(
                "Final dimension of MultiDiscreteTensorSpec must remain unchanged"
            )
        shape = _unsqueezed_shape(self.shape, dim)
        nvec = self.nvec.unsqueeze(dim)
        mask = self.mask
        if mask is not None:
            mask = mask.view(*shape[:-1], mask.shape[-1])
        return self.__class__(
            nvec=nvec,
            shape=shape,
            device=self.device,
            dtype=self.dtype,
            mask=mask,
        )

    def __getitem__(self, idx: SHAPE_INDEX_TYPING):
        """Indexes the current TensorSpec based on the provided index."""
        if _is_nested_list(idx):
            raise NotImplementedError(
                "Pending resolution of https://github.com/pytorch/pytorch/issues/100080."
            )

        return self.__class__(
            nvec=self.nvec[idx].clone(),
            shape=None,
            device=self.device,
            dtype=self.dtype,
        )


class CompositeSpec(TensorSpec):
    """A composition of TensorSpecs.

    Args:
        *args: if an unnamed argument is passed, it must be a dictionary with keys
            matching the expected keys to be found in the :obj:`CompositeSpec` object.
            This is useful to build nested CompositeSpecs with tuple indices.
        **kwargs (key (str): value (TensorSpec)): dictionary of tensorspecs
            to be stored. Values can be None, in which case is_in will be assumed
            to be ``True`` for the corresponding tensors, and :obj:`project()` will have no
            effect. `spec.encode` cannot be used with missing values.

    Examples:
        >>> pixels_spec = BoundedTensorSpec(
        ...    torch.zeros(3,32,32),
        ...    torch.ones(3, 32, 32))
        >>> observation_vector_spec = BoundedTensorSpec(torch.zeros(33),
        ...    torch.ones(33))
        >>> composite_spec = CompositeSpec(
        ...     pixels=pixels_spec,
        ...     observation_vector=observation_vector_spec)
        >>> td = TensorDict({"pixels": torch.rand(10,3,32,32),
        ...    "observation_vector": torch.rand(10,33)}, batch_size=[10])
        >>> print("td (rand) is within bounds: ", composite_spec.is_in(td))
        td (rand) is within bounds:  True
        >>> td = TensorDict({"pixels": torch.randn(10,3,32,32),
        ...    "observation_vector": torch.randn(10,33)}, batch_size=[10])
        >>> print("td (randn) is within bounds: ", composite_spec.is_in(td))
        td (randn) is within bounds:  False
        >>> td_project = composite_spec.project(td)
        >>> print("td modification done in place: ", td_project is td)
        td modification done in place:  True
        >>> print("check td is within bounds after projection: ",
        ...    composite_spec.is_in(td_project))
        check td is within bounds after projection:  True
        >>> print("random td: ", composite_spec.rand([3,]))
        random td:  TensorDict(
            fields={
                observation_vector: Tensor(torch.Size([3, 33]), dtype=torch.float32),
                pixels: Tensor(torch.Size([3, 3, 32, 32]), dtype=torch.float32)},
            batch_size=torch.Size([3]),
            device=None,
            is_shared=False)


    Examples:
        >>> # we can build a nested composite spec using unnamed arguments
        >>> print(CompositeSpec({("a", "b"): None, ("a", "c"): None}))
        CompositeSpec(
            a: CompositeSpec(
                b: None,
                c: None))

    CompositeSpec supports nested indexing:
        >>> spec = CompositeSpec(obs=None)
        >>> spec["nested", "x"] = None
        >>> print(spec)
        CompositeSpec(
            nested: CompositeSpec(
                x: None),
            x: None)

    """

    shape: torch.Size
    domain: str = "composite"

    SPEC_HANDLED_FUNCTIONS = {}

    @classmethod
    def __new__(cls, *args, **kwargs):
        cls._device = torch.device("cpu")
        cls._locked = False
        return super().__new__(cls)

    @property
    def shape(self):
        return self._shape

    @shape.setter
    def shape(self, value: torch.Size):
        if self.locked:
            raise RuntimeError("Cannot modify shape of locked composite spec.")
        for key, spec in self.items():
            if isinstance(spec, CompositeSpec):
                if spec.shape[: self.ndim] != self.shape:
                    spec.shape = value
            elif spec is not None:
                if spec.shape[: self.ndim] != self.shape:
                    raise ValueError(
                        f"The shape of the spec and the CompositeSpec mismatch during shape resetting: the "
                        f"{self.ndim} first dimensions should match but got self['{key}'].shape={spec.shape} and "
                        f"CompositeSpec.shape={self.shape}."
                    )
        self._shape = torch.Size(value)

    @property
    def ndim(self):
        return self.ndimension()

    def ndimension(self):
        return len(self.shape)

    def set(self, name, spec):
        if self.locked:
            raise RuntimeError("Cannot modify a locked CompositeSpec.")
        if spec is not None:
            shape = spec.shape
            if shape[: self.ndim] != self.shape:
                raise ValueError(
                    "The shape of the spec and the CompositeSpec mismatch: the first "
                    f"{self.ndim} dimensions should match but got spec.shape={spec.shape} and "
                    f"CompositeSpec.shape={self.shape}."
                )
        self._specs[name] = spec

    def __init__(self, *args, shape=None, device=None, **kwargs):
        if shape is None:
            # Should we do this? Other specs have a default empty shape, maybe it would make sense to keep it
            # optional for composite (for clarity and easiness of use).
            # warnings.warn("shape=None for CompositeSpec will soon be deprecated. Make sure you set the "
            #               "batch size of your CompositeSpec as you would do for a tensordict.")
            shape = []
        self._shape = torch.Size(shape)
        self._specs = {}
        for key, value in kwargs.items():
            self.set(key, value)

        _device = torch.device(device) if device is not None else device
        if len(kwargs):
            for key, item in self.items():
                if item is None:
                    continue

                try:
                    item_device = item.device
                except RuntimeError as err:
                    cond1 = DEVICE_ERR_MSG in str(err)
                    if cond1:
                        item_device = _device
                    else:
                        raise err

                if _device is None:
                    _device = item_device
                elif item_device != _device:
                    raise RuntimeError(
                        f"Setting a new attribute ({key}) on another device "
                        f"({item.device} against {_device}). All devices of "
                        "CompositeSpec must match."
                    )
        self._device = _device
        if len(args):
            if len(args) > 1:
                raise RuntimeError(
                    "Got multiple arguments, when at most one is expected for CompositeSpec."
                )
            argdict = args[0]
            if not isinstance(argdict, (dict, CompositeSpec)):
                raise RuntimeError(
                    f"Expected a dictionary of specs, but got an argument of type {type(argdict)}."
                )
            for k, item in argdict.items():
                if isinstance(item, dict):
                    item = CompositeSpec(item, shape=shape)
                if item is not None:
                    if self._device is None:
                        try:
                            self._device = item.device
                        except RuntimeError as err:
                            if DEVICE_ERR_MSG in str(err):
                                self._device = item._device
                            else:
                                raise err
                self[k] = item

    @property
    def device(self) -> DEVICE_TYPING:
        if self._device is None:
            # try to replace device by the true device
            _device = None
            for value in self.values():
                if value is not None:
                    _device = value.device
            if _device is None:
                raise RuntimeError(
                    "device of empty CompositeSpec is not defined. "
                    "You can set it directly by calling "
                    "`spec.device = device`."
                )
            self._device = _device
        return self._device

    @device.setter
    def device(self, device: DEVICE_TYPING):
        device = torch.device(device)
        self.to(device)

    def __getitem__(self, idx):
        """Indexes the current CompositeSpec based on the provided index."""
        if (
            isinstance(idx, str)
            or isinstance(idx, tuple)
            and all(isinstance(item, str) for item in idx)
        ):
            if isinstance(idx, tuple) and len(idx) > 1:
                return self[idx[0]][idx[1:]]
            elif isinstance(idx, tuple):
                return self[idx[0]]

            if idx in {"shape", "device", "dtype", "space"}:
                raise AttributeError(f"CompositeSpec has no key {idx}")
            return self._specs[idx]

        indexed_shape = _shape_indexing(self.shape, idx)
        indexed_specs = {}
        for k, v in self._specs.items():
            _idx = idx
            if isinstance(idx, tuple):
                protected_dims = 0
                if any(
                    isinstance(v, spec_class)
                    for spec_class in [
                        BinaryDiscreteTensorSpec,
                        MultiDiscreteTensorSpec,
                        OneHotDiscreteTensorSpec,
                    ]
                ):
                    protected_dims = 1
                # TensorSpecs dims which are not part of the composite shape cannot be indexed
                _idx = idx + (slice(None),) * (
                    len(v.shape) - len(self.shape) - protected_dims
                )
            indexed_specs[k] = v[_idx] if v is not None else None

        try:
            device = self.device
        except RuntimeError:
            device = self._device

        return self.__class__(
            indexed_specs,
            shape=indexed_shape,
            device=device,
        )

    def __setitem__(self, key, value):
        if isinstance(key, tuple) and len(key) > 1:
            if key[0] not in self.keys(True):
                self[key[0]] = CompositeSpec(shape=self.shape)
            self[key[0]][key[1:]] = value
            return
        elif isinstance(key, tuple):
            self[key[0]] = value
            return
        elif not isinstance(key, str):
            raise TypeError(f"Got key of type {type(key)} when a string was expected.")
        if key in {"shape", "device", "dtype", "space"}:
            raise AttributeError(f"CompositeSpec[{key}] cannot be set")
        try:
            if value is not None and value.device != self.device:
                raise RuntimeError(
                    f"Setting a new attribute ({key}) on another device ({value.device} against {self.device}). "
                    f"All devices of CompositeSpec must match."
                )
        except RuntimeError as err:
            cond1 = DEVICE_ERR_MSG in str(err)
            cond2 = self._device is None
            if cond1 and cond2:
                try:
                    device_val = value.device
                    self.to(device_val)
                except RuntimeError as suberr:
                    if DEVICE_ERR_MSG in str(suberr):
                        pass
                    else:
                        raise suberr
            elif cond1:
                pass
            else:
                raise err

        self.set(key, value)

    def __iter__(self):
        for k in self._specs:
            yield k

    def __delitem__(self, key: str) -> None:
        if isinstance(key, tuple) and len(key) > 1:
            del self._specs[key[0]][key[1:]]
            return
        elif isinstance(key, tuple):
            del self._specs[key[0]]
            return
        elif not isinstance(key, str):
            raise TypeError(
                f"Got key of type {type(key)} when a string or a tuple of strings was expected."
            )

        if key in {"shape", "device", "dtype", "space"}:
            raise AttributeError(f"CompositeSpec has no key {key}")
        del self._specs[key]

    def encode(
        self, vals: Dict[str, Any], *, ignore_device: bool = False
    ) -> Dict[str, torch.Tensor]:
        if isinstance(vals, TensorDict):
            out = vals.select()  # create and empty tensordict similar to vals
        else:
            out = TensorDict({}, torch.Size([]), _run_checks=False)
        for key, item in vals.items():
            if item is None:
                raise RuntimeError(
                    "CompositeSpec.encode cannot be used with missing values."
                )
            try:
                out[key] = self[key].encode(item, ignore_device=ignore_device)
            except KeyError:
                raise KeyError(
                    f"The CompositeSpec instance with keys {self.keys()} does not have a '{key}' key."
                )
        return out

    def __repr__(self) -> str:
        sub_str = [
            indent(f"{k}: {str(item)}", 4 * " ") for k, item in self._specs.items()
        ]
        sub_str = ",\n".join(sub_str)
        return f"CompositeSpec(\n{sub_str}, device={self._device}, shape={self.shape})"

    def type_check(
        self,
        value: Union[torch.Tensor, TensorDictBase],
        selected_keys: Union[str, Optional[Sequence[str]]] = None,
    ):
        if isinstance(value, torch.Tensor) and isinstance(selected_keys, str):
            value = {selected_keys: value}
            selected_keys = [selected_keys]

        for _key in self.keys():
            if self[_key] is not None and (
                selected_keys is None or _key in selected_keys
            ):
                self._specs[_key].type_check(value[_key], _key)

    def is_in(self, val: Union[dict, TensorDictBase]) -> bool:
        for key, item in self._specs.items():
            if item is None:
                continue
            if not item.is_in(val.get(key)):
                return False
        return True

    def project(self, val: TensorDictBase) -> TensorDictBase:
        for key, item in self.items():
            if item is None:
                continue
            _val = val.get(key)
            if not self._specs[key].is_in(_val):
                val.set(key, self._specs[key].project(_val))
        return val

    def rand(self, shape=None) -> TensorDictBase:
        if shape is None:
            shape = torch.Size([])
        _dict = {
            key: self[key].rand(shape)
            for key in self.keys(True)
            if isinstance(key, str) and self[key] is not None
        }
        return TensorDict(
            _dict,
            batch_size=[*shape, *self.shape],
            device=self._device,
        )

    def keys(
        self,
        include_nested: bool = False,
        leaves_only: bool = False,
    ) -> KeysView:
        """Keys of the CompositeSpec.

        The keys argument reflect those of :class:`tensordict.TensorDict`.

        Args:
            include_nested (bool, optional): if ``False``, the returned keys will not be nested. They will
                represent only the immediate children of the root, and not the whole nested sequence, i.e. a
                :obj:`CompositeSpec(next=CompositeSpec(obs=None))` will lead to the keys
                :obj:`["next"]. Default is ``False``, i.e. nested keys will not
                be returned.
            leaves_only (bool, optional): if ``False``, the values returned
                will contain every level of nesting, i.e. a :obj:`CompositeSpec(next=CompositeSpec(obs=None))`
                will lead to the keys :obj:`["next", ("next", "obs")]`.
                Default is ``False``.
        """
        return _CompositeSpecKeysView(
            self, include_nested=include_nested, leaves_only=leaves_only
        )

    def items(
        self,
        include_nested: bool = False,
        leaves_only: bool = False,
    ) -> ItemsView:
        """Items of the CompositeSpec.

        Args:
            include_nested (bool, optional): if ``False``, the returned keys will not be nested. They will
                represent only the immediate children of the root, and not the whole nested sequence, i.e. a
                :obj:`CompositeSpec(next=CompositeSpec(obs=None))` will lead to the keys
                :obj:`["next"]. Default is ``False``, i.e. nested keys will not
                be returned.
            leaves_only (bool, optional): if ``False``, the values returned
                will contain every level of nesting, i.e. a :obj:`CompositeSpec(next=CompositeSpec(obs=None))`
                will lead to the keys :obj:`["next", ("next", "obs")]`.
                Default is ``False``.
        """
        if not include_nested and not leaves_only:
            yield from self._specs.items()
        else:
            yield from (
                (key, self[key])
                for key in self.keys(
                    include_nested=include_nested, leaves_only=leaves_only
                )
            )

    def values(
        self,
        include_nested: bool = False,
        leaves_only: bool = False,
    ) -> ValuesView:
        """Values of the CompositeSpec.

        Args:
            include_nested (bool, optional): if ``False``, the returned keys will not be nested. They will
                represent only the immediate children of the root, and not the whole nested sequence, i.e. a
                :obj:`CompositeSpec(next=CompositeSpec(obs=None))` will lead to the keys
                :obj:`["next"]. Default is ``False``, i.e. nested keys will not
                be returned.
            leaves_only (bool, optional): if ``False``, the values returned
                will contain every level of nesting, i.e. a :obj:`CompositeSpec(next=CompositeSpec(obs=None))`
                will lead to the keys :obj:`["next", ("next", "obs")]`.
                Default is ``False``.
        """
        if not include_nested and not leaves_only:
            yield from self._specs.values()
        else:
            yield from (
                self[key]
                for key in self.keys(
                    include_nested=include_nested, leaves_only=leaves_only
                )
            )

    def __len__(self):
        return len(self.keys())

    def to(self, dest: Union[torch.dtype, DEVICE_TYPING]) -> CompositeSpec:
        if not isinstance(dest, (str, int, torch.device)):
            raise ValueError(
                "Only device casting is allowed with specs of type CompositeSpec."
            )
        if self._device and self._device == torch.device(dest):
            return self

        _device = torch.device(dest)
        items = list(self.items())
        kwargs = {}
        for key, value in items:
            if value is None:
                kwargs[key] = value
                continue
            kwargs[key] = value.to(dest)
        return self.__class__(**kwargs, device=_device, shape=self.shape)

    def clone(self) -> CompositeSpec:
        try:
            device = self.device
        except RuntimeError:
            device = self._device
        return self.__class__(
            {
                key: item.clone() if item is not None else None
                for key, item in self.items()
            },
            device=device,
            shape=self.shape,
        )

    def empty(self):
        """Create a spec like self, but with no entries."""
        try:
            device = self.device
        except RuntimeError:
            device = self._device
        return self.__class__(
            {},
            device=device,
            shape=self.shape,
        )

    def to_numpy(self, val: TensorDict, safe: bool = None) -> dict:
        return {key: self[key].to_numpy(val) for key, val in val.items()}

    def zero(self, shape=None) -> TensorDictBase:
        if shape is None:
            shape = torch.Size([])
        try:
            device = self.device
        except RuntimeError:
            device = self._device
        return TensorDict(
            {
                key: self[key].zero(shape)
                for key in self.keys(True)
                if isinstance(key, str) and self[key] is not None
            },
            torch.Size([*shape, *self.shape]),
            device=device,
        )

    def __eq__(self, other):
        return (
            type(self) is type(other)
            and self._device == other._device
            and self._specs == other._specs
        )

    def update(self, dict_or_spec: Union[CompositeSpec, Dict[str, TensorSpec]]) -> None:
        for key, item in dict_or_spec.items():
            if key in self.keys(True) and isinstance(self[key], CompositeSpec):
                self[key].update(item)
                continue
            try:
                if isinstance(item, TensorSpec) and item.device != self.device:
                    item = deepcopy(item)
                    if self.device is not None:
                        item = item.to(self.device)
            except RuntimeError as err:
                if DEVICE_ERR_MSG in str(err):
                    try:
                        item_device = item.device
                        self.device = item_device
                    except RuntimeError as suberr:
                        if DEVICE_ERR_MSG in str(suberr):
                            pass
                        else:
                            raise suberr
                else:
                    raise err
            self[key] = item
        return self

    def expand(self, *shape):
        if len(shape) == 1 and isinstance(shape[0], (tuple, list, torch.Size)):
            shape = shape[0]
        if any(val < 0 for val in shape):
            raise ValueError("CompositeSpec.expand does not support negative shapes.")
        if any(s1 != s2 and s2 != 1 for s1, s2 in zip(shape[-self.ndim :], self.shape)):
            raise ValueError(
                f"The last {self.ndim} of the expanded shape {shape} must match the"
                f"shape of the {self.__class__.__name__} spec in expand()."
            )
        try:
            device = self.device
        except RuntimeError:
            device = self._device
        out = CompositeSpec(
            {
                key: value.expand((*shape, *value.shape[self.ndim :]))
                if value is not None
                else None
                for key, value in tuple(self.items())
            },
            shape=shape,
            device=device,
        )
        return out

    def squeeze(self, dim: int | None = None):
        if dim is not None:
            if dim < 0:
                dim += len(self.shape)

            shape = _squeezed_shape(self.shape, dim)
            if shape is None:
                return self

            try:
                device = self.device
            except RuntimeError:
                device = self._device

            return CompositeSpec(
                {key: value.squeeze(dim) for key, value in self.items()},
                shape=shape,
                device=device,
            )

        if self.shape.count(1) == 0:
            return self

        # we can't just recursively apply squeeze with dim=None because we don't want
        # to squeeze non-batch dims of the values. Instead we find the first dim in
        # the batch dims with size 1, squeeze that, then recurse on the root spec
        out = self.squeeze(self.shape.index(1))
        return out.squeeze()

    def unsqueeze(self, dim: int):
        if dim < 0:
            dim += len(self.shape) + 1

        shape = _unsqueezed_shape(self.shape, dim)

        try:
            device = self.device
        except RuntimeError:
            device = self._device

        return CompositeSpec(
            {
                key: value.unsqueeze(dim) if value is not None else None
                for key, value in self.items()
            },
            shape=shape,
            device=device,
        )

    def lock_(self, recurse=False):
        """Locks the CompositeSpec and prevents modification of its content.

        This is only a first-level lock, unless specified otherwise through the
        ``recurse`` arg.

        Leaf specs can always be modified in place, but they cannot be replaced
        in their CompositeSpec parent.

        Examples:
            >>> shape = [3, 4, 5]
            >>> spec = CompositeSpec(
            ...         a=CompositeSpec(
            ...         b=CompositeSpec(shape=shape[:3], device="cpu"), shape=shape[:2]
            ...     ),
            ...     shape=shape[:1],
            ... )
            >>> spec["a"] = spec["a"].clone()
            >>> recurse = False
            >>> spec.lock_(recurse=recurse)
            >>> try:
            ...     spec["a"] = spec["a"].clone()
            ... except RuntimeError:
            ...     print("failed!")
            failed!
            >>> try:
            ...     spec["a", "b"] = spec["a", "b"].clone()
            ...     print("succeeded!")
            ... except RuntimeError:
            ...     print("failed!")
            succeeded!
            >>> recurse = True
            >>> spec.lock_(recurse=recurse)
            >>> try:
            ...     spec["a", "b"] = spec["a", "b"].clone()
            ...     print("succeeded!")
            ... except RuntimeError:
            ...     print("failed!")
            failed!

        """
        self._locked = True
        if recurse:
            for value in self.values():
                if isinstance(value, CompositeSpec):
                    value.lock_(recurse)
        return self

    def unlock_(self, recurse=False):
        """Unlocks the CompositeSpec and allows modification of its content.

        This is only a first-level lock modification, unless specified
        otherwise through the ``recurse`` arg.

        """
        self._locked = False
        if recurse:
            for value in self.values():
                if isinstance(value, CompositeSpec):
                    value.unlock_(recurse)
        return self

    @property
    def locked(self):
        return self._locked


class LazyStackedCompositeSpec(_LazyStackedMixin[CompositeSpec], CompositeSpec):
    """A lazy representation of a stack of composite specs.

    Stacks composite specs together along one dimension.
    When random samples are drawn, a LazyStackedTensorDict is returned.

    Indexing is allowed but only along the stack dimension.

    This class is aimed to be used in multi-task and multi-agent settings, where
    heterogeneous specs may occur (same semantic but different shape).

    """

    def update(self, dict) -> None:
        for key, item in dict.items():
            if key in self.keys() and isinstance(
                item, (Dict, CompositeSpec, LazyStackedCompositeSpec)
            ):
                for spec, sub_item in zip(self._specs, item.unbind(self.dim)):
                    spec[key].update(sub_item)
                continue
            self[key] = item
        return self

    def __eq__(self, other):
        if not isinstance(other, LazyStackedCompositeSpec):
            return False
        if len(self._specs) != len(other._specs):
            return False
        if self.stack_dim != other.stack_dim:
            return False
        for _spec1, _spec2 in zip(self._specs, other._specs):
            if _spec1 != _spec2:
                return False
        return True

    def to_numpy(self, val: TensorDict, safe: bool = None) -> dict:
        if safe is None:
            safe = _CHECK_SPEC_ENCODE
        if safe:
            if val.shape[self.dim] != len(self._specs):
                raise ValueError(
                    "Size of LazyStackedCompositeSpec and val differ along the "
                    "stacking dimension"
                )
            for spec, v in zip(self._specs, torch.unbind(val, dim=self.dim)):
                spec.assert_is_in(v)
        return {key: self[key].to_numpy(val) for key, val in val.items()}

    def __len__(self):
        return self.shape[0]

    def values(
        self,
        include_nested: bool = False,
        leaves_only: bool = False,
    ):
        for key in self.keys(include_nested=include_nested, leaves_only=leaves_only):
            yield self[key]

    def items(
        self,
        include_nested: bool = False,
        leaves_only: bool = False,
    ):
        for key in self.keys(include_nested=include_nested, leaves_only=leaves_only):
            yield key, self[key]

    def keys(
        self,
        include_nested: bool = False,
        leaves_only: bool = False,
    ) -> KeysView:
        keys = self._specs[0].keys(
            include_nested=include_nested, leaves_only=leaves_only
        )
        keys = set(keys)
        for spec in self._specs[1:]:
            keys = keys.intersection(spec.keys(include_nested, leaves_only))
        return sorted(keys, key=str)

    def project(self, val: TensorDictBase) -> TensorDictBase:
        vals = []
        for spec, subval in zip(self._specs, val.unbind(self.dim)):
            if not spec.is_in(subval):
                vals.append(spec.project(subval))
            else:
                vals.append(subval)
        res = torch.stack(vals, dim=self.dim)
        if not isinstance(val, LazyStackedTensorDict):
            res = res.to_tensordict()
        return res

    def type_check(
        self,
        value: Union[torch.Tensor, TensorDictBase],
        selected_keys: Union[NestedKey, Optional[Sequence[NestedKey]]] = None,
    ):
        if selected_keys is None:
            if isinstance(value, torch.Tensor):
                raise ValueError(
                    "value must be of type TensorDictBase when key is None"
                )
            for spec, subvalue in zip(self._specs, value.unbind(self.dim)):
                spec.type_check(subvalue)
        else:
            if isinstance(value, torch.Tensor) and isinstance(selected_keys, str):
                value = {selected_keys: value}
                selected_keys = [selected_keys]
            for _key in self.keys():
                if self[_key] is not None and _key in selected_keys:
                    self[_key].type_check(value[_key], _key)

    def __repr__(self) -> str:
        sub_str = ",\n".join(
            [indent(f"{k}: {repr(item)}", 4 * " ") for k, item in self.items()]
        )
        sub_str = indent(f"fields={{\n{', '.join([sub_str])}}}", 4 * " ")
        exclusive_key_str = self.repr_exclusive_keys()
        device_str = indent(f"device={self._specs[0].device}", 4 * " ")
        shape_str = indent(f"shape={self.shape}", 4 * " ")
        stack_dim = indent(f"stack_dim={self.dim}", 4 * " ")
        string = ",\n".join(
            [sub_str, exclusive_key_str, device_str, shape_str, stack_dim]
        )
        return f"LazyStackedCompositeSpec(\n{string})"

    def repr_exclusive_keys(self):
        keys = set(self.keys())
        exclusive_keys = [
            ",\n".join(
                [
                    indent(f"{k}: {repr(spec[k])}", 4 * " ")
                    for k in spec.keys()
                    if k not in keys
                ]
            )
            for spec in self._specs
        ]
        exclusive_key_str = ",\n".join(
            [
                indent(f"{i} ->\n{line}", 4 * " ")
                for i, line in enumerate(exclusive_keys)
                if line != ""
            ]
        )

        return indent(f"exclusive_fields={{\n{exclusive_key_str}}}", 4 * " ")

    def is_in(self, val) -> bool:
        for spec, subval in zip(self._specs, val.unbind(self.dim)):
            if not spec.is_in(subval):
                return False
        return True

    def __delitem__(self, key: NestedKey):
        """Deletes a key from the stacked composite spec.

        This method will be executed if the key is present in at least one of the stacked specs,
        otherwise it will raise an error.

        Args:
            key (NestedKey): the key to delete.
        """
        at_least_one_deletion = False
        for spec in self._specs:
            try:
                del spec[key]
                at_least_one_deletion = True
            except KeyError:
                continue
        if not at_least_one_deletion:
            raise KeyError(
                f"Key {key} must be present in at least one of the stacked specs"
            )
        return self

    def __iter__(self):
        for k in self.keys():
            yield self[k]

    def __setitem__(self, key: NestedKey, value):
        key = unravel_key(key)
        is_key = isinstance(key, str) or (
            isinstance(key, tuple) and all(isinstance(_item, str) for _item in key)
        )
        if is_key:
            self.set(key, value)
        else:
            raise ValueError(
                f"{self.__class__} expects str or tuple of str as key to set values "
            )

    @property
    def device(self) -> DEVICE_TYPING:
        return self._specs[0].device

    @property
    def ndim(self):
        return self.ndimension()

    def ndimension(self):
        return len(self.shape)

    def set(self, name, spec):
        for sub_spec, sub_item in zip(self._specs, spec.unbind(self.dim)):
            sub_spec[name] = sub_item

    @property
    def shape(self):
        shape = list(self._specs[0].shape)
        dim = self.dim
        if dim < 0:
            dim = len(shape) + dim + 1
        shape.insert(dim, len(self._specs))
        return torch.Size(shape)

    def expand(self, *shape):
        if len(shape) == 1 and not isinstance(shape[0], (int,)):
            return self.expand(*shape[0])
        expand_shape = shape[: -len(self.shape)]
        existing_shape = self.shape
        shape_check = shape[-len(self.shape) :]
        for _i, (size1, size2) in enumerate(zip(existing_shape, shape_check)):
            if size1 != size2 and size1 != 1:
                raise RuntimeError(
                    f"Expanding a non-singletom dimension: existing shape={size1} vs expand={size2}"
                )
            elif size1 != size2 and size1 == 1 and _i == self.dim:
                # if we're expanding along the stack dim we just need to clone the existing spec
                return torch.stack(
                    [self._specs[0].clone() for _ in range(size2)], self.dim
                ).expand(*shape)
        if _i != len(self.shape) - 1:
            raise RuntimeError(
                f"Trying to expand non-congruent shapes: received {shape} when the shape is {self.shape}."
            )
        # remove the stack dim from the expanded shape, which we know to match
        unstack_shape = list(expand_shape) + [
            s for i, s in enumerate(shape_check) if i != self.dim
        ]
        return torch.stack(
            [spec.expand(unstack_shape) for spec in self._specs],
            self.dim + len(expand_shape),
        )

    def empty(self):
        return torch.stack([spec.empty() for spec in self._specs], dim=self.stack_dim)

    def encode(
        self, vals: Dict[str, Any], ignore_device: bool = False
    ) -> Dict[str, torch.Tensor]:
        raise NOT_IMPLEMENTED_ERROR


# for SPEC_CLASS in [BinaryDiscreteTensorSpec, BoundedTensorSpec, DiscreteTensorSpec, MultiDiscreteTensorSpec, MultiOneHotDiscreteTensorSpec, OneHotDiscreteTensorSpec, UnboundedContinuousTensorSpec, UnboundedDiscreteTensorSpec]:
@TensorSpec.implements_for_spec(torch.stack)
def _stack_specs(list_of_spec, dim, out=None):
    if out is not None:
        raise NotImplementedError(
            "In-place spec modification is not a feature of torchrl, hence "
            "torch.stack(list_of_specs, dim, out=spec) is not implemented."
        )
    if not len(list_of_spec):
        raise ValueError("Cannot stack an empty list of specs.")
    spec0 = list_of_spec[0]
    if isinstance(spec0, TensorSpec):
        device = spec0.device

        all_equal = True
        for spec in list_of_spec[1:]:
            if not isinstance(spec, spec0.__class__):
                raise RuntimeError(
                    "Stacking specs cannot occur: Found more than one type of specs in the list."
                )
            if device != spec.device:
                raise RuntimeError(f"Devices differ, got {device} and {spec.device}")
            if spec.dtype != spec0.dtype:
                raise RuntimeError(f"Dtypes differ, got {spec0.dtype} and {spec.dtype}")
            if spec.ndim != spec0.ndim:
                raise RuntimeError(f"Ndims differ, got {spec0.ndim} and {spec.ndim}")
            all_equal = all_equal and spec == spec0
        if all_equal:
            shape = list(spec0.shape)
            if dim < 0:
                dim += len(shape) + 1
            shape.insert(dim, len(list_of_spec))
            return spec0.clone().unsqueeze(dim).expand(shape)
        return LazyStackedTensorSpec(*list_of_spec, dim=dim)
    else:
        raise NotImplementedError


@CompositeSpec.implements_for_spec(torch.stack)
def _stack_composite_specs(list_of_spec, dim, out=None):
    if out is not None:
        raise NotImplementedError(
            "In-place spec modification is not a feature of torchrl, hence "
            "torch.stack(list_of_specs, dim, out=spec) is not implemented."
        )
    if not len(list_of_spec):
        raise ValueError("Cannot stack an empty list of specs.")
    spec0 = list_of_spec[0]
    if isinstance(spec0, CompositeSpec):
        device = spec0.device
        all_equal = True
        for spec in list_of_spec[1:]:
            if not isinstance(spec, CompositeSpec):
                raise RuntimeError(
                    "Stacking specs cannot occur: Found more than one type of spec in "
                    "the list."
                )
            if device != spec.device:
                raise RuntimeError(f"Devices differ, got {device} and {spec.device}")
            if spec.shape != spec0.shape:
                raise RuntimeError(f"Shapes differ, got {spec.shape} and {spec0.shape}")
            all_equal = all_equal and spec == spec0
        if all_equal:
            shape = list(spec0.shape)
            if dim < 0:
                dim += len(shape) + 1
            shape.insert(dim, len(list_of_spec))
            return spec0.clone().unsqueeze(dim).expand(shape)
        return LazyStackedCompositeSpec(*list_of_spec, dim=dim)
    else:
        raise NotImplementedError


@TensorSpec.implements_for_spec(torch.squeeze)
def _squeeze_spec(spec: TensorSpec, *args, **kwargs) -> TensorSpec:
    return spec.squeeze(*args, **kwargs)


@CompositeSpec.implements_for_spec(torch.squeeze)
def _squeeze_composite_spec(spec: CompositeSpec, *args, **kwargs) -> CompositeSpec:
    return spec.squeeze(*args, **kwargs)


@TensorSpec.implements_for_spec(torch.unsqueeze)
def _unsqueeze_spec(spec: TensorSpec, *args, **kwargs) -> TensorSpec:
    return spec.unsqueeze(*args, **kwargs)


@CompositeSpec.implements_for_spec(torch.unsqueeze)
def _unsqueeze_composite_spec(spec: CompositeSpec, *args, **kwargs) -> CompositeSpec:
    return spec.unsqueeze(*args, **kwargs)


def _keys_to_empty_composite_spec(keys):
    """Given a list of keys, creates a CompositeSpec tree where each leaf is assigned a None value."""
    if not len(keys):
        return
    c = CompositeSpec()
    for key in keys:
        if isinstance(key, str):
            c[key] = None
        elif key[0] in c.keys():
            if c[key[0]] is None:
                # if the value is None we just replace it
                c[key[0]] = _keys_to_empty_composite_spec([key[1:]])
            elif isinstance(c[key[0]], CompositeSpec):
                # if the value is Composite, we update it
                out = _keys_to_empty_composite_spec([key[1:]])
                if out is not None:
                    c[key[0]].update(out)
            else:
                raise RuntimeError("Conflicting keys")
        else:
            c[key[0]] = _keys_to_empty_composite_spec(key[1:])
    return c


def _squeezed_shape(shape: torch.Size, dim: int | None) -> torch.Size | None:
    if dim is None:
        if len(shape) == 1 or shape.count(1) == 0:
            return None
        new_shape = torch.Size([s for s in shape if s != 1])
    else:
        if dim < 0:
            dim += len(shape)

        if shape[dim] != 1:
            return None

        new_shape = torch.Size([s for i, s in enumerate(shape) if i != dim])
    return new_shape


def _unsqueezed_shape(shape: torch.Size, dim: int) -> torch.Size:
    n = len(shape)
    if dim < -(n + 1) or dim > n:
        raise ValueError(
            f"Dimension out of range, expected value in the range [{-(n+1)}, {n}], but "
            f"got {dim}"
        )
    if dim < 0:
        dim += n + 1

    new_shape = list(shape)
    new_shape.insert(dim, 1)
    return torch.Size(new_shape)


class _CompositeSpecKeysView:
    """Wrapper class that enables richer behaviour of `key in tensordict.keys()`."""

    def __init__(
        self,
        composite: CompositeSpec,
        include_nested,
        leaves_only,
    ):
        self.composite = composite
        self.leaves_only = leaves_only
        self.include_nested = include_nested

    def __iter__(self):
        for key, item in self.composite.items():
            if self.include_nested and isinstance(item, CompositeSpec):
                for subkey in item.keys(
                    include_nested=True, leaves_only=self.leaves_only
                ):
                    if not isinstance(subkey, tuple):
                        subkey = (subkey,)
                    yield (key, *subkey)
                if not self.leaves_only:
                    yield key
            elif not isinstance(item, CompositeSpec) or not self.leaves_only:
                yield key

    def __len__(self):
        i = 0
        for _ in self:
            i += 1
        return i

    def __repr__(self):
        return f"_CompositeSpecKeysView(keys={list(self)})"

    def __contains__(self, item):
        item = unravel_key(item)
        if len(item) == 1:
            item = item[0]
        for key in self.__iter__():
            if key == item:
                return True
        else:
            return False<|MERGE_RESOLUTION|>--- conflicted
+++ resolved
@@ -2328,11 +2328,6 @@
             n=self.space.n,
             shape=shape,
             device=self.device,
-<<<<<<< HEAD
-            # dtype=self.dtype,
-            mask=self.mask,
-=======
->>>>>>> 468a92d2
         )
 
     def expand(self, *shape):

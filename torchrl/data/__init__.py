--- conflicted
+++ resolved
@@ -24,13 +24,10 @@
     DiscreteTensorSpec,
     MultiDiscreteTensorSpec,
     MultOneHotDiscreteTensorSpec,
-<<<<<<< HEAD
     NdBoundedTensorSpec,
     NdOneHotDiscreteTensorSpec,
     NdUnboundedContinuousTensorSpec,
     NdUnboundedDiscreteTensorSpec,
-=======
->>>>>>> e23151b3
     OneHotDiscreteTensorSpec,
     TensorSpec,
     UnboundedContinuousTensorSpec,

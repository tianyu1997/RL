# Copyright (c) Meta Platforms, Inc. and affiliates.
#
# This source code is licensed under the MIT license found in the
# LICENSE file in the root directory of this source tree.

<<<<<<< HEAD
from .postprocs import MultiStep
from .replay_buffers import (
    ReplayBuffer,
    PrioritizedReplayBuffer,
    TensorDictReplayBuffer,
    TensorDictPrioritizedReplayBuffer,
    Storage,
    ListStorage,
    LazyMemmapStorage,
    LazyTensorStorage,
)
from .tensor_specs import (
    TensorSpec,
    BoundedTensorSpec,
    OneHotDiscreteTensorSpec,
    UnboundedContinuousTensorSpec,
    UnboundedDiscreteTensorSpec,
    NdBoundedTensorSpec,
    NdUnboundedContinuousTensorSpec,
    NdUnboundedDiscreteTensorSpec,
    BinaryDiscreteTensorSpec,
    MultOneHotDiscreteTensorSpec,
    DiscreteTensorSpec,
    CompositeSpec,
    DEVICE_TYPING,
)
from .tensordict import (
    MemmapTensor,
    set_transfer_ownership,
    TensorDict,
    SubTensorDict,
    merge_tensordicts,
    LazyStackedTensorDict,
    SavedTensorDict,
)
=======
from .postprocs import *
from .replay_buffers import *
from .tensor_specs import *
>>>>>>> a19bc472
<|MERGE_RESOLUTION|>--- conflicted
+++ resolved
@@ -3,7 +3,6 @@
 # This source code is licensed under the MIT license found in the
 # LICENSE file in the root directory of this source tree.
 
-<<<<<<< HEAD
 from .postprocs import MultiStep
 from .replay_buffers import (
     ReplayBuffer,
@@ -29,18 +28,4 @@
     DiscreteTensorSpec,
     CompositeSpec,
     DEVICE_TYPING,
-)
-from .tensordict import (
-    MemmapTensor,
-    set_transfer_ownership,
-    TensorDict,
-    SubTensorDict,
-    merge_tensordicts,
-    LazyStackedTensorDict,
-    SavedTensorDict,
-)
-=======
-from .postprocs import *
-from .replay_buffers import *
-from .tensor_specs import *
->>>>>>> a19bc472
+)
# Copyright (c) Meta Platforms, Inc. and affiliates.
#
# This source code is licensed under the MIT license found in the
# LICENSE file in the root directory of this source tree.

from .postprocs import MultiStep
from .replay_buffers import (
    LazyMemmapStorage,
    LazyTensorStorage,
    ListStorage,
    PrioritizedReplayBuffer,
    RemoteTensorDictReplayBuffer,
    ReplayBuffer,
    Storage,
    TensorDictPrioritizedReplayBuffer,
    TensorDictReplayBuffer,
)
from .tensor_specs import (
    BinaryDiscreteTensorSpec,
    BoundedTensorSpec,
    CompositeSpec,
    CustomNdOneHotDiscreteTensorSpec,
    DEVICE_TYPING,
    DiscreteTensorSpec,
    MultiDiscreteTensorSpec,
<<<<<<< HEAD
    MultOneHotDiscreteTensorSpec,
    NdOneHotDiscreteTensorSpec,
=======
    MultiOneHotDiscreteTensorSpec,
>>>>>>> 4505e5dd
    OneHotDiscreteTensorSpec,
    TensorSpec,
    UnboundedContinuousTensorSpec,
    UnboundedDiscreteTensorSpec,
)<|MERGE_RESOLUTION|>--- conflicted
+++ resolved
@@ -19,16 +19,10 @@
     BinaryDiscreteTensorSpec,
     BoundedTensorSpec,
     CompositeSpec,
-    CustomNdOneHotDiscreteTensorSpec,
     DEVICE_TYPING,
     DiscreteTensorSpec,
     MultiDiscreteTensorSpec,
-<<<<<<< HEAD
-    MultOneHotDiscreteTensorSpec,
-    NdOneHotDiscreteTensorSpec,
-=======
     MultiOneHotDiscreteTensorSpec,
->>>>>>> 4505e5dd
     OneHotDiscreteTensorSpec,
     TensorSpec,
     UnboundedContinuousTensorSpec,

--- conflicted
+++ resolved
@@ -4,8 +4,6 @@
 # LICENSE file in the root directory of this source tree.
 
 from typing import Callable, Optional
-
-import gym  # noqa
 
 import numpy as np
 
@@ -18,18 +16,6 @@
 from torchrl.data.replay_buffers.storages import LazyMemmapStorage
 from torchrl.data.replay_buffers.writers import Writer
 
-<<<<<<< HEAD
-=======
-D4RL_ERR = None
-try:
-    import d4rl, gym  # noqa
-
-    _has_d4rl = True
-except Exception as err:
-    _has_d4rl = False
-    D4RL_ERR = err
-
->>>>>>> 8e03f6b0
 
 class D4RLExperienceReplay(TensorDictReplayBuffer):
     """An Experience replay class for D4RL.
@@ -166,12 +152,11 @@
     def _get_dataset_direct(self, name, env_kwargs):
         from torchrl.envs.libs.gym import GymWrapper
 
-        try:
-            import d4rl
-        except ModuleNotFoundError:
-            raise ModuleNotFoundError(
-                "d4rl not found or not importable"
-            ) from self.D4RL_ERR
+        type(self)._import_d4rl()
+
+        if not self._has_d4rl:
+            raise ImportError("Could not import d4rl") from self.D4RL_ERR
+        import d4rl, gym
 
         env = GymWrapper(gym.make(name))
         dataset = d4rl.qlearning_dataset(env._env, **env_kwargs)

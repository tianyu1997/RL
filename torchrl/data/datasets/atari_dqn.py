--- conflicted
+++ resolved
@@ -787,17 +787,12 @@
         )
         # split_tmp, idx = split.squeeze().nonzero().unbind(-1)
         split_tmp, idx = split.nonzero().unbind(-1)
-<<<<<<< HEAD
-        split = torch.zeros_like(split_tmp)
-        split[idx] = split_tmp
-=======
         split = split_tmp.squeeze()
         idx = idx.squeeze()
 
         if not is_int:
             split = torch.zeros_like(split_tmp)
             split[idx] = split_tmp
->>>>>>> 6cc31010
         split = self.frames_per_split[split + 1, 0]
         item = item - self.frames_per_split[split, 1]
         if is_int:

# Copyright (c) Meta Platforms, Inc. and affiliates.
#
# This source code is licensed under the MIT license found in the
# LICENSE file in the root directory of this source tree.

import typing
from typing import Any, Callable, List, Tuple, Union

import numpy as np
import torch
from tensordict import (
    is_tensor_collection,
    LazyStackedTensorDict,
    TensorDict,
    TensorDictBase,
)
from torch import Tensor


numpy_to_torch_dtype_dict = {
    np.dtype("bool"): torch.bool,
    np.dtype("uint8"): torch.uint8,
    np.dtype("int8"): torch.int8,
    np.dtype("int16"): torch.int16,
    np.dtype("int32"): torch.int32,
    np.dtype("int64"): torch.int64,
    np.dtype("float16"): torch.float16,
    np.dtype("float32"): torch.float32,
    np.dtype("float64"): torch.float64,
    np.dtype("complex64"): torch.complex64,
    np.dtype("complex128"): torch.complex128,
}
torch_to_numpy_dtype_dict = {
    value: key for key, value in numpy_to_torch_dtype_dict.items()
}
DEVICE_TYPING = Union[torch.device, str, int]
if hasattr(typing, "get_args"):
    DEVICE_TYPING_ARGS = typing.get_args(DEVICE_TYPING)
else:
    DEVICE_TYPING_ARGS = (torch.device, str, int)

INDEX_TYPING = Union[None, int, slice, str, Tensor, List[Any], Tuple[Any, ...]]


<<<<<<< HEAD
def dense_stack_tds(
    td_list: typing.Sequence[TensorDictBase], stack_dim: int = 0
) -> TensorDictBase:
    """Dnesely stack a list of TensorDictBase objects given that they have the same structure."""
    shape = list(td_list[0].shape)
    shape.insert(stack_dim, len(td_list))

    out = td_list[0].unsqueeze(stack_dim).expand(shape).clone()

    return torch.stack(td_list, dim=stack_dim, out=out)


def _unlazyfy_keys(
=======
def _unlazyfy_td(
>>>>>>> 4d837105
    td,
    recurse_through_entries: bool = True,
    recurse_through_stack: bool = True,
):
    """Given a TensorDictBase, removes lazy keys by adding 0 shaped tensors."""
    td = td.clone()

    if not is_tensor_collection(td):
        return td

    if isinstance(td, LazyStackedTensorDict):
        keys = set(td.keys())  # shared keys
        lazy_keys_per_td = [
            set() for _ in range(len(td.tensordicts))
        ]  # list of lazy keys per td
        lazy_keys_examples = {}  # set of all lazy keys with an example for each
        for td_index in range(len(td.tensordicts)):  # gather all lazy keys
            sub_td = td.tensordicts[td_index]
            if recurse_through_stack:
                sub_td = _unlazyfy_td(
                    sub_td, recurse_through_entries, recurse_through_stack
                )
                td.tensordicts[td_index] = sub_td
            for sub_td_key in sub_td.keys():
                if sub_td_key not in keys:  # lazy key
                    lazy_keys_per_td[td_index].add(sub_td_key)
                    if sub_td_key not in lazy_keys_examples:
                        shape = sub_td.get_item_shape(sub_td_key)
                        if -1 not in shape:
                            value = sub_td.get(sub_td_key)
                        else:
                            # sub_td_key is het leaf so lets recurse to a dense version of it to get the example
                            temp_td = sub_td
                            while hasattr(
                                temp_td, "tensordicts"
                            ):  # we need to grab the het tensor from the inner nesting level
                                temp_td = sub_td.tensordicts[0]
                            value = temp_td.get(sub_td_key)

                        lazy_keys_examples.update({sub_td_key: value})

        for td_index in range(len(td.tensordicts)):  # add missing lazy entries
            sub_td = td.tensordicts[td_index]
            for lazy_key in set(lazy_keys_examples.keys()).difference(
                lazy_keys_per_td[td_index]
            ):
                lazy_key_example = lazy_keys_examples[lazy_key]
                sub_td.set(
                    lazy_key,
                    _empty_like(lazy_key_example, sub_td.batch_size),
                )
            td.tensordicts[td_index] = sub_td

    if recurse_through_entries:
        for key in td.keys():
            shape = td.get_item_shape(key)
            if -1 not in shape:
                td.set(
                    key,
                    _unlazyfy_td(
                        td.get(key), recurse_through_entries, recurse_through_stack
                    ),
                )

    return td


def _relazyfy_td(
    td,
):
    """Given a TensorDictBase, restores lazy keys by removing 0 shaped tensors and related orphan tensordicts."""
    if not is_tensor_collection(td):
        return None if td.numel() == 0 else td.clone()

    td = td.clone()

    if isinstance(td, LazyStackedTensorDict):
        for td_index in range(len(td.tensordicts)):
            sub_td = td.tensordicts[td_index]
            sub_td = _relazyfy_td(sub_td)
            td.tensordicts[td_index] = sub_td

    for key in list(td.keys()):
        shape = td.get_item_shape(key)
        if -1 not in shape:
            value = _relazyfy_td(td.get(key))
            if value is None:
                del td[key]
            else:
                td.set(
                    key,
                    value,
                )

    if isinstance(td, TensorDict) and not len(td.keys()):
        return None
    return td


def _empty_like(td, batch_size):
    if is_tensor_collection(td):
        return td.empty()
    else:
        shape = [dim if i < len(batch_size) else 0 for i, dim in enumerate(td.shape)]

        return torch.empty(
            shape,
            dtype=td.dtype,
            device=td.device,
        )


def _check_no_lazy_keys(td, recurse: bool = True):
    """Given a TensorDictBase, returns true if there are no lazy keys."""
    if isinstance(td, LazyStackedTensorDict):
        keys = set(td.keys())
        for inner_td in td.tensordicts:
            if recurse and not _check_no_lazy_keys(inner_td):
                return False
            if set(inner_td.keys()) != keys:
                return False
    elif isinstance(td, TensorDict) and recurse:
        for i in td.values():
            if not _check_no_lazy_keys(i):
                return False
    elif isinstance(td, torch.Tensor):
        return True
    else:
        return False

    return True


def _all_eq(
    td: Union[TensorDictBase, torch.Tensor],
    other: Union[TensorDictBase, torch.Tensor],
):
    """Returns true if the two classes match all entries in the keys and stack dimensions."""
    if td.__class__ != other.__class__:
        return False

    if td.shape != other.shape or td.device != other.device:
        return False

    if isinstance(td, LazyStackedTensorDict):
        if td.stack_dim != other.stack_dim:
            return False
        for stacked_td, stacked_other in zip(td.tensordicts, other.tensordicts):
            if not _all_eq(stacked_td, stacked_other):
                return False
    elif isinstance(td, TensorDictBase):
        td_keys = set(td.keys())
        other_keys = set(other.keys())
        if td_keys != other_keys:
            return False
        for key in td_keys:
            if not _all_eq(td[key], other[key]):
                return False
    elif isinstance(td, torch.Tensor):
        return torch.equal(td, other)
    else:
        raise ValueError("_all_eq was provided arguments from the wrong class")

    return True


class CloudpickleWrapper(object):
    """A wrapper for functions that allow for serialization in multiprocessed settings."""

    def __init__(self, fn: Callable, **kwargs):
        if fn.__class__.__name__ == "EnvCreator":
            raise RuntimeError(
                "CloudpickleWrapper usage with EnvCreator class is "
                "prohibited as it breaks the transmission of shared tensors."
            )
        self.fn = fn
        self.kwargs = kwargs

    def __getstate__(self):
        import cloudpickle

        return cloudpickle.dumps((self.fn, self.kwargs))

    def __setstate__(self, ob: bytes):
        import pickle

        self.fn, self.kwargs = pickle.loads(ob)

    def __call__(self, *args, **kwargs) -> Any:
        kwargs = {k: item for k, item in kwargs.items()}
        kwargs.update(self.kwargs)
        return self.fn(**kwargs)<|MERGE_RESOLUTION|>--- conflicted
+++ resolved
@@ -42,7 +42,6 @@
 INDEX_TYPING = Union[None, int, slice, str, Tensor, List[Any], Tuple[Any, ...]]
 
 
-<<<<<<< HEAD
 def dense_stack_tds(
     td_list: typing.Sequence[TensorDictBase], stack_dim: int = 0
 ) -> TensorDictBase:
@@ -55,10 +54,7 @@
     return torch.stack(td_list, dim=stack_dim, out=out)
 
 
-def _unlazyfy_keys(
-=======
 def _unlazyfy_td(
->>>>>>> 4d837105
     td,
     recurse_through_entries: bool = True,
     recurse_through_stack: bool = True,

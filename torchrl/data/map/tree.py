# Copyright (c) Meta Platforms, Inc. and affiliates.
#
# This source code is licensed under the MIT license found in the
# LICENSE file in the root directory of this source tree.
from __future__ import annotations

import weakref
from collections import deque

from typing import Any, Callable, Dict, List, Literal, Tuple

import torch
from tensordict import (
    merge_tensordicts,
    NestedKey,
    TensorClass,
    TensorDict,
    TensorDictBase,
    unravel_key,
)
from torchrl.data.map.tdstorage import TensorDictMap
from torchrl.data.map.utils import _plot_plotly_box, _plot_plotly_tree
from torchrl.data.replay_buffers.storages import ListStorage
from torchrl.data.tensor_specs import Composite

from torchrl.envs.common import EnvBase


class Tree(TensorClass["nocast"]):
    """Representation of a single MCTS (Monte Carlo Tree Search) Tree.

    This class encapsulates the data and behavior of a tree node in an MCTS algorithm.
    It includes attributes for storing information about the node, such as its children,
    visit count, and rollout data. Methods are provided for traversing the tree,
    computing statistics, and visualizing the tree structure.

    It is somewhat indistinguishable from a node or a vertex - we use the term "Tree" when talking about
    a node with children, "node" or "vertex" when talking about a place in the tree where a branching occurs.
    A node in the tree is defined primarily by its ``hash`` value. Usually, a ``hash`` is determined by a unique
    combination of state (or observation) and action. If one observation (found in the ``node`` attribute) has more than
    one action associated, each branch will be stored in the ``subtree`` attribute as a stack of ``Tree`` instances.

    Attributes:
        count (int): The number of visits to this node.
        index (torch.Tensor): Indices of the child nodes in the data map.
        hash (torch.Tensor): A hash value for this node.
            It may be the case that ``hash`` is ``None`` in the specific case where the root of the tree
            has more than one action associated. In that case, each subtree branch will have a different action
            associated and a hash correspoding to the ``(observation, action)`` pair.
        node_id (int): A unique identifier for this node.
        rollout (TensorDict): Rollout data following the observation encoded in this node, in a TED format.
            If there are multiple actions taken at this node, subtrees are stored in the corresponding
            entry. Rollouts can be reconstructed using the :meth:`~.rollout_from_path` method.
        node (TensorDict): Data defining this node (e.g., observations) before the next branching.
            Entries usually matches the ``in_keys`` in ``MCTSForest.node_map``.
        subtree (Tree): A stack of subtrees produced when actions are taken.
        num_children (int): The number of child nodes (read-only).
        is_terminal (bool): whether the tree has children nodes (read-only).
            If the tree is compact, ``is_terminal == True`` means that there are more than one child node in
            ``self.subtree``.

    Methods:
        __contains__: Whether another tree can be found in the tree.
        vertices: Returns a dictionary containing all vertices in the tree. Keys must be paths, ids or hashes.
        num_vertices: Returns the total number of vertices in the tree, with or without duplicates.
        edges: Returns a list of edges in the tree.
        valid_paths: Yields all valid paths in the tree.
        max_length: Returns the maximum length of any path in the tree.
        rollout_from_path: Reconstructs a rollout from a given path.
        plot: Visualizes the tree using a specified backend and figure type.
        get_node_by_id: returns the vertex given by its id in the tree.
        get_node_by_hash: returns the vertex given by its hash in the forest.

    """

    count: int | torch.Tensor = None
    wins: int | torch.Tensor = None

    index: torch.Tensor | None = None
    # The hash is None if the node has more than one action associated
    hash: int | None = None
    node_id: int | None = None

    # rollout following the observation encoded in node, in a TorchRL (TED) format
    rollout: TensorDict | None = None

    # The data specifying the node (typically an observation or a set of observations)
    node_data: TensorDict | None = None

    # Stack of subtrees. A subtree is produced when an action is taken.
    subtree: "Tree" = None

    # weakrefs to the parent(s) of the node
    _parent: weakref.ref | List[weakref.ref] | None = None

    # Specs: contains information such as action or observation keys and spaces.
    #  If present, they should be structured like env specs are:
    #  Composite(input_spec=Composite(full_state_spec=..., full_action_spec=...),
    #            output_spec=Composite(full_observation_spec=..., full_reward_spec=..., full_done_spec=...))
    #  where every leaf component is optional.
    specs: Composite | None = None

    @classmethod
    def make_node(
        cls,
        data: TensorDictBase,
        *,
        device: torch.device | None = None,
        batch_size: torch.Size | None = None,
        specs: Composite | None = None,
    ) -> Tree:
        """Creates a new node given some data."""
        if "next" in data.keys():
            rollout = data
            if not rollout.ndim:
                rollout = rollout.unsqueeze(0)
            subtree = TensorDict.lazy_stack([cls.make_node(data["next"][..., -1])])
        else:
            rollout = None
            subtree = None
        if device is None:
            device = data.device
        return cls(
            count=torch.zeros(()),
            wins=torch.zeros(()),
            node=data.exclude("action", "next"),
            rollout=rollout,
            subtree=subtree,
            device=device,
            batch_size=batch_size,
        )

    # Specs
    @property
    def full_observation_spec(self):
        """The observation spec of the tree.

        This is an alias for `Tree.specs['output_spec', 'full_observation_spec']`.
        """
        return self.specs["output_spec", "full_observation_spec"]

    @property
    def full_reward_spec(self):
        """The reward spec of the tree.

        This is an alias for `Tree.specs['output_spec', 'full_reward_spec']`.
        """
        return self.specs["output_spec", "full_reward_spec"]

    @property
    def full_done_spec(self):
        """The done spec of the tree.

        This is an alias for `Tree.specs['output_spec', 'full_done_spec']`.
        """
        return self.specs["output_spec", "full_done_spec"]

    @property
    def full_state_spec(self):
        """The state spec of the tree.

        This is an alias for `Tree.specs['input_spec', 'full_state_spec']`.
        """
        return self.specs["input_spec", "full_state_spec"]

    @property
    def full_action_spec(self):
        """The action spec of the tree.

        This is an alias for `Tree.specs['input_spec', 'full_action_spec']`.
        """
        return self.specs["input_spec", "full_action_spec"]

    @property
    def selected_actions(self) -> torch.Tensor | TensorDictBase | None:
        """Returns a tensor containing all the selected actions branching out from this node."""
        if self.subtree is None:
            return None
        return self.subtree.rollout[..., 0]["action"]

    @property
    def prev_action(self) -> torch.Tensor | TensorDictBase | None:
        """The action undertaken just before this node's observation was generated.

        Returns:
            a tensor, tensordict or None if the node has no parent.

        .. seealso:: This will be equal to :class:`~torchrl.data.Tree.branching_action` whenever the rollout data contains a single step.

        .. seealso:: :class:`All actions associated with a given node (or observation) in the tree <~torchrl.data.Tree.selected_action>`.

        """
        if self.rollout is None:
            return None
        return self.rollout[..., -1]["action"]

    @property
    def branching_action(self) -> torch.Tensor | TensorDictBase | None:
        """Returns the action that branched out to this particular node.

        Returns:
            a tensor, tensordict or None if the node has no parent.

        .. seealso:: This will be equal to :class:`~torchrl.data.Tree.prev_action` whenever the rollout data contains a single step.

        .. seealso:: :class:`All actions associated with a given node (or observation) in the tree <~torchrl.data.Tree.selected_action>`.

        """
        if self.rollout is None:
            return None
        return self.rollout[..., 0]["action"]

    @property
    def node_observation(self) -> torch.Tensor | TensorDictBase:
        """Returns the observation associated with this particular node.

        This is the observation (or bag of observations) that defines the node before a branching occurs.
        If the node contains a :attr:`~.rollout` attribute, the node observation is typically identical to the
        observation resulting from the last action undertaken, i.e., ``node.rollout[..., -1]["next", "observation"]``.

        If more than one observation key is associated with the tree specs, a :class:`~tensordict.TensorDict` instance
        is returned instead.

        For a more consistent representation, see :attr:`~.node_observations`.

        """
        # TODO: implement specs
        return self.node_data["observation"]

    @property
    def node_observations(self) -> torch.Tensor | TensorDictBase:
        """Returns the observations associated with this particular node in a TensorDict format.

        This is the observation (or bag of observations) that defines the node before a branching occurs.
        If the node contains a :attr:`~.rollout` attribute, the node observation is typically identical to the
        observation resulting from the last action undertaken, i.e., ``node.rollout[..., -1]["next", "observation"]``.

        If more than one observation key is associated with the tree specs, a :class:`~tensordict.TensorDict` instance
        is returned instead.

        For a more consistent representation, see :attr:`~.node_observations`.

        """
        # TODO: implement specs
        return self.node_data.select("observation")

    @property
    def visits(self) -> int | torch.Tensor:
        """Returns the number of visits associated with this particular node.

        This is an alias for the :attr:`~.count` attribute.

        """
        return self.count

    @visits.setter
    def visits(self, count):
        self.count = count

    def __setattr__(self, name: str, value: Any) -> None:
        if name == "subtree" and value is not None:
            wr = weakref.ref(self._tensordict)
            if value._parent is None:
                value._parent = wr
            elif isinstance(value._parent, list):
                value._parent.append(wr)
            else:
                value._parent = [value._parent, wr]
        return super().__setattr__(name, value)

    @property
    def parent(self) -> Tree | None:
        """The parent of the node.

        If the node has a parent and this object is still present in the python workspace, it will be returned by this
        property.

        For re-branching trees, this property may return a stack of trees where every index of the stack corresponds to
        a different parent.

        .. note:: the ``parent`` attribute will match in content but not in identity: the tensorclass object is recustructed
            using the same tensors (i.e., tensors that point to the same memory locations).

        Returns:
            A ``Tree`` containing the parent data or ``None`` if the parent data is out of scope or the node is the root.
        """
        parent = self._parent
        if parent is not None:
            # Check that all parents match
            queue = [parent]

            def maybe_flatten_list(maybe_nested_list):
                if isinstance(maybe_nested_list, list):
                    for p in maybe_nested_list:
                        if isinstance(p, list):
                            queue.append(p)
                        else:
                            yield p()
                else:
                    yield maybe_nested_list()

            parent_result = None
            while len(queue):
                local_result = None
                for r in maybe_flatten_list(queue.pop()):
                    if local_result is None:
                        local_result = r
                    elif r is not None and r is not local_result:
                        if isinstance(local_result, list):
                            local_result.append(r)
                        else:
                            local_result = [local_result, r]
                if local_result is None:
                    continue
                # replicate logic at macro level
                if parent_result is None:
                    parent_result = local_result
                else:
                    if isinstance(local_result, list):
                        local_result = [
                            r for r in local_result if r not in parent_result
                        ]
                    else:
                        local_result = [local_result]
                    if isinstance(parent_result, list):
                        parent_result.extend(local_result)
                    else:
                        parent_result = [parent_result, *local_result]
            if isinstance(parent_result, list):
                return TensorDict.lazy_stack(
                    [self._from_tensordict(r) for r in parent_result]
                )
            return self._from_tensordict(parent_result)

    @property
    def num_children(self) -> int:
        """Number of children of this node.

        Equates to the number of elements in the ``self.subtree`` stack.
        """
        return len(self.subtree) if self.subtree is not None else 0

    @property
<<<<<<< HEAD
    def is_terminal(self):
        """Returns True if the tree has no children nodes."""
        return self.subtree is None
=======
    def is_terminal(self) -> bool | torch.Tensor:
        """Returns True if the tree has no children nodes."""
        if self.rollout is not None:
            return self.rollout[..., -1]["next", "done"].squeeze(-1)
        # If there is no rollout, there is no preceding data - either this is a root or it's a floating node.
        # In either case, we assume that the node is not terminal.
        return False

    def fully_expanded(self, env: EnvBase) -> bool:
        """Returns True if the number of children is equal to the environment cardinality."""
        cardinality = env.cardinality(self.node_data)
        num_actions = self.num_children
        return cardinality == num_actions
>>>>>>> e673c970

    def get_vertex_by_id(self, id: int) -> Tree:
        """Goes through the tree and returns the node corresponding the given id."""
        q = deque()
        q.append(self)
        while len(q):
            tree = q.popleft()
            if tree.node_id == id:
                return tree
            if tree.subtree is not None:
                q.extend(tree.subtree.unbind(0))
        raise ValueError(f"Node with id {id} not found.")

    def get_vertex_by_hash(self, hash: int) -> Tree:
        """Goes through the tree and returns the node corresponding the given hash."""
        q = deque()
        q.append(self)
        while len(q):
            tree = q.popleft()
            if tree.hash == hash:
                return tree
            if tree.subtree is not None:
                q.extend(tree.subtree.unbind(0))
        raise ValueError(f"Node with hash {hash} not found.")

    def __contains__(self, other: Tree) -> bool:
        hash = other.hash
        for vertex in self.vertices().values():
            if vertex.hash == hash:
                return True
        else:
            return False

    def vertices(
        self, *, key_type: Literal["id", "hash", "path"] = "hash"
    ) -> Dict[int | Tuple[int], Tree]:
        """Returns a map containing the vertices of the Tree.

        Keyword args:
            key_type (Literal["id", "hash", "path"], optional): Specifies the type of key to use for the vertices.

                - "id": Use the vertex ID as the key.
                - "hash": Use a hash of the vertex as the key.
                - "path": Use the path to the vertex as the key. This may lead to a dictionary with a longer length than
                    when ``"id"`` or ``"hash"`` are used as the same node may be part of multiple trajectories.
                    Defaults to ``"hash"``.

                Defaults to an empty string, which may imply a default behavior.

        Returns:
            Dict[int | Tuple[int], Tree]: A dictionary mapping keys to Tree vertices.

        """
        memo = set()
        result = {}
        q = deque()
        cur_path = ()
        q.append((self, cur_path))
        use_hash = key_type == "hash"
        use_id = key_type == "id"
        use_path = key_type == "path"
        while len(q):
            tree, cur_path = q.popleft()
            h = tree.hash
            if h in memo and not use_path:
                continue
            memo.add(h)
            if use_path:
                result[cur_path] = tree
            elif use_id:
                result[tree.node_id] = tree
            elif use_hash:
                result[tree.node_id] = tree
            else:
                raise ValueError(
                    f"key_type must be either 'hash', 'id' or 'path'. Got {key_type}."
                )

            n = int(tree.num_children)
            for i in range(n):
                cur_path_tree = cur_path + (i,)
                q.append((tree.subtree[i], cur_path_tree))
        return result

    def num_vertices(self, *, count_repeat: bool = False) -> int:
        """Returns the number of unique vertices in the Tree.

        Keyword Args:
            count_repeat (bool, optional): Determines whether to count repeated vertices.
                - If ``False``, counts each unique vertex only once.
                - If ``True``, counts vertices multiple times if they appear in different paths.
                Defaults to ``False``.

        Returns:
            int: The number of unique vertices in the Tree.

        """
        return len(
            {
                v.node_id
                for v in self.vertices(
                    key_type="hash" if not count_repeat else "path"
                ).values()
            }
        )

    def edges(self) -> List[Tuple[int, int]]:
        """Retrieves a list of edges in the tree.

        Each edge is represented as a tuple of two node IDs: the parent node ID and the child node ID.
        The tree is traversed using Breadth-First Search (BFS) to ensure all edges are visited.

        Returns:
            A list of tuples, where each tuple contains a parent node ID and a child node ID.
        """
        result = []
        q = deque()
        parent = self.node_id
        q.append((self, parent))
        while len(q):
            tree, parent = q.popleft()
            n = int(tree.num_children)
            for i in range(n):
                node = tree.subtree[i]
                node_id = node.node_id
                result.append((parent, node_id))
                q.append((node, node_id))
        return result

    def valid_paths(self):
        """Generates all valid paths in the tree.

        A valid path is a sequence of child indices that starts at the root node and ends at a leaf node.
        Each path is represented as a tuple of integers, where each integer corresponds to the index of a child node.

        Yields:
            tuple: A valid path in the tree.
        """
        # Initialize a queue with the current tree node and an empty path
        q = deque()
        cur_path = ()
        q.append((self, cur_path))
        # Perform BFS traversal of the tree
        while len(q):
            # Dequeue the next tree node and its current path
            tree, cur_path = q.popleft()
            # Get the number of child nodes
            n = int(tree.num_children)
            # If this is a leaf node, yield the current path
            if not n:
                yield cur_path
            # Iterate over the child nodes
            for i in range(n):
                cur_path_tree = cur_path + (i,)
                q.append((tree.subtree[i], cur_path_tree))

    def max_length(self):
        """Returns the maximum length of all valid paths in the tree.

        The length of a path is defined as the number of nodes in the path.
        If the tree is empty, returns 0.

        Returns:
            int: The maximum length of all valid paths in the tree.

        """
        lengths = tuple(len(path) for path in self.valid_paths())
        if len(lengths) == 0:
            return 0
        elif len(lengths) == 1:
            return lengths[0]
        return max(*lengths)

    def rollout_from_path(self, path: Tuple[int]) -> TensorDictBase | None:
        """Retrieves the rollout data along a given path in the tree.

        The rollout data is concatenated along the last dimension (dim=-1) for each node in the path.
        If no rollout data is found along the path, returns ``None``.

        Args:
            path: A tuple of integers representing the path in the tree.

        Returns:
            The concatenated rollout data along the path, or None if no data is found.

        """
        r = self.rollout
        tree = self
        rollouts = []
        if r is not None:
            rollouts.append(r)
        for i in path:
            tree = tree.subtree[i]
            r = tree.rollout
            if r is not None:
                rollouts.append(r)
        if rollouts:
            return torch.cat(rollouts, dim=-1)

    @staticmethod
    def _label(info: List[str], tree: "Tree", root=False):
        labels = []
        for key in info:
            if key == "hash":
                hash = tree.hash
                if hash is not None:
                    hash = hash.item()
                v = f"hash={hash}"
            elif root:
                v = f"{key}=None"
            else:
                v = f"{key}={tree.rollout[key].mean().item()}"

            labels.append(v)
        return ", ".join(labels)

    def plot(
        self: Tree,
        backend: str = "plotly",
        figure: str = "tree",
        info: List[str] = None,
        make_labels: Callable[[Any, ...], Any] | None = None,
    ):
        """Plots a visualization of the tree using the specified backend and figure type.

        Args:
            backend: The plotting backend to use. Currently only supports 'plotly'.
            figure: The type of figure to plot. Can be either 'tree' or 'box'.
            info: A list of additional information to include in the plot (not currently used).
            make_labels: An optional function to generate custom labels for the plot.

        Raises:
            NotImplementedError: If an unsupported backend or figure type is specified.
        """
        if backend == "plotly":
            if figure == "box":
                _plot_plotly_box(self)
                return
            elif figure == "tree":
                _plot_plotly_tree(self, make_labels=make_labels)
                return
            else:
                pass
        raise NotImplementedError(
            f"Unknown plotting backend {backend} with figure {figure}."
        )


class MCTSForest:
    """A collection of MCTS trees.

    .. warning:: This class is currently under active development. Expect frequent API changes.

    The class is aimed at storing rollouts in a storage, and produce trees based on a given root
    in that dataset.

    Keyword Args:
        data_map (TensorDictMap, optional): the storage to use to store the data
            (observation, reward, states etc). If not provided, it is lazily
            initialized using :meth:`~torchrl.data.map.tdstorage.TensorDictMap.from_tensordict_pair`
            using the list of :attr:`observation_keys` and :attr:`action_keys` as ``in_keys``.
        node_map (TensorDictMap, optional): a map from the observation space to the index space.
            Internally, the node map is used to gather all possible branches coming out of
            a given node. For example, if an observation has two associated actions and outcomes
            in the data map, then the :attr:`node_map` will return a data structure containing the
            two indices in the :attr:`data_map` that correspond to these two outcomes.
            If not provided, it is lazily initialized using
            :meth:`~torchrl.data.map.tdstorage.TensorDictMap.from_tensordict_pair` using the list of
            :attr:`observation_keys` as ``in_keys`` and the :class:`~torchrl.data.QueryModule` as
            ``out_keys``.
        max_size (int, optional): the size of the maps.
            If not provided, defaults to ``data_map.max_size`` if this can be found, then
            ``node_map.max_size``. If none of these are provided, defaults to `1000`.
        done_keys (list of NestedKey, optional): the done keys of the environment. If not provided,
            defaults to ``("done", "terminated", "truncated")``.
            The :meth:`~.get_keys_from_env` can be used to automatically determine the keys.
        action_keys (list of NestedKey, optional): the action keys of the environment. If not provided,
            defaults to ``("action",)``.
            The :meth:`~.get_keys_from_env` can be used to automatically determine the keys.
        reward_keys (list of NestedKey, optional): the reward keys of the environment. If not provided,
            defaults to ``("reward",)``.
            The :meth:`~.get_keys_from_env` can be used to automatically determine the keys.
        observation_keys (list of NestedKey, optional): the observation keys of the environment. If not provided,
            defaults to ``("observation",)``.
            The :meth:`~.get_keys_from_env` can be used to automatically determine the keys.
        excluded_keys (list of NestedKey, optional): a list of keys to exclude from the data storage.
        consolidated (bool, optional): if ``True``, the data_map storage will be consolidated on disk.
            Defaults to ``False``.

    Examples:
        >>> from torchrl.envs import GymEnv
        >>> import torch
        >>> from tensordict import TensorDict, LazyStackedTensorDict
        >>> from torchrl.data import TensorDictMap, ListStorage
        >>> from torchrl.data.map.tree import MCTSForest
        >>>
        >>> from torchrl.envs import PendulumEnv, CatTensors, UnsqueezeTransform, StepCounter
        >>> # Create the MCTS Forest
        >>> forest = MCTSForest()
        >>> # Create an environment. We're using a stateless env to be able to query it at any given state (like an oracle)
        >>> env = PendulumEnv()
        >>> obs_keys = list(env.observation_spec.keys(True, True))
        >>> state_keys = set(env.full_state_spec.keys(True, True)) - set(obs_keys)
        >>> # Appending transforms to get an "observation" key that concatenates the observations together
        >>> env = env.append_transform(
        ...     UnsqueezeTransform(
        ...         in_keys=obs_keys,
        ...         out_keys=[("unsqueeze", key) for key in obs_keys],
        ...         dim=-1
        ...     )
        ... )
        >>> env = env.append_transform(
        ...     CatTensors([("unsqueeze", key) for key in obs_keys], "observation")
        ... )
        >>> env = env.append_transform(StepCounter())
        >>> env.set_seed(0)
        >>> # Get a reset state, then make a rollout out of it
        >>> reset_state = env.reset()
        >>> rollout0 = env.rollout(6, auto_reset=False, tensordict=reset_state.clone())
        >>> # Append the rollout to the forest. We're removing the state entries for clarity
        >>> rollout0 = rollout0.copy()
        >>> rollout0.exclude(*state_keys, inplace=True).get("next").exclude(*state_keys, inplace=True)
        >>> forest.extend(rollout0)
        >>> # The forest should have 6 elements (the length of the rollout)
        >>> assert len(forest) == 6
        >>> # Let's make another rollout from the same reset state
        >>> rollout1 = env.rollout(6, auto_reset=False, tensordict=reset_state.clone())
        >>> rollout1.exclude(*state_keys, inplace=True).get("next").exclude(*state_keys, inplace=True)
        >>> forest.extend(rollout1)
        >>> assert len(forest) == 12
        >>> # Let's make another final rollout from an intermediate step in the second rollout
        >>> rollout1b = env.rollout(6, auto_reset=False, tensordict=rollout1[3].exclude("next"))
        >>> rollout1b.exclude(*state_keys, inplace=True)
        >>> rollout1b.get("next").exclude(*state_keys, inplace=True)
        >>> forest.extend(rollout1b)
        >>> assert len(forest) == 18
        >>> # Since we have 2 rollouts starting at the same state, our tree should have two
        >>> #  branches if we produce it from the reset entry. Take the state, and call `get_tree`:
        >>> r = rollout0[0]
        >>> # Let's get the compact tree that follows the initial reset. A compact tree is
        >>> #  a tree where nodes that have a single child are collapsed.
        >>> tree = forest.get_tree(r)
        >>> print(tree.max_length())
        2
        >>> print(list(tree.valid_paths()))
        [(0,), (1, 0), (1, 1)]
        >>> from tensordict import assert_close
        >>> # We can manually rebuild the tree
        >>> assert_close(
        ...     rollout1,
        ...     torch.cat([tree.subtree[1].rollout, tree.subtree[1].subtree[0].rollout]),
        ...     intersection=True,
        ... )
        True
        >>> # Or we can rebuild it using the dedicated method
        >>> assert_close(
        ...     rollout1,
        ...     tree.rollout_from_path((1, 0)),
        ...     intersection=True,
        ... )
        True
        >>> tree.plot()
        >>> tree = forest.get_tree(r, compact=False)
        >>> print(tree.max_length())
        9
        >>> print(list(tree.valid_paths()))
        [(0, 0, 0, 0, 0, 0), (1, 0, 0, 0, 0, 0), (1, 0, 0, 1, 0, 0, 0, 0, 0)]
        >>> assert_close(
        ...     rollout1,
        ...     tree.rollout_from_path((1, 0, 0, 0, 0, 0)),
        ...     intersection=True,
        ... )
        True
    """

    def __init__(
        self,
        *,
        data_map: TensorDictMap | None = None,
        node_map: TensorDictMap | None = None,
        max_size: int | None = None,
        done_keys: List[NestedKey] | None = None,
        reward_keys: List[NestedKey] = None,
        observation_keys: List[NestedKey] = None,
        action_keys: List[NestedKey] = None,
        excluded_keys: List[NestedKey] = None,
        consolidated: bool | None = None,
    ):

        self.data_map = data_map

        self.node_map = node_map

        if max_size is None:
            if data_map is not None:
                max_size = data_map.max_size
                if max_size != getattr(node_map, "max_size", max_size):
                    raise ValueError(
                        f"Conflicting max_size: got data_map.max_size={data_map.max_size} and node_map.max_size={node_map.max_size}."
                    )
            elif node_map is not None:
                max_size = node_map.max_size
            else:
                max_size = None
        elif data_map is not None and max_size != getattr(
            data_map, "max_size", max_size
        ):
            raise ValueError(
                f"Conflicting max_size: got data_map.max_size={data_map.max_size} and max_size={max_size}."
            )
        elif node_map is not None and max_size != getattr(
            node_map, "max_size", max_size
        ):
            raise ValueError(
                f"Conflicting max_size: got node_map.max_size={node_map.max_size} and max_size={max_size}."
            )
        self.max_size = max_size

        self.done_keys = done_keys
        self.action_keys = action_keys
        self.reward_keys = reward_keys
        self.observation_keys = observation_keys
        self.excluded_keys = excluded_keys
        self.consolidated = consolidated

    @property
    def done_keys(self) -> List[NestedKey]:
        """Done Keys.

        Returns the keys used to indicate that an episode has ended.
        The default done keys are "done", "terminated", and "truncated". These keys can be
        used in the environment's output to signal the end of an episode.

        Returns:
            A list of strings representing the done keys.

        """
        done_keys = getattr(self, "_done_keys", None)
        if done_keys is None:
            self._done_keys = done_keys = ["done", "terminated", "truncated"]
        return done_keys

    @done_keys.setter
    def done_keys(self, value):
<<<<<<< HEAD
        if isinstance(value, (str, tuple)):
            value = [value]
        if value is not None:
            value = [unravel_key(val) for val in value]
        self._done_keys = value
=======
        self._done_keys = _make_list_of_nestedkeys(value, "done_keys")
>>>>>>> e673c970

    @property
    def reward_keys(self) -> List[NestedKey]:
        """Reward Keys.

        Returns the keys used to retrieve rewards from the environment's output.
        The default reward key is "reward".

        Returns:
            A list of strings or tuples representing the reward keys.

        """
        reward_keys = getattr(self, "_reward_keys", None)
        if reward_keys is None:
            self._reward_keys = reward_keys = ["reward"]
        return reward_keys

    @reward_keys.setter
    def reward_keys(self, value):
<<<<<<< HEAD
        if isinstance(value, (str, tuple)):
            value = [value]
        if value is not None:
            value = [unravel_key(val) for val in value]
        self._reward_keys = value
=======
        self._reward_keys = _make_list_of_nestedkeys(value, "reward_keys")
>>>>>>> e673c970

    @property
    def action_keys(self) -> List[NestedKey]:
        """Action Keys.

        Returns the keys used to retrieve actions from the environment's input.
        The default action key is "action".

        Returns:
            A list of strings or tuples representing the action keys.

        """
        action_keys = getattr(self, "_action_keys", None)
        if action_keys is None:
            self._action_keys = action_keys = ["action"]
        return action_keys

    @action_keys.setter
    def action_keys(self, value):
<<<<<<< HEAD
        if isinstance(value, (str, tuple)):
            value = [value]
        if value is not None:
            value = [unravel_key(val) for val in value]
        self._action_keys = value
=======
        self._action_keys = _make_list_of_nestedkeys(value, "action_keys")
>>>>>>> e673c970

    @property
    def observation_keys(self) -> List[NestedKey]:
        """Observation Keys.

        Returns the keys used to retrieve observations from the environment's output.
        The default observation key is "observation".

        Returns:
            A list of strings or tuples representing the observation keys.
        """
        observation_keys = getattr(self, "_observation_keys", None)
        if observation_keys is None:
            self._observation_keys = observation_keys = ["observation"]
        return observation_keys

    @observation_keys.setter
    def observation_keys(self, value):
<<<<<<< HEAD
        if isinstance(value, (str, tuple)):
            value = [value]
        if value is not None:
            value = [unravel_key(val) for val in value]
        self._observation_keys = value
=======
        self._observation_keys = _make_list_of_nestedkeys(value, "observation_keys")

    @property
    def excluded_keys(self) -> List[NestedKey] | None:
        return self._excluded_keys

    @excluded_keys.setter
    def excluded_keys(self, value):
        self._excluded_keys = _make_list_of_nestedkeys(value, "excluded_keys")
>>>>>>> e673c970

    def get_keys_from_env(self, env: EnvBase):
        """Writes missing done, action and reward keys to the Forest given an environment.

        Existing keys are not overwritten.
        """
        if getattr(self, "_reward_keys", None) is None:
            self.reward_keys = env.reward_keys
        if getattr(self, "_done_keys", None) is None:
            self.done_keys = env.done_keys
        if getattr(self, "_action_keys", None) is None:
            self.action_keys = env.action_keys
        if getattr(self, "_observation_keys", None) is None:
            self.observation_keys = env.observation_keys

    @classmethod
    def _write_fn_stack(cls, new, old=None):
        # This function updates the old values by adding the new ones
        # if and only if the new ones are not there.
        # If the old value is not provided, we assume there are none and the
        # `new` is just prepared.
        # This involves unsqueezing the last dim (since we'll be stacking tensors
        # and calling unique).
        # The update involves calling cat along the last dim + unique
        # which will keep only the new values that were unknown to
        # the storage.
        # We use this method to track all the indices that are associated with
        # an observation. Every time a new index is obtained, it is stacked alongside
        # the others.
        if old is None:
            # we unsqueeze the values to stack them along dim -1
            result = new.apply(lambda x: x.unsqueeze(-1), filter_empty=False)
            result.set(
                "count", torch.ones(result.shape, dtype=torch.int, device=result.device)
            )
        else:

            def cat(name, x, y):
                if name == "count":
                    return x
                if y.ndim < x.ndim:
                    y = y.unsqueeze(-1)
                result = torch.cat([x, y], -1)
                # Breaks on mps
                if result.device.type == "mps":
                    result = result.cpu()
                    result = result.unique(dim=-1, sorted=False)
                    result = result.to("mps")
                else:
                    result = result.unique(dim=-1, sorted=False)
                return result

            result = old.named_apply(cat, new, default=None)
            result.set_("count", old.get("count") + 1)
        return result

    def _make_data_map(self, source, dest):
        try:
            kwargs = {}
            if self.max_size is not None:
                kwargs["max_size"] = self.max_size
            self.data_map = TensorDictMap.from_tensordict_pair(
                source,
                dest,
                in_keys=[*self.observation_keys, *self.action_keys],
                consolidated=self.consolidated,
                **kwargs,
            )
            if self.max_size is None:
                self.max_size = self.data_map.max_size
        except KeyError as err:
            raise KeyError(
                "A KeyError occurred during data map creation. This could be due to the wrong setting of a key in the MCTSForest constructor. Scroll up for more info."
            ) from err

    def _make_node_map(self, source, dest):
        kwargs = {}
        if self.max_size is not None:
            kwargs["max_size"] = self.max_size
        self.node_map = TensorDictMap.from_tensordict_pair(
            source,
            dest,
            in_keys=[*self.observation_keys],
            out_keys=[
                *self.data_map.query_module.out_keys,  # hash and index
                # *self.action_keys,
                # *[("next", rk) for rk in self.reward_keys],
                "count",
            ],
            storage_constructor=ListStorage,
            collate_fn=TensorDict.lazy_stack,
            write_fn=self._write_fn_stack,
            **kwargs,
        )
        if self.max_size is None:
            self.max_size = self.data_map.max_size

    def extend(self, rollout, *, return_node: bool = False):
        source, dest = (
            rollout.exclude("next").copy(),
            rollout.select("next", *self.action_keys).copy(),
        )
        if self.excluded_keys is not None:
            dest = dest.exclude(*self.excluded_keys, inplace=True)
            dest.get("next").exclude(*self.excluded_keys, inplace=True)

        if self.data_map is None:
            self._make_data_map(source, dest)

        # We need to set the action somewhere to keep track of what action lead to what child
        # # Set the action in the 'next'
        # dest[1:] = source[:-1].exclude(*self.done_keys)

        # Add ('observation', 'action') -> ('next, observation')
        self.data_map[source] = dest
        value = source
        if self.node_map is None:
<<<<<<< HEAD
            self._make_storage_branches(source, dest)
=======
            self._make_node_map(source, dest)
>>>>>>> e673c970
        # map ('observation',) -> ('indices',)
        self.node_map[source] = TensorDict.lazy_stack(value.unbind(0))
        if return_node:
            return self.get_tree(rollout)

    def add(self, step, *, return_node: bool = False):
        source, dest = (
            step.exclude("next").copy(),
            step.select("next", *self.action_keys).copy(),
        )

        if self.data_map is None:
            self._make_data_map(source, dest)

        # We need to set the action somewhere to keep track of what action lead to what child
        # # Set the action in the 'next'
        # dest[1:] = source[:-1].exclude(*self.done_keys)

        # Add ('observation', 'action') -> ('next, observation')
        self.data_map[source] = dest
        value = source
        if self.node_map is None:
            self._make_node_map(source, dest)
        # map ('observation',) -> ('indices',)
        self.node_map[source] = value
        if return_node:
            return self.get_tree(step)

    def add(self, step):
        source, dest = (
            step.exclude("next").copy(),
            step.select("next", *self.action_keys).copy(),
        )

        if self.data_map is None:
            self._make_storage(source, dest)

        # We need to set the action somewhere to keep track of what action lead to what child
        # # Set the action in the 'next'
        # dest[1:] = source[:-1].exclude(*self.done_keys)

        # Add ('observation', 'action') -> ('next, observation')
        self.data_map[source] = dest
        value = source
        if self.node_map is None:
            self._make_storage_branches(source, dest)
        # map ('observation',) -> ('indices',)
        self.node_map[source] = value

    def get_child(self, root: TensorDictBase) -> TensorDictBase:
        return self.data_map[root]

    def _make_local_tree(
        self,
        root: TensorDictBase,
        index: torch.Tensor | None = None,
        compact: bool = True,
    ) -> Tuple[Tree, torch.Tensor | None, torch.Tensor | None]:
        root = root.select(*self.node_map.in_keys)
        node_meta = None
        if root in self.node_map:
            node_meta = self.node_map[root]
        if index is None:
            node_meta = self.node_map[root]
            index = node_meta["_index"]
        elif index is not None:
            pass
        else:
            return None
        steps = []
        while index.numel() <= 1:
            index = index.squeeze()
            d = self.data_map.storage[index]

            # Rebuild rollout step
            steps.append(merge_tensordicts(d, root, callback_exist=lambda *x: None))
            d = d["next"]
            if d in self.node_map:
                root = d.select(*self.node_map.in_keys)
                node_meta = self.node_map[root]
                index = node_meta["_index"]
                if not compact:
                    break
            else:
                # If the root is provided and not gathered from the storage, it could be that its
                # device doesn't match the data_map storage device.
<<<<<<< HEAD
=======
                root = steps[-1]["next"].select(*self.node_map.in_keys)
>>>>>>> e673c970
                device = getattr(self.data_map.storage, "device", None)
                if root.device != device:
                    if device is not None:
                        root = root.to(self.data_map.storage.device)
                    else:
                        root.clear_device_()
                index = None
                break
        rollout = None
        if steps:
            rollout = torch.stack(steps, -1)
        # Will be populated later
        hash = node_meta["_hash"]
        return (
            Tree(
                rollout=rollout,
                count=torch.zeros((), dtype=torch.int32),
                wins=torch.zeros(()),
                node_data=root,
                index=index,
                hash=None,
                # We do this to avoid raising an exception as rollout and subtree must be provided together
                subtree=None,
            ),
            index,
            hash,
        )

    # The recursive implementation is slower and less compatible with compile
    # def _make_tree(self, root: TensorDictBase, index: torch.Tensor|None=None)->Tree:
    #     tree, indices = self._make_local_tree(root, index=index)
    #     subtrees = []
    #     if indices is not None:
    #         for i in indices:
    #             subtree = self._make_tree(tree.node, index=i)
    #             subtrees.append(subtree)
    #         subtrees = TensorDict.lazy_stack(subtrees)
    #         tree.subtree = subtrees
    #     return tree
    def _make_tree_iter(
        self, root, index=None, max_depth: int | None = None, compact: bool = True
    ):
        q = deque()
        memo = {}
        tree, indices, hash = self._make_local_tree(root, index=index, compact=compact)
        tree.node_id = 0

        result = tree
        depth = 0
        counter = 1
        if indices is not None:
            q.append((tree, indices, hash, depth))

        while len(q):
            tree, indices, hash, depth = q.popleft()
            extend = max_depth is None or depth < max_depth
            subtrees = []
            for i, h in zip(indices, hash):
                # TODO: remove the .item()
                h = h.item()
                subtree, subtree_indices, subtree_hash = memo.get(h, (None,) * 3)
                if subtree is None:
                    subtree, subtree_indices, subtree_hash = self._make_local_tree(
                        tree.node_data,
                        index=i,
                        compact=compact,
                    )
                    subtree.node_id = counter
                    counter += 1
                    subtree.hash = h
                    memo[h] = (subtree, subtree_indices, subtree_hash)
                else:
                    # We just need to save the two (or more) rollouts
                    subtree_bis, _, _ = self._make_local_tree(
                        tree.node_data,
                        index=i,
                        compact=compact,
                    )
                    if subtree.rollout.ndim == subtree_bis.rollout.ndim:
                        subtree.rollout = TensorDict.stack(
                            [subtree.rollout, subtree_bis.rollout]
                        )
                    else:
                        subtree.rollout = TensorDict.stack(
                            [*subtree.rollout, subtree_bis.rollout]
                        )

                subtrees.append(subtree)
                if extend and subtree_indices is not None:
                    q.append((subtree, subtree_indices, subtree_hash, depth + 1))
            subtrees = TensorDict.lazy_stack(subtrees)
            tree.subtree = subtrees

        return result

    def get_tree(
        self,
        root,
        *,
        max_depth: int | None = None,
        compact: bool = True,
    ) -> Tree:
        return self._make_tree_iter(root=root, max_depth=max_depth, compact=compact)

    @classmethod
    def valid_paths(cls, tree: Tree):
        yield from tree.valid_paths()

    def __len__(self):
        return len(self.data_map)


def _make_list_of_nestedkeys(obj: Any, attr: str) -> List[NestedKey]:
    if obj is None:
        return obj
    if isinstance(obj, (str, tuple)):
        return [obj]
    if not isinstance(obj, list):
        raise ValueError(
            f"{attr} must be a list of NestedKeys or a NestedKey, got {obj}."
        )
    return [unravel_key(key) for key in obj]<|MERGE_RESOLUTION|>--- conflicted
+++ resolved
@@ -341,11 +341,6 @@
         return len(self.subtree) if self.subtree is not None else 0
 
     @property
-<<<<<<< HEAD
-    def is_terminal(self):
-        """Returns True if the tree has no children nodes."""
-        return self.subtree is None
-=======
     def is_terminal(self) -> bool | torch.Tensor:
         """Returns True if the tree has no children nodes."""
         if self.rollout is not None:
@@ -359,7 +354,6 @@
         cardinality = env.cardinality(self.node_data)
         num_actions = self.num_children
         return cardinality == num_actions
->>>>>>> e673c970
 
     def get_vertex_by_id(self, id: int) -> Tree:
         """Goes through the tree and returns the node corresponding the given id."""
@@ -804,15 +798,11 @@
 
     @done_keys.setter
     def done_keys(self, value):
-<<<<<<< HEAD
         if isinstance(value, (str, tuple)):
             value = [value]
         if value is not None:
             value = [unravel_key(val) for val in value]
-        self._done_keys = value
-=======
         self._done_keys = _make_list_of_nestedkeys(value, "done_keys")
->>>>>>> e673c970
 
     @property
     def reward_keys(self) -> List[NestedKey]:
@@ -832,15 +822,11 @@
 
     @reward_keys.setter
     def reward_keys(self, value):
-<<<<<<< HEAD
         if isinstance(value, (str, tuple)):
             value = [value]
         if value is not None:
             value = [unravel_key(val) for val in value]
-        self._reward_keys = value
-=======
         self._reward_keys = _make_list_of_nestedkeys(value, "reward_keys")
->>>>>>> e673c970
 
     @property
     def action_keys(self) -> List[NestedKey]:
@@ -860,15 +846,11 @@
 
     @action_keys.setter
     def action_keys(self, value):
-<<<<<<< HEAD
         if isinstance(value, (str, tuple)):
             value = [value]
         if value is not None:
             value = [unravel_key(val) for val in value]
-        self._action_keys = value
-=======
         self._action_keys = _make_list_of_nestedkeys(value, "action_keys")
->>>>>>> e673c970
 
     @property
     def observation_keys(self) -> List[NestedKey]:
@@ -887,13 +869,10 @@
 
     @observation_keys.setter
     def observation_keys(self, value):
-<<<<<<< HEAD
         if isinstance(value, (str, tuple)):
             value = [value]
         if value is not None:
             value = [unravel_key(val) for val in value]
-        self._observation_keys = value
-=======
         self._observation_keys = _make_list_of_nestedkeys(value, "observation_keys")
 
     @property
@@ -903,7 +882,6 @@
     @excluded_keys.setter
     def excluded_keys(self, value):
         self._excluded_keys = _make_list_of_nestedkeys(value, "excluded_keys")
->>>>>>> e673c970
 
     def get_keys_from_env(self, env: EnvBase):
         """Writes missing done, action and reward keys to the Forest given an environment.
@@ -1021,11 +999,7 @@
         self.data_map[source] = dest
         value = source
         if self.node_map is None:
-<<<<<<< HEAD
-            self._make_storage_branches(source, dest)
-=======
             self._make_node_map(source, dest)
->>>>>>> e673c970
         # map ('observation',) -> ('indices',)
         self.node_map[source] = TensorDict.lazy_stack(value.unbind(0))
         if return_node:
@@ -1112,10 +1086,7 @@
             else:
                 # If the root is provided and not gathered from the storage, it could be that its
                 # device doesn't match the data_map storage device.
-<<<<<<< HEAD
-=======
                 root = steps[-1]["next"].select(*self.node_map.in_keys)
->>>>>>> e673c970
                 device = getattr(self.data_map.storage, "device", None)
                 if root.device != device:
                     if device is not None:

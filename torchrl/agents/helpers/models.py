from argparse import Namespace, ArgumentParser
from numbers import Number
from typing import Optional, Iterable

import torch
from torch import nn

from torchrl.data import UnboundedContinuousTensorSpec, DEVICE_TYPING
from torchrl.envs.common import _EnvClass
from torchrl.modules import ActorValueOperator, NoisyLinear, TDModule
from torchrl.modules.distributions import (
    Delta,
    TanhNormal,
    TanhDelta,
    OneHotCategorical,
    TruncatedNormal,
)
from torchrl.modules.models.models import (
    DuelingCnnDQNet,
    DdpgCnnActor,
    DdpgCnnQNet,
    DdpgMlpQNet,
    DdpgMlpActor,
    MLP,
    ConvNet,
    LSTMNet,
)
from torchrl.modules.td_module import (
    QValueActor,
    DistributionalQValueActor,
    Actor,
    ProbabilisticTDModule,
)
from torchrl.modules.td_module.actors import (
    ValueOperator,
    ActorCriticWrapper,
    ProbabilisticActor,
)

DISTRIBUTIONS = {
    "delta": Delta,
    "tanh-normal": TanhNormal,
    "categorical": OneHotCategorical,
    "tanh-delta": TanhDelta,
}

__all__ = [
    "make_dqn_actor",
    "make_ddpg_actor",
    "make_ppo_model",
    "make_sac_model",
    "parser_model_args_continuous",
    "parser_model_args_discrete",
]


def make_dqn_actor(
    proof_environment: _EnvClass, device: torch.device, args: Namespace
) -> Actor:
    """
    DQN constructor helper function.

    Args:
        proof_environment (_EnvClass): a dummy environment to retrieve the observation and action spec.
        device (torch.device): device on which the model must be cast
        args (argparse.Namespace): arguments of the DQN script

    Returns: A DQN policy operator.

    Examples:
        >>> from torchrl.agents.helpers.models import make_dqn_actor, parser_model_args_discrete
        >>> from torchrl.envs import GymEnv
        >>> from torchrl.data.transforms import ToTensorImage, TransformedEnv
        >>> import argparse
        >>> proof_environment = TransformedEnv(GymEnv("Pong-v0", pixels_only=True), ToTensorImage())
        >>> device = torch.device("cpu")
        >>> args = parser_model_args_discrete(argparse.ArgumentParser()).parse_args([])
        >>> actor = make_dqn_actor(proof_environment, device, args)
        >>> td = proof_environment.reset()
        >>> print(actor(td))
        TensorDict(
            fields={done: Tensor(torch.Size([1]), dtype=torch.bool),
                observation_pixels: Tensor(torch.Size([3, 210, 160]), dtype=torch.float32),
                action: Tensor(torch.Size([6]), dtype=torch.int64),
                action_value: Tensor(torch.Size([6]), dtype=torch.float32)},
            shared=False,
            batch_size=torch.Size([]),
            device=cpu)


    """
    env_specs = proof_environment.specs

    atoms = args.atoms if args.distributional else None
    linear_layer_class = torch.nn.Linear if not args.noisy else NoisyLinear
    net_class = DuelingCnnDQNet

    default_net_kwargs = {
        "cnn_kwargs": {
            "bias_last_layer": True,
            "depth": None,
            "num_cells": [32, 64, 64],
            "kernel_sizes": [8, 4, 3],
            "strides": [4, 2, 1],
        },
        "mlp_kwargs": {"num_cells": 512, "layer_class": linear_layer_class},
    }
    in_key = "observation_pixels"

    out_features = env_specs["action_spec"].shape[0]
    actor_class = QValueActor
    actor_kwargs = {}
    if atoms:
        vmin = -3
        vmax = 3

        out_features = (atoms, out_features)
        support = torch.linspace(vmin, vmax, atoms)
        actor_class = DistributionalQValueActor
        actor_kwargs.update({"support": support})
        if issubclass(net_class, DuelingCnnDQNet):
            default_net_kwargs.update({"out_features_value": (atoms, 1)})

    net = net_class(
        out_features=out_features,
        **default_net_kwargs,
    )

    model = actor_class(
        spec=env_specs["action_spec"],
        in_keys=[in_key],
<<<<<<< HEAD
        action_spec=env_specs["action_spec"],
        module=net,
        distribution_class=distribution_class,
        # variable_size=variable_size,
=======
        module=net,
>>>>>>> 614b1fa3
        safe=True,
        **actor_kwargs,
    ).to(device)

    # init
    with torch.no_grad():
        td = proof_environment.reset()
        model(td.to(device))
    proof_environment.close()

    return model


def make_ddpg_actor(
    proof_environment: _EnvClass,
    from_pixels: bool,
    noisy: bool,
    actor_net_kwargs: Optional[dict] = None,
    value_net_kwargs: Optional[dict] = None,
    atoms: int = 0,  # for distributional dqn
    vmin: Number = -3,
    vmax: Number = 3,
    device: DEVICE_TYPING = "cpu",
) -> torch.nn.ModuleList:
    """
    DDPG constructor helper function.

    Args:
        proof_environment (_EnvClass): a dummy environment to retrieve the observation and action spec
        from_pixels (bool): if True, data is assumed to be an image content.
        noisy (bool): whether or not to use noisy linear layers.
        actor_net_kwargs (dict, optional): kwargs to be used for the policy network (either DdpgCnnActor or
            DdpgMlpActor).
        value_net_kwargs (dict, optional): kwargs to be used for the policy network (either DdpgCnnQNet or
            DdpgMlpQNet).
        atoms (int, optional): not implemented.
        vmin (scalar, optional): not implemented.
        vmax (scalar, optional): not implemented.
        device (torch.device, optional): device on which the model must be cast. Default is "cpu".

    Returns: An actor and a value operators for DDPG.

    For more details on DDPG, refer to "CONTINUOUS CONTROL WITH DEEP REINFORCEMENT LEARNING",
    https://arxiv.org/pdf/1509.02971.pdf.

    Examples:
        >>> from torchrl.agents.helpers.models import make_ddpg_actor, parser_model_args_continuous
        >>> from torchrl.envs import GymEnv
        >>> from torchrl.data.transforms import CatTensors, TransformedEnv, DoubleToFloat, Compose
        >>> import argparse
        >>> proof_environment = TransformedEnv(GymEnv("HalfCheetah-v2"), Compose(DoubleToFloat(["next_observation"]),
        ...    CatTensors(["next_observation"], "next_observation_vector")))
        >>> device = torch.device("cpu")
        >>> args = parser_model_args_continuous(argparse.ArgumentParser(), algorithm="DDPG").parse_args([])
        >>> actor, value = make_ddpg_actor(
        ...     proof_environment,
        ...     device=device,
        ...     from_pixels=False,
        ...     noisy=args.noisy)
        >>> td = proof_environment.reset()
        >>> print(actor(td))
        TensorDict(
            fields={done: Tensor(torch.Size([1]), dtype=torch.bool),
                observation_vector: Tensor(torch.Size([17]), dtype=torch.float32),
                action: Tensor(torch.Size([6]), dtype=torch.float32)},
            shared=False,
            batch_size=torch.Size([]),
            device=cpu)
        >>> print(value(td))
        TensorDict(
            fields={done: Tensor(torch.Size([1]), dtype=torch.bool),
                observation_vector: Tensor(torch.Size([17]), dtype=torch.float32),
                action: Tensor(torch.Size([6]), dtype=torch.float32),
                state_action_value: Tensor(torch.Size([1]), dtype=torch.float32)},
            shared=False,
            batch_size=torch.Size([]),
            device=cpu)
    """

    actor_net_kwargs = actor_net_kwargs if actor_net_kwargs is not None else dict()
    value_net_kwargs = value_net_kwargs if value_net_kwargs is not None else dict()

    linear_layer_class = torch.nn.Linear if not noisy else NoisyLinear

    env_specs = proof_environment.specs
    out_features = env_specs["action_spec"].shape[0]

    # We use a ProbabilisticActor to make sure that we map the network output to the right space using a TanhDelta
    # distribution.
    actor_class = ProbabilisticActor
    if atoms:
        raise NotImplementedError
        # https://arxiv.org/pdf/1804.08617.pdf

    actor_net_default_kwargs = {
        "action_dim": out_features,
        "mlp_net_kwargs": {"layer_class": linear_layer_class},
    }
    actor_net_default_kwargs.update(actor_net_kwargs)
    if from_pixels:
        in_keys = ["observation_pixels"]
        actor_net = DdpgCnnActor(**actor_net_default_kwargs)

    else:
        in_keys = ["observation_vector"]
        actor_net = DdpgMlpActor(**actor_net_default_kwargs)

    actor = actor_class(
        in_keys=in_keys,
<<<<<<< HEAD
        action_spec=env_specs["action_spec"],
        module=actor_net,
        distribution_class=action_distribution_class,
=======
        spec=env_specs["action_spec"],
        module=actor_net,
>>>>>>> 614b1fa3
        safe=True,
        distribution_class=TanhDelta,
        distribution_kwargs={
            "min": env_specs["action_spec"].space.minimum,
            "max": env_specs["action_spec"].space.maximum,
        },
    )

    state_class = ValueOperator
    if from_pixels:
        value_net_default_kwargs = {
            "mlp_net_kwargs": {"layer_class": linear_layer_class}
        }
        value_net_default_kwargs.update(value_net_kwargs)

        in_keys = ["observation_pixels", "action"]
        out_keys = ["state_action_value"]
        q_net = DdpgCnnQNet(**value_net_default_kwargs)
    else:
        value_net_default_kwargs1 = {"activation_class": torch.nn.ELU}
        value_net_default_kwargs1.update(
            value_net_kwargs.get(
                "mlp_net_kwargs_net1", {"layer_class": linear_layer_class}
            )
        )
        value_net_default_kwargs2 = {
            "num_cells": [400, 300],
            "depth": 2,
            "activation_class": torch.nn.ELU,
        }
        value_net_default_kwargs2.update(
            value_net_kwargs.get(
                "mlp_net_kwargs_net2", {"layer_class": linear_layer_class}
            )
        )
        in_keys = ["observation_vector", "action"]
        out_keys = ["state_action_value"]
        q_net = DdpgMlpQNet(
            mlp_net_kwargs_net1=value_net_default_kwargs1,
            mlp_net_kwargs_net2=value_net_default_kwargs2,
        )

    value = state_class(
        in_keys=in_keys,
        out_keys=out_keys,
        module=q_net,
    )

    module = torch.nn.ModuleList([actor, value]).to(device)

    # init
    with torch.no_grad():
        td = proof_environment.reset().to(device)
        module[0](td)
        module[1](td)
    proof_environment.close()

    return module


def make_ppo_model(
    proof_environment: _EnvClass,
    args: Namespace,
    device: DEVICE_TYPING,
    in_keys_actor: Optional[Iterable[str]] = None,
    **kwargs,
) -> ActorValueOperator:
    """
    Actor-value model constructor helper function.
    Currently constructs MLP networks with immutable default arguments as described in "Proximal Policy Optimization
    Algorithms", https://arxiv.org/abs/1707.06347
    Other configurations can easily be implemented by modifying this function at will.

    Args:
        proof_environment (_EnvClass): a dummy environment to retrieve the observation and action spec
        args (argparse.Namespace): arguments of the PPO script
        device (torch.device): device on which the model must be cast.
        in_keys_actor (iterable of strings, optional): observation key to be read by the actor, usually one of
            `'observation_vector'` or `'observation_pixels'`. If none is provided, one of these two keys is chosen based on
            the `args.from_pixels` argument.

    Returns: A joined ActorCriticOperator.

    Examples:
        >>> from torchrl.agents.helpers.models import make_ppo_model, parser_model_args_continuous
        >>> from torchrl.envs import GymEnv
        >>> from torchrl.data.transforms import CatTensors, TransformedEnv, DoubleToFloat, Compose
        >>> import argparse
        >>> proof_environment = TransformedEnv(GymEnv("HalfCheetah-v2"), Compose(DoubleToFloat(["next_observation"]),
        ...    CatTensors(["next_observation"], "next_observation_vector")))
        >>> device = torch.device("cpu")
        >>> args = parser_model_args_continuous(
        ...         argparse.ArgumentParser(), algorithm="PPO").parse_args(["--shared_mapping"])
        >>> actor_value = make_ppo_model(
        ...     proof_environment,
        ...     device=device,
        ...     args=args,
        ...     )
        >>> actor = actor_value.get_policy_operator()
        >>> value = actor_value.get_value_operator()
        >>> td = proof_environment.reset()
        >>> print(actor(td.clone()))
        TensorDict(
            fields={done: Tensor(torch.Size([1]), dtype=torch.bool),
                observation_vector: Tensor(torch.Size([17]), dtype=torch.float32),
                hidden: Tensor(torch.Size([300]), dtype=torch.float32),
                action_dist_param_0: Tensor(torch.Size([12]), dtype=torch.float32),
                action: Tensor(torch.Size([6]), dtype=torch.float32),
                action_log_prob: Tensor(torch.Size([1]), dtype=torch.float32)},
            shared=False,
            batch_size=torch.Size([]),
            device=cpu)
        >>> print(value(td.clone()))
        TensorDict(
            fields={done: Tensor(torch.Size([1]), dtype=torch.bool),
                observation_vector: Tensor(torch.Size([17]), dtype=torch.float32),
                hidden: Tensor(torch.Size([300]), dtype=torch.float32),
                state_value: Tensor(torch.Size([1]), dtype=torch.float32)},
            shared=False,
            batch_size=torch.Size([]),
            device=cpu)

    """
    # proof_environment.set_seed(args.seed)
    specs = proof_environment.specs  # TODO: use env.sepcs
    action_spec = specs["action_spec"]

    if in_keys_actor is None and proof_environment.from_pixels:
        in_keys_actor = ["observation_pixels"]
        in_keys_critic = ["observation_pixels"]
    elif in_keys_actor is None:
        in_keys_actor = ["observation_vector"]
        in_keys_critic = ["observation_vector"]
    out_keys = ["action"]

    if action_spec.domain == "continuous":
        out_features = 2 * action_spec.shape[-1]
        if args.distribution == "tanh_normal":
            policy_distribution_kwargs = {
                "min": action_spec.space.minimum,
                "max": action_spec.space.maximum,
                "tanh_loc": args.tanh_loc,
                "scale_mapping": f"biased_softplus_{args.default_policy_scale}",
            }
            policy_distribution_class = TanhNormal
        elif args.distribution == "truncated_normal":
            policy_distribution_kwargs = {
                "min": action_spec.space.minimum,
                "max": action_spec.space.maximum,
                "tanh_loc": args.tanh_loc,
                "scale_mapping": f"biased_softplus_{args.default_policy_scale}",
            }
            policy_distribution_class = TruncatedNormal
    elif action_spec.domain == "discrete":
        out_features = action_spec.shape[-1]
        policy_distribution_kwargs = {}
        policy_distribution_class = OneHotCategorical
    else:
        raise NotImplementedError(
            f"actions with domain {action_spec.domain} are not supported"
        )

    if args.shared_mapping:
        if proof_environment.from_pixels:
            if in_keys_actor is None:
                in_keys_actor = ["observation_pixels"]
            common_module = ConvNet(
                bias_last_layer=True,
                depth=None,
                num_cells=[32, 64, 64],
                kernel_sizes=[8, 4, 3],
                strides=[4, 2, 1],
            )
        else:
            if args.lstm:
                raise NotImplementedError(
                    "lstm not yet compatible with shared mapping for PPO"
                )
            common_module = MLP(
                num_cells=[
                    400,
                ],
                out_features=300,
                activate_last_layer=True,
            )
        common_operator = TDModule(
            spec=None, module=common_module, in_keys=in_keys_actor, out_keys=["hidden"]
        )

        policy_net = MLP(
            num_cells=[200],
            out_features=out_features,
        )
        policy_operator = ProbabilisticActor(
            spec=action_spec,
            module=policy_net,
            in_keys=["hidden"],
            default_interaction_mode="random",
            distribution_class=policy_distribution_class,
            distribution_kwargs=policy_distribution_kwargs,
            return_log_prob=True,
            save_dist_params=True,
        )
        value_net = MLP(
            num_cells=[200],
            out_features=1,
        )
        value_operator = ValueOperator(value_net, in_keys=["hidden"])
        actor_value = ActorValueOperator(
<<<<<<< HEAD
            spec=action_spec,
            in_keys=in_keys_actor,
            common_module=common_module,
            policy_module=policy_net,
            value_module=value_net,
            policy_distribution_class=policy_distribution_class,
            policy_interaction_mode="random",
            policy_distribution_kwargs=policy_distribution_kwargs,
            return_log_prob=True,
            save_dist_params=True,
            **kwargs,
=======
            common_operator=common_operator,
            policy_operator=policy_operator,
            value_operator=value_operator,
>>>>>>> 614b1fa3
        ).to(device)
    else:
        if args.lstm:
            policy_net = LSTMNet(
                out_features=out_features,
                lstm_kwargs={"input_size": 256, "hidden_size": 256},
                mlp_kwargs={"num_cells": [256, 256], "out_features": 256},
            )
            in_keys_actor += ["hidden0", "hidden1"]
            out_keys += ["hidden0", "hidden1", "next_hidden0", "next_hidden1"]
        else:
            policy_net = MLP(
                num_cells=[400, 300],
                out_features=out_features,
            )

        policy_po = ProbabilisticActor(
            action_spec,
            policy_net,
            distribution_class=policy_distribution_class,
            distribution_kwargs=policy_distribution_kwargs,
            in_keys=in_keys_actor,
            out_keys=out_keys,
            return_log_prob=True,
            save_dist_params=True,
        )

        value_net = MLP(
            num_cells=[400, 300],
            out_features=1,
        )
        value_po = ValueOperator(
            value_net,
            in_keys=in_keys_critic,
        )
        actor_value = ActorCriticWrapper(policy_po, value_po).to(device)

    with torch.no_grad():
        td = proof_environment.reset()
        td_device = td.to(device)
        td_device = td_device.unsqueeze(0)
        td_device = actor_value(td_device)  # for init
    return actor_value


def make_sac_model(
    proof_environment: _EnvClass,
    in_keys: Optional[Iterable[str]] = None,
    actor_net_kwargs=None,
    qvalue_net_kwargs=None,
    value_net_kwargs=None,
    double_qvalue=True,
    device: DEVICE_TYPING = "cpu",
    tanh_loc: bool = True,
    default_policy_scale: float = 1.0,
    **kwargs,
) -> nn.ModuleList:
    """
    Actor, Q-value and value model constructor helper function for SAC.
    Follows default parameters proposed in SAC original paper: https://arxiv.org/pdf/1801.01290.pdf.
    Other configurations can easily be implemented by modifying this function at will.

    Args:
        proof_environment (_EnvClass): a dummy environment to retrieve the observation and action spec
        in_keys (iterable of strings, optional): observation key to be read by the actor, usually one of
            `'observation_vector'` or `'observation_pixels'`. If none is provided, one of these two keys is chosen
             based on the `args.from_pixels` argument.
        actor_net_kwargs (dict, optional): kwargs of the actor MLP.
        qvalue_net_kwargs (dict, optional): kwargs of the qvalue MLP.
        value_net_kwargs (dict, optional): kwargs of the value MLP.
        double_qvalue (bool, optional): whether an ensemble of 2 qvalue networks should be used.
        device (torch.device, optional): device on which the model must be cast. Default is "cpu".
        tanh_loc (bool, optional): whether to use a tanh scaling for the distribution location parameter.
            Default is True.
        default_policy_scale (positive scalar, optional): Default scale of the policy distribution (i.e. standard
            deviation of the normal distribution when the network output is 0). Caution: a higher standard
            deviation may not lead to a more entropic distribution, as a Tanh transform is applied to the
            generated variables. The maximum entropy configuration is with a standard deviation of 0.87. Default is 1.0.
    Returns: A nn.ModuleList containing the actor, qvalue operator(s) and the value operator.

    Examples:
        >>> from torchrl.agents.helpers.models import make_sac_model, parser_model_args_continuous
        >>> from torchrl.envs import GymEnv
        >>> from torchrl.data.transforms import CatTensors, TransformedEnv, DoubleToFloat, Compose
        >>> import argparse
        >>> proof_environment = TransformedEnv(GymEnv("HalfCheetah-v2"), Compose(DoubleToFloat(["next_observation"]),
        ...    CatTensors(["next_observation"], "next_observation_vector")))
        >>> device = torch.device("cpu")
        >>> args = parser_model_args_continuous(
        ...         argparse.ArgumentParser(), algorithm="PPO").parse_args(["--shared_mapping"])
        >>> model = make_sac_model(
        ...     proof_environment,
        ...     device=device,
        ...     )
        >>> actor, qvalue, qvalue2, value = model
        >>> td = proof_environment.reset()
        >>> print(actor(td))
        TensorDict(
            fields={done: Tensor(torch.Size([1]), dtype=torch.bool),
                observation_vector: Tensor(torch.Size([17]), dtype=torch.float32),
                action: Tensor(torch.Size([6]), dtype=torch.float32)},
            shared=False,
            batch_size=torch.Size([]),
            device=cpu)
        >>> print(qvalue(td.clone()))
        TensorDict(
            fields={done: Tensor(torch.Size([1]), dtype=torch.bool),
                observation_vector: Tensor(torch.Size([17]), dtype=torch.float32),
                action: Tensor(torch.Size([6]), dtype=torch.float32),
                state_action_value: Tensor(torch.Size([1]), dtype=torch.float32)},
            shared=False,
            batch_size=torch.Size([]),
            device=cpu)
        >>> print(value(td.clone()))
        TensorDict(
            fields={done: Tensor(torch.Size([1]), dtype=torch.bool),
                observation_vector: Tensor(torch.Size([17]), dtype=torch.float32),
                action: Tensor(torch.Size([6]), dtype=torch.float32),
                state_value: Tensor(torch.Size([1]), dtype=torch.float32)},
            shared=False,
            batch_size=torch.Size([]),
            device=cpu)

    """
    td = proof_environment.reset()
    action_spec = proof_environment.action_spec
    if actor_net_kwargs is None:
        actor_net_kwargs = {}
    if value_net_kwargs is None:
        value_net_kwargs = {}
    if qvalue_net_kwargs is None:
        qvalue_net_kwargs = {}

    if in_keys is None:
        in_keys = ["observation_vector"]

    actor_net_kwargs_default = {
        "num_cells": [256, 256],
        "out_features": 2 * action_spec.shape[-1],
        "activation_class": nn.ELU,
    }
    actor_net_kwargs_default.update(actor_net_kwargs)
    actor_net = MLP(**actor_net_kwargs_default)

    qvalue_net_kwargs_default = {
        "num_cells": [256, 256],
        "out_features": 1,
        "activation_class": nn.ELU,
    }
    qvalue_net_kwargs_default.update(qvalue_net_kwargs)
    qvalue_net = MLP(
        **qvalue_net_kwargs_default,
    )
    if double_qvalue:
        qvalue_net_bis = MLP(**qvalue_net_kwargs_default)

    value_net_kwargs_default = {
        "num_cells": [256, 256],
        "out_features": 1,
        "activation_class": nn.ELU,
    }
    value_net_kwargs_default.update(value_net_kwargs)
    value_net = MLP(
        **value_net_kwargs_default,
    )

    value_spec = UnboundedContinuousTensorSpec()

    actor = ProbabilisticActor(
        spec=action_spec,
        in_keys=in_keys,
        module=actor_net,
        distribution_class=TanhNormal,
        distribution_kwargs={
            "min": action_spec.space.minimum,
            "max": action_spec.space.maximum,
            "tanh_loc": tanh_loc,
            "scale_mapping": f"biased_softplus_{default_policy_scale}",
        },
        default_interaction_mode="random",
    )
    qvalue = ValueOperator(
        in_keys=["action"] + in_keys,
<<<<<<< HEAD
        out_keys=["state_action_value"],
        module=qvalue_net,
        distribution_class=Delta,
=======
        module=qvalue_net,
>>>>>>> 614b1fa3
    )
    if double_qvalue:
        qvalue_bis = ValueOperator(
            in_keys=["action"] + in_keys,
<<<<<<< HEAD
            out_keys=["state_action_value"],
            module=qvalue_net_bis,
            distribution_class=Delta,
=======
            module=qvalue_net,
>>>>>>> 614b1fa3
        )
    value = ValueOperator(
        in_keys=in_keys,
<<<<<<< HEAD
        out_keys=["state_value"],
        module=value_net,
        distribution_class=Delta,
=======
        module=value_net,
>>>>>>> 614b1fa3
    )
    if double_qvalue:
        model = nn.ModuleList([actor, qvalue, qvalue_bis, value]).to(device)
    else:
        model = nn.ModuleList([actor, qvalue, value]).to(device)

    # init nets
    td = td.to(device)
    for net in model:
        net(td)
    del td

    proof_environment.close()

    return model


def parser_model_args_continuous(
    parser: ArgumentParser, algorithm: str
) -> ArgumentParser:
    """
    To be used for DDPG, SAC
    """

    if algorithm not in ("SAC", "DDPG", "PPO"):
        raise NotImplementedError(f"Unknown algorithm {algorithm}")

    if algorithm in ("SAC", "DDPG"):
        parser.add_argument(
            "--annealing_frames",
            type=int,
            default=1000000,
            help="Number of frames used for annealing of the OrnsteinUhlenbeckProcess. Default=1e6.",
        )
        parser.add_argument(
            "--noisy",
            action="store_true",
            help="whether to use NoisyLinearLayers in the value network.",
        )
        parser.add_argument(
            "--ou_exploration",
            action="store_true",
            help="wraps the policy in an OU exploration wrapper, similar to DDPG. SAC being designed for "
            "efficient entropy-based exploration, this should be left for experimentation only.",
        )
        parser.add_argument(
            "--distributional",
            action="store_true",
            help="whether a distributional loss should be used (TODO: not implemented yet).",
        )
        parser.add_argument(
            "--atoms",
            type=int,
            default=51,
            help="number of atoms used for the distributional loss (TODO)",
        )

    if algorithm == "SAC":
        parser.add_argument(
            "--single_qvalue",
            action="store_false",
            dest="double_qvalue",
            help="As suggested in the original SAC paper and in https://arxiv.org/abs/1802.09477, we can "
            "use two different qvalue networks trained independently and choose the lowest value "
            "predicted to predict the state action value. This can be disabled by using this flag.",
        )

    if algorithm in ("SAC", "PPO"):
        parser.add_argument(
            "--tanh_loc",
            "--tanh-loc",
            action="store_true",
            help="if True, uses a Tanh-Normal transform for the policy location",
        )
        parser.add_argument(
            "--default_policy_scale",
            default=1.0,
            help="Default policy scale parameter",
        )
        parser.add_argument(
            "--distribution",
            type=str,
            default="tanh_normal",
            help="if True, uses a Tanh-Normal-Tanh distribution for the policy",
        )
    if algorithm == "PPO":
        parser.add_argument(
            "--lstm",
            action="store_true",
            help="if True, uses an LSTM for the policy.",
        )
        parser.add_argument(
            "--shared_mapping",
            "--shared-mapping",
            action="store_true",
            help="if True, the first layers of the actor-critic are shared.",
        )

    return parser


def parser_model_args_discrete(parser: ArgumentParser) -> ArgumentParser:
    """
    To be used for DQN, Rainbow
    """
    parser.add_argument(
        "--annealing_frames",
        type=int,
        default=1000000,
        help="Number of frames used for annealing of the EGreedy exploration. Default=1e6.",
    )

    parser.add_argument(
        "--noisy",
        action="store_true",
        help="whether to use NoisyLinearLayers in the value network.",
    )
    parser.add_argument(
        "--distributional",
        action="store_true",
        help="whether a distributional loss should be used.",
    )
    parser.add_argument(
        "--atoms",
        type=int,
        default=51,
        help="number of atoms used for the distributional loss",
    )

    return parser<|MERGE_RESOLUTION|>--- conflicted
+++ resolved
@@ -129,14 +129,7 @@
     model = actor_class(
         spec=env_specs["action_spec"],
         in_keys=[in_key],
-<<<<<<< HEAD
-        action_spec=env_specs["action_spec"],
         module=net,
-        distribution_class=distribution_class,
-        # variable_size=variable_size,
-=======
-        module=net,
->>>>>>> 614b1fa3
         safe=True,
         **actor_kwargs,
     ).to(device)
@@ -246,14 +239,8 @@
 
     actor = actor_class(
         in_keys=in_keys,
-<<<<<<< HEAD
-        action_spec=env_specs["action_spec"],
-        module=actor_net,
-        distribution_class=action_distribution_class,
-=======
         spec=env_specs["action_spec"],
         module=actor_net,
->>>>>>> 614b1fa3
         safe=True,
         distribution_class=TanhDelta,
         distribution_kwargs={
@@ -463,23 +450,9 @@
         )
         value_operator = ValueOperator(value_net, in_keys=["hidden"])
         actor_value = ActorValueOperator(
-<<<<<<< HEAD
-            spec=action_spec,
-            in_keys=in_keys_actor,
-            common_module=common_module,
-            policy_module=policy_net,
-            value_module=value_net,
-            policy_distribution_class=policy_distribution_class,
-            policy_interaction_mode="random",
-            policy_distribution_kwargs=policy_distribution_kwargs,
-            return_log_prob=True,
-            save_dist_params=True,
-            **kwargs,
-=======
             common_operator=common_operator,
             policy_operator=policy_operator,
             value_operator=value_operator,
->>>>>>> 614b1fa3
         ).to(device)
     else:
         if args.lstm:
@@ -663,34 +636,16 @@
     )
     qvalue = ValueOperator(
         in_keys=["action"] + in_keys,
-<<<<<<< HEAD
-        out_keys=["state_action_value"],
         module=qvalue_net,
-        distribution_class=Delta,
-=======
-        module=qvalue_net,
->>>>>>> 614b1fa3
     )
     if double_qvalue:
         qvalue_bis = ValueOperator(
             in_keys=["action"] + in_keys,
-<<<<<<< HEAD
-            out_keys=["state_action_value"],
-            module=qvalue_net_bis,
-            distribution_class=Delta,
-=======
             module=qvalue_net,
->>>>>>> 614b1fa3
         )
     value = ValueOperator(
         in_keys=in_keys,
-<<<<<<< HEAD
-        out_keys=["state_value"],
         module=value_net,
-        distribution_class=Delta,
-=======
-        module=value_net,
->>>>>>> 614b1fa3
     )
     if double_qvalue:
         model = nn.ModuleList([actor, qvalue, qvalue_bis, value]).to(device)

from argparse import ArgumentParser, Namespace
from typing import Optional, Sequence

import torch
from torch import nn

<<<<<<< HEAD
from torchrl.data import UnboundedContinuousTensorSpec, DEVICE_TYPING, CompositeSpec
=======
from torchrl.data import DEVICE_TYPING
>>>>>>> 6eec90df
from torchrl.envs.common import _EnvClass
from torchrl.modules import ActorValueOperator, NoisyLinear, TDModule, NormalParamWrapper
from torchrl.modules.distributions import (
    Delta,
    OneHotCategorical,
    TanhDelta,
    TanhNormal,
    TruncatedNormal,
)
from torchrl.modules.models.models import (
    ConvNet,
    DdpgCnnActor,
    DdpgCnnQNet,
    DdpgMlpActor,
<<<<<<< HEAD
    MLP,
    ConvNet,
    LSTMNet, gSDEWrapper,
=======
    DdpgMlpQNet,
    DuelingCnnDQNet,
    LSTMNet,
    MLP,
>>>>>>> 6eec90df
)
from torchrl.modules.td_module import (
    Actor,
<<<<<<< HEAD
=======
    DistributionalQValueActor,
    QValueActor,
>>>>>>> 6eec90df
)
from torchrl.modules.td_module.actors import (
    ActorCriticWrapper,
    ProbabilisticActor,
    ValueOperator,
)

DISTRIBUTIONS = {
    "delta": Delta,
    "tanh-normal": TanhNormal,
    "categorical": OneHotCategorical,
    "tanh-delta": TanhDelta,
}

__all__ = [
    "make_dqn_actor",
    "make_ddpg_actor",
    "make_ppo_model",
    "make_sac_model",
    "make_redq_model",
    "parser_model_args_continuous",
    "parser_model_args_discrete",
]


def make_dqn_actor(
    proof_environment: _EnvClass, device: torch.device, args: Namespace
) -> Actor:
    """
    DQN constructor helper function.

    Args:
        proof_environment (_EnvClass): a dummy environment to retrieve the observation and action spec.
        device (torch.device): device on which the model must be cast
        args (argparse.Namespace): arguments of the DQN script

    Returns:
         A DQN policy operator.

    Examples:
        >>> from torchrl.agents.helpers.models import make_dqn_actor, parser_model_args_discrete
        >>> from torchrl.envs import GymEnv
        >>> from torchrl.data.transforms import ToTensorImage, TransformedEnv
        >>> import argparse
        >>> proof_environment = TransformedEnv(GymEnv("Pong-v0", pixels_only=True), ToTensorImage())
        >>> device = torch.device("cpu")
        >>> args = parser_model_args_discrete(argparse.ArgumentParser()).parse_args([])
        >>> actor = make_dqn_actor(proof_environment, device, args)
        >>> td = proof_environment.reset()
        >>> print(actor(td))
        TensorDict(
            fields={done: Tensor(torch.Size([1]), dtype=torch.bool),
                observation_pixels: Tensor(torch.Size([3, 210, 160]), dtype=torch.float32),
                action: Tensor(torch.Size([6]), dtype=torch.int64),
                action_value: Tensor(torch.Size([6]), dtype=torch.float32)},
            shared=False,
            batch_size=torch.Size([]),
            device=cpu)


    """
    env_specs = proof_environment.specs

    atoms = args.atoms if args.distributional else None
    linear_layer_class = torch.nn.Linear if not args.noisy else NoisyLinear
    net_class = DuelingCnnDQNet

    default_net_kwargs = {
        "cnn_kwargs": {
            "bias_last_layer": True,
            "depth": None,
            "num_cells": [32, 64, 64],
            "kernel_sizes": [8, 4, 3],
            "strides": [4, 2, 1],
        },
        "mlp_kwargs": {"num_cells": 512, "layer_class": linear_layer_class},
    }
    in_key = "observation_pixels"

    out_features = env_specs["action_spec"].shape[0]
    actor_class = QValueActor
    actor_kwargs = {}
    if atoms:
        vmin = -3
        vmax = 3

        out_features = (atoms, out_features)
        support = torch.linspace(vmin, vmax, atoms)
        actor_class = DistributionalQValueActor
        actor_kwargs.update({"support": support})
        if issubclass(net_class, DuelingCnnDQNet):
            default_net_kwargs.update({"out_features_value": (atoms, 1)})

    net = net_class(
        out_features=out_features,
        **default_net_kwargs,
    )

    model = actor_class(
        spec=env_specs["action_spec"],
        in_keys=[in_key],
        module=net,
        safe=True,
        **actor_kwargs,
    ).to(device)

    # init
    with torch.no_grad():
        td = proof_environment.reset()
        model(td.to(device))
    proof_environment.close()

    return model


def make_ddpg_actor(
    proof_environment: _EnvClass,
    from_pixels: bool,
    noisy: bool,
    actor_net_kwargs: Optional[dict] = None,
    value_net_kwargs: Optional[dict] = None,
    atoms: int = 0,  # for distributional dqn
    vmin: float = -3,
    vmax: float = 3,
    device: DEVICE_TYPING = "cpu",
) -> torch.nn.ModuleList:
    """
    DDPG constructor helper function.

    Args:
        proof_environment (_EnvClass): a dummy environment to retrieve the observation and action spec
        from_pixels (bool): if True, data is assumed to be an image content.
        noisy (bool): whether or not to use noisy linear layers.
        actor_net_kwargs (dict, optional): kwargs to be used for the policy network (either DdpgCnnActor or
            DdpgMlpActor).
        value_net_kwargs (dict, optional): kwargs to be used for the policy network (either DdpgCnnQNet or
            DdpgMlpQNet).
        atoms (int, optional): not implemented.
        vmin (scalar, optional): not implemented.
        vmax (scalar, optional): not implemented.
        device (torch.device, optional): device on which the model must be cast. Default is "cpu".

    Returns:
         An actor and a value operators for DDPG.

    For more details on DDPG, refer to "CONTINUOUS CONTROL WITH DEEP REINFORCEMENT LEARNING",
    https://arxiv.org/pdf/1509.02971.pdf.

    Examples:
        >>> from torchrl.agents.helpers.models import make_ddpg_actor, parser_model_args_continuous
        >>> from torchrl.envs import GymEnv
        >>> from torchrl.data.transforms import CatTensors, TransformedEnv, DoubleToFloat, Compose
        >>> import argparse
        >>> proof_environment = TransformedEnv(GymEnv("HalfCheetah-v2"), Compose(DoubleToFloat(["next_observation"]),
        ...    CatTensors(["next_observation"], "next_observation_vector")))
        >>> device = torch.device("cpu")
        >>> args = parser_model_args_continuous(argparse.ArgumentParser(), algorithm="DDPG").parse_args([])
        >>> actor, value = make_ddpg_actor(
        ...     proof_environment,
        ...     device=device,
        ...     from_pixels=False,
        ...     noisy=args.noisy)
        >>> td = proof_environment.reset()
        >>> print(actor(td))
        TensorDict(
            fields={done: Tensor(torch.Size([1]), dtype=torch.bool),
                observation_vector: Tensor(torch.Size([17]), dtype=torch.float32),
                action: Tensor(torch.Size([6]), dtype=torch.float32)},
            shared=False,
            batch_size=torch.Size([]),
            device=cpu)
        >>> print(value(td))
        TensorDict(
            fields={done: Tensor(torch.Size([1]), dtype=torch.bool),
                observation_vector: Tensor(torch.Size([17]), dtype=torch.float32),
                action: Tensor(torch.Size([6]), dtype=torch.float32),
                state_action_value: Tensor(torch.Size([1]), dtype=torch.float32)},
            shared=False,
            batch_size=torch.Size([]),
            device=cpu)
    """

    actor_net_kwargs = actor_net_kwargs if actor_net_kwargs is not None else dict()
    value_net_kwargs = value_net_kwargs if value_net_kwargs is not None else dict()

    linear_layer_class = torch.nn.Linear if not noisy else NoisyLinear

    env_specs = proof_environment.specs
    out_features = env_specs["action_spec"].shape[0]

    # We use a ProbabilisticActor to make sure that we map the network output to the right space using a TanhDelta
    # distribution.
    actor_class = ProbabilisticActor
    if atoms:
        raise NotImplementedError
        # https://arxiv.org/pdf/1804.08617.pdf

    actor_net_default_kwargs = {
        "action_dim": out_features,
        "mlp_net_kwargs": {"layer_class": linear_layer_class},
    }
    actor_net_default_kwargs.update(actor_net_kwargs)
    if from_pixels:
        in_keys = ["observation_pixels"]
        actor_net = DdpgCnnActor(**actor_net_default_kwargs)

    else:
        in_keys = ["observation_vector"]
        actor_net = DdpgMlpActor(**actor_net_default_kwargs)

    actor = actor_class(
        in_keys=in_keys,
        spec=env_specs["action_spec"],
        module=actor_net,
        safe=True,
        distribution_class=TanhDelta,
        distribution_kwargs={
            "min": env_specs["action_spec"].space.minimum,
            "max": env_specs["action_spec"].space.maximum,
        },
    )

    state_class = ValueOperator
    if from_pixels:
        value_net_default_kwargs = {
            "mlp_net_kwargs": {"layer_class": linear_layer_class}
        }
        value_net_default_kwargs.update(value_net_kwargs)

        in_keys = ["observation_pixels", "action"]
        out_keys = ["state_action_value"]
        q_net = DdpgCnnQNet(**value_net_default_kwargs)
    else:
        value_net_default_kwargs1 = {"activation_class": torch.nn.ELU}
        value_net_default_kwargs1.update(
            value_net_kwargs.get(
                "mlp_net_kwargs_net1", {"layer_class": linear_layer_class}
            )
        )
        value_net_default_kwargs2 = {
            "num_cells": [400, 300],
            "depth": 2,
            "activation_class": torch.nn.ELU,
        }
        value_net_default_kwargs2.update(
            value_net_kwargs.get(
                "mlp_net_kwargs_net2", {"layer_class": linear_layer_class}
            )
        )
        in_keys = ["observation_vector", "action"]
        out_keys = ["state_action_value"]
        q_net = DdpgMlpQNet(
            mlp_net_kwargs_net1=value_net_default_kwargs1,
            mlp_net_kwargs_net2=value_net_default_kwargs2,
        )

    value = state_class(
        in_keys=in_keys,
        out_keys=out_keys,
        module=q_net,
    )

    module = torch.nn.ModuleList([actor, value]).to(device)

    # init
    with torch.no_grad():
        td = proof_environment.reset().to(device)
        module[0](td)
        module[1](td)
    proof_environment.close()

    return module


def make_ppo_model(
    proof_environment: _EnvClass,
    args: Namespace,
    device: DEVICE_TYPING,
    in_keys_actor: Optional[Sequence[str]] = None,
    **kwargs,
) -> ActorValueOperator:
    """
    Actor-value model constructor helper function.
    Currently constructs MLP networks with immutable default arguments as described in "Proximal Policy Optimization
    Algorithms", https://arxiv.org/abs/1707.06347
    Other configurations can easily be implemented by modifying this function at will.

    Args:
        proof_environment (_EnvClass): a dummy environment to retrieve the observation and action spec
        args (argparse.Namespace): arguments of the PPO script
        device (torch.device): device on which the model must be cast.
        in_keys_actor (iterable of strings, optional): observation key to be read by the actor, usually one of
            `'observation_vector'` or `'observation_pixels'`. If none is provided, one of these two keys is chosen based on
            the `args.from_pixels` argument.

    Returns:
         A joined ActorCriticOperator.

    Examples:
        >>> from torchrl.agents.helpers.models import make_ppo_model, parser_model_args_continuous
        >>> from torchrl.envs import GymEnv
        >>> from torchrl.data.transforms import CatTensors, TransformedEnv, DoubleToFloat, Compose
        >>> import argparse
        >>> proof_environment = TransformedEnv(GymEnv("HalfCheetah-v2"), Compose(DoubleToFloat(["next_observation"]),
        ...    CatTensors(["next_observation"], "next_observation_vector")))
        >>> device = torch.device("cpu")
        >>> args = parser_model_args_continuous(
        ...         argparse.ArgumentParser(), algorithm="PPO").parse_args(["--shared_mapping"])
        >>> actor_value = make_ppo_model(
        ...     proof_environment,
        ...     device=device,
        ...     args=args,
        ...     )
        >>> actor = actor_value.get_policy_operator()
        >>> value = actor_value.get_value_operator()
        >>> td = proof_environment.reset()
        >>> print(actor(td.clone()))
        TensorDict(
            fields={done: Tensor(torch.Size([1]), dtype=torch.bool),
                observation_vector: Tensor(torch.Size([17]), dtype=torch.float32),
                hidden: Tensor(torch.Size([300]), dtype=torch.float32),
                action_dist_param_0: Tensor(torch.Size([12]), dtype=torch.float32),
                action: Tensor(torch.Size([6]), dtype=torch.float32),
                action_log_prob: Tensor(torch.Size([1]), dtype=torch.float32)},
            shared=False,
            batch_size=torch.Size([]),
            device=cpu)
        >>> print(value(td.clone()))
        TensorDict(
            fields={done: Tensor(torch.Size([1]), dtype=torch.bool),
                observation_vector: Tensor(torch.Size([17]), dtype=torch.float32),
                hidden: Tensor(torch.Size([300]), dtype=torch.float32),
                state_value: Tensor(torch.Size([1]), dtype=torch.float32)},
            shared=False,
            batch_size=torch.Size([]),
            device=cpu)

    """
    # proof_environment.set_seed(args.seed)
    specs = proof_environment.specs  # TODO: use env.sepcs
    action_spec = specs["action_spec"]
    obs_spec = specs["observation_spec"]

    if in_keys_actor is None and proof_environment.from_pixels:
        in_keys_actor = ["observation_pixels"]
        in_keys_critic = ["observation_pixels"]
    elif in_keys_actor is None:
        in_keys_actor = ["observation_vector"]
        in_keys_critic = ["observation_vector"]
    out_keys = ["action"]

    if action_spec.domain == "continuous":
        out_features = (2 - args.gSDE) * action_spec.shape[-1]
        if args.distribution == "tanh_normal":
            policy_distribution_kwargs = {
                "min": action_spec.space.minimum,
                "max": action_spec.space.maximum,
                "tanh_loc": args.tanh_loc,
            }
            policy_distribution_class = TanhNormal
        elif args.distribution == "truncated_normal":
            policy_distribution_kwargs = {
                "min": action_spec.space.minimum,
                "max": action_spec.space.maximum,
                "tanh_loc": args.tanh_loc,
            }
            policy_distribution_class = TruncatedNormal
    elif action_spec.domain == "discrete":
        out_features = action_spec.shape[-1]
        policy_distribution_kwargs = {}
        policy_distribution_class = OneHotCategorical
    else:
        raise NotImplementedError(
            f"actions with domain {action_spec.domain} are not supported"
        )

    if args.shared_mapping:
        hidden_features = 300
        if proof_environment.from_pixels:
            if in_keys_actor is None:
                in_keys_actor = ["observation_pixels"]
            common_module = ConvNet(
                bias_last_layer=True,
                depth=None,
                num_cells=[32, 64, 64],
                kernel_sizes=[8, 4, 3],
                strides=[4, 2, 1],
            )
            if args.gSDE:
                raise NotImplementedError("must define the hidden_features accordingly")
        else:
            if args.lstm:
                raise NotImplementedError(
                    "lstm not yet compatible with shared mapping for PPO"
                )
            common_module = MLP(
                num_cells=[
                    400,
                ],
                out_features=hidden_features,
                activate_last_layer=True,
            )
        common_operator = TDModule(
            spec=None,
            module=common_module,
            in_keys=in_keys_actor,
            out_keys=["hidden"],
        )

        policy_net = MLP(
            num_cells=[200],
            out_features=out_features,
        )
        if not args.gSDE:
            actor_net = NormalParamWrapper(policy_net, scale_mapping=f"biased_softplus_{args.default_policy_scale}")
            in_keys = ["hidden"]
        else:
            actor_net = gSDEWrapper(policy_net, action_dim=action_spec.shape[0], state_dim=hidden_features)
            in_keys = ["hidden", "gSDE_noise"]
            out_keys += ["_action_duplicate"]

        policy_operator = ProbabilisticActor(
            spec=action_spec,
            module=actor_net,
            in_keys=in_keys,
            out_keys=out_keys,
            default_interaction_mode="random",
            distribution_class=policy_distribution_class,
            distribution_kwargs=policy_distribution_kwargs,
            return_log_prob=True,
            save_dist_params=True,
        )
        value_net = MLP(
            num_cells=[200],
            out_features=1,
        )
        value_operator = ValueOperator(value_net, in_keys=["hidden"])
        actor_value = ActorValueOperator(
            common_operator=common_operator,
            policy_operator=policy_operator,
            value_operator=value_operator,
        ).to(device)
    else:
        if args.lstm:
            policy_net = LSTMNet(
                out_features=out_features,
                lstm_kwargs={"input_size": 256, "hidden_size": 256},
                mlp_kwargs={"num_cells": [256, 256], "out_features": 256},
            )
            in_keys_actor += ["hidden0", "hidden1"]
            out_keys += ["hidden0", "hidden1", "next_hidden0", "next_hidden1"]
        else:
            policy_net = MLP(
                num_cells=[400, 300],
                out_features=out_features,
            )

        if not args.gSDE:
            actor_net = NormalParamWrapper(policy_net, scale_mapping=f"biased_softplus_{args.default_policy_scale}")
        else:
            actor_net = gSDEWrapper(policy_net, action_dim=action_spec.shape[0], state_dim=obs_spec.shape[0])
            in_keys_actor += ["_eps_gSDE"]
            out_keys += ["_action_duplicate"]

        policy_po = ProbabilisticActor(
            action_spec,
            actor_net,
            distribution_class=policy_distribution_class,
            distribution_kwargs=policy_distribution_kwargs,
            in_keys=in_keys_actor,
            out_keys=out_keys,
            return_log_prob=True,
            save_dist_params=True,
        )

        value_net = MLP(
            num_cells=[400, 300],
            out_features=1,
        )
        value_po = ValueOperator(
            value_net,
            in_keys=in_keys_critic,
        )
        actor_value = ActorCriticWrapper(policy_po, value_po).to(device)

    with torch.no_grad():
        td = proof_environment.reset()
        td_device = td.to(device)
        td_device = td_device.unsqueeze(0)
        td_device = actor_value(td_device)  # for init
    return actor_value


def make_sac_model(
    proof_environment: _EnvClass,
    in_keys: Optional[Sequence[str]] = None,
    actor_net_kwargs=None,
    qvalue_net_kwargs=None,
    value_net_kwargs=None,
    device: DEVICE_TYPING = "cpu",
    tanh_loc: bool = True,
    default_policy_scale: float = 1.0,
    gSDE: bool = False,
    **kwargs,
) -> nn.ModuleList:
    """
    Actor, Q-value and value model constructor helper function for SAC.

    Follows default parameters proposed in SAC original paper: https://arxiv.org/pdf/1801.01290.pdf.
    Other configurations can easily be implemented by modifying this function at will.

    Args:
        proof_environment (_EnvClass): a dummy environment to retrieve the observation and action spec
        in_keys (iterable of strings, optional): observation key to be read by the actor, usually one of
            `'observation_vector'` or `'observation_pixels'`. If none is provided, one of these two keys is chosen
             based on the `args.from_pixels` argument.
        actor_net_kwargs (dict, optional): kwargs of the actor MLP.
        qvalue_net_kwargs (dict, optional): kwargs of the qvalue MLP.
        value_net_kwargs (dict, optional): kwargs of the value MLP.
        device (torch.device, optional): device on which the model must be cast. Default is "cpu".
        tanh_loc (bool, optional): whether to use a tanh scaling for the distribution location parameter.
            Default is `True`.
        default_policy_scale (positive scalar, optional): Default scale of the policy distribution (i.e. standard
            deviation of the normal distribution when the network output is 0). Caution: a higher standard
            deviation may not lead to a more entropic distribution, as a Tanh transform is applied to the
            generated variables. The maximum entropy configuration is with a standard deviation of 0.87. Default is 1.0.
<<<<<<< HEAD
        gSDE (bool, optional): if True, the policy distribution is built according to gSDE. Default is False.
    Returns: A nn.ModuleList containing the actor, qvalue operator(s) and the value operator.
=======

    Returns:
         A nn.ModuleList containing the actor, qvalue operator(s) and the value operator.
>>>>>>> 6eec90df

    Examples:
        >>> from torchrl.agents.helpers.models import make_sac_model, parser_model_args_continuous
        >>> from torchrl.envs import GymEnv
        >>> from torchrl.data.transforms import CatTensors, TransformedEnv, DoubleToFloat, Compose
        >>> import argparse
        >>> proof_environment = TransformedEnv(GymEnv("HalfCheetah-v2"), Compose(DoubleToFloat(["next_observation"]),
        ...    CatTensors(["next_observation"], "next_observation_vector")))
        >>> device = torch.device("cpu")
        >>> args = parser_model_args_continuous(
        ...         argparse.ArgumentParser(), algorithm="SAC").parse_args([])
        >>> model = make_sac_model(
        ...     proof_environment,
        ...     device=device,
        ...     )
        >>> actor, qvalue, value = model
        >>> td = proof_environment.reset()
        >>> print(actor(td))
        TensorDict(
            fields={
                done: Tensor(torch.Size([1]), dtype=torch.bool),
                observation_vector: Tensor(torch.Size([17]), dtype=torch.float32),
                action: Tensor(torch.Size([6]), dtype=torch.float32)},
            batch_size=torch.Size([]),
            device=cpu,
            is_shared=False)
        >>> print(qvalue(td.clone()))
        TensorDict(
            fields={
                done: Tensor(torch.Size([1]), dtype=torch.bool),
                observation_vector: Tensor(torch.Size([17]), dtype=torch.float32),
                action: Tensor(torch.Size([6]), dtype=torch.float32),
                state_action_value: Tensor(torch.Size([1]), dtype=torch.float32)},
            batch_size=torch.Size([]),
            device=cpu,
            is_shared=False)
        >>> print(value(td.clone()))
        TensorDict(
            fields={
                done: Tensor(torch.Size([1]), dtype=torch.bool),
                observation_vector: Tensor(torch.Size([17]), dtype=torch.float32),
                action: Tensor(torch.Size([6]), dtype=torch.float32),
                state_value: Tensor(torch.Size([1]), dtype=torch.float32)},
            batch_size=torch.Size([]),
            device=cpu,
            is_shared=False)

    """
    td = proof_environment.reset()
    action_spec = proof_environment.action_spec
    obs_spec = proof_environment.observation_spec
    if actor_net_kwargs is None:
        actor_net_kwargs = {}
    if value_net_kwargs is None:
        value_net_kwargs = {}
    if qvalue_net_kwargs is None:
        qvalue_net_kwargs = {}

    if in_keys is None:
        in_keys = ["observation_vector"]

    actor_net_kwargs_default = {
        "num_cells": [256, 256],
        "out_features": (2 - gSDE) * action_spec.shape[-1],
        "activation_class": nn.ELU,
    }
    actor_net_kwargs_default.update(actor_net_kwargs)
    actor_net = MLP(**actor_net_kwargs_default)

    qvalue_net_kwargs_default = {
        "num_cells": [256, 256],
        "out_features": 1,
        "activation_class": nn.ELU,
    }
    qvalue_net_kwargs_default.update(qvalue_net_kwargs)
    qvalue_net = MLP(
        **qvalue_net_kwargs_default,
    )

    value_net_kwargs_default = {
        "num_cells": [256, 256],
        "out_features": 1,
        "activation_class": nn.ELU,
    }
    value_net_kwargs_default.update(value_net_kwargs)
    value_net = MLP(
        **value_net_kwargs_default,
    )

<<<<<<< HEAD
    value_spec = UnboundedContinuousTensorSpec()

    if not gSDE:
        actor_net = NormalParamWrapper(actor_net, scale_mapping=f"biased_softplus_{default_policy_scale}")
        in_keys_actor = in_keys
    else:
        if isinstance(obs_spec, CompositeSpec):
            obs_spec = obs_spec["vector"]
        obs_spec_len = obs_spec.shape[0]
        actor_net = gSDEWrapper(actor_net, action_dim=action_spec.shape[0], state_dim=obs_spec_len)
        in_keys_actor = in_keys + ["_eps_gSDE"]

=======
>>>>>>> 6eec90df
    actor = ProbabilisticActor(
        spec=action_spec,
        in_keys=in_keys_actor,
        module=actor_net,
        distribution_class=TanhNormal,
        distribution_kwargs={
            "min": action_spec.space.minimum,
            "max": action_spec.space.maximum,
            "tanh_loc": tanh_loc,
        },
        default_interaction_mode="random",
    )
    qvalue = ValueOperator(
        in_keys=["action"] + in_keys,
        module=qvalue_net,
    )
    value = ValueOperator(
        in_keys=in_keys,
        module=value_net,
    )
    model = nn.ModuleList([actor, qvalue, value]).to(device)

    # init nets
    td = td.to(device)
    for net in model:
        net(td)
    del td

    proof_environment.close()

    return model


def make_redq_model(
    proof_environment: _EnvClass,
    in_keys: Optional[Iterable[str]] = None,
    actor_net_kwargs=None,
    qvalue_net_kwargs=None,
    device: DEVICE_TYPING = "cpu",
    tanh_loc: bool = True,
    default_policy_scale: float = 1.0,
    **kwargs,
) -> nn.ModuleList:
    """
    Actor and Q-value model constructor helper function for REDQ.
    Follows default parameters proposed in REDQ original paper: https://openreview.net/pdf?id=AY8zfZm0tDd.
    Other configurations can easily be implemented by modifying this function at will.
    A single instance of the Q-value model is returned. It will be multiplicated by the loss function.

    Args:
        proof_environment (_EnvClass): a dummy environment to retrieve the observation and action spec
        in_keys (iterable of strings, optional): observation key to be read by the actor, usually one of
            `'observation_vector'` or `'observation_pixels'`. If none is provided, one of these two keys is chosen
             based on the `args.from_pixels` argument.
        actor_net_kwargs (dict, optional): kwargs of the actor MLP.
        qvalue_net_kwargs (dict, optional): kwargs of the qvalue MLP.
        device (torch.device, optional): device on which the model must be cast. Default is "cpu".
        tanh_loc (bool, optional): whether to use a tanh scaling for the distribution location parameter.
            Default is `True`.
        default_policy_scale (positive scalar, optional): Default scale of the policy distribution (i.e. standard
            deviation of the normal distribution when the network output is 0). Caution: a higher standard
            deviation may not lead to a more entropic distribution, as a Tanh transform is applied to the
            generated variables. The maximum entropy configuration is with a standard deviation of 0.87. Default is 1.0.

    Returns:
         A nn.ModuleList containing the actor, qvalue operator(s) and the value operator.

    Examples:
        >>> from torchrl.agents.helpers.models import make_redq_model, parser_model_args_continuous
        >>> from torchrl.envs import GymEnv
        >>> from torchrl.data.transforms import CatTensors, TransformedEnv, DoubleToFloat, Compose
        >>> import argparse
        >>> proof_environment = TransformedEnv(GymEnv("HalfCheetah-v2"), Compose(DoubleToFloat(["next_observation"]),
        ...    CatTensors(["next_observation"], "next_observation_vector")))
        >>> device = torch.device("cpu")
        >>> args = parser_model_args_continuous(
        ...         argparse.ArgumentParser(), algorithm="REDQ").parse_args([])
        >>> model = make_redq_model(
        ...     proof_environment,
        ...     device=device,
        ...     )
        >>> actor, qvalue = model
        >>> td = proof_environment.reset()
        >>> print(actor(td))
        TensorDict(
            fields={
                done: Tensor(torch.Size([1]), dtype=torch.bool),
                observation_vector: Tensor(torch.Size([17]), dtype=torch.float32),
                action: Tensor(torch.Size([6]), dtype=torch.float32)},
            batch_size=torch.Size([]),
            device=cpu,
            is_shared=False)
        >>> print(qvalue(td.clone()))
        TensorDict(
            fields={
                done: Tensor(torch.Size([1]), dtype=torch.bool),
                observation_vector: Tensor(torch.Size([17]), dtype=torch.float32),
                action: Tensor(torch.Size([6]), dtype=torch.float32),
                state_action_value: Tensor(torch.Size([1]), dtype=torch.float32)},
            batch_size=torch.Size([]),
            device=cpu,
            is_shared=False)

    """
    td = proof_environment.reset()
    action_spec = proof_environment.action_spec
    if actor_net_kwargs is None:
        actor_net_kwargs = {}
    if qvalue_net_kwargs is None:
        qvalue_net_kwargs = {}

    if in_keys is None:
        in_keys = ["observation_vector"]

    actor_net_kwargs_default = {
        "num_cells": [256, 256],
        "out_features": 2 * action_spec.shape[-1],
        "activation_class": nn.ELU,
    }
    actor_net_kwargs_default.update(actor_net_kwargs)
    actor_net = MLP(**actor_net_kwargs_default)

    qvalue_net_kwargs_default = {
        "num_cells": [256, 256],
        "out_features": 1,
        "activation_class": nn.ELU,
    }
    qvalue_net_kwargs_default.update(qvalue_net_kwargs)
    qvalue_net = MLP(
        **qvalue_net_kwargs_default,
    )

    actor = ProbabilisticActor(
        spec=action_spec,
        in_keys=in_keys,
        module=actor_net,
        distribution_class=TanhNormal,
        distribution_kwargs={
            "min": action_spec.space.minimum,
            "max": action_spec.space.maximum,
            "tanh_loc": tanh_loc,
            "scale_mapping": f"biased_softplus_{default_policy_scale}",
        },
        default_interaction_mode="random",
        return_log_prob=True,
    )
    qvalue = ValueOperator(
        in_keys=["action"] + in_keys,
        module=qvalue_net,
    )
    model = nn.ModuleList([actor, qvalue]).to(device)

    # init nets
    td = td.to(device)
    for net in model:
        net(td)
    del td

    proof_environment.close()

    return model


def parser_model_args_continuous(
    parser: ArgumentParser, algorithm: str
) -> ArgumentParser:
    """
    Populates the argument parser to build a model for continuous actions.

    Args:
        parser (ArgumentParser): parser to be populated.
        algorithm (str): one of `"DDPG"`, `"SAC"`, `"REDQ"`, `"PPO"`

    """

    if algorithm not in ("SAC", "DDPG", "PPO", "REDQ"):
        raise NotImplementedError(f"Unknown algorithm {algorithm}")

    if algorithm in ("SAC", "DDPG", "REDQ"):
        parser.add_argument(
            "--annealing_frames",
            type=int,
            default=1000000,
            help="float of frames used for annealing of the OrnsteinUhlenbeckProcess. Default=1e6.",
        )
        parser.add_argument(
            "--noisy",
            action="store_true",
            help="whether to use NoisyLinearLayers in the value network.",
        )
        parser.add_argument(
            "--ou_exploration",
            action="store_true",
            help="wraps the policy in an OU exploration wrapper, similar to DDPG. SAC being designed for "
                 "efficient entropy-based exploration, this should be left for experimentation only.",
        )
        parser.add_argument(
            "--distributional",
            action="store_true",
            help="whether a distributional loss should be used (TODO: not implemented yet).",
        )
        parser.add_argument(
            "--atoms",
            type=int,
            default=51,
            help="number of atoms used for the distributional loss (TODO)",
        )

<<<<<<< HEAD
    if algorithm == "SAC":
        parser.add_argument(
            "--single_qvalue",
            action="store_false",
            dest="double_qvalue",
            help="As suggested in the original SAC paper and in https://arxiv.org/abs/1802.09477, we can "
                 "use two different qvalue networks trained independently and choose the lowest value "
                 "predicted to predict the state action value. This can be disabled by using this flag.",
        )

    if algorithm in ("SAC", "PPO"):
=======
    if algorithm in ("SAC", "PPO", "REDQ"):
>>>>>>> 6eec90df
        parser.add_argument(
            "--tanh_loc",
            "--tanh-loc",
            action="store_true",
            help="if True, uses a Tanh-Normal transform for the policy location",
        )
        parser.add_argument(
            "--gSDE",
            action="store_true",
            help="if True, exploration is achieved using the gSDE technique.",
        )
        parser.add_argument(
            "--default_policy_scale",
            default=1.0,
            help="Default policy scale parameter",
        )
        parser.add_argument(
            "--distribution",
            type=str,
            default="tanh_normal",
            help="if True, uses a Tanh-Normal-Tanh distribution for the policy",
        )
    if algorithm == "PPO":
        parser.add_argument(
            "--lstm",
            action="store_true",
            help="if True, uses an LSTM for the policy.",
        )
        parser.add_argument(
            "--shared_mapping",
            "--shared-mapping",
            action="store_true",
            help="if True, the first layers of the actor-critic are shared.",
        )

    return parser


def parser_model_args_discrete(parser: ArgumentParser) -> ArgumentParser:
    """
    Populates the argument parser to build a model for discrete actions.

    Args:
        parser (ArgumentParser): parser to be populated.

    """
    parser.add_argument(
        "--annealing_frames",
        type=int,
        default=1000000,
        help="float of frames used for annealing of the EGreedy exploration. Default=1e6.",
    )

    parser.add_argument(
        "--noisy",
        action="store_true",
        help="whether to use NoisyLinearLayers in the value network.",
    )
    parser.add_argument(
        "--distributional",
        action="store_true",
        help="whether a distributional loss should be used.",
    )
    parser.add_argument(
        "--atoms",
        type=int,
        default=51,
        help="number of atoms used for the distributional loss",
    )

    return parser<|MERGE_RESOLUTION|>--- conflicted
+++ resolved
@@ -4,13 +4,9 @@
 import torch
 from torch import nn
 
-<<<<<<< HEAD
 from torchrl.data import UnboundedContinuousTensorSpec, DEVICE_TYPING, CompositeSpec
-=======
-from torchrl.data import DEVICE_TYPING
->>>>>>> 6eec90df
 from torchrl.envs.common import _EnvClass
-from torchrl.modules import ActorValueOperator, NoisyLinear, TDModule, NormalParamWrapper
+from torchrl.modules import ActorValueOperator, NoisyLinear, TDModule
 from torchrl.modules.distributions import (
     Delta,
     OneHotCategorical,
@@ -23,24 +19,16 @@
     DdpgCnnActor,
     DdpgCnnQNet,
     DdpgMlpActor,
-<<<<<<< HEAD
-    MLP,
-    ConvNet,
-    LSTMNet, gSDEWrapper,
-=======
     DdpgMlpQNet,
     DuelingCnnDQNet,
     LSTMNet,
     MLP,
->>>>>>> 6eec90df
+    gSDEWrapper,
 )
 from torchrl.modules.td_module import (
     Actor,
-<<<<<<< HEAD
-=======
     DistributionalQValueActor,
     QValueActor,
->>>>>>> 6eec90df
 )
 from torchrl.modules.td_module.actors import (
     ActorCriticWrapper,
@@ -567,14 +555,10 @@
             deviation of the normal distribution when the network output is 0). Caution: a higher standard
             deviation may not lead to a more entropic distribution, as a Tanh transform is applied to the
             generated variables. The maximum entropy configuration is with a standard deviation of 0.87. Default is 1.0.
-<<<<<<< HEAD
         gSDE (bool, optional): if True, the policy distribution is built according to gSDE. Default is False.
-    Returns: A nn.ModuleList containing the actor, qvalue operator(s) and the value operator.
-=======
 
     Returns:
          A nn.ModuleList containing the actor, qvalue operator(s) and the value operator.
->>>>>>> 6eec90df
 
     Examples:
         >>> from torchrl.agents.helpers.models import make_sac_model, parser_model_args_continuous
@@ -664,7 +648,6 @@
         **value_net_kwargs_default,
     )
 
-<<<<<<< HEAD
     value_spec = UnboundedContinuousTensorSpec()
 
     if not gSDE:
@@ -677,8 +660,6 @@
         actor_net = gSDEWrapper(actor_net, action_dim=action_spec.shape[0], state_dim=obs_spec_len)
         in_keys_actor = in_keys + ["_eps_gSDE"]
 
-=======
->>>>>>> 6eec90df
     actor = ProbabilisticActor(
         spec=action_spec,
         in_keys=in_keys_actor,
@@ -873,7 +854,7 @@
             "--ou_exploration",
             action="store_true",
             help="wraps the policy in an OU exploration wrapper, similar to DDPG. SAC being designed for "
-                 "efficient entropy-based exploration, this should be left for experimentation only.",
+            "efficient entropy-based exploration, this should be left for experimentation only.",
         )
         parser.add_argument(
             "--distributional",
@@ -887,21 +868,7 @@
             help="number of atoms used for the distributional loss (TODO)",
         )
 
-<<<<<<< HEAD
-    if algorithm == "SAC":
-        parser.add_argument(
-            "--single_qvalue",
-            action="store_false",
-            dest="double_qvalue",
-            help="As suggested in the original SAC paper and in https://arxiv.org/abs/1802.09477, we can "
-                 "use two different qvalue networks trained independently and choose the lowest value "
-                 "predicted to predict the state action value. This can be disabled by using this flag.",
-        )
-
-    if algorithm in ("SAC", "PPO"):
-=======
     if algorithm in ("SAC", "PPO", "REDQ"):
->>>>>>> 6eec90df
         parser.add_argument(
             "--tanh_loc",
             "--tanh-loc",
@@ -952,7 +919,7 @@
         "--annealing_frames",
         type=int,
         default=1000000,
-        help="float of frames used for annealing of the EGreedy exploration. Default=1e6.",
+        help="Number of frames used for annealing of the EGreedy exploration. Default=1e6.",
     )
 
     parser.add_argument(

# Copyright (c) Meta Platforms, Inc. and affiliates.
#
# This source code is licensed under the MIT license found in the
# LICENSE file in the root directory of this source tree.
import warnings

import torch
from tensordict.nn import TensorDictModule

from tensordict.tensordict import TensorDict, TensorDictBase

from torchrl.envs.utils import step_mdp
from torchrl.objectives.common import LossModule
from torchrl.objectives.utils import (
    _GAMMA_LMBDA_DEPREC_WARNING,
    default_value_kwargs,
    distance_loss,
    ValueEstimators,
)
from torchrl.objectives.value import TD0Estimator, TD1Estimator, TDLambdaEstimator

try:
    try:
        from torch import vmap
    except ImportError:
        from functorch import vmap

    FUNCTORCH_ERR = ""
    _has_functorch = True
except ImportError as err:
    FUNCTORCH_ERR = str(err)
    _has_functorch = False


class TD3Loss(LossModule):
    """TD3 Loss module.

    Args:
        actor_network (TensorDictModule): the actor to be trained
        qvalue_network (TensorDictModule): a single Q-value network that will
            be multiplicated as many times as needed.
        num_qvalue_nets (int, optional): Number of Q-value networks to be
            trained. Default is ``10``.
        policy_noise (float, optional): Standard deviation for the target
            policy action noise. Default is ``0.2``.
        noise_clip (float, optional): Clipping range value for the sampled
            target policy action noise. Default is ``0.5``.
        priority_key (str, optional): Key where to write the priority value
            for prioritized replay buffers. Default is
            `"td_error"`.
        loss_function (str, optional): loss function to be used for the Q-value.
            Can be one of  ``"smooth_l1"``, ``"l2"``,
            ``"l1"``, Default is ``"smooth_l1"``.
        delay_actor (bool, optional): whether to separate the target actor
            networks from the actor networks used for
            data collection. Default is ``True``.
        delay_qvalue (bool, optional): Whether to separate the target Q value
            networks from the Q value networks used
            for data collection. Default is ``True``.
    """

    default_value_estimator = ValueEstimators.TD0

    def __init__(
        self,
        actor_network: TensorDictModule,
        qvalue_network: TensorDictModule,
        *,
        num_qvalue_nets: int = 2,
        policy_noise: float = 0.2,
        noise_clip: float = 0.5,
        priority_key: str = "td_error",
        loss_function: str = "smooth_l1",
        delay_actor: bool = True,
        delay_qvalue: bool = True,
        gamma: float = None,
    ) -> None:
        if not _has_functorch:
            raise ImportError(
                f"Failed to import functorch with error message:\n{FUNCTORCH_ERR}"
            )

        super().__init__()

        tensordict_keys = {
            "priority_key": "td_error",
            "state_action_value_key": "state_action_value",
            "action_key": "action",
        }
        self._set_default_tensordict_keys(tensordict_keys)

        self.delay_actor = delay_actor
        self.delay_qvalue = delay_qvalue

        self.convert_to_functional(
            actor_network,
            "actor_network",
            create_target_params=self.delay_actor,
        )

        self.convert_to_functional(
            qvalue_network,
            "qvalue_network",
            num_qvalue_nets,
            create_target_params=self.delay_qvalue,
            compare_against=list(actor_network.parameters()),
        )

        self.num_qvalue_nets = num_qvalue_nets
        self.priority_key = priority_key
        self.loss_function = loss_function
        self.policy_noise = policy_noise
        self.noise_clip = noise_clip
        self.max_action = actor_network.spec[self.action_key].space.maximum.max().item()
        if gamma is not None:
            warnings.warn(_GAMMA_LMBDA_DEPREC_WARNING, category=DeprecationWarning)
            self.gamma = gamma

    def forward(self, tensordict: TensorDictBase) -> TensorDictBase:
        obs_keys = self.actor_network.in_keys
        tensordict_save = tensordict
        tensordict = tensordict.clone(False)

        actor_params = torch.stack(
            [self.actor_network_params, self.target_actor_network_params], 0
        )

        tensordict_actor_grad = tensordict.select(
            *obs_keys
        )  # to avoid overwriting keys
        next_td_actor = step_mdp(tensordict).select(
            *self.actor_network.in_keys
        )  # next_observation ->
        tensordict_actor = torch.stack([tensordict_actor_grad, next_td_actor], 0)
        tensordict_actor = tensordict_actor.contiguous()

        actor_output_td = vmap(self.actor_network)(
            tensordict_actor,
            actor_params,
        )
        # add noise to target policy
        action = actor_output_td[1].get("action")
        noise = torch.normal(
<<<<<<< HEAD
            mean=torch.zeros(actor_output_td[1][self.action_key].shape),
            std=torch.ones(actor_output_td[1][self.action_key].shape)
            * self.policy_noise,
        ).to(actor_output_td[1].device)
=======
            mean=torch.zeros(action.shape),
            std=torch.full(action.shape, self.policy_noise),
        ).to(action.device)
>>>>>>> b4cf4d74
        noise = noise.clamp(-self.noise_clip, self.noise_clip)

        next_action = (actor_output_td[1][self.action_key] + noise).clamp(
            -self.max_action, self.max_action
        )
        actor_output_td[1].set(self.action_key, next_action, inplace=True)
        tensordict_actor.set(self.action_key, actor_output_td.get(self.action_key))

        # repeat tensordict_actor to match the qvalue size
        _actor_loss_td = (
            tensordict_actor[0]
            .select(*self.qvalue_network.in_keys)
            .expand(self.num_qvalue_nets, *tensordict_actor[0].batch_size)
        )  # for actor loss
        _qval_td = tensordict.select(*self.qvalue_network.in_keys).expand(
            self.num_qvalue_nets,
            *tensordict.select(*self.qvalue_network.in_keys).batch_size,
        )  # for qvalue loss
        _next_val_td = (
            tensordict_actor[1]
            .select(*self.qvalue_network.in_keys)
            .expand(self.num_qvalue_nets, *tensordict_actor[1].batch_size)
        )  # for next value estimation
        tensordict_qval = torch.cat(
            [
                _actor_loss_td,
                _next_val_td,
                _qval_td,
            ],
            0,
        )

        # cat params
        q_params_detach = self.qvalue_network_params.detach()
        qvalue_params = torch.cat(
            [
                q_params_detach,
                self.target_qvalue_network_params,
                self.qvalue_network_params,
            ],
            0,
        )
        tensordict_qval = vmap(self.qvalue_network)(
            tensordict_qval,
            qvalue_params,
        )

        state_action_value = tensordict_qval.get(self.state_action_value_key).squeeze(
            -1
        )
        (
            state_action_value_actor,
            next_state_action_value_qvalue,
            state_action_value_qvalue,
        ) = state_action_value.split(
            [self.num_qvalue_nets, self.num_qvalue_nets, self.num_qvalue_nets],
            dim=0,
        )

        loss_actor = -(state_action_value_actor.min(0)[0]).mean()

        next_state_value = next_state_action_value_qvalue.min(0)[0]
        tensordict.set(
            ("next", self.state_action_value_key), next_state_value.unsqueeze(-1)
        )
        target_value = self.value_estimator.value_estimate(tensordict).squeeze(-1)
        pred_val = state_action_value_qvalue
        td_error = (pred_val - target_value).pow(2)
        loss_qval = (
            distance_loss(
                pred_val,
                target_value.expand_as(pred_val),
                loss_function=self.loss_function,
            )
            .mean(-1)
            .sum()
            * 0.5
        )

        tensordict_save.set(self.priority_key, td_error.detach().max(0)[0])

        if not loss_qval.shape == loss_actor.shape:
            raise RuntimeError(
                f"QVal and actor loss have different shape: {loss_qval.shape} and {loss_actor.shape}"
            )
        td_out = TensorDict(
            source={
                "loss_actor": loss_actor.mean(),
                "loss_qvalue": loss_qval.mean(),
                "pred_value": pred_val.mean().detach(),
                "state_action_value_actor": state_action_value_actor.mean().detach(),
                "next_state_value": next_state_value.mean().detach(),
                "target_value": target_value.mean().detach(),
            },
            batch_size=[],
        )

        return td_out

    def make_value_estimator(self, value_type: ValueEstimators = None, **hyperparams):
        if value_type is None:
            value_type = self.default_value_estimator
        self.value_type = value_type
        hp = dict(default_value_kwargs(value_type))
        if hasattr(self, "gamma"):
            hp["gamma"] = self.gamma
        hp.update(hyperparams)
        value_key = "state_action_value"
        # we do not need a value network bc the next state value is already passed
        if value_type == ValueEstimators.TD1:
            self._value_estimator = TD1Estimator(
                value_network=None, value_key=value_key, **hp
            )
        elif value_type == ValueEstimators.TD0:
            self._value_estimator = TD0Estimator(
                value_network=None, value_key=value_key, **hp
            )
        elif value_type == ValueEstimators.GAE:
            raise NotImplementedError(
                f"Value type {value_type} it not implemented for loss {type(self)}."
            )
        elif value_type == ValueEstimators.TDLambda:
            self._value_estimator = TDLambdaEstimator(
                value_network=None, value_key=value_key, **hp
            )
        else:
            raise NotImplementedError(f"Unknown value type {value_type}")<|MERGE_RESOLUTION|>--- conflicted
+++ resolved
@@ -139,18 +139,11 @@
             actor_params,
         )
         # add noise to target policy
-        action = actor_output_td[1].get("action")
+        action = actor_output_td[1].get(self.action_key)
         noise = torch.normal(
-<<<<<<< HEAD
-            mean=torch.zeros(actor_output_td[1][self.action_key].shape),
-            std=torch.ones(actor_output_td[1][self.action_key].shape)
-            * self.policy_noise,
-        ).to(actor_output_td[1].device)
-=======
             mean=torch.zeros(action.shape),
             std=torch.full(action.shape, self.policy_noise),
         ).to(action.device)
->>>>>>> b4cf4d74
         noise = noise.clamp(-self.noise_clip, self.noise_clip)
 
         next_action = (actor_output_td[1][self.action_key] + noise).clamp(

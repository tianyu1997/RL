--- conflicted
+++ resolved
@@ -69,12 +69,8 @@
         priority_key: str = "td_error",
         loss_function: str = "smooth_l1",
         delay_actor: bool = False,
-<<<<<<< HEAD
-        delay_qvalue: bool = True,
-=======
         delay_qvalue: bool = False,
         gamma: float = None,
->>>>>>> 03616918
     ) -> None:
         if not _has_functorch:
             raise ImportError(

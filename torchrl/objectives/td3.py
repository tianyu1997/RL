# Copyright (c) Meta Platforms, Inc. and affiliates.
#
# This source code is licensed under the MIT license found in the
# LICENSE file in the root directory of this source tree.
from __future__ import annotations

from dataclasses import dataclass
from typing import Optional, Tuple

import torch

from tensordict import tensorclass, TensorDict, TensorDictBase
from tensordict.nn import dispatch, TensorDictModule
from tensordict.utils import NestedKey
from torchrl.data.tensor_specs import BoundedTensorSpec, CompositeSpec, TensorSpec

from torchrl.envs.utils import step_mdp
from torchrl.objectives.common import LossModule

from torchrl.objectives.utils import (
    _cache_values,
    _GAMMA_LMBDA_DEPREC_ERROR,
    _reduce,
    _vmap_func,
    default_value_kwargs,
    distance_loss,
    ValueEstimators,
)
from torchrl.objectives.value import TD0Estimator, TD1Estimator, TDLambdaEstimator


class LossContainerBase:
    """ContainerBase class loss tensorclass's."""

    __getitem__ = TensorDictBase.__getitem__

    def aggregate_loss(self):
        result = 0.0
        for key in self.__dataclass_attr__:
            if key.startswith("loss_"):
                result += getattr(self, key)
        return result


@tensorclass
class TD3Losses(LossContainerBase):
    """The tensorclass for The TD3 Loss class."""

    loss_actor: torch.Tensor
    loss_qvalue: torch.Tensor
    target_value: torch.Tensor | None = None
    state_action_value_actor: torch.Tensor | None = None
    pred_value: torch.Tensor | None = None
    next_state_value: torch.Tensor | None = None


class TD3Loss(LossModule):
    """TD3 Loss module.

    Args:
        actor_network (TensorDictModule): the actor to be trained
        qvalue_network (TensorDictModule): a single Q-value network that will
            be multiplicated as many times as needed.

    Keyword Args:
        bounds (tuple of float, optional): the bounds of the action space.
            Exclusive with action_spec. Either this or ``action_spec`` must
            be provided.
        action_spec (TensorSpec, optional): the action spec.
            Exclusive with bounds. Either this or ``bounds`` must be provided.
        num_qvalue_nets (int, optional): Number of Q-value networks to be
            trained. Default is ``10``.
        policy_noise (float, optional): Standard deviation for the target
            policy action noise. Default is ``0.2``.
        noise_clip (float, optional): Clipping range value for the sampled
            target policy action noise. Default is ``0.5``.
        priority_key (str, optional): Key where to write the priority value
            for prioritized replay buffers. Default is
            `"td_error"`.
        loss_function (str, optional): loss function to be used for the Q-value.
            Can be one of  ``"smooth_l1"``, ``"l2"``,
            ``"l1"``, Default is ``"smooth_l1"``.
        delay_actor (bool, optional): whether to separate the target actor
            networks from the actor networks used for
            data collection. Default is ``True``.
        delay_qvalue (bool, optional): Whether to separate the target Q value
            networks from the Q value networks used
            for data collection. Default is ``True``.
        spec (TensorSpec, optional): the action tensor spec. If not provided
            and the target entropy is ``"auto"``, it will be retrieved from
            the actor.
        separate_losses (bool, optional): if ``True``, shared parameters between
            policy and critic will only be trained on the policy loss.
            Defaults to ``False``, ie. gradients are propagated to shared
            parameters for both policy and critic losses.
        reduction (str, optional): Specifies the reduction to apply to the output:
            ``"none"`` | ``"mean"`` | ``"sum"``. ``"none"``: no reduction will be applied,
            ``"mean"``: the sum of the output will be divided by the number of
            elements in the output, ``"sum"``: the output will be summed. Default: ``"mean"``.

    Examples:
        >>> import torch
        >>> from torch import nn
        >>> from torchrl.data import BoundedTensorSpec
        >>> from torchrl.modules.distributions.continuous import NormalParamWrapper, TanhNormal
        >>> from torchrl.modules.tensordict_module.actors import Actor, ProbabilisticActor, ValueOperator
        >>> from torchrl.modules.tensordict_module.common import SafeModule
        >>> from torchrl.objectives.td3 import TD3Loss
        >>> from tensordict import TensorDict
        >>> n_act, n_obs = 4, 3
        >>> spec = BoundedTensorSpec(-torch.ones(n_act), torch.ones(n_act), (n_act,))
        >>> module = nn.Linear(n_obs, n_act)
        >>> actor = Actor(
        ...     module=module,
        ...     spec=spec)
        >>> class ValueClass(nn.Module):
        ...     def __init__(self):
        ...         super().__init__()
        ...         self.linear = nn.Linear(n_obs + n_act, 1)
        ...     def forward(self, obs, act):
        ...         return self.linear(torch.cat([obs, act], -1))
        >>> module = ValueClass()
        >>> qvalue = ValueOperator(
        ...     module=module,
        ...     in_keys=['observation', 'action'])
        >>> loss = TD3Loss(actor, qvalue, action_spec=actor.spec)
        >>> batch = [2, ]
        >>> action = spec.rand(batch)
        >>> data = TensorDict({
        ...      "observation": torch.randn(*batch, n_obs),
        ...      "action": action,
        ...      ("next", "done"): torch.zeros(*batch, 1, dtype=torch.bool),
        ...      ("next", "terminated"): torch.zeros(*batch, 1, dtype=torch.bool),
        ...      ("next", "reward"): torch.randn(*batch, 1),
        ...      ("next", "observation"): torch.randn(*batch, n_obs),
        ...  }, batch)
        >>> loss(data)
        TensorDict(
            fields={
                loss_actor: Tensor(shape=torch.Size([]), device=cpu, dtype=torch.float32, is_shared=False),
                loss_qvalue: Tensor(shape=torch.Size([]), device=cpu, dtype=torch.float32, is_shared=False),
                next_state_value: Tensor(shape=torch.Size([]), device=cpu, dtype=torch.float32, is_shared=False),
                pred_value: Tensor(shape=torch.Size([]), device=cpu, dtype=torch.float32, is_shared=False),
                state_action_value_actor: Tensor(shape=torch.Size([]), device=cpu, dtype=torch.float32, is_shared=False),
                target_value: Tensor(shape=torch.Size([]), device=cpu, dtype=torch.float32, is_shared=False)},
            batch_size=torch.Size([]),
            device=None,
            is_shared=False)
        >>> loss = TD3Loss(actor, qvalue, action_spec=actor.spec, return_tensorclass=True)
        >>> loss(data)
        TD3Losses(
            loss_actor=Tensor(shape=torch.Size([]), device=cpu, dtype=torch.float32, is_shared=False),
            loss_qvalue=Tensor(shape=torch.Size([]), device=cpu, dtype=torch.float32, is_shared=False),
            next_state_value=Tensor(shape=torch.Size([]), device=cpu, dtype=torch.float32, is_shared=False),
            pred_value=Tensor(shape=torch.Size([]), device=cpu, dtype=torch.float32, is_shared=False),
            state_action_value_actor=Tensor(shape=torch.Size([]), device=cpu, dtype=torch.float32, is_shared=False),
            target_value=Tensor(shape=torch.Size([]), device=cpu, dtype=torch.float32, is_shared=False),
            batch_size=torch.Size([]),
            device=None,
            is_shared=False)

    This class is compatible with non-tensordict based modules too and can be
    used without recurring to any tensordict-related primitive. In this case,
    the expected keyword arguments are:
    ``["action", "next_reward", "next_done", "next_terminated"]`` + in_keys of the actor and qvalue network
    The return value is a tuple of tensors in the following order:
    ``["loss_actor", "loss_qvalue", "pred_value", "state_action_value_actor", "next_state_value", "target_value",]``.

    Examples:
        >>> import torch
        >>> from torch import nn
        >>> from torchrl.data import BoundedTensorSpec
        >>> from torchrl.modules.tensordict_module.actors import Actor, ValueOperator
        >>> from torchrl.objectives.td3 import TD3Loss
        >>> n_act, n_obs = 4, 3
        >>> spec = BoundedTensorSpec(-torch.ones(n_act), torch.ones(n_act), (n_act,))
        >>> module = nn.Linear(n_obs, n_act)
        >>> actor = Actor(
        ...     module=module,
        ...     spec=spec)
        >>> class ValueClass(nn.Module):
        ...     def __init__(self):
        ...         super().__init__()
        ...         self.linear = nn.Linear(n_obs + n_act, 1)
        ...     def forward(self, obs, act):
        ...         return self.linear(torch.cat([obs, act], -1))
        >>> module = ValueClass()
        >>> qvalue = ValueOperator(
        ...     module=module,
        ...     in_keys=['observation', 'action'])
        >>> loss = TD3Loss(actor, qvalue, action_spec=actor.spec)
        >>> _ = loss.select_out_keys("loss_actor", "loss_qvalue")
        >>> batch = [2, ]
        >>> action = spec.rand(batch)
        >>> loss_actor, loss_qvalue = loss(
        ...         observation=torch.randn(*batch, n_obs),
        ...         action=action,
        ...         next_done=torch.zeros(*batch, 1, dtype=torch.bool),
        ...         next_terminated=torch.zeros(*batch, 1, dtype=torch.bool),
        ...         next_reward=torch.randn(*batch, 1),
        ...         next_observation=torch.randn(*batch, n_obs))
        >>> loss_actor.backward()

    """

    @dataclass
    class _AcceptedKeys:
        """Maintains default values for all configurable tensordict keys.

        This class defines which tensordict keys can be set using '.set_keys(key_name=key_value)' and their
        default values.

        Attributes:
            action (NestedKey): The input tensordict key where the action is expected.
                Defaults to ``"action"``.
            state_action_value (NestedKey): The input tensordict key where the state action value is expected.
                Will be used for the underlying value estimator. Defaults to ``"state_action_value"``.
            priority (NestedKey): The input tensordict key where the target priority is written to.
                Defaults to ``"td_error"``.
            reward (NestedKey): The input tensordict key where the reward is expected.
                Will be used for the underlying value estimator. Defaults to ``"reward"``.
            done (NestedKey): The key in the input TensorDict that indicates
                whether a trajectory is done. Will be used for the underlying value estimator.
                Defaults to ``"done"``.
            terminated (NestedKey): The key in the input TensorDict that indicates
                whether a trajectory is terminated. Will be used for the underlying value estimator.
                Defaults to ``"terminated"``.
        """

        action: NestedKey = "action"
        state_action_value: NestedKey = "state_action_value"
        priority: NestedKey = "td_error"
        reward: NestedKey = "reward"
        done: NestedKey = "done"
        terminated: NestedKey = "terminated"

    default_keys = _AcceptedKeys()
    default_value_estimator = ValueEstimators.TD0
    out_keys = [
        "loss_actor",
        "loss_qvalue",
        "pred_value",
        "state_action_value_actor",
        "next_state_value",
        "target_value",
    ]

    def __init__(
        self,
        actor_network: TensorDictModule,
        qvalue_network: TensorDictModule,
        *,
        action_spec: TensorSpec = None,
        bounds: Optional[Tuple[float]] = None,
        num_qvalue_nets: int = 2,
        policy_noise: float = 0.2,
        noise_clip: float = 0.5,
        loss_function: str = "smooth_l1",
        delay_actor: bool = True,
        delay_qvalue: bool = True,
        gamma: float = None,
        priority_key: str = None,
        separate_losses: bool = False,
<<<<<<< HEAD
        return_tensorclass: bool = False,
=======
        reduction: str = None,
>>>>>>> aebc6a29
    ) -> None:
        if reduction is None:
            reduction = "mean"
        super().__init__()
        self._in_keys = None
        self._set_deprecated_ctor_keys(priority=priority_key)

        self.delay_actor = delay_actor
        self.delay_qvalue = delay_qvalue

        self.convert_to_functional(
            actor_network,
            "actor_network",
            create_target_params=self.delay_actor,
        )
        if separate_losses:
            # we want to make sure there are no duplicates in the params: the
            # params of critic must be refs to actor if they're shared
            policy_params = list(actor_network.parameters())
        else:
            policy_params = None
        self.convert_to_functional(
            qvalue_network,
            "qvalue_network",
            num_qvalue_nets,
            create_target_params=self.delay_qvalue,
            compare_against=policy_params,
        )

        for p in self.parameters():
            device = p.device
            break
        else:
            device = None
        self.num_qvalue_nets = num_qvalue_nets
        self.loss_function = loss_function
        self.policy_noise = policy_noise
        self.noise_clip = noise_clip
        if not ((action_spec is not None) ^ (bounds is not None)):
            raise ValueError(
                "One of 'bounds' and 'action_spec' must be provided, "
                f"but not both or none. Got bounds={bounds} and action_spec={action_spec}."
            )
        elif action_spec is not None:
            if isinstance(action_spec, CompositeSpec):
                if (
                    isinstance(self.tensor_keys.action, tuple)
                    and len(self.tensor_keys.action) > 1
                ):
                    action_container_shape = action_spec[
                        self.tensor_keys.action[:-1]
                    ].shape
                else:
                    action_container_shape = action_spec.shape
                action_spec = action_spec[self.tensor_keys.action][
                    (0,) * len(action_container_shape)
                ]
            if not isinstance(action_spec, BoundedTensorSpec):
                raise ValueError(
                    f"action_spec is not of type BoundedTensorSpec but {type(action_spec)}."
                )
            low = action_spec.space.low
            high = action_spec.space.high
        else:
            low, high = bounds
        if not isinstance(low, torch.Tensor):
            low = torch.tensor(low)
        if not isinstance(high, torch.Tensor):
            high = torch.tensor(high, device=low.device, dtype=low.dtype)
        if (low > high).any():
            raise ValueError("Got a low bound higher than a high bound.")
        if device is not None:
            low = low.to(device)
            high = high.to(device)
        self.register_buffer("max_action", high)
        self.register_buffer("min_action", low)
        if gamma is not None:
            raise TypeError(_GAMMA_LMBDA_DEPREC_ERROR)
        self._vmap_qvalue_network00 = _vmap_func(
            self.qvalue_network, randomness=self.vmap_randomness
        )
        self._vmap_actor_network00 = _vmap_func(
            self.actor_network, randomness=self.vmap_randomness
        )
<<<<<<< HEAD
        self.return_tensorclass = return_tensorclass
=======
        self.reduction = reduction
>>>>>>> aebc6a29

    def _forward_value_estimator_keys(self, **kwargs) -> None:
        if self._value_estimator is not None:
            self._value_estimator.set_keys(
                value=self._tensor_keys.state_action_value,
                reward=self.tensor_keys.reward,
                done=self.tensor_keys.done,
                terminated=self.tensor_keys.terminated,
            )
        self._set_in_keys()

    def _set_in_keys(self):
        keys = [
            self.tensor_keys.action,
            ("next", self.tensor_keys.reward),
            ("next", self.tensor_keys.done),
            ("next", self.tensor_keys.terminated),
            *self.actor_network.in_keys,
            *[("next", key) for key in self.actor_network.in_keys],
            *self.qvalue_network.in_keys,
        ]
        self._in_keys = list(set(keys))

    @property
    def in_keys(self):
        if self._in_keys is None:
            self._set_in_keys()
        return self._in_keys

    @in_keys.setter
    def in_keys(self, values):
        self._in_keys = values

    @property
    @_cache_values
    def _cached_detach_qvalue_network_params(self):
        return self.qvalue_network_params.detach()

    @property
    @_cache_values
    def _cached_stack_actor_params(self):
        return torch.stack(
            [self.actor_network_params, self.target_actor_network_params], 0
        )

    def actor_loss(self, tensordict):
        tensordict_actor_grad = tensordict.select(*self.actor_network.in_keys)
        with self.actor_network_params.to_module(self.actor_network):
            tensordict_actor_grad = self.actor_network(tensordict_actor_grad)
        actor_loss_td = tensordict_actor_grad.select(
            *self.qvalue_network.in_keys
        ).expand(
            self.num_qvalue_nets, *tensordict_actor_grad.batch_size
        )  # for actor loss
        state_action_value_actor = (
            self._vmap_qvalue_network00(
                actor_loss_td,
                self._cached_detach_qvalue_network_params,
            )
            .get(self.tensor_keys.state_action_value)
            .squeeze(-1)
        )
        loss_actor = -(state_action_value_actor[0])
        metadata = {
            "state_action_value_actor": state_action_value_actor.detach(),
        }
        loss_actor = _reduce(loss_actor, reduction=self.reduction)
        return loss_actor, metadata

    def value_loss(self, tensordict):
        tensordict = tensordict.clone(False)

        act = tensordict.get(self.tensor_keys.action)

        # computing early for reprod
        noise = (torch.randn_like(act) * self.policy_noise).clamp(
            -self.noise_clip, self.noise_clip
        )

        with torch.no_grad():
            next_td_actor = step_mdp(tensordict).select(
                *self.actor_network.in_keys
            )  # next_observation ->
            with self.target_actor_network_params.to_module(self.actor_network):
                next_td_actor = self.actor_network(next_td_actor)
            next_action = (next_td_actor.get(self.tensor_keys.action) + noise).clamp(
                self.min_action, self.max_action
            )
            next_td_actor.set(
                self.tensor_keys.action,
                next_action,
            )
            next_val_td = next_td_actor.select(*self.qvalue_network.in_keys).expand(
                self.num_qvalue_nets, *next_td_actor.batch_size
            )  # for next value estimation
            next_target_q1q2 = (
                self._vmap_qvalue_network00(
                    next_val_td,
                    self.target_qvalue_network_params,
                )
                .get(self.tensor_keys.state_action_value)
                .squeeze(-1)
            )
        # min over the next target qvalues
        next_target_qvalue = next_target_q1q2.min(0)[0]

        # set next target qvalues
        tensordict.set(
            ("next", self.tensor_keys.state_action_value),
            next_target_qvalue.unsqueeze(-1),
        )

        qval_td = tensordict.select(*self.qvalue_network.in_keys).expand(
            self.num_qvalue_nets,
            *tensordict.batch_size,
        )
        # preditcted current qvalues
        current_qvalue = (
            self._vmap_qvalue_network00(
                qval_td,
                self.qvalue_network_params,
            )
            .get(self.tensor_keys.state_action_value)
            .squeeze(-1)
        )

        # compute target values for the qvalue loss (reward + gamma * next_target_qvalue * (1 - done))
        target_value = self.value_estimator.value_estimate(tensordict).squeeze(-1)

        td_error = (current_qvalue - target_value).pow(2)
        loss_qval = distance_loss(
            current_qvalue,
            target_value.expand_as(current_qvalue),
            loss_function=self.loss_function,
        ).sum(0)
        metadata = {
            "td_error": td_error,
            "next_state_value": next_target_qvalue.detach(),
            "pred_value": current_qvalue.detach(),
            "target_value": target_value.detach(),
        }
        loss_qval = _reduce(loss_qval, reduction=self.reduction)
        return loss_qval, metadata

    @dispatch
    def forward(self, tensordict: TensorDictBase) -> TD3Losses:
        tensordict_save = tensordict
        loss_actor, metadata_actor = self.actor_loss(tensordict)
        loss_qval, metadata_value = self.value_loss(tensordict_save)
        tensordict_save.set(
            self.tensor_keys.priority, metadata_value.pop("td_error").detach().max(0)[0]
        )
        if not loss_qval.shape == loss_actor.shape:
            raise RuntimeError(
                f"QVal and actor loss have different shape: {loss_qval.shape} and {loss_actor.shape}"
            )
        td_out = TensorDict(
            source={
                "loss_actor": loss_actor,
                "loss_qvalue": loss_qval,
                **metadata_actor,
                **metadata_value,
            },
            batch_size=[],
        )
<<<<<<< HEAD
        if self.return_tensorclass:
            return TD3Losses._from_tensordict(td_out)

=======
>>>>>>> aebc6a29
        return td_out

    def make_value_estimator(self, value_type: ValueEstimators = None, **hyperparams):
        if value_type is None:
            value_type = self.default_value_estimator
        self.value_type = value_type
        hp = dict(default_value_kwargs(value_type))
        if hasattr(self, "gamma"):
            hp["gamma"] = self.gamma
        hp.update(hyperparams)
        # we do not need a value network bc the next state value is already passed
        if value_type == ValueEstimators.TD1:
            self._value_estimator = TD1Estimator(value_network=None, **hp)
        elif value_type == ValueEstimators.TD0:
            self._value_estimator = TD0Estimator(value_network=None, **hp)
        elif value_type == ValueEstimators.GAE:
            raise NotImplementedError(
                f"Value type {value_type} it not implemented for loss {type(self)}."
            )
        elif value_type == ValueEstimators.TDLambda:
            self._value_estimator = TDLambdaEstimator(value_network=None, **hp)
        else:
            raise NotImplementedError(f"Unknown value type {value_type}")

        tensor_keys = {
            "value": self.tensor_keys.state_action_value,
            "reward": self.tensor_keys.reward,
            "done": self.tensor_keys.done,
            "terminated": self.tensor_keys.terminated,
        }
        self._value_estimator.set_keys(**tensor_keys)<|MERGE_RESOLUTION|>--- conflicted
+++ resolved
@@ -261,11 +261,8 @@
         gamma: float = None,
         priority_key: str = None,
         separate_losses: bool = False,
-<<<<<<< HEAD
         return_tensorclass: bool = False,
-=======
         reduction: str = None,
->>>>>>> aebc6a29
     ) -> None:
         if reduction is None:
             reduction = "mean"
@@ -350,11 +347,6 @@
         self._vmap_actor_network00 = _vmap_func(
             self.actor_network, randomness=self.vmap_randomness
         )
-<<<<<<< HEAD
-        self.return_tensorclass = return_tensorclass
-=======
-        self.reduction = reduction
->>>>>>> aebc6a29
 
     def _forward_value_estimator_keys(self, **kwargs) -> None:
         if self._value_estimator is not None:
@@ -520,12 +512,7 @@
             },
             batch_size=[],
         )
-<<<<<<< HEAD
-        if self.return_tensorclass:
-            return TD3Losses._from_tensordict(td_out)
-
-=======
->>>>>>> aebc6a29
+
         return td_out
 
     def make_value_estimator(self, value_type: ValueEstimators = None, **hyperparams):

--- conflicted
+++ resolved
@@ -16,13 +16,10 @@
 from torch import distributions as d
 from torchrl.modules import ProbabilisticActor
 
-<<<<<<< HEAD
 from torchrl.objectives.common import LossModule, LossContainerBase
 from torchrl.objectives.utils import distance_loss
-=======
 from torchrl.objectives.common import LossModule
 from torchrl.objectives.utils import _reduce, distance_loss
->>>>>>> 2b8450cd
 
 @tensorclass
 class OnlineDTLosses(LossContainerBase):
@@ -97,11 +94,8 @@
         fixed_alpha: bool = False,
         target_entropy: Union[str, float] = "auto",
         samples_mc_entropy: int = 1,
-<<<<<<< HEAD
         return_tensorclass: bool = False,
-=======
         reduction: str = None,
->>>>>>> 2b8450cd
     ) -> None:
         self._in_keys = None
         self._out_keys = None
@@ -252,17 +246,14 @@
             "alpha": self.alpha.detach(),
         }
         td_out = TensorDict(out, [])
-<<<<<<< HEAD
         if self.return_tensorclass:
             return OnlineDTLosses._from_tensordict(td_out)
-=======
         td_out = td_out.named_apply(
             lambda name, value: _reduce(value, reduction=self.reduction).squeeze(-1)
             if name.startswith("loss_")
             else value,
             batch_size=[],
         )
->>>>>>> 2b8450cd
         return td_out
 
 
@@ -308,11 +299,8 @@
         actor_network: ProbabilisticActor,
         *,
         loss_function: str = "l2",
-<<<<<<< HEAD
         return_tensorclass: bool = False,
-=======
         reduction: str = None,
->>>>>>> 2b8450cd
     ) -> None:
         self._in_keys = None
         self._out_keys = None
@@ -327,11 +315,8 @@
             create_target_params=False,
         )
         self.loss_function = loss_function
-<<<<<<< HEAD
         self.return_tensorclass = return_tensorclass
-=======
         self.reduction = reduction
->>>>>>> 2b8450cd
 
     def _set_in_keys(self):
         keys = self.actor_network.in_keys
@@ -385,9 +370,6 @@
             "loss": loss,
         }
         td_out = TensorDict(out, [])
-<<<<<<< HEAD
         if self.return_tensorclass:
             return OnlineDTLosses._from_tensordict(td_out)
-=======
->>>>>>> 2b8450cd
         return td_out
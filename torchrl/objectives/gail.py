--- conflicted
+++ resolved
@@ -59,12 +59,8 @@
         collector_observation: NestedKey = "collector_observation"
         discriminator_pred: NestedKey = "d_logits"
 
-<<<<<<< HEAD
+    tensor_keys: _AcceptedKeys
     default_keys = _AcceptedKeys
-=======
-    tensor_keys: _AcceptedKeys
-    default_keys = _AcceptedKeys()
->>>>>>> dc25a55a
 
     discriminator_network: TensorDictModule
     discriminator_network_params: TensorDictParams

# Copyright (c) Meta Platforms, Inc. and affiliates.
#
# This source code is licensed under the MIT license found in the
# LICENSE file in the root directory of this source tree.
from __future__ import annotations

import functools
import re
import warnings
from enum import Enum
from typing import Iterable, Optional, Union

import torch
from tensordict import TensorDict, TensorDictBase
from tensordict.nn import TensorDictModule
from torch import nn, Tensor
from torch.nn import functional as F
from torch.nn.modules import dropout

try:
    from torch import vmap
except ImportError as err:
    try:
        from functorch import vmap
    except ImportError as err_ft:
        raise err_ft from err
from torchrl.envs.utils import step_mdp

try:
    from torch.compiler import is_dynamo_compiling
except ImportError:
    from torch._dynamo import is_compiling as is_dynamo_compiling

_GAMMA_LMBDA_DEPREC_ERROR = (
    "Passing gamma / lambda parameters through the loss constructor "
    "is a deprecated feature. To customize your value function, "
    "run `loss_module.make_value_estimator(ValueEstimators.<value_fun>, gamma=val)`."
)

RANDOM_MODULE_LIST = (dropout._DropoutNd,)


class ValueEstimators(Enum):
    """Value function enumerator for custom-built estimators.

    Allows for a flexible usage of various value functions when the loss module
    allows it.

    Examples:
        >>> dqn_loss = DQNLoss(actor)
        >>> dqn_loss.make_value_estimator(ValueEstimators.TD0, gamma=0.9)

    """

    TD0 = "Bootstrapped TD (1-step return)"
    TD1 = "TD(1) (infinity-step return)"
    TDLambda = "TD(lambda)"
    GAE = "Generalized advantage estimate"
    VTrace = "V-trace"


def default_value_kwargs(value_type: ValueEstimators):
    """Default value function keyword argument generator.

    Args:
        value_type (Enum.value): the value function type, from the
        :class:`~torchrl.objectives.utils.ValueEstimators` class.

    Examples:
        >>> kwargs = default_value_kwargs(ValueEstimators.TDLambda)
        {"gamma": 0.99, "lmbda": 0.95}

    """
    if value_type == ValueEstimators.TD1:
        return {"gamma": 0.99, "differentiable": True}
    elif value_type == ValueEstimators.TD0:
        return {"gamma": 0.99, "differentiable": True}
    elif value_type == ValueEstimators.GAE:
        return {"gamma": 0.99, "lmbda": 0.95, "differentiable": True}
    elif value_type == ValueEstimators.TDLambda:
        return {"gamma": 0.99, "lmbda": 0.95, "differentiable": True}
    elif value_type == ValueEstimators.VTrace:
        return {"gamma": 0.99, "differentiable": True}
    else:
        raise NotImplementedError(f"Unknown value type {value_type}.")


class _context_manager:
    def __init__(self, value=True):
        self.value = value
        self.prev = []

    def __call__(self, func):
        @functools.wraps(func)
        def decorate_context(*args, **kwargs):
            with self:
                return func(*args, **kwargs)

        return decorate_context


def distance_loss(
    v1: torch.Tensor,
    v2: torch.Tensor,
    loss_function: str,
    strict_shape: bool = True,
) -> torch.Tensor:
    """Computes a distance loss between two tensors.

    Args:
        v1 (Tensor): a tensor with a shape compatible with v2
        v2 (Tensor): a tensor with a shape compatible with v1
        loss_function (str): One of "l2", "l1" or "smooth_l1" representing which loss function is to be used.
        strict_shape (bool): if False, v1 and v2 are allowed to have a different shape.
            Default is ``True``.

    Returns:
         A tensor of the shape v1.view_as(v2) or v2.view_as(v1) with values equal to the distance loss between the
        two.

    """
    if v1.shape != v2.shape and strict_shape:
        raise RuntimeError(
            f"The input tensors have shapes {v1.shape} and {v2.shape} which are incompatible."
        )

    if loss_function == "l2":
        value_loss = F.mse_loss(
            v1,
            v2,
            reduction="none",
        )

    elif loss_function == "l1":
        value_loss = F.l1_loss(
            v1,
            v2,
            reduction="none",
        )

    elif loss_function == "smooth_l1":
        value_loss = F.smooth_l1_loss(
            v1,
            v2,
            reduction="none",
        )
    else:
        raise NotImplementedError(f"Unknown loss {loss_function}")
    return value_loss


class TargetNetUpdater:
    """An abstract class for target network update in Double DQN/DDPG.

    Args:
        loss_module (DQNLoss or DDPGLoss): loss module where the target network should be updated.

    """

    def __init__(
        self,
        loss_module: "LossModule",  # noqa: F821
    ):
        from torchrl.objectives.common import LossModule

        if not isinstance(loss_module, LossModule):
            raise ValueError("The loss_module must be a LossModule instance.")
        _has_update_associated = getattr(loss_module, "_has_update_associated", None)
        for k in loss_module._has_update_associated.keys():
            loss_module._has_update_associated[k] = True
        try:
            _target_names = []
            for name, _ in loss_module.named_children():
                # the TensorDictParams is a nn.Module instance
                if name.startswith("target_") and name.endswith("_params"):
                    _target_names.append(name)

            if len(_target_names) == 0:
                raise RuntimeError(
                    "Did not find any target parameters or buffers in the loss module."
                )

            _source_names = ["".join(name.split("target_")) for name in _target_names]

            for _source in _source_names:
                try:
                    getattr(loss_module, _source)
                except AttributeError as err:
                    raise RuntimeError(
                        f"Incongruent target and source parameter lists: "
                        f"{_source} is not an attribute of the loss_module"
                    ) from err

            self._target_names = _target_names
            self._source_names = _source_names
            self.loss_module = loss_module
            self.initialized = False
            self.init_()
            _has_update_associated = True
        finally:
            for k in loss_module._has_update_associated.keys():
                loss_module._has_update_associated[k] = _has_update_associated

    @property
    def _targets(self):
        targets = self.__dict__.get("_targets_val", None)
        if targets is None:
            targets = self.__dict__["_targets_val"] = TensorDict(
                {name: getattr(self.loss_module, name) for name in self._target_names},
                [],
            )
        return targets

    @_targets.setter
    def _targets(self, targets):
        self.__dict__["_targets_val"] = targets

    @property
    def _sources(self):
        sources = self.__dict__.get("_sources_val", None)
        if sources is None:
            sources = self.__dict__["_sources_val"] = TensorDict(
                {name: getattr(self.loss_module, name) for name in self._source_names},
                [],
            )
        return sources

    @_sources.setter
    def _sources(self, sources):
        self.__dict__["_sources_val"] = sources

    def init_(self) -> None:
        if self.initialized:
            warnings.warn("Updated already initialized.")
        found_distinct = False
        self._distinct_and_params = {}
        for key, source in self._sources.items(True, True):
            if not isinstance(key, tuple):
                key = (key,)
            key = ("target_" + key[0], *key[1:])
            target = self._targets[key]
            # for p_source, p_target in zip(source, target):
            if target.requires_grad:
                raise RuntimeError("the target parameter is part of a graph.")
            self._distinct_and_params[key] = (
                target.is_leaf
                and source.requires_grad
                and target.data_ptr() != source.data.data_ptr()
            )
            found_distinct = found_distinct or self._distinct_and_params[key]
            target.data.copy_(source.data)
        if not found_distinct:
            raise RuntimeError(
                f"The target and source data are identical for all params. "
                "Have you created proper target parameters? "
                "If the loss has a ``delay_value`` kwarg, make sure to set it "
                "to True if it is not done by default. "
                f"If no target parameter is needed, do not use a target updater such as {type(self)}."
            )

        # filter the target_ out
        def filter_target(key):
            if isinstance(key, tuple):
                return (filter_target(key[0]), *key[1:])
            return key[7:]

        self._sources = self._sources.select(
            *[
                filter_target(key)
                for (key, val) in self._distinct_and_params.items()
                if val
            ]
        ).lock_()
        self._targets = self._targets.select(
            *(key for (key, val) in self._distinct_and_params.items() if val)
        ).lock_()

        self.initialized = True

    def step(self) -> None:
        if not self.initialized:
            raise Exception(
                f"{self.__class__.__name__} must be "
                f"initialized (`{self.__class__.__name__}.init_()`) before calling step()"
            )
        for key, param in self._sources.items():
            target = self._targets.get("target_{}".format(key))
            if target.requires_grad:
                raise RuntimeError("the target parameter is part of a graph.")
            self._step(param, target)

    def _step(self, p_source: Tensor, p_target: Tensor) -> None:
        raise NotImplementedError

    def __repr__(self) -> str:
        string = (
            f"{self.__class__.__name__}(sources={self._sources}, targets="
            f"{self._targets})"
        )
        return string


class SoftUpdate(TargetNetUpdater):
    r"""A soft-update class for target network update in Double DQN/DDPG.

    This was proposed in "CONTINUOUS CONTROL WITH DEEP REINFORCEMENT LEARNING", https://arxiv.org/pdf/1509.02971.pdf

    One and only one decay factor (tau or eps) must be specified.

    Args:
        loss_module (DQNLoss or DDPGLoss): loss module where the target network should be updated.
        eps (scalar): epsilon in the update equation:
            .. math::

                \theta_t = \theta_{t-1} * \epsilon + \theta_t * (1-\epsilon)

            Exclusive with ``tau``.
        tau (scalar): Polyak tau. It is equal to ``1-eps``, and exclusive with it.
    """

    def __init__(
        self,
        loss_module: Union[
            "DQNLoss",  # noqa: F821
            "DDPGLoss",  # noqa: F821
            "SACLoss",  # noqa: F821
            "REDQLoss",  # noqa: F821
            "TD3Loss",  # noqa: F821
        ],
        *,
        eps: float = None,
        tau: Optional[float] = None,
    ):
        if eps is None and tau is None:
            raise RuntimeError(
                "Neither eps nor tau was provided. This behavior is deprecated.",
            )
            eps = 0.999
        if (eps is None) ^ (tau is None):
            if eps is None:
                eps = 1 - tau
        else:
            raise ValueError("One and only one argument (tau or eps) can be specified.")
        if eps < 0.5:
            warnings.warn(
                "Found an eps value < 0.5, which is unexpected. "
                "You may want to use the `tau` keyword argument instead."
            )
        if not (eps <= 1.0 and eps >= 0.0):
            raise ValueError(
                f"Got eps = {eps} when it was supposed to be between 0 and 1."
            )
        super(SoftUpdate, self).__init__(loss_module)
        self.eps = eps

    def _step(
        self, p_source: Tensor | TensorDictBase, p_target: Tensor | TensorDictBase
    ) -> None:
        p_target.data.lerp_(p_source.data, 1 - self.eps)


class HardUpdate(TargetNetUpdater):
    """A hard-update class for target network update in Double DQN/DDPG (by contrast with soft updates).

    This was proposed in the original Double DQN paper: "Deep Reinforcement Learning with Double Q-learning",
    https://arxiv.org/abs/1509.06461.

    Args:
        loss_module (DQNLoss or DDPGLoss): loss module where the target network should be updated.

    Keyword Args:
        value_network_update_interval (scalar): how often the target network should be updated.
            default: 1000
    """

    def __init__(
        self,
        loss_module: Union["DQNLoss", "DDPGLoss", "SACLoss", "TD3Loss"],  # noqa: F821
        *,
        value_network_update_interval: float = 1000,
    ):
        super(HardUpdate, self).__init__(loss_module)
        self.value_network_update_interval = value_network_update_interval
        self.counter = 0

    def _step(self, p_source: Tensor, p_target: Tensor) -> None:
        if self.counter == self.value_network_update_interval:
            p_target.data.copy_(p_source.data)

    def step(self) -> None:
        super().step()
        if self.counter == self.value_network_update_interval:
            self.counter = 0
        else:
            self.counter += 1


class hold_out_net(_context_manager):
    """Context manager to hold a network out of a computational graph."""

    def __init__(self, network: nn.Module) -> None:
        self.network = network
        for p in network.parameters():
            self.mode = p.requires_grad
            break
        else:
            self.mode = True

    def __enter__(self) -> None:
        if self.mode:
<<<<<<< HEAD
            self.params = TensorDict.from_module(self.network)
            self.params.data.to_module(self.network)

    def __exit__(self, exc_type, exc_val, exc_tb) -> None:
        if self.mode:
            self.params.to_module(self.network)
=======
            if is_dynamo_compiling():
                self._params = TensorDict.from_module(self.network)
                self._params.data.to_module(self.network)
            else:
                self.network.requires_grad_(False)

    def __exit__(self, exc_type, exc_val, exc_tb) -> None:
        if self.mode:
            if is_dynamo_compiling():
                self._params.to_module(self.network)
            else:
                self.network.requires_grad_()
>>>>>>> 794dd306


class hold_out_params(_context_manager):
    """Context manager to hold a list of parameters out of a computational graph."""

    def __init__(self, params: Iterable[Tensor]) -> None:
        if isinstance(params, TensorDictBase):
            self.params = params.detach()
        else:
            self.params = tuple(p.detach() for p in params)

    def __enter__(self) -> None:
        return self.params

    def __exit__(self, exc_type, exc_val, exc_tb) -> None:
        pass


@torch.no_grad()
def next_state_value(
    tensordict: TensorDictBase,
    operator: Optional[TensorDictModule] = None,
    next_val_key: str = "state_action_value",
    gamma: float = 0.99,
    pred_next_val: Optional[Tensor] = None,
    **kwargs,
) -> torch.Tensor:
    """Computes the next state value (without gradient) to compute a target value.

    The target value is ususally used to compute a distance loss (e.g. MSE):
        L = Sum[ (q_value - target_value)^2 ]
    The target value is computed as
        r + gamma ** n_steps_to_next * value_next_state
    If the reward is the immediate reward, n_steps_to_next=1. If N-steps rewards are used, n_steps_to_next is gathered
    from the input tensordict.

    Args:
        tensordict (TensorDictBase): Tensordict containing a reward and done key (and a n_steps_to_next key for n-steps
            rewards).
        operator (ProbabilisticTDModule, optional): the value function operator. Should write a 'next_val_key'
            key-value in the input tensordict when called. It does not need to be provided if pred_next_val is given.
        next_val_key (str, optional): key where the next value will be written.
            Default: 'state_action_value'
        gamma (float, optional): return discount rate.
            default: 0.99
        pred_next_val (Tensor, optional): the next state value can be provided if it is not computed with the operator.

    Returns:
        a Tensor of the size of the input tensordict containing the predicted value state.

    """
    if "steps_to_next_obs" in tensordict.keys():
        steps_to_next_obs = tensordict.get("steps_to_next_obs").squeeze(-1)
    else:
        steps_to_next_obs = 1

    rewards = tensordict.get(("next", "reward")).squeeze(-1)
    done = tensordict.get(("next", "done")).squeeze(-1)
    if done.all() or gamma == 0:
        return rewards

    if pred_next_val is None:
        next_td = step_mdp(tensordict)  # next_observation -> observation
        next_td = next_td.select(*operator.in_keys)
        operator(next_td, **kwargs)
        pred_next_val_detach = next_td.get(next_val_key).squeeze(-1)
    else:
        pred_next_val_detach = pred_next_val.squeeze(-1)
    done = done.to(torch.float)
    target_value = (1 - done) * pred_next_val_detach
    rewards = rewards.to(torch.float)
    target_value = rewards + (gamma**steps_to_next_obs) * target_value
    return target_value


def _cache_values(func):
    """Caches the tensordict returned by a property."""
    name = func.__name__

    @functools.wraps(func)
    def new_func(self, netname=None):
        if is_dynamo_compiling():
            if netname is not None:
                return func(self, netname)
            else:
                return func(self)
        __dict__ = self.__dict__
        _cache = __dict__.setdefault("_cache", {})
        attr_name = name
        if netname is not None:
            attr_name += "_" + netname
        if attr_name in _cache:
            out = _cache[attr_name]
            return out
        if netname is not None:
            out = func(self, netname)
        else:
            out = func(self)
        # TODO: decide what to do with locked tds in functional calls
        # if is_tensor_collection(out):
        #     out.lock_()
        _cache[attr_name] = out
        return out

    return new_func


def _vmap_func(module, *args, func=None, **kwargs):
    try:

        def decorated_module(*module_args_params):
            params = module_args_params[-1]
            module_args = module_args_params[:-1]
            with params.to_module(module):
                if func is None:
                    return module(*module_args)
                else:
                    return getattr(module, func)(*module_args)

        return vmap(decorated_module, *args, **kwargs)  # noqa: TOR101

    except RuntimeError as err:
        if re.match(
            r"vmap: called random operation while in randomness error mode", str(err)
        ):
            raise RuntimeError(
                "Please use <loss_module>.set_vmap_randomness('different') to handle random operations during vmap."
            ) from err


def _reduce(tensor: torch.Tensor, reduction: str) -> Union[float, torch.Tensor]:
    """Reduces a tensor given the reduction method."""
    if reduction == "none":
        result = tensor
    elif reduction == "mean":
        result = tensor.mean()
    elif reduction == "sum":
        result = tensor.sum()
    else:
        raise NotImplementedError(f"Unknown reduction method {reduction}")
    return result


def _clip_value_loss(
    old_state_value: torch.Tensor,
    state_value: torch.Tensor,
    clip_value: torch.Tensor,
    target_return: torch.Tensor,
    loss_value: torch.Tensor,
    loss_critic_type: str,
):
    """Value clipping method for loss computation.

    This method computes a clipped state value from the old state value and the state value,
    and returns the most pessimistic value prediction between clipped and non-clipped options.
    It also computes the clip fraction.
    """
    pre_clipped = state_value - old_state_value
    clipped = pre_clipped.clamp(-clip_value, clip_value)
    with torch.no_grad():
        clip_fraction = (pre_clipped != clipped).to(state_value.dtype).mean()
    state_value_clipped = old_state_value + clipped
    loss_value_clipped = distance_loss(
        target_return,
        state_value_clipped,
        loss_function=loss_critic_type,
    )
    # Chose the most pessimistic value prediction between clipped and non-clipped
    loss_value = torch.max(loss_value, loss_value_clipped)
    return loss_value, clip_fraction


def _get_default_device(net):
    for p in net.parameters():
        return p.device
    else:
        return torch.get_default_device()<|MERGE_RESOLUTION|>--- conflicted
+++ resolved
@@ -408,14 +408,6 @@
 
     def __enter__(self) -> None:
         if self.mode:
-<<<<<<< HEAD
-            self.params = TensorDict.from_module(self.network)
-            self.params.data.to_module(self.network)
-
-    def __exit__(self, exc_type, exc_val, exc_tb) -> None:
-        if self.mode:
-            self.params.to_module(self.network)
-=======
             if is_dynamo_compiling():
                 self._params = TensorDict.from_module(self.network)
                 self._params.data.to_module(self.network)
@@ -428,7 +420,6 @@
                 self._params.to_module(self.network)
             else:
                 self.network.requires_grad_()
->>>>>>> 794dd306
 
 
 class hold_out_params(_context_manager):

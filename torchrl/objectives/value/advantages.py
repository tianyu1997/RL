--- conflicted
+++ resolved
@@ -3,18 +3,12 @@
 # This source code is licensed under the MIT license found in the
 # LICENSE file in the root directory of this source tree.
 import abc
-<<<<<<< HEAD
-=======
 import functools
->>>>>>> 03616918
 import warnings
 from functools import wraps
 from typing import Callable, List, Optional, Tuple, Union
 
 import torch
-<<<<<<< HEAD
-from tensordict.nn import dispatch, is_functional, TensorDictModule
-=======
 from tensordict.nn import (
     dispatch,
     is_functional,
@@ -22,7 +16,6 @@
     TensorDictModule,
     TensorDictModuleBase,
 )
->>>>>>> 03616918
 from tensordict.tensordict import TensorDictBase
 from torch import nn, Tensor
 
@@ -30,10 +23,7 @@
 
 from torchrl.objectives.utils import hold_out_net
 from torchrl.objectives.value.functional import (
-<<<<<<< HEAD
-=======
     generalized_advantage_estimate,
->>>>>>> 03616918
     td0_return_estimate,
     td_lambda_return_estimate,
     vec_generalized_advantage_estimate,
@@ -51,8 +41,18 @@
     return new_fun
 
 
-<<<<<<< HEAD
-class ValueEstimatorBase(nn.Module):
+def _self_set_skip_existing(fun):
+    @functools.wraps(fun)
+    def new_func(self, *args, **kwargs):
+        if self.skip_existing is not None:
+            with set_skip_existing(self.skip_existing):
+                return fun(self, *args, **kwargs)
+        return fun(self, *args, **kwargs)
+
+    return new_func
+
+
+class ValueEstimatorBase(TensorDictModuleBase):
     """An abstract parent class for value function modules.
 
     Its :meth:`ValueFunctionBase.forward` method will compute the value (given
@@ -101,135 +101,9 @@
         """
         raise NotImplementedError
 
-    def value_estimate(
-        self,
-        tensordict,
-        target_params: Optional[TensorDictBase] = None,
-        **kwargs,
-    ):
-        """Gets a value estimate, usually used as a target value for the value network.
-
-        If the state value key is present under ``tensordict.get(("next", self.value_key))``
-        then this value will be used without recurring to the value network.
-
-        Args:
-            tensordict (TensorDictBase): the tensordict containing the data to
-                read.
-            target_params (TensorDictBase, optional): A nested TensorDict containing the
-                target params to be passed to the functional value network module.
-            **kwargs: the keyword arguments to be passed to the value network.
-
-        Returns: a tensor corresponding to the state value.
-
-        """
-        raise NotImplementedError
-
-    @property
-    def is_functional(self):
-        if isinstance(self.value_network, nn.Module):
-            return is_functional(self.value_network)
-        else:
-            raise RuntimeError("Cannot determine if value network is functional.")
-
-    @property
-    def is_stateless(self):
-        if not self.is_functional:
-            return False
-        return self.value_network._is_stateless
-
-
-class TD0Estimator(ValueEstimatorBase):
-    """Temporal Difference (TD(0)) estimate of advantage function.
-
-    AKA bootstrapped temporal difference or 1-step return.
-
-    Args:
-        gamma (scalar): exponential mean discount.
-        value_network (TensorDictModule): value operator used to retrieve
-            the value estimates.
-        average_rewards (bool, optional): if ``True``, rewards will be standardized
-            before the TD is computed.
-        differentiable (bool, optional): if ``True``, gradients are propagated through
-            the computation of the value function. Default is ``False``.
-            .. note::
-              The proper way to make the function call non-differentiable is to
-              decorate it in a `torch.no_grad()` context manager/decorator or
-              pass detached parameters for functional modules.
-        advantage_key (str or tuple of str, optional): the key of the advantage entry.
-            Defaults to "advantage".
-        value_target_key (str or tuple of str, optional): the key of the advantage entry.
-            Defaults to "value_target".
-        value_key (str or tuple of str, optional): the value key to read from the input tensordict.
-            Defaults to "state_value".
-=======
-def _self_set_skip_existing(fun):
-    @functools.wraps(fun)
-    def new_func(self, *args, **kwargs):
-        if self.skip_existing is not None:
-            with set_skip_existing(self.skip_existing):
-                return fun(self, *args, **kwargs)
-        return fun(self, *args, **kwargs)
-
-    return new_func
-
-
-class ValueEstimatorBase(TensorDictModuleBase):
-    """An abstract parent class for value function modules.
-
-    Its :meth:`ValueFunctionBase.forward` method will compute the value (given
-    by the value network) and the value estimate (given by the value estimator)
-    as well as the advantage and write these values in the output tensordict.
-
-    If only the value estimate is needed, the :meth:`ValueFunctionBase.value_estimate`
-    should be used instead.
->>>>>>> 03616918
-
-    """
-
-    value_network: Union[TensorDictModule, Callable]
-    value_key: Union[Tuple[str], str]
-    DIFF_DEPREC_MSG = (
-        "differentiable=False will soon be deprecated and all value computations will be made"
-        "differentiable. "
-        "Consider using differentiable=True and "
-        "decorate your function with `torch.no_grad()` or pass detached functional parameters."
-    )
-
-    @abc.abstractmethod
-    def forward(
-        self,
-        tensordict: TensorDictBase,
-        params: Optional[TensorDictBase] = None,
-        target_params: Optional[TensorDictBase] = None,
-    ) -> TensorDictBase:
-        """Computes the advantage estimate given the data in tensordict.
-
-        If a functional module is provided, a nested TensorDict containing the parameters
-        (and if relevant the target parameters) can be passed to the module.
-
-        Args:
-            tensordict (TensorDictBase): A TensorDict containing the data
-                (an observation key, "action", ("next", "reward"), ("next", "done") and "next" tensordict state
-                as returned by the environment) necessary to compute the value estimates and the TDEstimate.
-                The data passed to this module should be structured as :obj:`[*B, T, F]` where :obj:`B` are
-                the batch size, :obj:`T` the time dimension and :obj:`F` the feature dimension(s).
-            params (TensorDictBase, optional): A nested TensorDict containing the params
-                to be passed to the functional value network module.
-            target_params (TensorDictBase, optional): A nested TensorDict containing the
-                target params to be passed to the functional value network module.
-
-        Returns:
-            An updated TensorDict with an advantage and a value_error keys as defined in the constructor.
-        """
-        raise NotImplementedError
-
     def __init__(
         self,
         *,
-<<<<<<< HEAD
-        gamma: Union[float, torch.Tensor],
-=======
->>>>>>> 03616918
         value_network: TensorDictModule,
         differentiable: bool = False,
         advantage_key: Union[str, Tuple] = "advantage",
@@ -238,21 +112,9 @@
         skip_existing: Optional[bool] = None,
     ):
         super().__init__()
-<<<<<<< HEAD
-        try:
-            device = next(value_network.parameters()).device
-        except (AttributeError, StopIteration):
-            device = torch.device("cpu")
-        self.register_buffer("gamma", torch.tensor(gamma, device=device))
-        self.value_network = value_network
-
-        self.average_rewards = average_rewards
-        self.differentiable = differentiable
-=======
         self.differentiable = differentiable
         self.skip_existing = skip_existing
         self.value_network = value_network
->>>>>>> 03616918
         if not differentiable:
             warnings.warn(self.DIFF_DEPREC_MSG)
         self.value_key = value_key
@@ -275,11 +137,6 @@
             )
         except AttributeError:
             # value network does not have an `in_keys` attribute
-<<<<<<< HEAD
-            pass
-
-        self.out_keys = [self.advantage_key, self.value_target_key]
-=======
             self.in_keys = []
             pass
 
@@ -382,7 +239,6 @@
             device = torch.device("cpu")
         self.register_buffer("gamma", torch.tensor(gamma, device=device))
         self.average_rewards = average_rewards
->>>>>>> 03616918
 
     @_self_set_skip_existing
     @_self_set_grad_enabled
@@ -505,42 +361,29 @@
 class TD1Estimator(ValueEstimatorBase):
     r""":math:`\infty`-Temporal Difference (TD(1)) estimate of advantage function.
 
-<<<<<<< HEAD
-    Args:
-=======
     Keyword Args:
->>>>>>> 03616918
         gamma (scalar): exponential mean discount.
         value_network (TensorDictModule): value operator used to retrieve the value estimates.
         average_rewards (bool, optional): if ``True``, rewards will be standardized
             before the TD is computed.
         differentiable (bool, optional): if ``True``, gradients are propagated through
             the computation of the value function. Default is ``False``.
-<<<<<<< HEAD
-=======
-
->>>>>>> 03616918
+
             .. note::
               The proper way to make the function call non-differentiable is to
               decorate it in a `torch.no_grad()` context manager/decorator or
               pass detached parameters for functional modules.
-<<<<<<< HEAD
-=======
-
->>>>>>> 03616918
+
         advantage_key (str or tuple of str, optional): the key of the advantage entry.
             Defaults to "advantage".
         value_target_key (str or tuple of str, optional): the key of the advantage entry.
             Defaults to "value_target".
         value_key (str or tuple of str, optional): the value key to read from the input tensordict.
             Defaults to "state_value".
-<<<<<<< HEAD
-=======
         skip_existing (bool, optional): if ``True``, the value network will skip
             modules which outputs are already present in the tensordict.
             Defaults to ``None``, ie. the value of :func:`tensordict.nn.skip_existing()`
             is not affected.
->>>>>>> 03616918
 
     """
 
@@ -554,10 +397,6 @@
         advantage_key: Union[str, Tuple] = "advantage",
         value_target_key: Union[str, Tuple] = "value_target",
         value_key: Union[str, Tuple] = "state_value",
-<<<<<<< HEAD
-    ):
-        super().__init__()
-=======
         skip_existing: bool = False,
     ):
         super().__init__(
@@ -568,47 +407,14 @@
             value_key=value_key,
             skip_existing=skip_existing,
         )
->>>>>>> 03616918
         try:
             device = next(value_network.parameters()).device
         except (AttributeError, StopIteration):
             device = torch.device("cpu")
         self.register_buffer("gamma", torch.tensor(gamma, device=device))
-<<<<<<< HEAD
-        self.value_network = value_network
-
         self.average_rewards = average_rewards
-        self.differentiable = differentiable
-        if not differentiable:
-            warnings.warn(self.DIFF_DEPREC_MSG)
-        self.value_key = value_key
-        if (
-            hasattr(value_network, "out_keys")
-            and value_key not in value_network.out_keys
-        ):
-            raise KeyError(
-                f"value key '{value_key}' not found in value network out_keys."
-            )
-
-        self.advantage_key = advantage_key
-        self.value_target_key = value_target_key
-
-        try:
-            self.in_keys = (
-                value_network.in_keys
-                + [("next", "reward"), ("next", "done")]
-                + [("next", in_key) for in_key in value_network.in_keys]
-            )
-        except AttributeError:
-            # value network does not have an `in_keys` attribute
-            pass
-        self.out_keys = [self.advantage_key, self.value_target_key]
-
-=======
-        self.average_rewards = average_rewards
 
     @_self_set_skip_existing
->>>>>>> 03616918
     @_self_set_grad_enabled
     @dispatch
     def forward(
@@ -693,16 +499,6 @@
         tensordict.set("value_target", value_target)
         return tensordict
 
-<<<<<<< HEAD
-        if params is not None and target_params is None:
-            target_params = params.detach()
-        value_target = self.value_estimate(tensordict, target_params=target_params)
-        tensordict.set("advantage", value_target - value)
-        tensordict.set("value_target", value_target)
-        return tensordict
-
-=======
->>>>>>> 03616918
     def value_estimate(
         self,
         tensordict,
@@ -731,13 +527,9 @@
         next_value = step_td.get(self.value_key)
 
         done = tensordict.get(("next", "done"))
-<<<<<<< HEAD
-        value_target = vec_td1_return_estimate(gamma, next_value, reward, done)
-=======
         value_target = vec_td1_return_estimate(
             gamma, next_value, reward, done, time_dim=tensordict.ndim - 1
         )
->>>>>>> 03616918
         return value_target
 
 
@@ -752,18 +544,12 @@
             before the TD is computed.
         differentiable (bool, optional): if ``True``, gradients are propagated through
             the computation of the value function. Default is ``False``.
-<<<<<<< HEAD
-=======
-
->>>>>>> 03616918
+
             .. note::
               The proper way to make the function call non-differentiable is to
               decorate it in a `torch.no_grad()` context manager/decorator or
               pass detached parameters for functional modules.
-<<<<<<< HEAD
-=======
-
->>>>>>> 03616918
+
         vectorized (bool, optional): whether to use the vectorized version of the
             lambda return. Default is `True`.
         advantage_key (str or tuple of str, optional): the key of the advantage entry.
@@ -808,38 +594,9 @@
         self.register_buffer("gamma", torch.tensor(gamma, device=device))
         self.register_buffer("lmbda", torch.tensor(lmbda, device=device))
         self.average_rewards = average_rewards
-<<<<<<< HEAD
-        self.differentiable = differentiable
-        if not differentiable:
-            warnings.warn(self.DIFF_DEPREC_MSG)
-        self.value_key = value_key
-        if (
-            hasattr(value_network, "out_keys")
-            and value_key not in value_network.out_keys
-        ):
-            raise KeyError(
-                f"value key '{value_key}' not found in value network out_keys."
-            )
-
-        self.advantage_key = advantage_key
-        self.value_target_key = value_target_key
-
-        try:
-            self.in_keys = (
-                value_network.in_keys
-                + [("next", "reward"), ("next", "done")]
-                + [("next", in_key) for in_key in value_network.in_keys]
-            )
-        except AttributeError:
-            # value network does not have an `in_keys` attribute
-            pass
-        self.out_keys = [self.advantage_key, self.value_target_key]
-
-=======
         self.vectorized = vectorized
 
     @_self_set_skip_existing
->>>>>>> 03616918
     @_self_set_grad_enabled
     @dispatch
     def forward(
@@ -913,16 +670,10 @@
             )
         if params is not None:
             kwargs["params"] = params
-<<<<<<< HEAD
-        with hold_out_net(self.value_network):
-            self.value_network(tensordict, **kwargs)
-            value = tensordict.get(self.value_key)
-=======
         if self.value_network is not None:
             with hold_out_net(self.value_network):
                 self.value_network(tensordict, **kwargs)
         value = tensordict.get(self.value_key)
->>>>>>> 03616918
         if params is not None and target_params is None:
             target_params = params.detach()
         value_target = self.value_estimate(tensordict, target_params=target_params)
@@ -962,11 +713,6 @@
 
         done = tensordict.get(("next", "done"))
         if self.vectorized:
-<<<<<<< HEAD
-            val = vec_td_lambda_return_estimate(gamma, lmbda, next_value, reward, done)
-        else:
-            val = td_lambda_return_estimate(gamma, lmbda, next_value, reward, done)
-=======
             val = vec_td_lambda_return_estimate(
                 gamma, lmbda, next_value, reward, done, time_dim=tensordict.ndim - 1
             )
@@ -974,7 +720,6 @@
             val = td_lambda_return_estimate(
                 gamma, lmbda, next_value, reward, done, time_dim=tensordict.ndim - 1
             )
->>>>>>> 03616918
         return val
 
 
@@ -992,20 +737,14 @@
             Default is ``False``.
         differentiable (bool, optional): if ``True``, gradients are propagated through
             the computation of the value function. Default is ``False``.
-<<<<<<< HEAD
-=======
-
->>>>>>> 03616918
+
             .. note::
               The proper way to make the function call non-differentiable is to
               decorate it in a `torch.no_grad()` context manager/decorator or
               pass detached parameters for functional modules.
-<<<<<<< HEAD
-=======
 
         vectorized (bool, optional): whether to use the vectorized version of the
             lambda return. Default is `True`.
->>>>>>> 03616918
         advantage_key (str or tuple of str, optional): the key of the advantage entry.
             Defaults to "advantage".
         value_target_key (str or tuple of str, optional): the key of the advantage entry.
@@ -1059,39 +798,8 @@
             device = torch.device("cpu")
         self.register_buffer("gamma", torch.tensor(gamma, device=device))
         self.register_buffer("lmbda", torch.tensor(lmbda, device=device))
-<<<<<<< HEAD
-        self.value_network = value_network
-        self.value_key = value_key
-        if (
-            hasattr(value_network, "out_keys")
-            and value_key not in value_network.out_keys
-        ):
-            raise KeyError(
-                f"value key '{value_key}' not found in value network out_keys."
-            )
-
-        self.average_gae = average_gae
-        self.differentiable = differentiable
-        if not differentiable:
-            warnings.warn(self.DIFF_DEPREC_MSG)
-        self.advantage_key = advantage_key
-        self.value_target_key = value_target_key
-
-        try:
-            self.in_keys = (
-                value_network.in_keys
-                + [("next", "reward"), ("next", "done")]
-                + [("next", in_key) for in_key in value_network.in_keys]
-            )
-        except AttributeError:
-            # value network does not have an `in_keys` attribute
-            pass
-
-        self.out_keys = [self.advantage_key, self.value_target_key]
-=======
         self.average_gae = average_gae
         self.vectorized = vectorized
->>>>>>> 03616918
 
     @_self_set_skip_existing
     @_self_set_grad_enabled
@@ -1256,18 +964,11 @@
             )
         if params is not None:
             kwargs["params"] = params
-<<<<<<< HEAD
-        with hold_out_net(self.value_network):
-            # we may still need to pass gradient, but we don't want to assign grads to
-            # value net params
-            self.value_network(tensordict, **kwargs)
-=======
         if self.value_network is not None:
             with hold_out_net(self.value_network):
                 # we may still need to pass gradient, but we don't want to assign grads to
                 # value net params
                 self.value_network(tensordict, **kwargs)
->>>>>>> 03616918
 
         value = tensordict.get(self.value_key)
 
@@ -1277,16 +978,6 @@
             kwargs["params"] = target_params
         elif "params" in kwargs:
             kwargs["params"] = kwargs["params"].detach()
-<<<<<<< HEAD
-        with hold_out_net(self.value_network):
-            # we may still need to pass gradient, but we don't want to assign grads to
-            # value net params
-            self.value_network(step_td, **kwargs)
-        next_value = step_td.get(self.value_key)
-        done = tensordict.get(("next", "done"))
-        _, value_target = vec_generalized_advantage_estimate(
-            gamma, lmbda, value, next_value, reward, done
-=======
         if self.value_network is not None:
             with hold_out_net(self.value_network):
                 # we may still need to pass gradient, but we don't want to assign grads to
@@ -1296,7 +987,6 @@
         done = tensordict.get(("next", "done"))
         _, value_target = vec_generalized_advantage_estimate(
             gamma, lmbda, value, next_value, reward, done, time_dim=tensordict.ndim - 1
->>>>>>> 03616918
         )
         return value_target
 

# Copyright (c) Meta Platforms, Inc. and affiliates.
#
# This source code is licensed under the MIT license found in the
# LICENSE file in the root directory of this source tree.
from __future__ import annotations

import abc
import functools
import warnings
from contextlib import nullcontext
from dataclasses import asdict, dataclass
from functools import wraps
from typing import Callable, List, Union

import torch
from tensordict import TensorDictBase
from tensordict.nn import (
    dispatch,
    set_skip_existing,
    TensorDictModule,
    TensorDictModuleBase,
)
from tensordict.utils import NestedKey
from torch import Tensor

from torchrl._utils import RL_WARNINGS
from torchrl.envs.utils import step_mdp

from torchrl.objectives.utils import _vmap_func, hold_out_net, RANDOM_MODULE_LIST
from torchrl.objectives.value.functional import (
    generalized_advantage_estimate,
    td0_return_estimate,
    td_lambda_return_estimate,
    vec_generalized_advantage_estimate,
    vec_td1_return_estimate,
    vec_td_lambda_return_estimate,
    vtrace_advantage_estimate,
)

try:
    from torch.compiler import is_dynamo_compiling
except ImportError:
    from torch._dynamo import is_compiling as is_dynamo_compiling

try:
    from torch import vmap
except ImportError as err:
    try:
        from functorch import vmap
    except ImportError:
        raise ImportError(
            "vmap couldn't be found. Make sure you have torch>2.0 installed."
        ) from err


def _self_set_grad_enabled(fun):
    @wraps(fun)
    def new_fun(self, *args, **kwargs):
        with torch.set_grad_enabled(self.differentiable):
            return fun(self, *args, **kwargs)

    return new_fun


def _self_set_skip_existing(fun):
    @functools.wraps(fun)
    def new_func(self, *args, **kwargs):
        if self.skip_existing is not None:
            with set_skip_existing(self.skip_existing):
                return fun(self, *args, **kwargs)
        return fun(self, *args, **kwargs)

    return new_func


def _call_actor_net(
    actor_net: TensorDictModuleBase,
    data: TensorDictBase,
    params: TensorDictBase,
    log_prob_key: NestedKey,
):
    # TODO: extend to handle time dimension (and vmap?)
    log_pi = actor_net(data.select(*actor_net.in_keys, strict=False)).get(log_prob_key)
    return log_pi


class ValueEstimatorBase(TensorDictModuleBase):
    """An abstract parent class for value function modules.

    Its :meth:`ValueFunctionBase.forward` method will compute the value (given
    by the value network) and the value estimate (given by the value estimator)
    as well as the advantage and write these values in the output tensordict.

    If only the value estimate is needed, the :meth:`ValueFunctionBase.value_estimate`
    should be used instead.

    """

    @dataclass
    class _AcceptedKeys:
        """Maintains default values for all configurable tensordict keys.

        This class defines which tensordict keys can be set using '.set_keys(key_name=key_value)' and their
        default values.

        Attributes:
            advantage (NestedKey): The input tensordict key where the advantage is written to.
                Will be used for the underlying value estimator. Defaults to ``"advantage"``.
            value_target (NestedKey): The input tensordict key where the target state value is written to.
                Will be used for the underlying value estimator Defaults to ``"value_target"``.
            value (NestedKey): The input tensordict key where the state value is expected.
                Will be used for the underlying value estimator. Defaults to ``"state_value"``.
            reward (NestedKey): The input tensordict key where the reward is written to.
                Defaults to ``"reward"``.
            done (NestedKey): The key in the input TensorDict that indicates
                whether a trajectory is done.  Defaults to ``"done"``.
            terminated (NestedKey): The key in the input TensorDict that indicates
                whether a trajectory is terminated.  Defaults to ``"terminated"``.
            steps_to_next_obs (NestedKey): The key in the input tensordict
                that indicates the number of steps to the next observation.
                Defaults to ``"steps_to_next_obs"``.
            sample_log_prob (NestedKey): The key in the input tensordict that
                indicates the log probability of the sampled action. Defaults to ``"sample_log_prob"``.
        """

        advantage: NestedKey = "advantage"
        value_target: NestedKey = "value_target"
        value: NestedKey = "state_value"
        reward: NestedKey = "reward"
        done: NestedKey = "done"
        terminated: NestedKey = "terminated"
        steps_to_next_obs: NestedKey = "steps_to_next_obs"
        sample_log_prob: NestedKey = "sample_log_prob"

    default_keys = _AcceptedKeys()
    value_network: Union[TensorDictModule, Callable]
    _vmap_randomness = None

    @property
    def advantage_key(self):
        return self.tensor_keys.advantage

    @property
    def value_key(self):
        return self.tensor_keys.value

    @property
    def value_target_key(self):
        return self.tensor_keys.value_target

    @property
    def reward_key(self):
        return self.tensor_keys.reward

    @property
    def done_key(self):
        return self.tensor_keys.done

    @property
    def terminated_key(self):
        return self.tensor_keys.terminated

    @property
    def steps_to_next_obs_key(self):
        return self.tensor_keys.steps_to_next_obs

    @property
    def sample_log_prob_key(self):
        return self.tensor_keys.sample_log_prob

    @abc.abstractmethod
    def forward(
        self,
        tensordict: TensorDictBase,
        *,
        params: TensorDictBase | None = None,
        target_params: TensorDictBase | None = None,
    ) -> TensorDictBase:
        """Computes the advantage estimate given the data in tensordict.

        If a functional module is provided, a nested TensorDict containing the parameters
        (and if relevant the target parameters) can be passed to the module.

        Args:
            tensordict (TensorDictBase): A TensorDict containing the data
                (an observation key, ``"action"``, ``("next", "reward")``,
                ``("next", "done")``, ``("next", "terminated")``,
                and ``"next"`` tensordict state as returned by the environment)
                necessary to compute the value estimates and the TDEstimate.
                The data passed to this module should be structured as
                :obj:`[*B, T, *F]` where :obj:`B` are
                the batch size, :obj:`T` the time dimension and :obj:`F` the
                feature dimension(s). The tensordict must have shape ``[*B, T]``.

        Keyword Args:
            params (TensorDictBase, optional): A nested TensorDict containing the params
                to be passed to the functional value network module.
            target_params (TensorDictBase, optional): A nested TensorDict containing the
                target params to be passed to the functional value network module.
            device (torch.device, optional): the device where the buffers will be instantiated.
                Defaults to ``torch.get_default_device()``.

        Returns:
            An updated TensorDict with an advantage and a value_error keys as defined in the constructor.
        """
        ...

    def __init__(
        self,
        *,
        value_network: TensorDictModule,
        shifted: bool = False,
        differentiable: bool = False,
        skip_existing: bool | None = None,
        advantage_key: NestedKey = None,
        value_target_key: NestedKey = None,
        value_key: NestedKey = None,
        device: torch.device | None = None,
    ):
        super().__init__()
        if device is None:
            device = torch.get_default_device()
        # this is saved for tracking only and should not be used to cast anything else than buffers during
        # init.
        self._device = device
        self._tensor_keys = None
        self.differentiable = differentiable
        self.skip_existing = skip_existing
        self.__dict__["value_network"] = value_network
        self.dep_keys = {}
        self.shifted = shifted

        if advantage_key is not None:
            raise RuntimeError(
                "Setting 'advantage_key' via constructor is deprecated, use .set_keys(advantage_key='some_key') instead.",
            )
        if value_target_key is not None:
            raise RuntimeError(
                "Setting 'value_target_key' via constructor is deprecated, use .set_keys(value_target_key='some_key') instead.",
            )
        if value_key is not None:
            raise RuntimeError(
                "Setting 'value_key' via constructor is deprecated, use .set_keys(value_key='some_key') instead.",
            )

    @property
    def tensor_keys(self) -> _AcceptedKeys:
        if self._tensor_keys is None:
            self.set_keys()
        return self._tensor_keys

    @tensor_keys.setter
    def tensor_keys(self, value):
        if not isinstance(value, type(self._AcceptedKeys)):
            raise ValueError("value must be an instance of _AcceptedKeys")
        self._keys = value

    @property
    def in_keys(self):
        try:
            in_keys = (
                self.value_network.in_keys
                + [
                    ("next", self.tensor_keys.reward),
                    ("next", self.tensor_keys.done),
                    ("next", self.tensor_keys.terminated),
                ]
                + [("next", in_key) for in_key in self.value_network.in_keys]
            )
        except AttributeError:
            # value network does not have an `in_keys` attribute
            in_keys = []
            pass
        return in_keys

    @property
    def out_keys(self):
        return [
            self.tensor_keys.advantage,
            self.tensor_keys.value_target,
        ]

    def set_keys(self, **kwargs) -> None:
        """Set tensordict key names."""
        for key, value in kwargs.items():
            if not isinstance(value, (str, tuple)):
                raise ValueError(
                    f"key name must be of type NestedKey (Union[str, Tuple[str]]) but got {type(value)}"
                )
            if value is None:
                raise ValueError("tensordict keys cannot be None")
            if key not in self._AcceptedKeys.__dict__:
                raise KeyError(
                    f"{key} is not an accepted tensordict key for advantages"
                )
            if (
                key == "value"
                and hasattr(self.value_network, "out_keys")
                and (value not in self.value_network.out_keys)
            ):
                raise KeyError(
                    f"value key '{value}' not found in value network out_keys {self.value_network.out_keys}"
                )
        if self._tensor_keys is None:
            conf = asdict(self.default_keys)
            conf.update(self.dep_keys)
        else:
            conf = asdict(self._tensor_keys)
        conf.update(kwargs)
        self._tensor_keys = self._AcceptedKeys(**conf)

    def value_estimate(
        self,
        tensordict,
        target_params: TensorDictBase | None = None,
        next_value: torch.Tensor | None = None,
        **kwargs,
    ):
        """Gets a value estimate, usually used as a target value for the value network.

        If the state value key is present under ``tensordict.get(("next", self.tensor_keys.value))``
        then this value will be used without recurring to the value network.

        Args:
            tensordict (TensorDictBase): the tensordict containing the data to
                read.
            target_params (TensorDictBase, optional): A nested TensorDict containing the
                target params to be passed to the functional value network module.
            next_value (torch.Tensor, optional): the value of the next state
                or state-action pair. Exclusive with ``target_params``.
            **kwargs: the keyword arguments to be passed to the value network.

        Returns: a tensor corresponding to the state value.

        """
        raise NotImplementedError

    @property
    def is_functional(self):
        # legacy
        return False

    @property
    def is_stateless(self):
        # legacy
        return False

    def _next_value(self, tensordict, target_params, kwargs):
        step_td = step_mdp(tensordict, keep_other=False)
        if self.value_network is not None:
            with hold_out_net(
                self.value_network
            ) if target_params is None else target_params.to_module(self.value_network):
                self.value_network(step_td)
        next_value = step_td.get(self.tensor_keys.value)
        return next_value

    @property
    def vmap_randomness(self):
        if self._vmap_randomness is None:
            if is_dynamo_compiling():
                self._vmap_randomness = "different"
                return "different"
            do_break = False
            for val in self.__dict__.values():
                if isinstance(val, torch.nn.Module):
                    for module in val.modules():
                        if isinstance(module, RANDOM_MODULE_LIST):
                            self._vmap_randomness = "different"
                            do_break = True
                            break
                if do_break:
                    # double break
                    break
            else:
                self._vmap_randomness = "error"

        return self._vmap_randomness

    def set_vmap_randomness(self, value):
        self._vmap_randomness = value

    def _get_time_dim(self, time_dim: int | None, data: TensorDictBase):
        if time_dim is not None:
            if time_dim < 0:
                time_dim = data.ndim + time_dim
            return time_dim
        time_dim_attr = getattr(self, "time_dim", None)
        if time_dim_attr is not None:
            if time_dim_attr < 0:
                time_dim_attr = data.ndim + time_dim_attr
            return time_dim_attr
        if data._has_names():
            for i, name in enumerate(data.names):
                if name == "time":
                    return i
        return data.ndim - 1

    def _call_value_nets(
        self,
        data: TensorDictBase,
        params: TensorDictBase,
        next_params: TensorDictBase,
        single_call: bool,
        value_key: NestedKey,
        detach_next: bool,
        vmap_randomness: str = "error",
        *,
        value_net: TensorDictModuleBase | None = None,
    ):
        if value_net is None:
            value_net = self.value_network
        in_keys = value_net.in_keys
        if single_call:
            for i, name in enumerate(data.names):
                if name == "time":
                    ndim = i + 1
                    break
            else:
                ndim = None
            if ndim is not None:
                # get data at t and last of t+1
                idx0 = (slice(None),) * (ndim - 1) + (slice(-1, None),)
                idx = (slice(None),) * (ndim - 1) + (slice(None, -1),)
                idx_ = (slice(None),) * (ndim - 1) + (slice(1, None),)
                data_in = torch.cat(
                    [
                        data.select(*in_keys, value_key, strict=False),
                        data.get("next").select(*in_keys, value_key, strict=False)[
                            idx0
                        ],
                    ],
                    ndim - 1,
                )
            else:
                if RL_WARNINGS:
                    warnings.warn(
                        "Got a tensordict without a time-marked dimension, assuming time is along the last dimension. "
                        "This warning can be turned off by setting the environment variable RL_WARNINGS to False."
                    )
                ndim = data.ndim
                idx = (slice(None),) * (ndim - 1) + (slice(None, data.shape[ndim - 1]),)
                idx_ = (slice(None),) * (ndim - 1) + (
                    slice(data.shape[ndim - 1], None),
                )
                data_in = torch.cat(
                    [
                        data.select(*in_keys, value_key, strict=False),
                        data.get("next").select(*in_keys, value_key, strict=False),
                    ],
                    ndim - 1,
                )

            # next_params should be None or be identical to params
            if next_params is not None and next_params is not params:
                raise ValueError(
                    "the value at t and t+1 cannot be retrieved in a single call without recurring to vmap when both params and next params are passed."
                )
            if params is not None:
                with params.to_module(value_net):
                    value_est = value_net(data_in).get(value_key)
            else:
                value_est = value_net(data_in).get(value_key)
            value, value_ = value_est[idx], value_est[idx_]
        else:
            data_in = torch.stack(
                [
                    data.select(*in_keys, value_key, strict=False),
                    data.get("next").select(*in_keys, value_key, strict=False),
                ],
                0,
            )
            if (params is not None) ^ (next_params is not None):
                raise ValueError(
                    "params and next_params must be either both provided or not."
                )
            elif params is not None:
                params_stack = torch.stack([params, next_params], 0).contiguous()
                data_out = _vmap_func(value_net, (0, 0), randomness=vmap_randomness)(
                    data_in, params_stack
                )
            else:
                data_out = vmap(value_net, (0,), randomness=vmap_randomness)(data_in)
            value_est = data_out.get(value_key)
            value, value_ = value_est[0], value_est[1]
        data.set(value_key, value)
        data.set(("next", value_key), value_)
        if detach_next:
            value_ = value_.detach()
        return value, value_


class TD0Estimator(ValueEstimatorBase):
    """Temporal Difference (TD(0)) estimate of advantage function.

    AKA bootstrapped temporal difference or 1-step return.

    Keyword Args:
        gamma (scalar): exponential mean discount.
        value_network (TensorDictModule): value operator used to retrieve
            the value estimates.
        shifted (bool, optional): if ``True``, the value and next value are
            estimated with a single call to the value network. This is faster
            but is only valid whenever (1) the ``"next"`` value is shifted by
            only one time step (which is not the case with multi-step value
            estimation, for instance) and (2) when the parameters used at time
            ``t`` and ``t+1`` are identical (which is not the case when target
            parameters are to be used). Defaults to ``False``.
        average_rewards (bool, optional): if ``True``, rewards will be standardized
            before the TD is computed.
        differentiable (bool, optional): if ``True``, gradients are propagated through
            the computation of the value function. Default is ``False``.

            .. note::
              The proper way to make the function call non-differentiable is to
              decorate it in a `torch.no_grad()` context manager/decorator or
              pass detached parameters for functional modules.

        skip_existing (bool, optional): if ``True``, the value network will skip
            modules which outputs are already present in the tensordict.
            Defaults to ``None``, i.e., the value of :func:`tensordict.nn.skip_existing()`
            is not affected.
        advantage_key (str or tuple of str, optional): [Deprecated] the key of
            the advantage entry.  Defaults to ``"advantage"``.
        value_target_key (str or tuple of str, optional): [Deprecated] the key
            of the advantage entry.  Defaults to ``"value_target"``.
        value_key (str or tuple of str, optional): [Deprecated] the value key to
            read from the input tensordict.  Defaults to ``"state_value"``.
        device (torch.device, optional): the device where the buffers will be instantiated.
            Defaults to ``torch.get_default_device()``.

    """

    def __init__(
        self,
        *,
        gamma: float | torch.Tensor,
        value_network: TensorDictModule,
        shifted: bool = False,
        average_rewards: bool = False,
        differentiable: bool = False,
        advantage_key: NestedKey = None,
        value_target_key: NestedKey = None,
        value_key: NestedKey = None,
        skip_existing: bool | None = None,
        device: torch.device | None = None,
    ):
        super().__init__(
            value_network=value_network,
            differentiable=differentiable,
            shifted=shifted,
            advantage_key=advantage_key,
            value_target_key=value_target_key,
            value_key=value_key,
            skip_existing=skip_existing,
            device=device,
        )
        self.register_buffer("gamma", torch.tensor(gamma, device=self._device))
        self.average_rewards = average_rewards

    @_self_set_skip_existing
    @_self_set_grad_enabled
    @dispatch
    def forward(
        self,
        tensordict: TensorDictBase,
        *,
        params: TensorDictBase | None = None,
        target_params: TensorDictBase | None = None,
    ) -> TensorDictBase:
        """Computes the TD(0) advantage given the data in tensordict.

        If a functional module is provided, a nested TensorDict containing the parameters
        (and if relevant the target parameters) can be passed to the module.

        Args:
            tensordict (TensorDictBase): A TensorDict containing the data
                (an observation key, ``"action"``, ``("next", "reward")``,
                ``("next", "done")``, ``("next", "terminated")``, and ``"next"``
                tensordict state as returned by the environment) necessary to
                compute the value estimates and the TDEstimate.
                The data passed to this module should be structured as
                :obj:`[*B, T, *F]` where :obj:`B` are
                the batch size, :obj:`T` the time dimension and :obj:`F` the
                feature dimension(s). The tensordict must have shape ``[*B, T]``.

        Keyword Args:
            params (TensorDictBase, optional): A nested TensorDict containing the params
                to be passed to the functional value network module.
            target_params (TensorDictBase, optional): A nested TensorDict containing the
                target params to be passed to the functional value network module.

        Returns:
            An updated TensorDict with an advantage and a value_error keys as defined in the constructor.

        Examples:
            >>> from tensordict import TensorDict
            >>> value_net = TensorDictModule(
            ...     nn.Linear(3, 1), in_keys=["obs"], out_keys=["state_value"]
            ... )
            >>> module = TDEstimate(
            ...     gamma=0.98,
            ...     value_network=value_net,
            ... )
            >>> obs, next_obs = torch.randn(2, 1, 10, 3)
            >>> reward = torch.randn(1, 10, 1)
            >>> done = torch.zeros(1, 10, 1, dtype=torch.bool)
            >>> terminated = torch.zeros(1, 10, 1, dtype=torch.bool)
            >>> tensordict = TensorDict({"obs": obs, "next": {"obs": next_obs, "done": done, "terminated": terminated, "reward": reward}}, [1, 10])
            >>> _ = module(tensordict)
            >>> assert "advantage" in tensordict.keys()

        The module supports non-tensordict (i.e. unpacked tensordict) inputs too:

        Examples:
            >>> value_net = TensorDictModule(
            ...     nn.Linear(3, 1), in_keys=["obs"], out_keys=["state_value"]
            ... )
            >>> module = TDEstimate(
            ...     gamma=0.98,
            ...     value_network=value_net,
            ... )
            >>> obs, next_obs = torch.randn(2, 1, 10, 3)
            >>> reward = torch.randn(1, 10, 1)
            >>> done = torch.zeros(1, 10, 1, dtype=torch.bool)
            >>> terminated = torch.zeros(1, 10, 1, dtype=torch.bool)
            >>> advantage, value_target = module(obs=obs, next_reward=reward, next_done=done, next_obs=next_obs, next_terminated=terminated)

        """
        if tensordict.batch_dims < 1:
            raise RuntimeError(
                "Expected input tensordict to have at least one dimensions, got"
                f"tensordict.batch_size = {tensordict.batch_size}"
            )

        if self.is_stateless and params is None:
            raise RuntimeError(
                "Expected params to be passed to advantage module but got none."
            )
        if self.value_network is not None:
            if params is not None:
                params = params.detach()
                if target_params is None:
                    target_params = params.clone(False)
            with hold_out_net(self.value_network) if (
                params is None and target_params is None
            ) else nullcontext():
                # we may still need to pass gradient, but we don't want to assign grads to
                # value net params
                value, next_value = self._call_value_nets(
                    data=tensordict,
                    params=params,
                    next_params=target_params,
                    single_call=self.shifted,
                    value_key=self.tensor_keys.value,
                    detach_next=True,
                    vmap_randomness=self.vmap_randomness,
                )
        else:
            value = tensordict.get(self.tensor_keys.value)
            next_value = tensordict.get(("next", self.tensor_keys.value))

        value_target = self.value_estimate(tensordict, next_value=next_value)
        tensordict.set(self.tensor_keys.advantage, value_target - value)
        tensordict.set(self.tensor_keys.value_target, value_target)
        return tensordict

    def value_estimate(
        self,
        tensordict,
        target_params: TensorDictBase | None = None,
        next_value: torch.Tensor | None = None,
        **kwargs,
    ):
        reward = tensordict.get(("next", self.tensor_keys.reward))
        device = reward.device

        if self.gamma.device != device:
            self.gamma = self.gamma.to(device)
        gamma = self.gamma
<<<<<<< HEAD
=======

>>>>>>> 99509bc4
        steps_to_next_obs = tensordict.get(self.tensor_keys.steps_to_next_obs, None)
        if steps_to_next_obs is not None:
            gamma = gamma ** steps_to_next_obs.view_as(reward)

        if self.average_rewards:
            reward = reward - reward.mean()
            reward = reward / reward.std().clamp_min(1e-5)
            tensordict.set(
                ("next", self.tensor_keys.reward), reward
            )  # we must update the rewards if they are used later in the code
        if next_value is None:
            next_value = self._next_value(tensordict, target_params, kwargs=kwargs)

        done = tensordict.get(("next", self.tensor_keys.done))
        terminated = tensordict.get(("next", self.tensor_keys.terminated), default=done)
        value_target = td0_return_estimate(
            gamma=gamma,
            next_state_value=next_value,
            reward=reward,
            done=done,
            terminated=terminated,
        )
        return value_target


class TD1Estimator(ValueEstimatorBase):
    r""":math:`\infty`-Temporal Difference (TD(1)) estimate of advantage function.

    Keyword Args:
        gamma (scalar): exponential mean discount.
        value_network (TensorDictModule): value operator used to retrieve the value estimates.
        average_rewards (bool, optional): if ``True``, rewards will be standardized
            before the TD is computed.
        differentiable (bool, optional): if ``True``, gradients are propagated through
            the computation of the value function. Default is ``False``.

            .. note::
              The proper way to make the function call non-differentiable is to
              decorate it in a `torch.no_grad()` context manager/decorator or
              pass detached parameters for functional modules.

        skip_existing (bool, optional): if ``True``, the value network will skip
            modules which outputs are already present in the tensordict.
            Defaults to ``None``, i.e., the value of :func:`tensordict.nn.skip_existing()`
            is not affected.
        advantage_key (str or tuple of str, optional): [Deprecated] the key of
            the advantage entry.  Defaults to ``"advantage"``.
        value_target_key (str or tuple of str, optional): [Deprecated] the key
            of the advantage entry.  Defaults to ``"value_target"``.
        value_key (str or tuple of str, optional): [Deprecated] the value key to
            read from the input tensordict.  Defaults to ``"state_value"``.
        shifted (bool, optional): if ``True``, the value and next value are
            estimated with a single call to the value network. This is faster
            but is only valid whenever (1) the ``"next"`` value is shifted by
            only one time step (which is not the case with multi-step value
            estimation, for instance) and (2) when the parameters used at time
            ``t`` and ``t+1`` are identical (which is not the case when target
            parameters are to be used). Defaults to ``False``.
        device (torch.device, optional): the device where the buffers will be instantiated.
            Defaults to ``torch.get_default_device()``.
        time_dim (int, optional): the dimension corresponding to the time
            in the input tensordict. If not provided, defaults to the dimension
            markes with the ``"time"`` name if any, and to the last dimension
            otherwise. Can be overridden during a call to
            :meth:`~.value_estimate`.
            Negative dimensions are considered with respect to the input
            tensordict.

    """

    def __init__(
        self,
        *,
        gamma: float | torch.Tensor,
        value_network: TensorDictModule,
        average_rewards: bool = False,
        differentiable: bool = False,
        skip_existing: bool | None = None,
        advantage_key: NestedKey = None,
        value_target_key: NestedKey = None,
        value_key: NestedKey = None,
        shifted: bool = False,
        device: torch.device | None = None,
        time_dim: int | None = None,
    ):
        super().__init__(
            value_network=value_network,
            differentiable=differentiable,
            advantage_key=advantage_key,
            value_target_key=value_target_key,
            value_key=value_key,
            shifted=shifted,
            skip_existing=skip_existing,
            device=device,
        )
        self.register_buffer("gamma", torch.tensor(gamma, device=self._device))
        self.average_rewards = average_rewards
        self.time_dim = time_dim

    @_self_set_skip_existing
    @_self_set_grad_enabled
    @dispatch
    def forward(
        self,
        tensordict: TensorDictBase,
        *,
        params: TensorDictBase | None = None,
        target_params: TensorDictBase | None = None,
    ) -> TensorDictBase:
        """Computes the TD(1) advantage given the data in tensordict.

        If a functional module is provided, a nested TensorDict containing the parameters
        (and if relevant the target parameters) can be passed to the module.

        Args:
            tensordict (TensorDictBase): A TensorDict containing the data
                (an observation key, ``"action"``, ``("next", "reward")``,
                ``("next", "done")``, ``("next", "terminated")``,
                and ``"next"`` tensordict state as returned by the environment)
                necessary to compute the value estimates and the TDEstimate.
                The data passed to this module should be structured as :obj:`[*B, T, *F]` where :obj:`B` are
                the batch size, :obj:`T` the time dimension and :obj:`F` the feature dimension(s).
                The tensordict must have shape ``[*B, T]``.

        Keyword Args:
            params (TensorDictBase, optional): A nested TensorDict containing the params
                to be passed to the functional value network module.
            target_params (TensorDictBase, optional): A nested TensorDict containing the
                target params to be passed to the functional value network module.

        Returns:
            An updated TensorDict with an advantage and a value_error keys as defined in the constructor.

        Examples:
            >>> from tensordict import TensorDict
            >>> value_net = TensorDictModule(
            ...     nn.Linear(3, 1), in_keys=["obs"], out_keys=["state_value"]
            ... )
            >>> module = TDEstimate(
            ...     gamma=0.98,
            ...     value_network=value_net,
            ... )
            >>> obs, next_obs = torch.randn(2, 1, 10, 3)
            >>> reward = torch.randn(1, 10, 1)
            >>> done = torch.zeros(1, 10, 1, dtype=torch.bool)
            >>> terminated = torch.zeros(1, 10, 1, dtype=torch.bool)
            >>> tensordict = TensorDict({"obs": obs, "next": {"obs": next_obs, "done": done, "reward": reward, "terminated": terminated}}, [1, 10])
            >>> _ = module(tensordict)
            >>> assert "advantage" in tensordict.keys()

        The module supports non-tensordict (i.e. unpacked tensordict) inputs too:

        Examples:
            >>> value_net = TensorDictModule(
            ...     nn.Linear(3, 1), in_keys=["obs"], out_keys=["state_value"]
            ... )
            >>> module = TDEstimate(
            ...     gamma=0.98,
            ...     value_network=value_net,
            ... )
            >>> obs, next_obs = torch.randn(2, 1, 10, 3)
            >>> reward = torch.randn(1, 10, 1)
            >>> done = torch.zeros(1, 10, 1, dtype=torch.bool)
            >>> terminated = torch.zeros(1, 10, 1, dtype=torch.bool)
            >>> advantage, value_target = module(obs=obs, next_reward=reward, next_done=done, next_obs=next_obs, next_terminated=terminated)

        """
        if tensordict.batch_dims < 1:
            raise RuntimeError(
                "Expected input tensordict to have at least one dimensions, got"
                f"tensordict.batch_size = {tensordict.batch_size}"
            )

        if self.is_stateless and params is None:
            raise RuntimeError(
                "Expected params to be passed to advantage module but got none."
            )
        if self.value_network is not None:
            if params is not None:
                params = params.detach()
                if target_params is None:
                    target_params = params.clone(False)
            with hold_out_net(self.value_network) if (
                params is None and target_params is None
            ) else nullcontext():
                # we may still need to pass gradient, but we don't want to assign grads to
                # value net params
                value, next_value = self._call_value_nets(
                    data=tensordict,
                    params=params,
                    next_params=target_params,
                    single_call=self.shifted,
                    value_key=self.tensor_keys.value,
                    detach_next=True,
                    vmap_randomness=self.vmap_randomness,
                )
        else:
            value = tensordict.get(self.tensor_keys.value)
            next_value = tensordict.get(("next", self.tensor_keys.value))

        value_target = self.value_estimate(tensordict, next_value=next_value)

        tensordict.set(self.tensor_keys.advantage, value_target - value)
        tensordict.set(self.tensor_keys.value_target, value_target)
        return tensordict

    def value_estimate(
        self,
        tensordict,
        target_params: TensorDictBase | None = None,
        next_value: torch.Tensor | None = None,
        time_dim: int | None = None,
        **kwargs,
    ):
        reward = tensordict.get(("next", self.tensor_keys.reward))
        device = reward.device
<<<<<<< HEAD
        if self.gamma.device != device:
            self.gamma = self.gamma.to(device)
        gamma = self.gamma
=======

        if self.gamma.device != device:
            self.gamma = self.gamma.to(device)
        gamma = self.gamma

>>>>>>> 99509bc4
        steps_to_next_obs = tensordict.get(self.tensor_keys.steps_to_next_obs, None)
        if steps_to_next_obs is not None:
            gamma = gamma ** steps_to_next_obs.view_as(reward)

        if self.average_rewards:
            reward = reward - reward.mean()
            reward = reward / reward.std().clamp_min(1e-5)
            tensordict.set(
                ("next", self.tensor_keys.reward), reward
            )  # we must update the rewards if they are used later in the code
        if next_value is None:
            next_value = self._next_value(tensordict, target_params, kwargs=kwargs)

        done = tensordict.get(("next", self.tensor_keys.done))
        terminated = tensordict.get(("next", self.tensor_keys.terminated), default=done)
        time_dim = self._get_time_dim(time_dim, tensordict)
        value_target = vec_td1_return_estimate(
            gamma,
            next_value,
            reward,
            done=done,
            terminated=terminated,
            time_dim=time_dim,
        )
        return value_target


class TDLambdaEstimator(ValueEstimatorBase):
    r"""TD(:math:`\lambda`) estimate of advantage function.

    Args:
        gamma (scalar): exponential mean discount.
        lmbda (scalar): trajectory discount.
        value_network (TensorDictModule): value operator used to retrieve the value estimates.
        average_rewards (bool, optional): if ``True``, rewards will be standardized
            before the TD is computed.
        differentiable (bool, optional): if ``True``, gradients are propagated through
            the computation of the value function. Default is ``False``.

            .. note::
              The proper way to make the function call non-differentiable is to
              decorate it in a `torch.no_grad()` context manager/decorator or
              pass detached parameters for functional modules.

        vectorized (bool, optional): whether to use the vectorized version of the
            lambda return. Default is `True`.
        skip_existing (bool, optional): if ``True``, the value network will skip
            modules which outputs are already present in the tensordict.
            Defaults to ``None``, i.e., the value of :func:`tensordict.nn.skip_existing()`
            is not affected.
        advantage_key (str or tuple of str, optional): [Deprecated] the key of
            the advantage entry.  Defaults to ``"advantage"``.
        value_target_key (str or tuple of str, optional): [Deprecated] the key
            of the advantage entry.  Defaults to ``"value_target"``.
        value_key (str or tuple of str, optional): [Deprecated] the value key to
            read from the input tensordict.  Defaults to ``"state_value"``.
        shifted (bool, optional): if ``True``, the value and next value are
            estimated with a single call to the value network. This is faster
            but is only valid whenever (1) the ``"next"`` value is shifted by
            only one time step (which is not the case with multi-step value
            estimation, for instance) and (2) when the parameters used at time
            ``t`` and ``t+1`` are identical (which is not the case when target
            parameters are to be used). Defaults to ``False``.
        device (torch.device, optional): the device where the buffers will be instantiated.
            Defaults to ``torch.get_default_device()``.
        time_dim (int, optional): the dimension corresponding to the time
            in the input tensordict. If not provided, defaults to the dimension
            markes with the ``"time"`` name if any, and to the last dimension
            otherwise. Can be overridden during a call to
            :meth:`~.value_estimate`.
            Negative dimensions are considered with respect to the input
            tensordict.

    """

    def __init__(
        self,
        *,
        gamma: float | torch.Tensor,
        lmbda: float | torch.Tensor,
        value_network: TensorDictModule,
        average_rewards: bool = False,
        differentiable: bool = False,
        vectorized: bool = True,
        skip_existing: bool | None = None,
        advantage_key: NestedKey = None,
        value_target_key: NestedKey = None,
        value_key: NestedKey = None,
        shifted: bool = False,
        device: torch.device | None = None,
        time_dim: int | None = None,
    ):
        super().__init__(
            value_network=value_network,
            differentiable=differentiable,
            advantage_key=advantage_key,
            value_target_key=value_target_key,
            value_key=value_key,
            skip_existing=skip_existing,
            shifted=shifted,
            device=device,
        )
        self.register_buffer("gamma", torch.tensor(gamma, device=self._device))
        self.register_buffer("lmbda", torch.tensor(lmbda, device=self._device))
        self.average_rewards = average_rewards
        self.vectorized = vectorized
        self.time_dim = time_dim

    @_self_set_skip_existing
    @_self_set_grad_enabled
    @dispatch
    def forward(
        self,
        tensordict: TensorDictBase,
        *,
        params: List[Tensor] | None = None,
        target_params: List[Tensor] | None = None,
    ) -> TensorDictBase:
        r"""Computes the TD(:math:`\lambda`) advantage given the data in tensordict.

        If a functional module is provided, a nested TensorDict containing the parameters
        (and if relevant the target parameters) can be passed to the module.

        Args:
            tensordict (TensorDictBase): A TensorDict containing the data
                (an observation key, ``"action"``, ``("next", "reward")``,
                ``("next", "done")``, ``("next", "terminated")``,
                and ``"next"`` tensordict state as returned by the environment)
                necessary to compute the value estimates and the TDLambdaEstimate.
                The data passed to this module should be structured as :obj:`[*B, T, *F]` where :obj:`B` are
                the batch size, :obj:`T` the time dimension and :obj:`F` the feature dimension(s).
                The tensordict must have shape ``[*B, T]``.

        Keyword Args:
            params (TensorDictBase, optional): A nested TensorDict containing the params
                to be passed to the functional value network module.
            target_params (TensorDictBase, optional): A nested TensorDict containing the
                target params to be passed to the functional value network module.

        Returns:
            An updated TensorDict with an advantage and a value_error keys as defined in the constructor.

        Examples:
            >>> from tensordict import TensorDict
            >>> value_net = TensorDictModule(
            ...     nn.Linear(3, 1), in_keys=["obs"], out_keys=["state_value"]
            ... )
            >>> module = TDLambdaEstimator(
            ...     gamma=0.98,
            ...     lmbda=0.94,
            ...     value_network=value_net,
            ... )
            >>> obs, next_obs = torch.randn(2, 1, 10, 3)
            >>> reward = torch.randn(1, 10, 1)
            >>> done = torch.zeros(1, 10, 1, dtype=torch.bool)
            >>> terminated = torch.zeros(1, 10, 1, dtype=torch.bool)
            >>> tensordict = TensorDict({"obs": obs, "next": {"obs": next_obs, "done": done, "reward": reward, "terminated": terminated}}, [1, 10])
            >>> _ = module(tensordict)
            >>> assert "advantage" in tensordict.keys()

        The module supports non-tensordict (i.e. unpacked tensordict) inputs too:

        Examples:
            >>> value_net = TensorDictModule(
            ...     nn.Linear(3, 1), in_keys=["obs"], out_keys=["state_value"]
            ... )
            >>> module = TDLambdaEstimator(
            ...     gamma=0.98,
            ...     lmbda=0.94,
            ...     value_network=value_net,
            ... )
            >>> obs, next_obs = torch.randn(2, 1, 10, 3)
            >>> reward = torch.randn(1, 10, 1)
            >>> done = torch.zeros(1, 10, 1, dtype=torch.bool)
            >>> terminated = torch.zeros(1, 10, 1, dtype=torch.bool)
            >>> advantage, value_target = module(obs=obs, next_reward=reward, next_done=done, next_obs=next_obs, next_terminated=terminated)

        """
        if tensordict.batch_dims < 1:
            raise RuntimeError(
                "Expected input tensordict to have at least one dimensions, got"
                f"tensordict.batch_size = {tensordict.batch_size}"
            )
        if self.is_stateless and params is None:
            raise RuntimeError(
                "Expected params to be passed to advantage module but got none."
            )
        if self.value_network is not None:
            if params is not None:
                params = params.detach()
                if target_params is None:
                    target_params = params.clone(False)
            with hold_out_net(self.value_network) if (
                params is None and target_params is None
            ) else nullcontext():
                # we may still need to pass gradient, but we don't want to assign grads to
                # value net params
                value, next_value = self._call_value_nets(
                    data=tensordict,
                    params=params,
                    next_params=target_params,
                    single_call=self.shifted,
                    value_key=self.tensor_keys.value,
                    detach_next=True,
                    vmap_randomness=self.vmap_randomness,
                )
        else:
            value = tensordict.get(self.tensor_keys.value)
            next_value = tensordict.get(("next", self.tensor_keys.value))
        value_target = self.value_estimate(tensordict, next_value=next_value)

        tensordict.set(self.tensor_keys.advantage, value_target - value)
        tensordict.set(self.tensor_keys.value_target, value_target)
        return tensordict

    def value_estimate(
        self,
        tensordict,
        target_params: TensorDictBase | None = None,
        next_value: torch.Tensor | None = None,
        time_dim: int | None = None,
        **kwargs,
    ):
        reward = tensordict.get(("next", self.tensor_keys.reward))
        device = reward.device

        if self.gamma.device != device:
            self.gamma = self.gamma.to(device)
        gamma = self.gamma
<<<<<<< HEAD
=======

>>>>>>> 99509bc4
        steps_to_next_obs = tensordict.get(self.tensor_keys.steps_to_next_obs, None)
        if steps_to_next_obs is not None:
            gamma = gamma ** steps_to_next_obs.view_as(reward)

        lmbda = self.lmbda
        if self.average_rewards:
            reward = reward - reward.mean()
            reward = reward / reward.std().clamp_min(1e-4)
            tensordict.set(
                ("next", self.tensor_keys.steps_to_next_obs), reward
            )  # we must update the rewards if they are used later in the code

        if next_value is None:
            next_value = self._next_value(tensordict, target_params, kwargs=kwargs)

        done = tensordict.get(("next", self.tensor_keys.done))
        terminated = tensordict.get(("next", self.tensor_keys.terminated), default=done)
        time_dim = self._get_time_dim(time_dim, tensordict)
        if self.vectorized:
            val = vec_td_lambda_return_estimate(
                gamma,
                lmbda,
                next_value,
                reward,
                done=done,
                terminated=terminated,
                time_dim=time_dim,
            )
        else:
            val = td_lambda_return_estimate(
                gamma,
                lmbda,
                next_value,
                reward,
                done=done,
                terminated=terminated,
                time_dim=time_dim,
            )
        return val


class GAE(ValueEstimatorBase):
    """A class wrapper around the generalized advantage estimate functional.

    Refer to "HIGH-DIMENSIONAL CONTINUOUS CONTROL USING GENERALIZED ADVANTAGE ESTIMATION"
    https://arxiv.org/pdf/1506.02438.pdf for more context.

    Args:
        gamma (scalar): exponential mean discount.
        lmbda (scalar): trajectory discount.
        value_network (TensorDictModule): value operator used to retrieve the value estimates.
        average_gae (bool): if ``True``, the resulting GAE values will be standardized.
            Default is ``False``.
        differentiable (bool, optional): if ``True``, gradients are propagated through
            the computation of the value function. Default is ``False``.

            .. note::
              The proper way to make the function call non-differentiable is to
              decorate it in a `torch.no_grad()` context manager/decorator or
              pass detached parameters for functional modules.

        vectorized (bool, optional): whether to use the vectorized version of the
            lambda return. Default is `True` if not compiling.
        skip_existing (bool, optional): if ``True``, the value network will skip
            modules which outputs are already present in the tensordict.
            Defaults to ``None``, i.e., the value of :func:`tensordict.nn.skip_existing()`
            is not affected.
            Defaults to "state_value".
        advantage_key (str or tuple of str, optional): [Deprecated] the key of
            the advantage entry.  Defaults to ``"advantage"``.
        value_target_key (str or tuple of str, optional): [Deprecated] the key
            of the advantage entry.  Defaults to ``"value_target"``.
        value_key (str or tuple of str, optional): [Deprecated] the value key to
            read from the input tensordict.  Defaults to ``"state_value"``.
        shifted (bool, optional): if ``True``, the value and next value are
            estimated with a single call to the value network. This is faster
            but is only valid whenever (1) the ``"next"`` value is shifted by
            only one time step (which is not the case with multi-step value
            estimation, for instance) and (2) when the parameters used at time
            ``t`` and ``t+1`` are identical (which is not the case when target
            parameters are to be used). Defaults to ``False``.
        device (torch.device, optional): the device where the buffers will be instantiated.
            Defaults to ``torch.get_default_device()``.
        time_dim (int, optional): the dimension corresponding to the time
            in the input tensordict. If not provided, defaults to the dimension
            marked with the ``"time"`` name if any, and to the last dimension
            otherwise. Can be overridden during a call to
            :meth:`~.value_estimate`.
            Negative dimensions are considered with respect to the input
            tensordict.

    GAE will return an :obj:`"advantage"` entry containing the advantage value. It will also
    return a :obj:`"value_target"` entry with the return value that is to be used
    to train the value network. Finally, if :obj:`gradient_mode` is ``True``,
    an additional and differentiable :obj:`"value_error"` entry will be returned,
    which simply represents the difference between the return and the value network
    output (i.e. an additional distance loss should be applied to that signed value).

    .. note::
      As other advantage functions do, if the ``value_key`` is already present
      in the input tensordict, the GAE module will ignore the calls to the value
      network (if any) and use the provided value instead.

    """

    def __init__(
        self,
        *,
        gamma: float | torch.Tensor,
        lmbda: float | torch.Tensor,
        value_network: TensorDictModule,
        average_gae: bool = False,
        differentiable: bool = False,
        vectorized: bool | None = None,
        skip_existing: bool | None = None,
        advantage_key: NestedKey = None,
        value_target_key: NestedKey = None,
        value_key: NestedKey = None,
        shifted: bool = False,
        device: torch.device | None = None,
        time_dim: int | None = None,
    ):
        super().__init__(
            shifted=shifted,
            value_network=value_network,
            differentiable=differentiable,
            advantage_key=advantage_key,
            value_target_key=value_target_key,
            value_key=value_key,
            skip_existing=skip_existing,
            device=device,
        )
        self.register_buffer("gamma", torch.tensor(gamma, device=self._device))
        self.register_buffer("lmbda", torch.tensor(lmbda, device=self._device))
        self.average_gae = average_gae
        self.vectorized = vectorized
        self.time_dim = time_dim

    @property
    def vectorized(self):
        if is_dynamo_compiling():
            return False
        return self._vectorized

    @vectorized.setter
    def vectorized(self, value):
        self._vectorized = value

    @_self_set_skip_existing
    @_self_set_grad_enabled
    @dispatch
    def forward(
        self,
        tensordict: TensorDictBase,
        *,
        params: List[Tensor] | None = None,
        target_params: List[Tensor] | None = None,
        time_dim: int | None = None,
    ) -> TensorDictBase:
        """Computes the GAE given the data in tensordict.

        If a functional module is provided, a nested TensorDict containing the parameters
        (and if relevant the target parameters) can be passed to the module.

        Args:
            tensordict (TensorDictBase): A TensorDict containing the data
                (an observation key, ``"action"``, ``("next", "reward")``,
                ``("next", "done")``, ``("next", "terminated")``,
                and ``"next"`` tensordict state as returned by the environment)
                necessary to compute the value estimates and the GAE.
                The data passed to this module should be structured as :obj:`[*B, T, *F]` where :obj:`B` are
                the batch size, :obj:`T` the time dimension and :obj:`F` the feature dimension(s).
                The tensordict must have shape ``[*B, T]``.

        Keyword Args:
            params (TensorDictBase, optional): A nested TensorDict containing the params
                to be passed to the functional value network module.
            target_params (TensorDictBase, optional): A nested TensorDict containing the
                target params to be passed to the functional value network module.
            time_dim (int, optional): the dimension corresponding to the time
                in the input tensordict. If not provided, defaults to the dimension
                marked with the ``"time"`` name if any, and to the last dimension
                otherwise.
                Negative dimensions are considered with respect to the input
                tensordict.

        Returns:
            An updated TensorDict with an advantage and a value_error keys as defined in the constructor.

        Examples:
            >>> from tensordict import TensorDict
            >>> value_net = TensorDictModule(
            ...     nn.Linear(3, 1), in_keys=["obs"], out_keys=["state_value"]
            ... )
            >>> module = GAE(
            ...     gamma=0.98,
            ...     lmbda=0.94,
            ...     value_network=value_net,
            ...     differentiable=False,
            ... )
            >>> obs, next_obs = torch.randn(2, 1, 10, 3)
            >>> reward = torch.randn(1, 10, 1)
            >>> done = torch.zeros(1, 10, 1, dtype=torch.bool)
            >>> terminated = torch.zeros(1, 10, 1, dtype=torch.bool)
            >>> tensordict = TensorDict({"obs": obs, "next": {"obs": next_obs}, "done": done, "reward": reward, "terminated": terminated}, [1, 10])
            >>> _ = module(tensordict)
            >>> assert "advantage" in tensordict.keys()

        The module supports non-tensordict (i.e. unpacked tensordict) inputs too:

        Examples:
            >>> value_net = TensorDictModule(
            ...     nn.Linear(3, 1), in_keys=["obs"], out_keys=["state_value"]
            ... )
            >>> module = GAE(
            ...     gamma=0.98,
            ...     lmbda=0.94,
            ...     value_network=value_net,
            ...     differentiable=False,
            ... )
            >>> obs, next_obs = torch.randn(2, 1, 10, 3)
            >>> reward = torch.randn(1, 10, 1)
            >>> done = torch.zeros(1, 10, 1, dtype=torch.bool)
            >>> terminated = torch.zeros(1, 10, 1, dtype=torch.bool)
            >>> advantage, value_target = module(obs=obs, next_reward=reward, next_done=done, next_obs=next_obs, next_terminated=terminated)

        """
        if tensordict.batch_dims < 1:
            raise RuntimeError(
                "Expected input tensordict to have at least one dimension, got "
                f"tensordict.batch_size = {tensordict.batch_size}"
            )
        reward = tensordict.get(("next", self.tensor_keys.reward))
        device = reward.device
<<<<<<< HEAD
        if self.gamma.device != device:
            self.gamma = self.gamma.to(device)
        gamma = self.gamma
        if self.lmbda.device != device:
            self.lmbda = self.lmbda.to(device)
        lmbda = self.lmbda
=======

        if self.gamma.device != device:
            self.gamma = self.gamma.to(device)
        if self.lmbda.device != device:
            self.lmbda = self.lmbda.to(device)
        gamma, lmbda = self.gamma, self.lmbda

>>>>>>> 99509bc4
        steps_to_next_obs = tensordict.get(self.tensor_keys.steps_to_next_obs, None)
        if steps_to_next_obs is not None:
            gamma = gamma ** steps_to_next_obs.view_as(reward)

        if self.value_network is not None:
            if params is not None:
                params = params.detach()
                if target_params is None:
                    target_params = params.clone(False)
            with hold_out_net(self.value_network) if (
                params is None and target_params is None
            ) else nullcontext():
                # with torch.no_grad():
                # we may still need to pass gradient, but we don't want to assign grads to
                # value net params
                value, next_value = self._call_value_nets(
                    data=tensordict,
                    params=params,
                    next_params=target_params,
                    single_call=self.shifted,
                    value_key=self.tensor_keys.value,
                    detach_next=True,
                    vmap_randomness=self.vmap_randomness,
                )
        else:
            value = tensordict.get(self.tensor_keys.value)
            next_value = tensordict.get(("next", self.tensor_keys.value))

        done = tensordict.get(("next", self.tensor_keys.done))
        terminated = tensordict.get(("next", self.tensor_keys.terminated), default=done)
        time_dim = self._get_time_dim(time_dim, tensordict)
        if self.vectorized:
            adv, value_target = vec_generalized_advantage_estimate(
                gamma,
                lmbda,
                value,
                next_value,
                reward,
                done=done,
                terminated=terminated,
                time_dim=time_dim,
            )
        else:
            adv, value_target = generalized_advantage_estimate(
                gamma,
                lmbda,
                value,
                next_value,
                reward,
                done=done,
                terminated=terminated,
                time_dim=time_dim,
            )

        if self.average_gae:
            loc = adv.mean()
            scale = adv.std().clamp_min(1e-4)
            adv = adv - loc
            adv = adv / scale

        tensordict.set(self.tensor_keys.advantage, adv)
        tensordict.set(self.tensor_keys.value_target, value_target)

        return tensordict

    def value_estimate(
        self,
        tensordict,
        params: TensorDictBase | None = None,
        target_params: TensorDictBase | None = None,
        time_dim: int | None = None,
        **kwargs,
    ):
        if tensordict.batch_dims < 1:
            raise RuntimeError(
                "Expected input tensordict to have at least one dimensions, got"
                f"tensordict.batch_size = {tensordict.batch_size}"
            )
        reward = tensordict.get(("next", self.tensor_keys.reward))
        device = reward.device
<<<<<<< HEAD
        if self.gamma.device != device:
            self.gamma = self.gamma.to(device)
        gamma = self.gamma
        if self.lmbda.device != device:
            self.lmbda = self.lmbda.to(device)
        lmbda = self.lmbda
=======

        if self.gamma.device != device:
            self.gamma = self.gamma.to(device)
        if self.lmbda.device != device:
            self.lmbda = self.lmbda.to(device)
        gamma, lmbda = self.gamma, self.lmbda

>>>>>>> 99509bc4
        steps_to_next_obs = tensordict.get(self.tensor_keys.steps_to_next_obs, None)
        if steps_to_next_obs is not None:
            gamma = gamma ** steps_to_next_obs.view_as(reward)

        time_dim = self._get_time_dim(time_dim, tensordict)

        if self.is_stateless and params is None:
            raise RuntimeError(
                "Expected params to be passed to advantage module but got none."
            )
        if self.value_network is not None:
            if params is not None:
                params = params.detach()
                if target_params is None:
                    target_params = params.clone(False)
            with hold_out_net(self.value_network) if (
                params is None and target_params is None
            ) else nullcontext():
                # we may still need to pass gradient, but we don't want to assign grads to
                # value net params
                value, next_value = self._call_value_nets(
                    data=tensordict,
                    params=params,
                    next_params=target_params,
                    single_call=self.shifted,
                    value_key=self.tensor_keys.value,
                    detach_next=True,
                    vmap_randomness=self.vmap_randomness,
                )
        else:
            value = tensordict.get(self.tensor_keys.value)
            next_value = tensordict.get(("next", self.tensor_keys.value))
        done = tensordict.get(("next", self.tensor_keys.done))
        terminated = tensordict.get(("next", self.tensor_keys.terminated), default=done)
        _, value_target = vec_generalized_advantage_estimate(
            gamma,
            lmbda,
            value,
            next_value,
            reward,
            done=done,
            terminated=terminated,
            time_dim=time_dim,
        )
        return value_target


class VTrace(ValueEstimatorBase):
    """A class wrapper around V-Trace estimate functional.

    Refer to "IMPALA: Scalable Distributed Deep-RL with Importance Weighted  Actor-Learner Architectures"
    :ref:`here <https://arxiv.org/abs/1802.01561>`_ for more context.

    Keyword Args:
        gamma (scalar): exponential mean discount.
        value_network (TensorDictModule): value operator used to retrieve the value estimates.
        actor_network (TensorDictModule): actor operator used to retrieve the log prob.
        rho_thresh (Union[float, Tensor]): rho clipping parameter for importance weights.
            Defaults to ``1.0``.
        c_thresh (Union[float, Tensor]): c clipping parameter for importance weights.
            Defaults to ``1.0``.
        average_adv (bool): if ``True``, the resulting advantage values will be standardized.
            Default is ``False``.
        differentiable (bool, optional): if ``True``, gradients are propagated through
            the computation of the value function. Default is ``False``.

            .. note::
              The proper way to make the function call non-differentiable is to
              decorate it in a `torch.no_grad()` context manager/decorator or
              pass detached parameters for functional modules.
        skip_existing (bool, optional): if ``True``, the value network will skip
            modules which outputs are already present in the tensordict.
            Defaults to ``None``, i.e., the value of :func:`tensordict.nn.skip_existing()`
            is not affected.
            Defaults to "state_value".
        advantage_key (str or tuple of str, optional): [Deprecated] the key of
            the advantage entry.  Defaults to ``"advantage"``.
        value_target_key (str or tuple of str, optional): [Deprecated] the key
            of the advantage entry.  Defaults to ``"value_target"``.
        value_key (str or tuple of str, optional): [Deprecated] the value key to
            read from the input tensordict.  Defaults to ``"state_value"``.
        shifted (bool, optional): if ``True``, the value and next value are
            estimated with a single call to the value network. This is faster
            but is only valid whenever (1) the ``"next"`` value is shifted by
            only one time step (which is not the case with multi-step value
            estimation, for instance) and (2) when the parameters used at time
            ``t`` and ``t+1`` are identical (which is not the case when target
            parameters are to be used). Defaults to ``False``.
        device (torch.device, optional): the device where the buffers will be instantiated.
            Defaults to ``torch.get_default_device()``.
        time_dim (int, optional): the dimension corresponding to the time
            in the input tensordict. If not provided, defaults to the dimension
            markes with the ``"time"`` name if any, and to the last dimension
            otherwise. Can be overridden during a call to
            :meth:`~.value_estimate`.
            Negative dimensions are considered with respect to the input
            tensordict.

    VTrace will return an :obj:`"advantage"` entry containing the advantage value. It will also
    return a :obj:`"value_target"` entry with the V-Trace target value.

    .. note::
      As other advantage functions do, if the ``value_key`` is already present
      in the input tensordict, the VTrace module will ignore the calls to the value
      network (if any) and use the provided value instead.

    """

    def __init__(
        self,
        *,
        gamma: float | torch.Tensor,
        actor_network: TensorDictModule,
        value_network: TensorDictModule,
        rho_thresh: float | torch.Tensor = 1.0,
        c_thresh: float | torch.Tensor = 1.0,
        average_adv: bool = False,
        differentiable: bool = False,
        skip_existing: bool | None = None,
        advantage_key: NestedKey | None = None,
        value_target_key: NestedKey | None = None,
        value_key: NestedKey | None = None,
        shifted: bool = False,
        device: torch.device | None = None,
        time_dim: int | None = None,
    ):
        super().__init__(
            shifted=shifted,
            value_network=value_network,
            differentiable=differentiable,
            advantage_key=advantage_key,
            value_target_key=value_target_key,
            value_key=value_key,
            skip_existing=skip_existing,
            device=device,
        )
        if not isinstance(gamma, torch.Tensor):
            gamma = torch.tensor(gamma, device=self._device)
        if not isinstance(rho_thresh, torch.Tensor):
            rho_thresh = torch.tensor(rho_thresh, device=self._device)
        if not isinstance(c_thresh, torch.Tensor):
            c_thresh = torch.tensor(c_thresh, device=self._device)

        self.register_buffer("gamma", gamma)
        self.register_buffer("rho_thresh", rho_thresh)
        self.register_buffer("c_thresh", c_thresh)
        self.average_adv = average_adv
        self.actor_network = actor_network
        self.time_dim = time_dim

        if isinstance(gamma, torch.Tensor) and gamma.shape != ():
            raise NotImplementedError(
                "Per-value gamma is not supported yet. Gamma must be a scalar."
            )

    @property
    def in_keys(self):
        parent_in_keys = super().in_keys
        extended_in_keys = parent_in_keys + [self.tensor_keys.sample_log_prob]
        return extended_in_keys

    @_self_set_skip_existing
    @_self_set_grad_enabled
    @dispatch
    def forward(
        self,
        tensordict: TensorDictBase,
        *,
        params: List[Tensor] | None = None,
        target_params: List[Tensor] | None = None,
        time_dim: int | None = None,
    ) -> TensorDictBase:
        """Computes the V-Trace correction given the data in tensordict.

        If a functional module is provided, a nested TensorDict containing the parameters
        (and if relevant the target parameters) can be passed to the module.

        Args:
            tensordict (TensorDictBase): A TensorDict containing the data
                (an observation key, "action", "reward", "done" and "next" tensordict state
                as returned by the environment) necessary to compute the value estimates and the GAE.
                The data passed to this module should be structured as :obj:`[*B, T, F]` where :obj:`B` are
                the batch size, :obj:`T` the time dimension and :obj:`F` the feature dimension(s).

        Keyword Args:
            params (TensorDictBase, optional): A nested TensorDict containing the params
                to be passed to the functional value network module.
            target_params (TensorDictBase, optional): A nested TensorDict containing the
                target params to be passed to the functional value network module.
            time_dim (int, optional): the dimension corresponding to the time
                in the input tensordict. If not provided, defaults to the dimension
                markes with the ``"time"`` name if any, and to the last dimension
                otherwise.
                Negative dimensions are considered with respect to the input
                tensordict.

        Returns:
            An updated TensorDict with an advantage and a value_error keys as defined in the constructor.

        Examples:
            >>> value_net = TensorDictModule(nn.Linear(3, 1), in_keys=["obs"], out_keys=["state_value"])
            >>> actor_net = TensorDictModule(nn.Linear(3, 4), in_keys=["obs"], out_keys=["logits"])
            >>> actor_net = ProbabilisticActor(
            ...     module=actor_net,
            ...     in_keys=["logits"],
            ...     out_keys=["action"],
            ...     distribution_class=OneHotCategorical,
            ...     return_log_prob=True,
            ... )
            >>> module = VTrace(
            ...     gamma=0.98,
            ...     value_network=value_net,
            ...     actor_network=actor_net,
            ...     differentiable=False,
            ... )
            >>> obs, next_obs = torch.randn(2, 1, 10, 3)
            >>> reward = torch.randn(1, 10, 1)
            >>> done = torch.zeros(1, 10, 1, dtype=torch.bool)
            >>> terminated = torch.zeros(1, 10, 1, dtype=torch.bool)
            >>> sample_log_prob = torch.randn(1, 10, 1)
            >>> tensordict = TensorDict({
            ...     "obs": obs,
            ...     "done": done,
            ...     "terminated": terminated,
            ...     "sample_log_prob": sample_log_prob,
            ...     "next": {"obs": next_obs, "reward": reward, "done": done, "terminated": terminated},
            ... }, batch_size=[1, 10])
            >>> _ = module(tensordict)
            >>> assert "advantage" in tensordict.keys()

        The module supports non-tensordict (i.e. unpacked tensordict) inputs too:

        Examples:
            >>> value_net = TensorDictModule(nn.Linear(3, 1), in_keys=["obs"], out_keys=["state_value"])
            >>> actor_net = TensorDictModule(nn.Linear(3, 4), in_keys=["obs"], out_keys=["logits"])
            >>> actor_net = ProbabilisticActor(
            ...     module=actor_net,
            ...     in_keys=["logits"],
            ...     out_keys=["action"],
            ...     distribution_class=OneHotCategorical,
            ...     return_log_prob=True,
            ... )
            >>> module = VTrace(
            ...     gamma=0.98,
            ...     value_network=value_net,
            ...     actor_network=actor_net,
            ...     differentiable=False,
            ... )
            >>> obs, next_obs = torch.randn(2, 1, 10, 3)
            >>> reward = torch.randn(1, 10, 1)
            >>> done = torch.zeros(1, 10, 1, dtype=torch.bool)
            >>> terminated = torch.zeros(1, 10, 1, dtype=torch.bool)
            >>> sample_log_prob = torch.randn(1, 10, 1)
            >>> tensordict = TensorDict({
            ...     "obs": obs,
            ...     "done": done,
            ...     "terminated": terminated,
            ...     "sample_log_prob": sample_log_prob,
            ...     "next": {"obs": next_obs, "reward": reward, "done": done, "terminated": terminated},
            ... }, batch_size=[1, 10])
            >>> advantage, value_target = module(
            ...     obs=obs, next_reward=reward, next_done=done, next_obs=next_obs, next_terminated=terminated, sample_log_prob=sample_log_prob
            ... )

        """
        if tensordict.batch_dims < 1:
            raise RuntimeError(
                "Expected input tensordict to have at least one dimensions, got "
                f"tensordict.batch_size = {tensordict.batch_size}"
            )
        reward = tensordict.get(("next", self.tensor_keys.reward))
        device = reward.device

        if self.gamma.device != device:
            self.gamma = self.gamma.to(device)
        gamma = self.gamma
<<<<<<< HEAD
=======

>>>>>>> 99509bc4
        steps_to_next_obs = tensordict.get(self.tensor_keys.steps_to_next_obs, None)
        if steps_to_next_obs is not None:
            gamma = gamma ** steps_to_next_obs.view_as(reward)

        # Make sure we have the value and next value
        if self.value_network is not None:
            if params is not None:
                params = params.detach()
                if target_params is None:
                    target_params = params.clone(False)
            with hold_out_net(self.value_network):
                # we may still need to pass gradient, but we don't want to assign grads to
                # value net params
                value, next_value = self._call_value_nets(
                    data=tensordict,
                    params=params,
                    next_params=target_params,
                    single_call=self.shifted,
                    value_key=self.tensor_keys.value,
                    detach_next=True,
                    vmap_randomness=self.vmap_randomness,
                )
        else:
            value = tensordict.get(self.tensor_keys.value)
            next_value = tensordict.get(("next", self.tensor_keys.value))

        # Make sure we have the log prob computed at collection time
        if self.tensor_keys.sample_log_prob not in tensordict.keys():
            raise ValueError(
                f"Expected {self.tensor_keys.sample_log_prob} to be in tensordict"
            )
        log_mu = tensordict.get(self.tensor_keys.sample_log_prob).view_as(value)

        # Compute log prob with current policy
        with hold_out_net(self.actor_network):
            log_pi = _call_actor_net(
                actor_net=self.actor_network,
                data=tensordict,
                params=None,
                log_prob_key=self.tensor_keys.sample_log_prob,
            ).view_as(value)

        # Compute the V-Trace correction
        done = tensordict.get(("next", self.tensor_keys.done))
        terminated = tensordict.get(("next", self.tensor_keys.terminated))

        time_dim = self._get_time_dim(time_dim, tensordict)
        adv, value_target = vtrace_advantage_estimate(
            gamma,
            log_pi,
            log_mu,
            value,
            next_value,
            reward,
            done,
            terminated,
            rho_thresh=self.rho_thresh,
            c_thresh=self.c_thresh,
            time_dim=time_dim,
        )

        if self.average_adv:
            loc = adv.mean()
            scale = adv.std().clamp_min(1e-5)
            adv = adv - loc
            adv = adv / scale

        tensordict.set(self.tensor_keys.advantage, adv)
        tensordict.set(self.tensor_keys.value_target, value_target)

        return tensordict


def _deprecate_class(cls, new_cls):
    @wraps(cls.__init__)
    def new_init(self, *args, **kwargs):
        warnings.warn(f"class {cls} is deprecated, please use {new_cls} instead.")
        cls.__init__(self, *args, **kwargs)

    cls.__init__ = new_init


TD0Estimate = type("TD0Estimate", TD0Estimator.__bases__, dict(TD0Estimator.__dict__))
_deprecate_class(TD0Estimate, TD0Estimator)
TD1Estimate = type("TD1Estimate", TD1Estimator.__bases__, dict(TD1Estimator.__dict__))
_deprecate_class(TD1Estimate, TD1Estimator)
TDLambdaEstimate = type(
    "TDLambdaEstimate", TDLambdaEstimator.__bases__, dict(TDLambdaEstimator.__dict__)
)
_deprecate_class(TDLambdaEstimate, TDLambdaEstimator)<|MERGE_RESOLUTION|>--- conflicted
+++ resolved
@@ -678,10 +678,6 @@
         if self.gamma.device != device:
             self.gamma = self.gamma.to(device)
         gamma = self.gamma
-<<<<<<< HEAD
-=======
-
->>>>>>> 99509bc4
         steps_to_next_obs = tensordict.get(self.tensor_keys.steps_to_next_obs, None)
         if steps_to_next_obs is not None:
             gamma = gamma ** steps_to_next_obs.view_as(reward)
@@ -898,17 +894,10 @@
     ):
         reward = tensordict.get(("next", self.tensor_keys.reward))
         device = reward.device
-<<<<<<< HEAD
+
         if self.gamma.device != device:
             self.gamma = self.gamma.to(device)
         gamma = self.gamma
-=======
-
-        if self.gamma.device != device:
-            self.gamma = self.gamma.to(device)
-        gamma = self.gamma
-
->>>>>>> 99509bc4
         steps_to_next_obs = tensordict.get(self.tensor_keys.steps_to_next_obs, None)
         if steps_to_next_obs is not None:
             gamma = gamma ** steps_to_next_obs.view_as(reward)
@@ -1138,10 +1127,6 @@
         if self.gamma.device != device:
             self.gamma = self.gamma.to(device)
         gamma = self.gamma
-<<<<<<< HEAD
-=======
-
->>>>>>> 99509bc4
         steps_to_next_obs = tensordict.get(self.tensor_keys.steps_to_next_obs, None)
         if steps_to_next_obs is not None:
             gamma = gamma ** steps_to_next_obs.view_as(reward)
@@ -1376,14 +1361,6 @@
             )
         reward = tensordict.get(("next", self.tensor_keys.reward))
         device = reward.device
-<<<<<<< HEAD
-        if self.gamma.device != device:
-            self.gamma = self.gamma.to(device)
-        gamma = self.gamma
-        if self.lmbda.device != device:
-            self.lmbda = self.lmbda.to(device)
-        lmbda = self.lmbda
-=======
 
         if self.gamma.device != device:
             self.gamma = self.gamma.to(device)
@@ -1391,7 +1368,6 @@
             self.lmbda = self.lmbda.to(device)
         gamma, lmbda = self.gamma, self.lmbda
 
->>>>>>> 99509bc4
         steps_to_next_obs = tensordict.get(self.tensor_keys.steps_to_next_obs, None)
         if steps_to_next_obs is not None:
             gamma = gamma ** steps_to_next_obs.view_as(reward)
@@ -1472,14 +1448,6 @@
             )
         reward = tensordict.get(("next", self.tensor_keys.reward))
         device = reward.device
-<<<<<<< HEAD
-        if self.gamma.device != device:
-            self.gamma = self.gamma.to(device)
-        gamma = self.gamma
-        if self.lmbda.device != device:
-            self.lmbda = self.lmbda.to(device)
-        lmbda = self.lmbda
-=======
 
         if self.gamma.device != device:
             self.gamma = self.gamma.to(device)
@@ -1487,7 +1455,6 @@
             self.lmbda = self.lmbda.to(device)
         gamma, lmbda = self.gamma, self.lmbda
 
->>>>>>> 99509bc4
         steps_to_next_obs = tensordict.get(self.tensor_keys.steps_to_next_obs, None)
         if steps_to_next_obs is not None:
             gamma = gamma ** steps_to_next_obs.view_as(reward)
@@ -1764,10 +1731,6 @@
         if self.gamma.device != device:
             self.gamma = self.gamma.to(device)
         gamma = self.gamma
-<<<<<<< HEAD
-=======
-
->>>>>>> 99509bc4
         steps_to_next_obs = tensordict.get(self.tensor_keys.steps_to_next_obs, None)
         if steps_to_next_obs is not None:
             gamma = gamma ** steps_to_next_obs.view_as(reward)

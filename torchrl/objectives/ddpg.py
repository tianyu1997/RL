--- conflicted
+++ resolved
@@ -234,11 +234,8 @@
         delay_value: bool = True,
         gamma: float = None,
         separate_losses: bool = False,
-<<<<<<< HEAD
         return_tensorclass: bool = False,
-=======
         reduction: str = None,
->>>>>>> aebc6a29
     ) -> None:
         self._in_keys = None
         if reduction is None:
@@ -281,12 +278,7 @@
         )
 
         self.loss_function = loss_function
-<<<<<<< HEAD
-        self.return_tensorclass = return_tensorclass
-
-=======
-        self.reduction = reduction
->>>>>>> aebc6a29
+
         if gamma is not None:
             raise TypeError(_GAMMA_LMBDA_DEPREC_ERROR)
 
@@ -344,11 +336,9 @@
             source={"loss_actor": loss_actor, "loss_value": loss_value, **metadata},
             batch_size=[],
         )
-<<<<<<< HEAD
         if self.return_tensorclass:
             return DDPGLosses._from_tensordict(td_out)
-=======
->>>>>>> aebc6a29
+        return td_out
         return td_out
 
     def loss_actor(

# Copyright (c) Meta Platforms, Inc. and affiliates.
#
# This source code is licensed under the MIT license found in the
# LICENSE file in the root directory of this source tree.
from __future__ import annotations

import math
from dataclasses import dataclass
from functools import wraps
from typing import Dict, List, Tuple, Union

import torch
from tensordict import TensorDict, TensorDictBase, TensorDictParams

from tensordict.nn import dispatch, TensorDictModule
from tensordict.utils import NestedKey
from torch import Tensor
from torchrl.data.tensor_specs import Composite
from torchrl.envs.utils import ExplorationType, set_exploration_type
from torchrl.modules import ProbabilisticActor
from torchrl.objectives.common import LossModule

from torchrl.objectives.utils import (
    _cache_values,
    _reduce,
    _vmap_func,
    default_value_kwargs,
    distance_loss,
    ValueEstimators,
)
from torchrl.objectives.value import TD0Estimator, TD1Estimator, TDLambdaEstimator


def _delezify(func):
    @wraps(func)
    def new_func(self, *args, **kwargs):
        self.target_entropy
        return func(self, *args, **kwargs)

    return new_func


class CrossQLoss(LossModule):
    """TorchRL implementation of the CrossQ loss.

    Presented in "CROSSQ: BATCH NORMALIZATION IN DEEP REINFORCEMENT LEARNING
    FOR GREATER SAMPLE EFFICIENCY AND SIMPLICITY" https://openreview.net/pdf?id=PczQtTsTIX

    This class has three loss functions that will be called sequentially by the `forward` method:
    :meth:`~.qvalue_loss`, :meth:`~.actor_loss` and :meth:`~.alpha_loss`. Alternatively, they can
    be called by the user that order.

    Args:
        actor_network (ProbabilisticActor): stochastic actor
        qvalue_network (TensorDictModule): Q(s, a) parametric model.
            This module typically outputs a ``"state_action_value"`` entry.
            If a single instance of `qvalue_network` is provided, it will be duplicated ``num_qvalue_nets``
            times. If a list of modules is passed, their
            parameters will be stacked unless they share the same identity (in which case
            the original parameter will be expanded).

            .. warning:: When a list of parameters if passed, it will __not__ be compared against the policy parameters
              and all the parameters will be considered as untied.

    Keyword Args:
        num_qvalue_nets (integer, optional): number of Q-Value networks used.
            Defaults to ``2``.
        loss_function (str, optional): loss function to be used with
            the value function loss. Default is `"smooth_l1"`.
        alpha_init (:obj:`float`, optional): initial entropy multiplier.
            Default is 1.0.
        min_alpha (:obj:`float`, optional): min value of alpha.
            Default is None (no minimum value).
        max_alpha (:obj:`float`, optional): max value of alpha.
            Default is None (no maximum value).
        action_spec (TensorSpec, optional): the action tensor spec. If not provided
            and the target entropy is ``"auto"``, it will be retrieved from
            the actor.
        fixed_alpha (bool, optional): if ``True``, alpha will be fixed to its
            initial value. Otherwise, alpha will be optimized to
            match the 'target_entropy' value.
            Default is ``False``.
        target_entropy (float or str, optional): Target entropy for the
            stochastic policy. Default is "auto", where target entropy is
            computed as :obj:`-prod(n_actions)`.
        priority_key (str, optional): [Deprecated, use .set_keys(priority_key=priority_key) instead]
            Tensordict key where to write the
            priority (for prioritized replay buffer usage). Defaults to ``"td_error"``.
        separate_losses (bool, optional): if ``True``, shared parameters between
            policy and critic will only be trained on the policy loss.
            Defaults to ``False``, i.e., gradients are propagated to shared
            parameters for both policy and critic losses.
        reduction (str, optional): Specifies the reduction to apply to the output:
            ``"none"`` | ``"mean"`` | ``"sum"``. ``"none"``: no reduction will be applied,
            ``"mean"``: the sum of the output will be divided by the number of
            elements in the output, ``"sum"``: the output will be summed. Default: ``"mean"``.

    Examples:
        >>> import torch
        >>> from torch import nn
        >>> from torchrl.data import Bounded
        >>> from torchrl.modules.distributions import NormalParamExtractor, TanhNormal
        >>> from torchrl.modules.tensordict_module.actors import ProbabilisticActor, ValueOperator
        >>> from torchrl.modules.tensordict_module.common import SafeModule
        >>> from torchrl.objectives.crossq import CrossQLoss
        >>> from tensordict import TensorDict
        >>> n_act, n_obs = 4, 3
        >>> spec = Bounded(-torch.ones(n_act), torch.ones(n_act), (n_act,))
        >>> net = nn.Sequential(nn.Linear(n_obs, 2 * n_act), NormalParamExtractor())
        >>> module = SafeModule(net, in_keys=["observation"], out_keys=["loc", "scale"])
        >>> actor = ProbabilisticActor(
        ...     module=module,
        ...     in_keys=["loc", "scale"],
        ...     spec=spec,
        ...     distribution_class=TanhNormal)
        >>> class ValueClass(nn.Module):
        ...     def __init__(self):
        ...         super().__init__()
        ...         self.linear = nn.Linear(n_obs + n_act, 1)
        ...     def forward(self, obs, act):
        ...         return self.linear(torch.cat([obs, act], -1))
        >>> module = ValueClass()
        >>> qvalue = ValueOperator(
        ...     module=module,
        ...     in_keys=['observation', 'action'])
        >>> loss = CrossQLoss(actor, qvalue)
        >>> batch = [2, ]
        >>> action = spec.rand(batch)
        >>> data = TensorDict({
        ...         "observation": torch.randn(*batch, n_obs),
        ...         "action": action,
        ...         ("next", "done"): torch.zeros(*batch, 1, dtype=torch.bool),
        ...         ("next", "terminated"): torch.zeros(*batch, 1, dtype=torch.bool),
        ...         ("next", "reward"): torch.randn(*batch, 1),
        ...         ("next", "observation"): torch.randn(*batch, n_obs),
        ...     }, batch)
        >>> loss(data)
        TensorDict(
            fields={
                alpha: Tensor(shape=torch.Size([]), device=cpu, dtype=torch.float32, is_shared=False),
                entropy: Tensor(shape=torch.Size([]), device=cpu, dtype=torch.float32, is_shared=False),
                loss_actor: Tensor(shape=torch.Size([]), device=cpu, dtype=torch.float32, is_shared=False),
                loss_alpha: Tensor(shape=torch.Size([]), device=cpu, dtype=torch.float32, is_shared=False),
                loss_qvalue: Tensor(shape=torch.Size([]), device=cpu, dtype=torch.float32, is_shared=False)},
            batch_size=torch.Size([]),
            device=None,
            is_shared=False)

    This class is compatible with non-tensordict based modules too and can be
    used without recurring to any tensordict-related primitive. In this case,
    the expected keyword arguments are:
    ``["action", "next_reward", "next_done", "next_terminated"]`` + in_keys of the actor and qvalue network.
    The return value is a tuple of tensors in the following order:
    ``["loss_actor", "loss_qvalue", "loss_alpha", "alpha", "entropy"]``

    Examples:
        >>> import torch
        >>> from torch import nn
        >>> from torchrl.data import Bounded
        >>> from torchrl.modules.distributions import NormalParamExtractor, TanhNormal
        >>> from torchrl.modules.tensordict_module.actors import ProbabilisticActor, ValueOperator
        >>> from torchrl.modules.tensordict_module.common import SafeModule
        >>> from torchrl.objectives import CrossQLoss
        >>> _ = torch.manual_seed(42)
        >>> n_act, n_obs = 4, 3
        >>> spec = Bounded(-torch.ones(n_act), torch.ones(n_act), (n_act,))
        >>> net = nn.Sequential(nn.Linear(n_obs, 2 * n_act), NormalParamExtractor())
        >>> module = SafeModule(net, in_keys=["observation"], out_keys=["loc", "scale"])
        >>> actor = ProbabilisticActor(
        ...     module=module,
        ...     in_keys=["loc", "scale"],
        ...     spec=spec,
        ...     distribution_class=TanhNormal)
        >>> class ValueClass(nn.Module):
        ...     def __init__(self):
        ...         super().__init__()
        ...         self.linear = nn.Linear(n_obs + n_act, 1)
        ...     def forward(self, obs, act):
        ...         return self.linear(torch.cat([obs, act], -1))
        >>> module = ValueClass()
        >>> qvalue = ValueOperator(
        ...     module=module,
        ...     in_keys=['observation', 'action'])
        >>> loss = CrossQLoss(actor, qvalue)
        >>> batch = [2, ]
        >>> action = spec.rand(batch)
        >>> loss_actor, loss_qvalue, _, _, _ = loss(
        ...     observation=torch.randn(*batch, n_obs),
        ...     action=action,
        ...     next_done=torch.zeros(*batch, 1, dtype=torch.bool),
        ...     next_terminated=torch.zeros(*batch, 1, dtype=torch.bool),
        ...     next_observation=torch.zeros(*batch, n_obs),
        ...     next_reward=torch.randn(*batch, 1))
        >>> loss_actor.backward()

    The output keys can also be filtered using the :meth:`CrossQLoss.select_out_keys`
    method.

    Examples:
        >>> _ = loss.select_out_keys('loss_actor', 'loss_qvalue')
        >>> loss_actor, loss_qvalue = loss(
        ...     observation=torch.randn(*batch, n_obs),
        ...     action=action,
        ...     next_done=torch.zeros(*batch, 1, dtype=torch.bool),
        ...     next_terminated=torch.zeros(*batch, 1, dtype=torch.bool),
        ...     next_observation=torch.zeros(*batch, n_obs),
        ...     next_reward=torch.randn(*batch, 1))
        >>> loss_actor.backward()
    """

    @dataclass
    class _AcceptedKeys:
        """Maintains default values for all configurable tensordict keys.

        This class defines which tensordict keys can be set using '.set_keys(key_name=key_value)' and their
        default values.

        Attributes:
            action (NestedKey): The input tensordict key where the action is expected.
                Defaults to ``"advantage"``.
            state_action_value (NestedKey): The input tensordict key where the
                state action value is expected.  Defaults to ``"state_action_value"``.
            priority (NestedKey): The input tensordict key where the target priority is written to.
                Defaults to ``"td_error"``.
            reward (NestedKey): The input tensordict key where the reward is expected.
                Will be used for the underlying value estimator. Defaults to ``"reward"``.
            done (NestedKey): The key in the input TensorDict that indicates
                whether a trajectory is done. Will be used for the underlying value estimator.
                Defaults to ``"done"``.
            terminated (NestedKey): The key in the input TensorDict that indicates
                whether a trajectory is terminated. Will be used for the underlying value estimator.
                Defaults to ``"terminated"``.
            log_prob (NestedKey): The input tensordict key where the log probability is expected.
                Defaults to ``"_log_prob"``.
        """

        action: NestedKey = "action"
        state_action_value: NestedKey = "state_action_value"
        priority: NestedKey = "td_error"
        reward: NestedKey = "reward"
        done: NestedKey = "done"
        terminated: NestedKey = "terminated"
        log_prob: NestedKey = "_log_prob"

<<<<<<< HEAD
    default_keys = _AcceptedKeys
=======
    tensor_keys: _AcceptedKeys
    default_keys = _AcceptedKeys()
>>>>>>> 47a2de29
    default_value_estimator = ValueEstimators.TD0

    actor_network: ProbabilisticActor
    actor_network_params: TensorDictParams
    qvalue_network: TensorDictModule
    qvalue_network_params: TensorDictParams
    target_actor_network_params: TensorDictParams
    target_qvalue_network_params: TensorDictParams

    def __init__(
        self,
        actor_network: ProbabilisticActor,
        qvalue_network: TensorDictModule | List[TensorDictModule],
        *,
        num_qvalue_nets: int = 2,
        loss_function: str = "smooth_l1",
        alpha_init: float = 1.0,
        min_alpha: float = None,
        max_alpha: float = None,
        action_spec=None,
        fixed_alpha: bool = False,
        target_entropy: Union[str, float] = "auto",
        priority_key: str = None,
        separate_losses: bool = False,
        reduction: str = None,
    ) -> None:
        self._in_keys = None
        self._out_keys = None
        if reduction is None:
            reduction = "mean"
        super().__init__()
        self._set_deprecated_ctor_keys(priority_key=priority_key)

        # Actor
        self.convert_to_functional(
            actor_network,
            "actor_network",
            create_target_params=False,
        )
        if separate_losses:
            # we want to make sure there are no duplicates in the params: the
            # params of critic must be refs to actor if they're shared
            policy_params = list(actor_network.parameters())
        else:
            policy_params = None
            q_value_policy_params = None

        # Q value
        self.num_qvalue_nets = num_qvalue_nets

        q_value_policy_params = policy_params
        self.convert_to_functional(
            qvalue_network,
            "qvalue_network",
            num_qvalue_nets,
            create_target_params=False,
            compare_against=q_value_policy_params,
        )

        self.loss_function = loss_function
        try:
            device = next(self.parameters()).device
        except AttributeError:
            device = torch.device("cpu")
        self.register_buffer("alpha_init", torch.tensor(alpha_init, device=device))
        if bool(min_alpha) ^ bool(max_alpha):
            min_alpha = min_alpha if min_alpha else 0.0
            if max_alpha == 0:
                raise ValueError("max_alpha must be either None or greater than 0.")
            max_alpha = max_alpha if max_alpha else 1e9
        if min_alpha:
            self.register_buffer(
                "min_log_alpha", torch.tensor(min_alpha, device=device).log()
            )
        else:
            self.min_log_alpha = None
        if max_alpha:
            self.register_buffer(
                "max_log_alpha", torch.tensor(max_alpha, device=device).log()
            )
        else:
            self.max_log_alpha = None
        self.fixed_alpha = fixed_alpha
        if fixed_alpha:
            self.register_buffer(
                "log_alpha", torch.tensor(math.log(alpha_init), device=device)
            )
        else:
            self.register_parameter(
                "log_alpha",
                torch.nn.Parameter(torch.tensor(math.log(alpha_init), device=device)),
            )

        self._target_entropy = target_entropy
        self._action_spec = action_spec
        self._make_vmap()
        self.reduction = reduction
        # init target entropy
        self.maybe_init_target_entropy()

    def _make_vmap(self):
        self._vmap_qnetworkN0 = _vmap_func(
            self.qvalue_network, (None, 0), randomness=self.vmap_randomness
        )

    @property
    def target_entropy_buffer(self):
        """The target entropy.

        This value can be controlled via the `target_entropy` kwarg in the constructor.
        """
        return self.target_entropy

    def maybe_init_target_entropy(self, fault_tolerant=True):
        """Initialize the target entropy.

        Args:
            fault_tolerant (bool, optional): if ``True``, returns None if the target entropy
                cannot be determined. Raises an exception otherwise. Defaults to ``True``.

        """
        if "_target_entropy" in self._buffers:
            return
        target_entropy = self._target_entropy
        if target_entropy == "auto":
            device = next(self.parameters()).device
            action_spec = self.get_action_spec()
            if action_spec is None:
                if fault_tolerant:
                    return
                raise RuntimeError(
                    "Cannot infer the dimensionality of the action. Consider providing "
                    "the target entropy explicitely or provide the spec of the "
                    "action tensor in the actor network."
                )
            if not isinstance(action_spec, Composite):
                action_spec = Composite({self.tensor_keys.action: action_spec})
            elif fault_tolerant and self.tensor_keys.action not in action_spec:
                return
            if (
                isinstance(self.tensor_keys.action, tuple)
                and len(self.tensor_keys.action) > 1
            ):
                action_container_shape = action_spec[self.tensor_keys.action[:-1]].shape
            else:
                action_container_shape = action_spec.shape
            target_entropy = -float(
                action_spec[self.tensor_keys.action]
                .shape[len(action_container_shape) :]
                .numel()
            )
        delattr(self, "_target_entropy")
        self.register_buffer(
            "_target_entropy", torch.tensor(target_entropy, device=device)
        )
        return self._target_entropy

    def get_action_spec(self):
        action_spec = self._action_spec
        actor_network = self.actor_network
        action_spec = (
            action_spec
            if action_spec is not None
            else getattr(actor_network, "spec", None)
        )
        return action_spec

    @property
    def target_entropy(self):
        target_entropy = self._buffers.get("_target_entropy")
        if target_entropy is not None:
            return target_entropy
        return self.maybe_init_target_entropy(fault_tolerant=False)

    def set_keys(self, **kwargs) -> None:
        out = super().set_keys(**kwargs)
        self.maybe_init_target_entropy()
        return out

    state_dict = _delezify(LossModule.state_dict)
    load_state_dict = _delezify(LossModule.load_state_dict)

    def _forward_value_estimator_keys(self, **kwargs) -> None:
        if self._value_estimator is not None:
            self._value_estimator.set_keys(
                value=self.tensor_keys.value,
                reward=self.tensor_keys.reward,
                done=self.tensor_keys.done,
                terminated=self.tensor_keys.terminated,
            )
        self._set_in_keys()

    def make_value_estimator(self, value_type: ValueEstimators = None, **hyperparams):
        if value_type is None:
            value_type = self.default_value_estimator
        self.value_type = value_type

        value_net = None
        hp = dict(default_value_kwargs(value_type))
        hp.update(hyperparams)
        if value_type is ValueEstimators.TD1:
            self._value_estimator = TD1Estimator(
                **hp,
                value_network=value_net,
            )
        elif value_type is ValueEstimators.TD0:
            self._value_estimator = TD0Estimator(
                **hp,
                value_network=value_net,
            )
        elif value_type is ValueEstimators.GAE:
            raise NotImplementedError(
                f"Value type {value_type} it not implemented for loss {type(self)}."
            )
        elif value_type is ValueEstimators.TDLambda:
            self._value_estimator = TDLambdaEstimator(
                **hp,
                value_network=value_net,
            )
        else:
            raise NotImplementedError(f"Unknown value type {value_type}")

        tensor_keys = {
            "reward": self.tensor_keys.reward,
            "done": self.tensor_keys.done,
            "terminated": self.tensor_keys.terminated,
        }
        self._value_estimator.set_keys(**tensor_keys)

    @property
    def device(self) -> torch.device:
        for p in self.parameters():
            return p.device
        raise RuntimeError(
            "At least one of the networks of SACLoss must have trainable " "parameters."
        )

    def _set_in_keys(self):
        keys = [
            self.tensor_keys.action,
            ("next", self.tensor_keys.reward),
            ("next", self.tensor_keys.done),
            ("next", self.tensor_keys.terminated),
            *self.actor_network.in_keys,
            *[("next", key) for key in self.actor_network.in_keys],
            *self.qvalue_network.in_keys,
        ]
        self._in_keys = list(set(keys))

    @property
    def in_keys(self):
        if self._in_keys is None:
            self._set_in_keys()
        return self._in_keys

    @in_keys.setter
    def in_keys(self, values):
        self._in_keys = values

    @property
    def out_keys(self):
        if self._out_keys is None:
            keys = ["loss_actor", "loss_qvalue", "loss_alpha", "alpha", "entropy"]
            self._out_keys = keys
        return self._out_keys

    @out_keys.setter
    def out_keys(self, values):
        self._out_keys = values

    @dispatch
    def forward(self, tensordict: TensorDictBase) -> TensorDictBase:
        """The forward method.

        Computes successively the :meth:`~.qvalue_loss`, :meth:`~.actor_loss` and :meth:`~.alpha_loss`, and returns
        a tensordict with these values along with the `"alpha"` value and the `"entropy"` value (detached).
        To see what keys are expected in the input tensordict and what keys are expected as output, check the
        class's `"in_keys"` and `"out_keys"` attributes.
        """
        loss_qvalue, value_metadata = self.qvalue_loss(tensordict)
        loss_actor, metadata_actor = self.actor_loss(tensordict)
        loss_alpha = self.alpha_loss(log_prob=metadata_actor["log_prob"])
        tensordict.set(self.tensor_keys.priority, value_metadata["td_error"])
        if loss_actor.shape != loss_qvalue.shape:
            raise RuntimeError(
                f"Losses shape mismatch: {loss_actor.shape} and {loss_qvalue.shape}"
            )
        entropy = -metadata_actor["log_prob"]
        out = {
            "loss_actor": loss_actor,
            "loss_qvalue": loss_qvalue,
            "loss_alpha": loss_alpha,
            "alpha": self._alpha,
            "entropy": entropy.detach().mean(),
            **metadata_actor,
            **value_metadata,
        }
        td_out = TensorDict(out)
        return td_out

    @property
    @_cache_values
    def _cached_detached_qvalue_params(self):
        return self.qvalue_network_params.detach()

    def actor_loss(
        self, tensordict: TensorDictBase
    ) -> Tuple[Tensor, Dict[str, Tensor]]:
        """Compute the actor loss.

        The actor loss should be computed after the :meth:`~.qvalue_loss` and before the `~.alpha_loss` which
        requires the `log_prob` field of the `metadata` returned by this method.

        Args:
            tensordict (TensorDictBase): the input data for the loss. Check the class's `in_keys` to see what fields
                are required for this to be computed.

        Returns: a differentiable tensor with the alpha loss along with a metadata dictionary containing the detached `"log_prob"` of the sampled action.
        """
        tensordict = tensordict.copy()
        with set_exploration_type(
            ExplorationType.RANDOM
        ), self.actor_network_params.to_module(self.actor_network):
            dist = self.actor_network.get_dist(tensordict)
            a_reparm = dist.rsample()
        log_prob = dist.log_prob(a_reparm)

        td_q = tensordict.select(*self.qvalue_network.in_keys, strict=False)
        self.qvalue_network.eval()
        td_q.set(self.tensor_keys.action, a_reparm)
        td_q = self._vmap_qnetworkN0(
            td_q,
            self._cached_detached_qvalue_params,
        )

        min_q = td_q.get(self.tensor_keys.state_action_value).min(0)[0].squeeze(-1)
        self.qvalue_network.train()

        if log_prob.shape != min_q.shape:
            raise RuntimeError(
                f"Losses shape mismatch: {log_prob.shape} and {min_q.shape}"
            )
        actor_loss = self._alpha * log_prob - min_q
        return _reduce(actor_loss, reduction=self.reduction), {
            "log_prob": log_prob.detach()
        }

    def qvalue_loss(
        self, tensordict: TensorDictBase
    ) -> Tuple[Tensor, Dict[str, Tensor]]:
        """Compute the q-value loss.

        The q-value loss should be computed before the :meth:`~.actor_loss`.

        Args:
            tensordict (TensorDictBase): the input data for the loss. Check the class's `in_keys` to see what fields
                are required for this to be computed.

        Returns: a differentiable tensor with the qvalue loss along with a metadata dictionary containing
            the detached `"td_error"` to be used for prioritized sampling.
        """
        tensordict = tensordict.copy()
        # # compute next action
        with torch.no_grad():
            with set_exploration_type(
                ExplorationType.RANDOM
            ), self.actor_network_params.to_module(self.actor_network):
                next_tensordict = tensordict.get("next").clone(False)
                next_dist = self.actor_network.get_dist(next_tensordict)
                next_action = next_dist.sample()
                next_tensordict.set(self.tensor_keys.action, next_action)
                next_sample_log_prob = next_dist.log_prob(next_action)

        combined = torch.cat(
            [
                tensordict.select(*self.qvalue_network.in_keys, strict=False),
                next_tensordict.select(*self.qvalue_network.in_keys, strict=False),
            ]
        )
        pred_qs = self._vmap_qnetworkN0(combined, self.qvalue_network_params).get(
            self.tensor_keys.state_action_value
        )
        (current_state_action_value, next_state_action_value) = pred_qs.split(
            tensordict.batch_size[0], dim=1
        )

        # compute target value
        if (
            next_state_action_value.shape[-len(next_sample_log_prob.shape) :]
            != next_sample_log_prob.shape
        ):
            next_sample_log_prob = next_sample_log_prob.unsqueeze(-1)
        next_state_action_value = next_state_action_value.min(0)[0]
        next_state_action_value = (
            next_state_action_value - self._alpha * next_sample_log_prob
        ).detach()

        target_value = self.value_estimator.value_estimate(
            tensordict, next_value=next_state_action_value
        ).squeeze(-1)

        # get current q-values
        pred_val = current_state_action_value.squeeze(-1)

        # compute loss
        td_error = abs(pred_val - target_value)
        loss_qval = distance_loss(
            pred_val,
            target_value.expand_as(pred_val),
            loss_function=self.loss_function,
        ).sum(0)
        metadata = {"td_error": td_error.detach().max(0)[0]}
        return _reduce(loss_qval, reduction=self.reduction), metadata

    def alpha_loss(self, log_prob: Tensor) -> Tensor:
        """Compute the entropy loss.

        The entropy loss should be computed last.

        Args:
            log_prob (torch.Tensor): a log-probability as computed by the :meth:`~.actor_loss` and returned in the `metadata`.

        Returns: a differentiable tensor with the entropy loss.
        """
        if self.target_entropy is not None:
            # we can compute this loss even if log_alpha is not a parameter
            alpha_loss = -self.log_alpha * (log_prob + self.target_entropy)
        else:
            # placeholder
            alpha_loss = torch.zeros_like(log_prob)
        return _reduce(alpha_loss, reduction=self.reduction)

    @property
    def _alpha(self):
        if self.min_log_alpha is not None or self.max_log_alpha is not None:
            self.log_alpha.data.clamp_(self.min_log_alpha, self.max_log_alpha)
        with torch.no_grad():
            alpha = self.log_alpha.exp()
        return alpha<|MERGE_RESOLUTION|>--- conflicted
+++ resolved
@@ -242,12 +242,8 @@
         terminated: NestedKey = "terminated"
         log_prob: NestedKey = "_log_prob"
 
-<<<<<<< HEAD
+    tensor_keys: _AcceptedKeys
     default_keys = _AcceptedKeys
-=======
-    tensor_keys: _AcceptedKeys
-    default_keys = _AcceptedKeys()
->>>>>>> 47a2de29
     default_value_estimator = ValueEstimators.TD0
 
     actor_network: ProbabilisticActor

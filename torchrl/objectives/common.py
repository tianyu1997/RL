--- conflicted
+++ resolved
@@ -335,18 +335,6 @@
         target_name = "_target_" + network_name + "_params"
         param_name = network_name + "_params"
         if target_name in self.__dict__:
-<<<<<<< HEAD
-            if not self._has_update_associated and RL_WARNINGS:
-                warnings.warn(
-                    "No target network updater has been associated "
-                    "with this loss module, but target parameters have been found. "
-                    "While this is supported, it is expected that the target network "
-                    "updates will be manually performed. You can deactivate this warning "
-                    "by turning the RL_WARNINGS env variable to False.",
-                    category=UserWarning,
-                )
-=======
->>>>>>> b871a8ec
             target_params = getattr(self, target_name)
             if target_params is not None:
                 if not self._has_update_associated and RL_WARNINGS:

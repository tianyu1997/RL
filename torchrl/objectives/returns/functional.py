--- conflicted
+++ resolved
@@ -415,17 +415,10 @@
 
     first_below_thr_gamma = None
 
-<<<<<<< HEAD
-    if isinstance(gamma, torch.Tensor) and gamma.ndimension() > 0 and gamma.numel() > 1:
-        gamma = gamma.view(-1, T)
-        gammas = torch.ones(*gamma.shape, T + 1, 1, device=device)
-        gammas[..., 1:, :] = gamma[..., None, None]
-=======
     if isinstance(gamma, torch.Tensor) and gamma.ndimension() > 0:
         if rolling_gamma is None:
             rolling_gamma = True
         gammas = _make_gammas_tensor(gamma, T, rolling_gamma)
->>>>>>> 86a1a139
     else:
         if rolling_gamma is not None:
             raise RuntimeError(

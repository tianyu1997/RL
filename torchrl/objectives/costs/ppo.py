--- conflicted
+++ resolved
@@ -66,12 +66,8 @@
         critic_coef: float = 1.0,
         gamma: float = 0.99,
         loss_critic_type: str = "smooth_l1",
-<<<<<<< HEAD
-        advantage_module: Optional[Callable[[_TensorDict], _TensorDict]] = None,
+        advantage_module: Optional[Callable[[TensorDictBase], TensorDictBase]] = None,
         make_stateless: bool = True,
-=======
-        advantage_module: Optional[Callable[[TensorDictBase], TensorDictBase]] = None,
->>>>>>> 53bee4ba
     ):
         super().__init__()
         self.make_stateless = make_stateless

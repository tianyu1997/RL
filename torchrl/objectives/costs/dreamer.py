--- conflicted
+++ resolved
@@ -48,12 +48,8 @@
         reco_loss: Optional[str] = None,
         reward_loss: Optional[str] = None,
         free_nats: int = 3,
-<<<<<<< HEAD
-        inversed_free_nats: bool = False,
         observation_keys: list = ["pixels"],
-=======
         delayed_clamp: bool = False,
->>>>>>> f3ce3a0d
     ):
         super().__init__()
         self.world_model = world_model
@@ -63,12 +59,8 @@
         self.lambda_reco = lambda_reco
         self.lambda_reward = lambda_reward
         self.free_nats = free_nats
-<<<<<<< HEAD
-        self.inversed_free_nats = inversed_free_nats
         self.observation_keys = observation_keys
-=======
         self.delayed_clamp = delayed_clamp
->>>>>>> f3ce3a0d
 
     def forward(self, tensordict: TensorDict) -> torch.Tensor:
         tensordict = tensordict.clone(recurse=False)
@@ -81,14 +73,13 @@
             tensordict.get("next_posterior_mean"),
             tensordict.get("next_posterior_std"),
         )
-<<<<<<< HEAD
         reco_loss = 0
         for key in self.observation_keys:
             if key == "pixels":
                 reco_loss += (
                     distance_loss(
-                        tensordict.get("pixels"),
-                        tensordict.get("reco_pixels"),
+                        tensordict.get("next_pixels"),
+                        tensordict.get("next_reco_pixels"),
                         self.reco_loss,
                     )
                     .sum((-1, -2, -3))
@@ -98,7 +89,7 @@
                 reco_loss += (
                     distance_loss(
                         tensordict.get(key),
-                        tensordict.get("reco_" + key),
+                        tensordict.get("next_reco_" + key),
                         self.reco_loss,
                     )
                     .sum((-1))
@@ -108,27 +99,7 @@
             tensordict.get("true_reward"),
             tensordict.get("reward"),
             self.reward_loss,
-        ).mean()
-=======
-        reco_loss = (
-            distance_loss(
-                tensordict.get("next_pixels"),
-                tensordict.get("next_reco_pixels"),
-                self.reco_loss,
-            )
-            .sum((-1, -2, -3))
-            .mean()
-        )
-        reward_loss = (
-            distance_loss(
-                tensordict.get("true_reward"),
-                tensordict.get("reward"),
-                self.reward_loss,
-            )
-            .sum((-2, -1))
-            .mean()
-        )
->>>>>>> f3ce3a0d
+        ).sum((-2, -1)).mean()
         return (
             TensorDict(
                 {

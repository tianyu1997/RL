--- conflicted
+++ resolved
@@ -382,16 +382,6 @@
         # get actions and log-probs
         with torch.no_grad():
             with set_exploration_type(ExplorationType.RANDOM):
-<<<<<<< HEAD
-                dist = self.actor_network.get_dist(next_tensordict, params=actor_params)
-                next_tensordict.set("action", dist.sample())
-                log_prob = dist.log_prob(next_tensordict.get("action"))
-                next_tensordict.set("sample_log_prob", log_prob)
-            sample_log_prob = next_tensordict.get("sample_log_prob")
-
-            # get q-values
-            tensordict_expand = vmap(self.qvalue_network, (None, 0))(
-=======
                 next_tensordict = tensordict.get("next").clone(False)
                 next_dist = self.actor_network.get_dist(
                     next_tensordict, params=actor_params
@@ -402,7 +392,6 @@
 
             # get q-values
             next_tensordict_expand = vmap(self.qvalue_network, (None, 0))(
->>>>>>> f3e9a1d0
                 next_tensordict, qval_params
             )
             state_action_value = next_tensordict_expand.get("state_action_value")
@@ -410,20 +399,11 @@
                 state_action_value.shape[-len(next_sample_log_prob.shape) :]
                 != next_sample_log_prob.shape
             ):
-<<<<<<< HEAD
-                sample_log_prob = sample_log_prob.unsqueeze(-1)
-            state_value = state_action_value.min(0)[0] - _alpha * sample_log_prob
-            tensordict.set(("next", self.value_estimator.value_key), state_value)
-            target_value = self.value_estimator.value_estimate(
-                tensordict,
-            ).squeeze(-1)
-=======
                 next_sample_log_prob = next_sample_log_prob.unsqueeze(-1)
             next_state_value = state_action_value - _alpha * next_sample_log_prob
             next_state_value = next_state_value.min(0)[0]
             tensordict.set(("next", self.value_estimator.value_key), next_state_value)
             target_value = self.value_estimator.value_estimate(tensordict).squeeze(-1)
->>>>>>> f3e9a1d0
             return target_value
 
     def _loss_qvalue_v2(self, tensordict: TensorDictBase) -> Tuple[Tensor, Tensor]:
@@ -497,12 +477,8 @@
 
     @property
     def _alpha(self):
-<<<<<<< HEAD
-        # self.log_alpha.data.clamp_(self.min_log_alpha, self.max_log_alpha)
-=======
         if self.min_log_alpha is not None:
             self.log_alpha.data.clamp_(self.min_log_alpha, self.max_log_alpha)
->>>>>>> f3e9a1d0
         with torch.no_grad():
             alpha = self.log_alpha.exp()
         return alpha

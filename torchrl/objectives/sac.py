# Copyright (c) Meta Platforms, Inc. and affiliates.
#
# This source code is licensed under the MIT license found in the
# LICENSE file in the root directory of this source tree.
import math
import warnings
from numbers import Number
from typing import Optional, Tuple, Union

import numpy as np
import torch
from tensordict.nn import make_functional, TensorDictModule
from tensordict.tensordict import TensorDict, TensorDictBase
from torch import Tensor

from torchrl.envs.utils import ExplorationType, set_exploration_type, step_mdp

from torchrl.modules import ProbabilisticActor
from torchrl.modules.tensordict_module.actors import ActorCriticWrapper
from torchrl.objectives.common import LossModule
from torchrl.objectives.utils import (
    _GAMMA_LMBDA_DEPREC_WARNING,
    default_value_kwargs,
    distance_loss,
    ValueEstimators,
)
from torchrl.objectives.value import TD0Estimator, TD1Estimator, TDLambdaEstimator

try:
    try:
        from torch import vmap
    except ImportError:
        from functorch import vmap

    _has_functorch = True
    err = ""
except ImportError as err:
    _has_functorch = False
    FUNCTORCH_ERROR = err


class SACLoss(LossModule):
    """TorchRL implementation of the SAC loss.

    Presented in "Soft Actor-Critic: Off-Policy Maximum Entropy Deep
    Reinforcement Learning with a Stochastic Actor" https://arxiv.org/abs/1801.01290
    and "Soft Actor-Critic Algorithms and Applications" https://arxiv.org/abs/1812.05905

    Args:
        actor_network (ProbabilisticActor): stochastic actor
        qvalue_network (TensorDictModule): Q(s, a) parametric model.
            This module typically outputs a ``"state_action_value"`` entry.
        value_network (TensorDictModule, optional): V(s) parametric model.
            This module typically outputs a ``"state_value"`` entry.

            .. note::
              If not provided, the second version of SAC is assumed, where
              only the Q-Value network is needed.

        num_qvalue_nets (integer, optional): number of Q-Value networks used.
            Defaults to ``2``.
        loss_function (str, optional): loss function to be used with
            the value function loss. Default is `"smooth_l1"`.
        alpha_init (float, optional): initial entropy multiplier.
            Default is 1.0.
        min_alpha (float, optional): min value of alpha.
            Default is 0.1.
        max_alpha (float, optional): max value of alpha.
            Default is 10.0.
        fixed_alpha (bool, optional): if ``True``, alpha will be fixed to its
            initial value. Otherwise, alpha will be optimized to
            match the 'target_entropy' value.
            Default is ``False``.
        target_entropy (float or str, optional): Target entropy for the
            stochastic policy. Default is "auto", where target entropy is
            computed as :obj:`-prod(n_actions)`.
        delay_actor (bool, optional): Whether to separate the target actor
            networks from the actor networks used for data collection.
            Default is ``False``.
        delay_qvalue (bool, optional): Whether to separate the target Q value
            networks from the Q value networks used for data collection.
            Default is ``True``.
        delay_value (bool, optional): Whether to separate the target value
            networks from the value networks used for data collection.
<<<<<<< HEAD
            Default is ``False``.
        priority_key (str, optional): [Deprecated, use .set_keys(priority_key=priority_key) instead]
            Tensordict key where to write the
            priority (for prioritized replay buffer usage). Defaults to ``"td_error"``.
=======
            Default is ``True``.
>>>>>>> b4cf4d74
    """

    default_value_estimator = ValueEstimators.TD0

    def __init__(
        self,
        actor_network: ProbabilisticActor,
        qvalue_network: TensorDictModule,
        value_network: Optional[TensorDictModule] = None,
        *,
        num_qvalue_nets: int = 2,
        loss_function: str = "smooth_l1",
        alpha_init: float = 1.0,
        min_alpha: float = 0.1,
        max_alpha: float = 10.0,
        fixed_alpha: bool = False,
        target_entropy: Union[str, float] = "auto",
        delay_actor: bool = False,
        delay_qvalue: bool = True,
        delay_value: bool = True,
        gamma: float = None,
        priority_key: str = None,
    ) -> None:
        if not _has_functorch:
            raise ImportError("Failed to import functorch.") from FUNCTORCH_ERROR
        super().__init__()
        tensordict_keys = {
            "priority_key": "td_error",
            "value_key": "state_value",
            "state_action_value_key": "state_action_value",
            "action_key": "action",
            "sample_log_prob_key": "sample_log_prob",
            "log_prob_key": "_log_prob",
        }
        self._set_default_tensordict_keys(tensordict_keys)
        self._set_deprecated_ctor_keys(priority_key=priority_key)

        # Actor
        self.delay_actor = delay_actor
        self.convert_to_functional(
            actor_network,
            "actor_network",
            create_target_params=self.delay_actor,
            funs_to_decorate=["forward", "get_dist"],
        )

        # Value
        if value_network is not None:
            self._version = 1
            self.delay_value = delay_value
            self.convert_to_functional(
                value_network,
                "value_network",
                create_target_params=self.delay_value,
                compare_against=list(actor_network.parameters()),
            )
        else:
            self._version = 2

        # Q value
        self.delay_qvalue = delay_qvalue
        self.num_qvalue_nets = num_qvalue_nets
        if self._version == 1:
            value_params = list(value_network.parameters())
        else:
            value_params = []
        self.convert_to_functional(
            qvalue_network,
            "qvalue_network",
            num_qvalue_nets,
            create_target_params=self.delay_qvalue,
            compare_against=list(actor_network.parameters()) + value_params,
        )

        self.loss_function = loss_function
        try:
            device = next(self.parameters()).device
        except AttributeError:
            device = torch.device("cpu")
        self.register_buffer("alpha_init", torch.tensor(alpha_init, device=device))
        self.register_buffer(
            "min_log_alpha", torch.tensor(min_alpha, device=device).log()
        )
        self.register_buffer(
            "max_log_alpha", torch.tensor(max_alpha, device=device).log()
        )
        self.fixed_alpha = fixed_alpha
        if fixed_alpha:
            self.register_buffer(
                "log_alpha", torch.tensor(math.log(alpha_init), device=device)
            )
        else:
            self.register_parameter(
                "log_alpha",
                torch.nn.Parameter(torch.tensor(math.log(alpha_init), device=device)),
            )

        if target_entropy == "auto":
            if actor_network.spec is None:
                raise RuntimeError(
                    "Cannot infer the dimensionality of the action. Consider providing "
                    "the target entropy explicitely or provide the spec of the "
                    "action tensor in the actor network."
                )
            target_entropy = -float(np.prod(actor_network.spec["action"].shape))
        self.register_buffer(
            "target_entropy", torch.tensor(target_entropy, device=device)
        )
        if self._version == 1:
            self.actor_critic = ActorCriticWrapper(
                self.actor_network, self.value_network
            )
            make_functional(self.actor_critic)
        if gamma is not None:
            warnings.warn(_GAMMA_LMBDA_DEPREC_WARNING, category=DeprecationWarning)
            self.gamma = gamma

    def make_value_estimator(self, value_type: ValueEstimators = None, **hyperparams):
        if value_type is None:
            value_type = self.default_value_estimator
        self.value_type = value_type
        if self._version == 1:
            value_net = self.actor_critic
        elif self._version == 2:
            # we will take care of computing the next value inside this module
            value_net = None
        else:
            # unreachable
            raise NotImplementedError

        value_key = "state_value"
        hp = dict(default_value_kwargs(value_type))
        hp.update(hyperparams)
        if value_type is ValueEstimators.TD1:
            self._value_estimator = TD1Estimator(
                **hp,
                value_network=value_net,
                value_target_key="value_target",
                value_key=value_key,
            )
        elif value_type is ValueEstimators.TD0:
            self._value_estimator = TD0Estimator(
                **hp,
                value_network=value_net,
                value_target_key="value_target",
                value_key=value_key,
            )
        elif value_type is ValueEstimators.GAE:
            raise NotImplementedError(
                f"Value type {value_type} it not implemented for loss {type(self)}."
            )
        elif value_type is ValueEstimators.TDLambda:
            self._value_estimator = TDLambdaEstimator(
                **hp,
                value_network=value_net,
                value_target_key="value_target",
                value_key=value_key,
            )
        else:
            raise NotImplementedError(f"Unknown value type {value_type}")

    @property
    def device(self) -> torch.device:
        for p in self.parameters():
            return p.device
        raise RuntimeError(
            "At least one of the networks of SACLoss must have trainable " "parameters."
        )

    def forward(self, tensordict: TensorDictBase) -> TensorDictBase:
        shape = None
        if tensordict.ndimension() > 1:
            shape = tensordict.shape
            tensordict_reshape = tensordict.reshape(-1)
        else:
            tensordict_reshape = tensordict

        device = self.device
        td_device = tensordict_reshape.to(device)

        loss_actor = self._loss_actor(td_device)
        if self._version == 1:
            loss_qvalue, priority = self._loss_qvalue_v1(td_device)
            loss_value = self._loss_value(td_device)
        else:
            loss_qvalue, priority = self._loss_qvalue_v2(td_device)
            loss_value = None
        loss_alpha = self._loss_alpha(td_device)
        tensordict_reshape.set(self.priority_key, priority)
        if (loss_actor.shape != loss_qvalue.shape) or (
            loss_value is not None and loss_actor.shape != loss_value.shape
        ):
            raise RuntimeError(
                f"Losses shape mismatch: {loss_actor.shape}, {loss_qvalue.shape} and {loss_value.shape}"
            )
        if shape:
            tensordict.update(tensordict_reshape.view(shape))
        out = {
            "loss_actor": loss_actor.mean(),
            "loss_qvalue": loss_qvalue.mean(),
            "loss_alpha": loss_alpha.mean(),
            "alpha": self._alpha,
            "entropy": -td_device.get(self.log_prob_key).mean().detach(),
        }
        if self._version == 1:
            out["loss_value"] = loss_value.mean()
        return TensorDict(out, [])

    def _loss_actor(self, tensordict: TensorDictBase) -> Tensor:
        # KL lossa
        with set_exploration_type(ExplorationType.RANDOM):
            dist = self.actor_network.get_dist(
                tensordict,
                params=self.actor_network_params,
            )
            a_reparm = dist.rsample()
        # if not self.actor_network.spec.is_in(a_reparm):
        #     a_reparm.data.copy_(self.actor_network.spec.project(a_reparm.data))
        log_prob = dist.log_prob(a_reparm)

        td_q = tensordict.select(*self.qvalue_network.in_keys)
        td_q.set(self.action_key, a_reparm)
        td_q = vmap(self.qvalue_network, (None, 0))(
            td_q, self.target_qvalue_network_params
        )
        min_q_logprob = td_q.get(self.state_action_value_key).min(0)[0].squeeze(-1)

        if log_prob.shape != min_q_logprob.shape:
            raise RuntimeError(
                f"Losses shape mismatch: {log_prob.shape} and {min_q_logprob.shape}"
            )

        # write log_prob in tensordict for alpha loss
        tensordict.set(self.log_prob_key, log_prob.detach())
        return self._alpha * log_prob - min_q_logprob

    def _loss_qvalue_v1(self, tensordict: TensorDictBase) -> Tuple[Tensor, Tensor]:
        target_params = TensorDict(
            {
                "module": {
                    "0": self.target_actor_network_params,
                    "1": self.target_value_network_params,
                }
            },
            torch.Size([]),
            _run_checks=False,
        )
        with set_exploration_type(ExplorationType.MODE):
            target_value = self.value_estimator.value_estimate(
                tensordict, target_params=target_params
            ).squeeze(-1)

        # value loss
        qvalue_network = self.qvalue_network

        # Q-nets must be trained independently: as such, we split the data in 2
        # if required and train each q-net on one half of the data.
        shape = tensordict.shape
        if shape[0] % self.num_qvalue_nets != 0:
            raise RuntimeError(
                f"Batch size={tensordict.shape} is incompatible "
                f"with num_qvqlue_nets={self.num_qvalue_nets}."
            )
        tensordict_chunks = torch.stack(
            tensordict.chunk(self.num_qvalue_nets, dim=0), 0
        )
        target_chunks = torch.stack(target_value.chunk(self.num_qvalue_nets, dim=0), 0)

        # if vmap=True, it is assumed that the input tensordict must be cast to the param shape
        tensordict_chunks = vmap(qvalue_network)(
            tensordict_chunks, self.qvalue_network_params
        )
        pred_val = tensordict_chunks.get(self.state_action_value_key).squeeze(-1)
        loss_value = distance_loss(
            pred_val, target_chunks, loss_function=self.loss_function
        ).view(*shape)
        priority_value = torch.cat((pred_val - target_chunks).pow(2).unbind(0), 0)

        return loss_value, priority_value

    def _get_value_v2(self, tensordict, _alpha, actor_params, qval_params):
        r"""Value network for SAC v2.

        SAC v2 is based on a value estimate of the form:

        .. math::

          V = Q(s,a) - \alpha * \log p(a | s)

        This class computes this value given the actor and qvalue network

        """
        tensordict = tensordict.clone(False)
        # get actions and log-probs
        with torch.no_grad():
            with set_exploration_type(ExplorationType.RANDOM):
                dist = self.actor_network.get_dist(tensordict, params=actor_params)
                tensordict.set(self.action_key, dist.rsample())
                log_prob = dist.log_prob(tensordict.get(self.action_key))
                tensordict.set(self.sample_log_prob_key, log_prob)
            sample_log_prob = tensordict.get(self.sample_log_prob_key)

            # get q-values
            tensordict_expand = vmap(self.qvalue_network, (None, 0))(
                tensordict, qval_params
            )
            state_action_value = tensordict_expand.get(self.state_action_value_key)
            if (
                state_action_value.shape[-len(sample_log_prob.shape) :]
                != sample_log_prob.shape
            ):
                sample_log_prob = sample_log_prob.unsqueeze(-1)
            state_value = state_action_value - _alpha * sample_log_prob
            state_value = state_value.min(0)[0]
            tensordict.set(("next", self.value_estimator.value_key), state_value)
            target_value = self.value_estimator.value_estimate(
                tensordict,
                _alpha=self._alpha,
                actor_params=self.target_actor_network_params,
                qval_params=self.target_qvalue_network_params,
            ).squeeze(-1)
            return target_value

    def _loss_qvalue_v2(self, tensordict: TensorDictBase) -> Tuple[Tensor, Tensor]:
        # we pass the alpha value to the tensordict. Since it's a scalar, we must erase the batch-size first.
        target_value = self._get_value_v2(
            tensordict,
            self._alpha,
            self.target_actor_network_params,
            self.target_qvalue_network_params,
        )

        tensordict_expand = vmap(self.qvalue_network, (None, 0))(
            tensordict.select(*self.qvalue_network.in_keys),
            self.qvalue_network_params,
        )
        pred_val = tensordict_expand.get(self.state_action_value_key).squeeze(-1)
        td_error = abs(pred_val - target_value)
        loss_qval = distance_loss(
            pred_val,
            target_value.expand_as(pred_val),
            loss_function=self.loss_function,
        ).mean(0)
        return loss_qval, td_error.detach().max(0)[0]

    def _loss_value(self, tensordict: TensorDictBase) -> Tensor:
        # value loss
        td_copy = tensordict.select(*self.value_network.in_keys).detach()
        self.value_network(
            td_copy,
            params=self.value_network_params,
        )
        pred_val = td_copy.get(self.value_key).squeeze(-1)

        action_dist = self.actor_network.get_dist(
            td_copy,
            params=self.target_actor_network_params,
        )  # resample an action
        action = action_dist.rsample()

        td_copy.set(self.action_key, action, inplace=False)

        qval_net = self.qvalue_network
        td_copy = vmap(qval_net, (None, 0))(
            td_copy,
            self.target_qvalue_network_params,
        )

        min_qval = td_copy.get(self.state_action_value_key).squeeze(-1).min(0)[0]

        log_p = action_dist.log_prob(action)
        if log_p.shape != min_qval.shape:
            raise RuntimeError(
                f"Losses shape mismatch: {min_qval.shape} and {log_p.shape}"
            )
        target_val = min_qval - self._alpha * log_p

        loss_value = distance_loss(
            pred_val, target_val, loss_function=self.loss_function
        )
        return loss_value

    def _loss_alpha(self, tensordict: TensorDictBase) -> Tensor:
        log_pi = tensordict.get(self.log_prob_key)
        if self.target_entropy is not None:
            # we can compute this loss even if log_alpha is not a parameter
            alpha_loss = -self.log_alpha.exp() * (log_pi.detach() + self.target_entropy)
        else:
            # placeholder
            alpha_loss = torch.zeros_like(log_pi)
        return alpha_loss

    @property
    def _alpha(self):
        self.log_alpha.data.clamp_(self.min_log_alpha, self.max_log_alpha)
        with torch.no_grad():
            alpha = self.log_alpha.exp()
        return alpha


class DiscreteSACLoss(LossModule):
    """Discrete SAC Loss module.

    Args:
        actor_network (ProbabilisticActor): the actor to be trained
        qvalue_network (TensorDictModule): a single Q-value network that will be multiplicated as many times as needed.
        num_actions (int): number of actions in the action space.
        num_qvalue_nets (int, optional): Number of Q-value networks to be trained. Default is 10.
        loss_function (str, optional): loss function to be used for the Q-value. Can be one of  `"smooth_l1"`, "l2",
            "l1", Default is "smooth_l1".
        alpha_init (float, optional): initial entropy multiplier.
            Default is 1.0.
        min_alpha (float, optional): min value of alpha.
            Default is 0.1.
        max_alpha (float, optional): max value of alpha.
            Default is 10.0.
        fixed_alpha (bool, optional): whether alpha should be trained to match a target entropy. Default is ``False``.
        target_entropy_weight (float, optional): weight for the target entropy term.
        target_entropy (Union[str, Number], optional): Target entropy for the stochastic policy. Default is "auto".
        delay_qvalue (bool, optional): Whether to separate the target Q value networks from the Q value networks used
            for data collection. Default is ``False``.
        priority_key (str, optional): [Deprecated, use .set_keys(priority_key=priority_key) instead]
            Key where to write the priority value for prioritized replay buffers.
            Default is `"td_error"`.

    """

    default_value_estimator = ValueEstimators.TD0
    delay_actor: bool = False

    def __init__(
        self,
        actor_network: ProbabilisticActor,
        qvalue_network: TensorDictModule,
        num_actions: int,
        *,
        num_qvalue_nets: int = 2,
        loss_function: str = "smooth_l1",
        alpha_init: float = 1.0,
        min_alpha: float = 0.1,
        max_alpha: float = 10.0,
        fixed_alpha: bool = False,
        target_entropy_weight: float = 0.98,
        target_entropy: Union[str, Number] = "auto",
        delay_qvalue: bool = True,
        priority_key: str = None,
    ):
        if not _has_functorch:
            raise ImportError("Failed to import functorch.") from FUNCTORCH_ERROR
        super().__init__()
        tensordict_keys = {
            "priority_key": "td_error",
            "value_key": "state_value",
            "action_key": "action",
        }
        self._set_default_tensordict_keys(tensordict_keys)
        self._set_deprecated_ctor_keys(priority_key=priority_key)

        self.convert_to_functional(
            actor_network,
            "actor_network",
            create_target_params=self.delay_actor,
            funs_to_decorate=["forward", "get_dist_params"],
        )

        self.delay_qvalue = delay_qvalue
        self.convert_to_functional(
            qvalue_network,
            "qvalue_network",
            num_qvalue_nets,
            create_target_params=self.delay_qvalue,
            compare_against=list(actor_network.parameters()),
        )
        self.num_qvalue_nets = num_qvalue_nets
        self.loss_function = loss_function

        try:
            device = next(self.parameters()).device
        except AttributeError:
            device = torch.device("cpu")

        self.register_buffer("alpha_init", torch.tensor(alpha_init, device=device))
        self.register_buffer(
            "min_log_alpha", torch.tensor(min_alpha, device=device).log()
        )
        self.register_buffer(
            "max_log_alpha", torch.tensor(max_alpha, device=device).log()
        )
        self.fixed_alpha = fixed_alpha
        if fixed_alpha:
            self.register_buffer(
                "log_alpha", torch.tensor(math.log(alpha_init), device=device)
            )
        else:
            self.register_parameter(
                "log_alpha",
                torch.nn.Parameter(torch.tensor(math.log(alpha_init), device=device)),
            )

        if target_entropy == "auto":
            target_entropy = -float(np.log(1.0 / num_actions) * target_entropy_weight)
        self.register_buffer(
            "target_entropy", torch.tensor(target_entropy, device=device)
        )

    @property
    def alpha(self):
        self.log_alpha.data.clamp_(self.min_log_alpha, self.max_log_alpha)
        with torch.no_grad():
            alpha = self.log_alpha.exp()
        return alpha

    def forward(self, tensordict: TensorDictBase) -> TensorDictBase:
        obs_keys = self.actor_network.in_keys
        tensordict_select = tensordict.clone(False).select(
            "next", *obs_keys, self.action_key
        )

        actor_params = torch.stack(
            [self.actor_network_params, self.target_actor_network_params], 0
        )

        tensordict_actor_grad = tensordict_select.select(
            *obs_keys
        )  # to avoid overwriting keys
        next_td_actor = step_mdp(tensordict_select).select(
            *self.actor_network.in_keys
        )  # next_observation ->
        tensordict_actor = torch.stack([tensordict_actor_grad, next_td_actor], 0)
        tensordict_actor = tensordict_actor.contiguous()

        with set_exploration_type(ExplorationType.RANDOM):
            # vmap doesn't support sampling, so we take it out from the vmap
            td_params = vmap(self.actor_network.get_dist_params)(
                tensordict_actor,
                actor_params,
            )
            if isinstance(self.actor_network, ProbabilisticActor):
                tensordict_actor_dist = self.actor_network.build_dist_from_params(
                    td_params
                )
            else:
                tensordict_actor_dist = self.actor_network.build_dist_from_params(
                    td_params
                )
            probs = tensordict_actor_dist.probs
            z = (probs == 0.0).float() * 1e-8
            logp_pi = torch.log(probs + z)
            logp_pi_pol = torch.sum(probs * logp_pi, dim=-1, keepdim=True)

        # repeat tensordict_actor to match the qvalue size
        _actor_loss_td = (
            tensordict_actor[0]
            .select(*self.qvalue_network.in_keys)
            .expand(self.num_qvalue_nets, *tensordict_actor[0].batch_size)
        )  # for actor loss
        _qval_td = tensordict_select.select(*self.qvalue_network.in_keys).expand(
            self.num_qvalue_nets,
            *tensordict_select.select(*self.qvalue_network.in_keys).batch_size,
        )  # for qvalue loss
        _next_val_td = (
            tensordict_actor[1]
            .select(*self.qvalue_network.in_keys)
            .expand(self.num_qvalue_nets, *tensordict_actor[1].batch_size)
        )  # for next value estimation
        tensordict_qval = torch.cat(
            [
                _actor_loss_td,
                _next_val_td,
                _qval_td,
            ],
            0,
        )

        # cat params
        q_params_detach = self.qvalue_network_params.detach()
        qvalue_params = torch.cat(
            [
                q_params_detach,
                self.target_qvalue_network_params,
                self.qvalue_network_params,
            ],
            0,
        )
        tensordict_qval = vmap(self.qvalue_network)(
            tensordict_qval,
            qvalue_params,
        )

        state_action_value = tensordict_qval.get(self.value_key).squeeze(-1)
        (
            state_action_value_actor,
            next_state_action_value_qvalue,
            state_action_value_qvalue,
        ) = state_action_value.split(
            [self.num_qvalue_nets, self.num_qvalue_nets, self.num_qvalue_nets],
            dim=0,
        )

        loss_actor = -(
            (state_action_value_actor.min(0)[0] * probs[0]).sum(-1, keepdim=True)
            - self.alpha * logp_pi_pol[0]
        ).mean()

        pred_next_val = (
            probs[1]
            * (next_state_action_value_qvalue.min(0)[0] - self.alpha * logp_pi[1])
        ).sum(dim=-1, keepdim=True)

        tensordict_select.set(("next", self.value_estimator.value_key), pred_next_val)
        target_value = self.value_estimator.value_estimate(tensordict_select).squeeze(
            -1
        )

        actions = torch.argmax(tensordict_select.get(self.action_key), dim=-1)

        pred_val_1 = (
            state_action_value_qvalue[0].gather(-1, actions.unsqueeze(-1)).unsqueeze(0)
        )
        pred_val_2 = (
            state_action_value_qvalue[1].gather(-1, actions.unsqueeze(-1)).unsqueeze(0)
        )
        pred_val = torch.cat([pred_val_1, pred_val_2], dim=0).squeeze()
        td_error = (pred_val - target_value.expand_as(pred_val)).pow(2)
        loss_qval = (
            distance_loss(
                pred_val,
                target_value.expand_as(pred_val),
                loss_function=self.loss_function,
            )
            .mean(-1)
            .sum()
            * 0.5
        )

        tensordict.set(self.priority_key, td_error.detach().max(0)[0])

        loss_alpha = self._loss_alpha(logp_pi_pol)
        if not loss_qval.shape == loss_actor.shape:
            raise RuntimeError(
                f"QVal and actor loss have different shape: {loss_qval.shape} and {loss_actor.shape}"
            )
        td_out = TensorDict(
            {
                "loss_actor": loss_actor.mean(),
                "loss_qvalue": loss_qval.mean(),
                "loss_alpha": loss_alpha.mean(),
                "alpha": self.alpha.detach(),
                "entropy": -logp_pi.mean().detach(),
                "state_action_value_actor": state_action_value_actor.mean().detach(),
                "action_log_prob_actor": logp_pi.mean().detach(),
                "next.state_value": pred_next_val.mean().detach(),
                "target_value": target_value.mean().detach(),
            },
            [],
        )

        return td_out

    def _loss_alpha(self, log_pi: Tensor) -> Tensor:
        if torch.is_grad_enabled() and not log_pi.requires_grad:
            raise RuntimeError(
                "expected log_pi to require gradient for the alpha loss)"
            )
        if self.target_entropy is not None:
            # we can compute this loss even if log_alpha is not a parameter
            alpha_loss = -self.log_alpha.exp() * (log_pi.detach() + self.target_entropy)
        else:
            # placeholder
            alpha_loss = torch.zeros_like(log_pi)
        return alpha_loss

    def make_value_estimator(self, value_type: ValueEstimators = None, **hyperparams):
        if value_type is None:
            value_type = self.default_value_estimator
        self.value_type = value_type
        value_net = None
        value_key = "state_value"
        hp = dict(default_value_kwargs(value_type))
        hp.update(hyperparams)
        if hasattr(self, "gamma"):
            hp["gamma"] = self.gamma
        if value_type is ValueEstimators.TD1:
            self._value_estimator = TD1Estimator(
                **hp,
                value_network=value_net,
                value_target_key="value_target",
                value_key=value_key,
            )
        elif value_type is ValueEstimators.TD0:
            self._value_estimator = TD0Estimator(
                **hp,
                value_network=value_net,
                value_target_key="value_target",
                value_key=value_key,
            )
        elif value_type is ValueEstimators.GAE:
            raise NotImplementedError(
                f"Value type {value_type} it not implemented for loss {type(self)}."
            )
        elif value_type is ValueEstimators.TDLambda:
            self._value_estimator = TDLambdaEstimator(
                **hp,
                value_network=value_net,
                value_target_key="value_target",
                value_key=value_key,
            )
        else:
            raise NotImplementedError(f"Unknown value type {value_type}")<|MERGE_RESOLUTION|>--- conflicted
+++ resolved
@@ -82,14 +82,10 @@
             Default is ``True``.
         delay_value (bool, optional): Whether to separate the target value
             networks from the value networks used for data collection.
-<<<<<<< HEAD
-            Default is ``False``.
+            Default is ``True``.
         priority_key (str, optional): [Deprecated, use .set_keys(priority_key=priority_key) instead]
             Tensordict key where to write the
             priority (for prioritized replay buffer usage). Defaults to ``"td_error"``.
-=======
-            Default is ``True``.
->>>>>>> b4cf4d74
     """
 
     default_value_estimator = ValueEstimators.TD0

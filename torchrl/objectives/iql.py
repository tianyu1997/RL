# Copyright (c) Meta Platforms, Inc. and affiliates.
#
# This source code is licensed under the MIT license found in the
# LICENSE file in the root directory of this source tree.
from __future__ import annotations

import warnings
from dataclasses import dataclass
from typing import Optional, Tuple, Union

import torch
from tensordict import tensorclass, TensorDict, TensorDictBase
from tensordict.nn import dispatch, TensorDictModule
from tensordict.utils import NestedKey
from torch import Tensor
from torchrl.data.tensor_specs import TensorSpec
from torchrl.data.utils import _find_action_space

from torchrl.modules import ProbabilisticActor
from torchrl.objectives.common import LossModule, LossContainerBase
from torchrl.objectives.utils import (
    _GAMMA_LMBDA_DEPREC_ERROR,
    _reduce,
    _vmap_func,
    default_value_kwargs,
    distance_loss,
    ValueEstimators,
)
from torchrl.objectives.value import TD0Estimator, TD1Estimator, TDLambdaEstimator

@tensorclass
class IQLLosses(LossContainerBase):
    """The tensorclass for The PPOLoss Loss class."""

    loss_actor: torch.Tensor
    loss_qvalue: torch.Tensor | None = None
    loss_value: torch.Tensor | None = None
    entropy: torch.Tensor | None = None


class IQLLoss(LossModule):
    r"""TorchRL implementation of the IQL loss.

    Presented in "Offline Reinforcement Learning with Implicit Q-Learning" https://arxiv.org/abs/2110.06169

    Args:
        actor_network (ProbabilisticActor): stochastic actor.
        qvalue_network (TensorDictModule): Q(s, a) parametric model.
        value_network (TensorDictModule, optional): V(s) parametric model.

    Keyword Args:
        num_qvalue_nets (integer, optional): number of Q-Value networks used.
            Defaults to ``2``.
        loss_function (str, optional): loss function to be used with
            the value function loss. Default is `"smooth_l1"`.
        temperature (float, optional):  Inverse temperature (beta).
            For smaller hyperparameter values, the objective behaves similarly to
            behavioral cloning, while for larger values, it attempts to recover the
            maximum of the Q-function.
        expectile (float, optional): expectile :math:`\tau`. A larger value of :math:`\tau` is crucial
            for antmaze tasks that require dynamical programming ("stichting").
        priority_key (str, optional): [Deprecated, use .set_keys(priority_key=priority_key) instead]
            tensordict key where to write the priority (for prioritized replay
            buffer usage). Default is `"td_error"`.
        separate_losses (bool, optional): if ``True``, shared parameters between
            policy and critic will only be trained on the policy loss.
            Defaults to ``False``, ie. gradients are propagated to shared
            parameters for both policy and critic losses.
        reduction (str, optional): Specifies the reduction to apply to the output:
            ``"none"`` | ``"mean"`` | ``"sum"``. ``"none"``: no reduction will be applied,
            ``"mean"``: the sum of the output will be divided by the number of
            elements in the output, ``"sum"``: the output will be summed. Default: ``"mean"``.

    Examples:
        >>> import torch
        >>> from torch import nn
        >>> from torchrl.data import BoundedTensorSpec
        >>> from torchrl.modules.distributions.continuous import NormalParamWrapper, TanhNormal
        >>> from torchrl.modules.tensordict_module.actors import ProbabilisticActor, ValueOperator
        >>> from torchrl.modules.tensordict_module.common import SafeModule
        >>> from torchrl.objectives.iql import IQLLoss
        >>> from tensordict import TensorDict
        >>> n_act, n_obs = 4, 3
        >>> spec = BoundedTensorSpec(-torch.ones(n_act), torch.ones(n_act), (n_act,))
        >>> net = NormalParamWrapper(nn.Linear(n_obs, 2 * n_act))
        >>> module = SafeModule(net, in_keys=["observation"], out_keys=["loc", "scale"])
        >>> actor = ProbabilisticActor(
        ...     module=module,
        ...     in_keys=["loc", "scale"],
        ...     spec=spec,
        ...     distribution_class=TanhNormal)
        >>> class QValueClass(nn.Module):
        ...     def __init__(self):
        ...         super().__init__()
        ...         self.linear = nn.Linear(n_obs + n_act, 1)
        ...     def forward(self, obs, act):
        ...         return self.linear(torch.cat([obs, act], -1))
        >>> qvalue = SafeModule(
        ...     QValueClass(),
        ...     in_keys=["observation", "action"],
        ...     out_keys=["state_action_value"],
        ... )
        >>> value = SafeModule(
        ...     nn.Linear(n_obs, 1),
        ...     in_keys=["observation"],
        ...     out_keys=["state_value"],
        ... )
        >>> loss = IQLLoss(actor, qvalue, value)
        >>> batch = [2, ]
        >>> action = spec.rand(batch)
        >>> data = TensorDict({
        ...         "observation": torch.randn(*batch, n_obs),
        ...         "action": action,
        ...         ("next", "done"): torch.zeros(*batch, 1, dtype=torch.bool),
        ...         ("next", "terminated"): torch.zeros(*batch, 1, dtype=torch.bool),
        ...         ("next", "reward"): torch.randn(*batch, 1),
        ...         ("next", "observation"): torch.randn(*batch, n_obs),
        ...     }, batch)
        >>> loss(data)
        TensorDict(
            fields={
                entropy: Tensor(shape=torch.Size([]), device=cpu, dtype=torch.float32, is_shared=False),
                loss_actor: Tensor(shape=torch.Size([]), device=cpu, dtype=torch.float32, is_shared=False),
                loss_qvalue: Tensor(shape=torch.Size([]), device=cpu, dtype=torch.float32, is_shared=False),
                loss_value: Tensor(shape=torch.Size([]), device=cpu, dtype=torch.float32, is_shared=False)},
            batch_size=torch.Size([]),
            device=None,
            is_shared=False)
        >>> loss = IQLLoss(actor, qvalue, value, return_tensorclass=True)
        >>> loss(data)
        IQLLosses(
            entropy=Tensor(shape=torch.Size([]), device=cpu, dtype=torch.float32, is_shared=False),
            loss_actor=Tensor(shape=torch.Size([]), device=cpu, dtype=torch.float32, is_shared=False),
            loss_qvalue=Tensor(shape=torch.Size([]), device=cpu, dtype=torch.float32, is_shared=False),
            loss_value=Tensor(shape=torch.Size([]), device=cpu, dtype=torch.float32, is_shared=False),
            batch_size=torch.Size([]),
            device=None,
            is_shared=False)

    This class is compatible with non-tensordict based modules too and can be
    used without recurring to any tensordict-related primitive. In this case,
    the expected keyword arguments are:
    ``["action", "next_reward", "next_done", "next_terminated"]`` + in_keys of the actor, value, and qvalue network
    The return value is a tuple of tensors in the following order:
    ``["loss_actor", "loss_qvalue", "loss_value", "entropy"]``.

    Examples:
        >>> import torch
        >>> from torch import nn
        >>> from torchrl.data import BoundedTensorSpec
        >>> from torchrl.modules.distributions.continuous import NormalParamWrapper, TanhNormal
        >>> from torchrl.modules.tensordict_module.actors import ProbabilisticActor, ValueOperator
        >>> from torchrl.modules.tensordict_module.common import SafeModule
        >>> from torchrl.objectives.iql import IQLLoss
        >>> _ = torch.manual_seed(42)
        >>> n_act, n_obs = 4, 3
        >>> spec = BoundedTensorSpec(-torch.ones(n_act), torch.ones(n_act), (n_act,))
        >>> net = NormalParamWrapper(nn.Linear(n_obs, 2 * n_act))
        >>> module = SafeModule(net, in_keys=["observation"], out_keys=["loc", "scale"])
        >>> actor = ProbabilisticActor(
        ...     module=module,
        ...     in_keys=["loc", "scale"],
        ...     spec=spec,
        ...     distribution_class=TanhNormal)
        >>> class QValueClass(nn.Module):
        ...     def __init__(self):
        ...         super().__init__()
        ...         self.linear = nn.Linear(n_obs + n_act, 1)
        ...     def forward(self, obs, act):
        ...         return self.linear(torch.cat([obs, act], -1))
        >>> qvalue = SafeModule(
        ...     QValueClass(),
        ...     in_keys=["observation", "action"],
        ...     out_keys=["state_action_value"],
        ... )
        >>> value = SafeModule(
        ...     nn.Linear(n_obs, 1),
        ...     in_keys=["observation"],
        ...     out_keys=["state_value"],
        ... )
        >>> loss = IQLLoss(actor, qvalue, value)
        >>> batch = [2, ]
        >>> action = spec.rand(batch)
        >>> loss_actor, loss_qvalue, loss_value, entropy = loss(
        ...     observation=torch.randn(*batch, n_obs),
        ...     action=action,
        ...     next_done=torch.zeros(*batch, 1, dtype=torch.bool),
        ...     next_terminated=torch.zeros(*batch, 1, dtype=torch.bool),
        ...     next_observation=torch.zeros(*batch, n_obs),
        ...     next_reward=torch.randn(*batch, 1))
        >>> loss_actor.backward()


    The output keys can also be filtered using the :meth:`IQLLoss.select_out_keys`
    method.

    Examples:
        >>> _ = loss.select_out_keys('loss_actor', 'loss_qvalue')
        >>> loss_actor, loss_qvalue = loss(
        ...     observation=torch.randn(*batch, n_obs),
        ...     action=action,
        ...     next_done=torch.zeros(*batch, 1, dtype=torch.bool),
        ...     next_terminated=torch.zeros(*batch, 1, dtype=torch.bool),
        ...     next_observation=torch.zeros(*batch, n_obs),
        ...     next_reward=torch.randn(*batch, 1))
        >>> loss_actor.backward()
    """

    @dataclass
    class _AcceptedKeys:
        """Maintains default values for all configurable tensordict keys.

        This class defines which tensordict keys can be set using '.set_keys(key_name=key_value)' and their
        default values

        Attributes:
            value (NestedKey): The input tensordict key where the state value is expected.
                Will be used for the underlying value estimator. Defaults to ``"state_value"``.
            action (NestedKey): The input tensordict key where the action is expected.
                Defaults to ``"action"``.
            log_prob (NestedKey): The input tensordict key where the log probability is expected.
                Defaults to ``"_log_prob"``.
            priority (NestedKey): The input tensordict key where the target priority is written to.
                Defaults to ``"td_error"``.
            state_action_value (NestedKey): The input tensordict key where the
                state action value is expected. Will be used for the underlying
                value estimator as value key. Defaults to ``"state_action_value"``.
            reward (NestedKey): The input tensordict key where the reward is expected.
                Will be used for the underlying value estimator. Defaults to ``"reward"``.
            done (NestedKey): The key in the input TensorDict that indicates
                whether a trajectory is done. Will be used for the underlying value estimator.
                Defaults to ``"done"``.
            terminated (NestedKey): The key in the input TensorDict that indicates
                whether a trajectory is terminated. Will be used for the underlying value estimator.
                Defaults to ``"terminated"``.
        """

        value: NestedKey = "state_value"
        action: NestedKey = "action"
        log_prob: NestedKey = "_log_prob"
        priority: NestedKey = "td_error"
        state_action_value: NestedKey = "state_action_value"
        reward: NestedKey = "reward"
        done: NestedKey = "done"
        terminated: NestedKey = "terminated"

    default_keys = _AcceptedKeys()
    default_value_estimator = ValueEstimators.TD0
    out_keys = [
        "loss_actor",
        "loss_qvalue",
        "loss_value",
        "entropy",
    ]

    def __init__(
        self,
        actor_network: ProbabilisticActor,
        qvalue_network: TensorDictModule,
        value_network: Optional[TensorDictModule],
        *,
        num_qvalue_nets: int = 2,
        loss_function: str = "smooth_l1",
        temperature: float = 1.0,
        expectile: float = 0.5,
        gamma: float = None,
        priority_key: str = None,
        separate_losses: bool = False,
<<<<<<< HEAD
        return_tensorclass: bool = False,
=======
        reduction: str = None,
>>>>>>> 2b8450cd
    ) -> None:
        self._in_keys = None
        self._out_keys = None
        if reduction is None:
            reduction = "mean"
        super().__init__()
        self._set_deprecated_ctor_keys(priority=priority_key)

        # IQL parameter
        self.temperature = temperature
        self.expectile = expectile

        # Actor Network
        self.convert_to_functional(
            actor_network,
            "actor_network",
            create_target_params=False,
        )
        if separate_losses:
            # we want to make sure there are no duplicates in the params: the
            # params of critic must be refs to actor if they're shared
            policy_params = list(actor_network.parameters())
        else:
            policy_params = None
        # Value Function Network
        self.convert_to_functional(
            value_network,
            "value_network",
            create_target_params=False,
            compare_against=policy_params,
        )

        # Q Function Network
        self.delay_qvalue = True
        self.num_qvalue_nets = num_qvalue_nets
        if separate_losses and policy_params is not None:
            qvalue_policy_params = list(actor_network.parameters()) + list(
                value_network.parameters()
            )
        else:
            qvalue_policy_params = None
        self.convert_to_functional(
            qvalue_network,
            "qvalue_network",
            num_qvalue_nets,
            create_target_params=True,
            compare_against=qvalue_policy_params,
        )

        self.loss_function = loss_function
        if gamma is not None:
            raise TypeError(_GAMMA_LMBDA_DEPREC_ERROR)
        self._vmap_qvalue_networkN0 = _vmap_func(
            self.qvalue_network, (None, 0), randomness=self.vmap_randomness
        )
<<<<<<< HEAD
        self.return_tensorclass = return_tensorclass
=======
        self.reduction = reduction
>>>>>>> 2b8450cd

    @property
    def device(self) -> torch.device:
        raise RuntimeError(
            "The device attributes of the losses is deprecated since v0.3.",
        )

    def _set_in_keys(self):
        keys = [
            self.tensor_keys.action,
            ("next", self.tensor_keys.reward),
            ("next", self.tensor_keys.done),
            ("next", self.tensor_keys.terminated),
            *self.actor_network.in_keys,
            *[("next", key) for key in self.actor_network.in_keys],
            *self.qvalue_network.in_keys,
            *self.value_network.in_keys,
        ]
        self._in_keys = list(set(keys))

    @property
    def in_keys(self):
        if self._in_keys is None:
            self._set_in_keys()
        return self._in_keys

    @in_keys.setter
    def in_keys(self, values):
        self._in_keys = values

    @staticmethod
    def loss_value_diff(diff, expectile=0.8):
        """Loss function for iql expectile value difference."""
        weight = torch.where(diff > 0, expectile, (1 - expectile))
        return weight * (diff**2)

    def _forward_value_estimator_keys(self, **kwargs) -> None:
        if self._value_estimator is not None:
            self._value_estimator.set_keys(
                value=self._tensor_keys.value,
                reward=self.tensor_keys.reward,
                done=self.tensor_keys.done,
                terminated=self.tensor_keys.terminated,
            )
        self._set_in_keys()

    @dispatch
    def forward(self, tensordict: TensorDictBase) -> IQLLosses | TensorDictBase:
        shape = None
        if tensordict.ndimension() > 1:
            shape = tensordict.shape
            tensordict_reshape = tensordict.reshape(-1)
        else:
            tensordict_reshape = tensordict

        loss_actor, metadata = self.actor_loss(tensordict_reshape)
        loss_qvalue, metadata_qvalue = self.qvalue_loss(tensordict_reshape)
        loss_value, metadata_value = self.value_loss(tensordict_reshape)
        metadata.update(**metadata_qvalue, **metadata_value)

        if (loss_actor.shape != loss_qvalue.shape) or (
            loss_value is not None and loss_actor.shape != loss_value.shape
        ):
            raise RuntimeError(
                f"Losses shape mismatch: {loss_actor.shape}, {loss_qvalue.shape} and {loss_value.shape}"
            )
        tensordict_reshape.set(
            self.tensor_keys.priority, metadata.pop("td_error").detach().max(0).values
        )
        if shape:
            tensordict.update(tensordict_reshape.view(shape))

        entropy = -tensordict_reshape.get(self.tensor_keys.log_prob).detach()
        out = {
            "loss_actor": loss_actor,
            "loss_qvalue": loss_qvalue,
            "loss_value": loss_value,
            "entropy": entropy.mean(),
        }
        td_out = TensorDict(
            out,
            [],
        )
        if self.return_tensorclass:
            return IQLLosses._from_tensordict(td_out)
        return td_out

    def actor_loss(self, tensordict: TensorDictBase) -> Tensor:
        # KL loss
        with self.actor_network_params.to_module(self.actor_network):
            dist = self.actor_network.get_dist(tensordict)

        log_prob = dist.log_prob(tensordict[self.tensor_keys.action])

        # Min Q value
        td_q = tensordict.select(*self.qvalue_network.in_keys)
        td_q = self._vmap_qvalue_networkN0(td_q, self.target_qvalue_network_params)
        min_q = td_q.get(self.tensor_keys.state_action_value).min(0)[0].squeeze(-1)

        if log_prob.shape != min_q.shape:
            raise RuntimeError(
                f"Losses shape mismatch: {log_prob.shape} and {min_q.shape}"
            )
        # state value
        with torch.no_grad():
            td_copy = tensordict.select(*self.value_network.in_keys).detach()
            with self.value_network_params.to_module(self.value_network):
                self.value_network(td_copy)
            value = td_copy.get(self.tensor_keys.value).squeeze(
                -1
            )  # assert has no gradient

        exp_a = torch.exp((min_q - value) * self.temperature)
        exp_a = exp_a.clamp_max(100)

        # write log_prob in tensordict for alpha loss
        tensordict.set(self.tensor_keys.log_prob, log_prob.detach())
        loss_actor = -(exp_a * log_prob)
        loss_actor = _reduce(loss_actor, reduction=self.reduction)
        return loss_actor, {}

    def value_loss(self, tensordict: TensorDictBase) -> Tuple[Tensor, Tensor]:
        # Min Q value
        td_q = tensordict.select(*self.qvalue_network.in_keys)
        td_q = self._vmap_qvalue_networkN0(td_q, self.target_qvalue_network_params)
        min_q = td_q.get(self.tensor_keys.state_action_value).min(0)[0].squeeze(-1)
        # state value
        td_copy = tensordict.select(*self.value_network.in_keys)
        with self.value_network_params.to_module(self.value_network):
            self.value_network(td_copy)
        value = td_copy.get(self.tensor_keys.value).squeeze(-1)
        value_loss = self.loss_value_diff(min_q - value, self.expectile)
        value_loss = _reduce(value_loss, reduction=self.reduction)
        return value_loss, {}

    def qvalue_loss(self, tensordict: TensorDictBase) -> Tuple[Tensor, Tensor]:
        obs_keys = self.actor_network.in_keys
        tensordict = tensordict.select("next", *obs_keys, self.tensor_keys.action)

        target_value = self.value_estimator.value_estimate(
            tensordict, target_params=self.target_value_network_params
        ).squeeze(-1)
        tensordict_expand = self._vmap_qvalue_networkN0(
            tensordict.select(*self.qvalue_network.in_keys),
            self.qvalue_network_params,
        )
        pred_val = tensordict_expand.get(self.tensor_keys.state_action_value).squeeze(
            -1
        )
        td_error = (pred_val - target_value).pow(2)
        loss_qval = distance_loss(
            pred_val,
            target_value.expand_as(pred_val),
            loss_function=self.loss_function,
        ).sum(0)
        loss_qval = _reduce(loss_qval, reduction=self.reduction)
        metadata = {"td_error": td_error.detach()}
        return loss_qval, metadata

    def make_value_estimator(self, value_type: ValueEstimators = None, **hyperparams):
        if value_type is None:
            value_type = self.default_value_estimator
        self.value_type = value_type
        value_net = self.value_network

        hp = dict(default_value_kwargs(value_type))
        if hasattr(self, "gamma"):
            hp["gamma"] = self.gamma
        hp.update(hyperparams)
        if value_type is ValueEstimators.TD1:
            self._value_estimator = TD1Estimator(
                **hp,
                value_network=value_net,
            )
        elif value_type is ValueEstimators.TD0:
            self._value_estimator = TD0Estimator(
                **hp,
                value_network=value_net,
            )
        elif value_type is ValueEstimators.GAE:
            raise NotImplementedError(
                f"Value type {value_type} it not implemented for loss {type(self)}."
            )
        elif value_type is ValueEstimators.TDLambda:
            self._value_estimator = TDLambdaEstimator(
                **hp,
                value_network=value_net,
            )
        else:
            raise NotImplementedError(f"Unknown value type {value_type}")

        tensor_keys = {
            "value_target": "value_target",
            "value": self.tensor_keys.value,
            "reward": self.tensor_keys.reward,
            "done": self.tensor_keys.done,
            "terminated": self.tensor_keys.terminated,
        }
        self._value_estimator.set_keys(**tensor_keys)


class DiscreteIQLLoss(IQLLoss):
    r"""TorchRL implementation of the discrete IQL loss.

    Presented in "Offline Reinforcement Learning with Implicit Q-Learning" https://arxiv.org/abs/2110.06169

    Args:
        actor_network (ProbabilisticActor): stochastic actor
        qvalue_network (TensorDictModule): Q(s, a) parametric model.
        value_network (TensorDictModule, optional): V(s) parametric model.

    Keyword Args:
        action_space (str or TensorSpec): Action space. Must be one of
                ``"one-hot"``, ``"mult_one_hot"``, ``"binary"`` or ``"categorical"``,
                or an instance of the corresponding specs (:class:`torchrl.data.OneHotDiscreteTensorSpec`,
                :class:`torchrl.data.MultiOneHotDiscreteTensorSpec`,
                :class:`torchrl.data.BinaryDiscreteTensorSpec` or :class:`torchrl.data.DiscreteTensorSpec`).
        num_qvalue_nets (integer, optional): number of Q-Value networks used.
            Defaults to ``2``.
        loss_function (str, optional): loss function to be used with
            the value function loss. Default is `"smooth_l1"`.
        temperature (float, optional):  Inverse temperature (beta).
            For smaller hyperparameter values, the objective behaves similarly to
            behavioral cloning, while for larger values, it attempts to recover the
            maximum of the Q-function.
        expectile (float, optional): expectile :math:`\tau`. A larger value of :math:`\tau` is crucial
            for antmaze tasks that require dynamical programming ("stichting").
        priority_key (str, optional): [Deprecated, use .set_keys(priority_key=priority_key) instead]
            tensordict key where to write the priority (for prioritized replay
            buffer usage). Default is `"td_error"`.
        separate_losses (bool, optional): if ``True``, shared parameters between
            policy and critic will only be trained on the policy loss.
            Defaults to ``False``, ie. gradients are propagated to shared
            parameters for both policy and critic losses.
        reduction (str, optional): Specifies the reduction to apply to the output:
            ``"none"`` | ``"mean"`` | ``"sum"``. ``"none"``: no reduction will be applied,
            ``"mean"``: the sum of the output will be divided by the number of
            elements in the output, ``"sum"``: the output will be summed. Default: ``"mean"``.

    Examples:
        >>> import torch
        >>> from torch import nn
        >>> from torchrl.data.tensor_specs import OneHotDiscreteTensorSpec
        >>> from torchrl.modules.distributions.discrete import OneHotCategorical
        >>> from torchrl.modules.tensordict_module.actors import ProbabilisticActor
        >>> from torchrl.modules.tensordict_module.common import SafeModule
        >>> from torchrl.objectives.iql import DiscreteIQLLoss
        >>> from tensordict import TensorDict
        >>> n_act, n_obs = 4, 3
        >>> spec = OneHotDiscreteTensorSpec(n_act)
        >>> module = SafeModule(nn.Linear(n_obs, n_act), in_keys=["observation"], out_keys=["logits"])
        >>> actor = ProbabilisticActor(
        ...     module=module,
        ...     in_keys=["logits"],
        ...     out_keys=["action"],
        ...     spec=spec,
        ...     distribution_class=OneHotCategorical)
        >>> qvalue = SafeModule(
        ...     nn.Linear(n_obs, n_act),
        ...     in_keys=["observation"],
        ...     out_keys=["state_action_value"],
        ... )
        >>> value = SafeModule(
        ...     nn.Linear(n_obs, 1),
        ...     in_keys=["observation"],
        ...     out_keys=["state_value"],
        ... )
        >>> loss = DiscreteIQLLoss(actor, qvalue, value)
        >>> batch = [2, ]
        >>> action = spec.rand(batch).long()
        >>> data = TensorDict({
        ...         "observation": torch.randn(*batch, n_obs),
        ...         "action": action,
        ...         ("next", "done"): torch.zeros(*batch, 1, dtype=torch.bool),
        ...         ("next", "terminated"): torch.zeros(*batch, 1, dtype=torch.bool),
        ...         ("next", "reward"): torch.randn(*batch, 1),
        ...         ("next", "observation"): torch.randn(*batch, n_obs),
        ...     }, batch)
        >>> loss(data)
        TensorDict(
            fields={
                entropy: Tensor(shape=torch.Size([]), device=cpu, dtype=torch.float32, is_shared=False),
                loss_actor: Tensor(shape=torch.Size([]), device=cpu, dtype=torch.float32, is_shared=False),
                loss_qvalue: Tensor(shape=torch.Size([]), device=cpu, dtype=torch.float32, is_shared=False),
                loss_value: Tensor(shape=torch.Size([]), device=cpu, dtype=torch.float32, is_shared=False)},
            batch_size=torch.Size([]),
            device=None,
            is_shared=False)

    This class is compatible with non-tensordict based modules too and can be
    used without recurring to any tensordict-related primitive. In this case,
    the expected keyword arguments are:
    ``["action", "next_reward", "next_done", "next_terminated"]`` + in_keys of the actor, value, and qvalue network
    The return value is a tuple of tensors in the following order:
    ``["loss_actor", "loss_qvalue", "loss_value", "entropy"]``.

    Examples:
        >>> import torch
        >>> import torch
        >>> from torch import nn
        >>> from torchrl.data.tensor_specs import OneHotDiscreteTensorSpec
        >>> from torchrl.modules.distributions.discrete import OneHotCategorical
        >>> from torchrl.modules.tensordict_module.actors import ProbabilisticActor
        >>> from torchrl.modules.tensordict_module.common import SafeModule
        >>> from torchrl.objectives.iql import DiscreteIQLLoss
        >>> _ = torch.manual_seed(42)
        >>> n_act, n_obs = 4, 3
        >>> spec = OneHotDiscreteTensorSpec(n_act)
        >>> module = SafeModule(nn.Linear(n_obs, n_act), in_keys=["observation"], out_keys=["logits"])
        >>> actor = ProbabilisticActor(
        ...     module=module,
        ...     in_keys=["logits"],
        ...     out_keys=["action"],
        ...     spec=spec,
        ...     distribution_class=OneHotCategorical)
        >>> qvalue = SafeModule(
        ...     nn.Linear(n_obs, n_act),
        ...     in_keys=["observation"],
        ...     out_keys=["state_action_value"],
        ... )
        >>> value = SafeModule(
        ...     nn.Linear(n_obs, 1),
        ...     in_keys=["observation"],
        ...     out_keys=["state_value"],
        ... )
        >>> loss = DiscreteIQLLoss(actor, qvalue, value)
        >>> batch = [2, ]
        >>> action = spec.rand(batch).long()
        >>> loss_actor, loss_qvalue, loss_value, entropy = loss(
        ...     observation=torch.randn(*batch, n_obs),
        ...     action=action,
        ...     next_done=torch.zeros(*batch, 1, dtype=torch.bool),
        ...     next_terminated=torch.zeros(*batch, 1, dtype=torch.bool),
        ...     next_observation=torch.zeros(*batch, n_obs),
        ...     next_reward=torch.randn(*batch, 1))
        >>> loss_actor.backward()


    The output keys can also be filtered using the :meth:`DiscreteIQLLoss.select_out_keys`
    method.

    Examples:
        >>> _ = loss.select_out_keys('loss_actor', 'loss_qvalue', 'loss_value')
        >>> loss_actor, loss_qvalue, loss_value = loss(
        ...     observation=torch.randn(*batch, n_obs),
        ...     action=action,
        ...     next_done=torch.zeros(*batch, 1, dtype=torch.bool),
        ...     next_terminated=torch.zeros(*batch, 1, dtype=torch.bool),
        ...     next_observation=torch.zeros(*batch, n_obs),
        ...     next_reward=torch.randn(*batch, 1))
        >>> loss_actor.backward()
    """

    @dataclass
    class _AcceptedKeys:
        """Maintains default values for all configurable tensordict keys.

        This class defines which tensordict keys can be set using '.set_keys(key_name=key_value)' and their
        default values

        Attributes:
            value (NestedKey): The input tensordict key where the state value is expected.
                Will be used for the underlying value estimator. Defaults to ``"state_value"``.
            action (NestedKey): The input tensordict key where the action is expected.
                Defaults to ``"action"``.
            log_prob (NestedKey): The input tensordict key where the log probability is expected.
                Defaults to ``"_log_prob"``.
            priority (NestedKey): The input tensordict key where the target priority is written to.
                Defaults to ``"td_error"``.
            state_action_value (NestedKey): The input tensordict key where the
                state action value is expected. Will be used for the underlying
                value estimator as value key. Defaults to ``"state_action_value"``.
            reward (NestedKey): The input tensordict key where the reward is expected.
                Will be used for the underlying value estimator. Defaults to ``"reward"``.
            done (NestedKey): The key in the input TensorDict that indicates
                whether a trajectory is done. Will be used for the underlying value estimator.
                Defaults to ``"done"``.
            terminated (NestedKey): The key in the input TensorDict that indicates
                whether a trajectory is terminated. Will be used for the underlying value estimator.
                Defaults to ``"terminated"``.
        """

        value: NestedKey = "state_value"
        action: NestedKey = "action"
        log_prob: NestedKey = "_log_prob"
        priority: NestedKey = "td_error"
        state_action_value: NestedKey = "state_action_value"
        reward: NestedKey = "reward"
        done: NestedKey = "done"
        terminated: NestedKey = "terminated"

    default_keys = _AcceptedKeys()
    default_value_estimator = ValueEstimators.TD0
    out_keys = [
        "loss_actor",
        "loss_qvalue",
        "loss_value",
        "entropy",
    ]

    def __init__(
        self,
        actor_network: ProbabilisticActor,
        qvalue_network: TensorDictModule,
        value_network: Optional[TensorDictModule],
        *,
        action_space: Union[str, TensorSpec] = None,
        num_qvalue_nets: int = 2,
        loss_function: str = "smooth_l1",
        temperature: float = 1.0,
        expectile: float = 0.5,
        gamma: float = None,
        priority_key: str = None,
        separate_losses: bool = False,
        reduction: str = None,
    ) -> None:
        self._in_keys = None
        self._out_keys = None
        if reduction is None:
            reduction = "mean"
        if expectile >= 1.0:
            raise ValueError(f"Expectile should be lower than 1.0 but is {expectile}")
        super().__init__(
            actor_network=actor_network,
            qvalue_network=qvalue_network,
            value_network=value_network,
            num_qvalue_nets=num_qvalue_nets,
            loss_function=loss_function,
            temperature=temperature,
            expectile=expectile,
            gamma=gamma,
            priority_key=priority_key,
            separate_losses=separate_losses,
        )
        if action_space is None:
            warnings.warn(
                "action_space was not specified. DiscreteIQLLoss will default to 'one-hot'."
                "This behaviour will be deprecated soon and a space will have to be passed."
                "Check the DiscreteIQLLoss documentation to see how to pass the action space. "
            )
            action_space = "one-hot"
        self.action_space = _find_action_space(action_space)
        self.reduction = reduction

    def actor_loss(self, tensordict: TensorDictBase) -> Tensor:
        # KL loss
        with self.actor_network_params.to_module(self.actor_network):
            dist = self.actor_network.get_dist(tensordict)

        log_prob = dist.log_prob(tensordict[self.tensor_keys.action])

        # Min Q value
        td_q = tensordict.select(*self.qvalue_network.in_keys)
        td_q = self._vmap_qvalue_networkN0(td_q, self.target_qvalue_network_params)
        state_action_value = td_q.get(self.tensor_keys.state_action_value)
        action = tensordict.get(self.tensor_keys.action)
        if self.action_space == "categorical":
            if action.shape != state_action_value.shape:
                # unsqueeze the action if it lacks on trailing singleton dim
                action = action.unsqueeze(-1)
            chosen_state_action_value = torch.gather(
                state_action_value, -1, index=action
            ).squeeze(-1)
        else:
            action = action.to(torch.float)
            chosen_state_action_value = (state_action_value * action).sum(-1)
        min_Q, _ = torch.min(chosen_state_action_value, dim=0)
        if log_prob.shape != min_Q.shape:
            raise RuntimeError(
                f"Losses shape mismatch: {log_prob.shape} and {min_Q.shape}"
            )
        with torch.no_grad():
            # state value
            td_copy = tensordict.select(*self.value_network.in_keys).detach()
            with self.value_network_params.to_module(self.value_network):
                self.value_network(td_copy)
            value = td_copy.get(self.tensor_keys.value).squeeze(
                -1
            )  # assert has no gradient

        exp_a = torch.exp((min_Q - value) * self.temperature)
        exp_a = exp_a.clamp_max(100)

        # write log_prob in tensordict for alpha loss
        tensordict.set(self.tensor_keys.log_prob, log_prob.detach())
        loss_actor = -(exp_a * log_prob)
        loss_actor = _reduce(loss_actor, reduction=self.reduction)
        return loss_actor, {}

    def value_loss(self, tensordict: TensorDictBase) -> Tuple[Tensor, Tensor]:
        # Min Q value
        with torch.no_grad():
            # Min Q value
            td_q = tensordict.select(*self.qvalue_network.in_keys)
            td_q = self._vmap_qvalue_networkN0(td_q, self.target_qvalue_network_params)
            state_action_value = td_q.get(self.tensor_keys.state_action_value)
            action = tensordict.get(self.tensor_keys.action)
            if self.action_space == "categorical":
                if action.shape != state_action_value.shape:
                    # unsqueeze the action if it lacks on trailing singleton dim
                    action = action.unsqueeze(-1)
                chosen_state_action_value = torch.gather(
                    state_action_value, -1, index=action
                ).squeeze(-1)
            else:
                action = action.to(torch.float)
                chosen_state_action_value = (state_action_value * action).sum(-1)
            min_Q, _ = torch.min(chosen_state_action_value, dim=0)
        # state value
        td_copy = tensordict.select(*self.value_network.in_keys)
        with self.value_network_params.to_module(self.value_network):
            self.value_network(td_copy)
        value = td_copy.get(self.tensor_keys.value).squeeze(-1)
        value_loss = self.loss_value_diff(min_Q - value, self.expectile)
        value_loss = _reduce(value_loss, reduction=self.reduction)
        return value_loss, {}

    def qvalue_loss(self, tensordict: TensorDictBase) -> Tuple[Tensor, Tensor]:
        obs_keys = self.actor_network.in_keys
        next_td = tensordict.select("next", *obs_keys, self.tensor_keys.action)
        with torch.no_grad():
            target_value = self.value_estimator.value_estimate(
                next_td, target_params=self.target_value_network_params
            ).squeeze(-1)

        # predict current Q value
        td_q = tensordict.select(*self.qvalue_network.in_keys)
        td_q = self._vmap_qvalue_networkN0(td_q, self.qvalue_network_params)
        state_action_value = td_q.get(self.tensor_keys.state_action_value)
        action = tensordict.get(self.tensor_keys.action)
        if self.action_space == "categorical":
            if action.shape != state_action_value.shape:
                # unsqueeze the action if it lacks on trailing singleton dim
                action = action.unsqueeze(-1)
            pred_val = torch.gather(state_action_value, -1, index=action).squeeze(-1)
        else:
            action = action.to(torch.float)
            pred_val = (state_action_value * action).sum(-1)

        td_error = (pred_val - target_value.expand_as(pred_val)).pow(2)
        loss_qval = distance_loss(
            pred_val,
            target_value.expand_as(pred_val),
            loss_function=self.loss_function,
        ).sum(0)
        loss_qval = _reduce(loss_qval, reduction=self.reduction)
        metadata = {"td_error": td_error.detach()}
        return loss_qval, metadata<|MERGE_RESOLUTION|>--- conflicted
+++ resolved
@@ -266,11 +266,8 @@
         gamma: float = None,
         priority_key: str = None,
         separate_losses: bool = False,
-<<<<<<< HEAD
         return_tensorclass: bool = False,
-=======
         reduction: str = None,
->>>>>>> 2b8450cd
     ) -> None:
         self._in_keys = None
         self._out_keys = None
@@ -326,11 +323,8 @@
         self._vmap_qvalue_networkN0 = _vmap_func(
             self.qvalue_network, (None, 0), randomness=self.vmap_randomness
         )
-<<<<<<< HEAD
         self.return_tensorclass = return_tensorclass
-=======
         self.reduction = reduction
->>>>>>> 2b8450cd
 
     @property
     def device(self) -> torch.device:

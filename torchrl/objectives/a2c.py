--- conflicted
+++ resolved
@@ -2,12 +2,9 @@
 #
 # This source code is licensed under the MIT license found in the
 # LICENSE file in the root directory of this source tree.
-<<<<<<< HEAD
-=======
 import contextlib
 import logging
 import warnings
->>>>>>> 017bcd05
 from copy import deepcopy
 from dataclasses import dataclass
 from typing import Tuple

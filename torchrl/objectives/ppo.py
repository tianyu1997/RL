--- conflicted
+++ resolved
@@ -52,7 +52,6 @@
     TDLambdaEstimator,
     VTrace,
 )
-from yaml import warnings
 
 
 class PPOLoss(LossModule):
@@ -299,7 +298,6 @@
         advantage: NestedKey = "advantage"
         value_target: NestedKey = "value_target"
         value: NestedKey = "state_value"
-<<<<<<< HEAD
         sample_log_prob: NestedKey | List[NestedKey] | None = None
         action: NestedKey | List[NestedKey] = "action"
         reward: NestedKey | List[NestedKey] = "reward"
@@ -314,16 +312,7 @@
                     self.sample_log_prob = "action_log_prob"
 
     default_keys = _AcceptedKeys
-=======
-        sample_log_prob: NestedKey = "sample_log_prob"
-        action: NestedKey = "action"
-        reward: NestedKey = "reward"
-        done: NestedKey = "done"
-        terminated: NestedKey = "terminated"
-
     tensor_keys: _AcceptedKeys
-    default_keys = _AcceptedKeys()
->>>>>>> 47a2de29
     default_value_estimator = ValueEstimators.GAE
 
     actor_network: ProbabilisticTensorDictModule

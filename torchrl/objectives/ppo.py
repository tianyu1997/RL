--- conflicted
+++ resolved
@@ -192,11 +192,7 @@
         if advantage is None:
             self.value_estimator(
                 tensordict,
-<<<<<<< HEAD
-                params=self.critic_params,
-=======
                 params=self.critic_params.detach(),
->>>>>>> 0b2d2d8e
                 target_params=self.target_critic_params,
             )
             advantage = tensordict.get(self.advantage_key)
@@ -346,11 +342,7 @@
         if advantage is None:
             self.value_estimator(
                 tensordict,
-<<<<<<< HEAD
-                params=self.critic_params,
-=======
                 params=self.critic_params.detach(),
->>>>>>> 0b2d2d8e
                 target_params=self.target_critic_params,
             )
             advantage = tensordict.get(self.advantage_key)
@@ -517,11 +509,7 @@
         if advantage is None:
             self.value_estimator(
                 tensordict,
-<<<<<<< HEAD
-                params=self.critic_params,
-=======
                 params=self.critic_params.detach(),
->>>>>>> 0b2d2d8e
                 target_params=self.target_critic_params,
             )
             advantage = tensordict.get(self.advantage_key)

# Copyright (c) Meta Platforms, Inc. and affiliates.
#
# This source code is licensed under the MIT license found in the
# LICENSE file in the root directory of this source tree.
import math
import warnings
from dataclasses import dataclass

from typing import Optional, Tuple, Union

import numpy as np
import torch
import torch.nn as nn
from tensordict.nn import dispatch, TensorDictModule
from tensordict.tensordict import TensorDict, TensorDictBase
from tensordict.utils import NestedKey, unravel_key
from torch import Tensor

from torchrl.data import CompositeSpec
from torchrl.data.utils import _find_action_space
from torchrl.envs.utils import ExplorationType, set_exploration_type

from torchrl.modules import ProbabilisticActor, QValueActor
from torchrl.modules.tensordict_module.common import ensure_tensordict_compatible
from torchrl.objectives.common import LossModule
from torchrl.objectives.utils import (
    _cache_values,
    _GAMMA_LMBDA_DEPREC_WARNING,
    default_value_kwargs,
    distance_loss,
    ValueEstimators,
)

from torchrl.objectives.value import TD0Estimator, TD1Estimator, TDLambdaEstimator

try:
    try:
        from torch import vmap
    except ImportError:
        from functorch import vmap

    _has_functorch = True
    err = ""
except ImportError as err:
    _has_functorch = False
    FUNCTORCH_ERROR = err


class CQLLoss(LossModule):
    """TorchRL implementation of the continuous CQL loss.

    Presented in "Conservative Q-Learning for Offline Reinforcement Learning" https://arxiv.org/abs/2006.04779

    Args:
        actor_network (ProbabilisticActor): stochastic actor
        qvalue_network (TensorDictModule): Q(s, a) parametric model.
            This module typically outputs a ``"state_action_value"`` entry.
    Keyword args:
        loss_function (str, optional): loss function to be used with
            the value function loss. Default is `"smooth_l1"`.
        alpha_init (float, optional): initial entropy multiplier.
            Default is 1.0.
        min_alpha (float, optional): min value of alpha.
            Default is None (no minimum value).
        max_alpha (float, optional): max value of alpha.
            Default is None (no maximum value).
        action_spec (TensorSpec, optional): the action tensor spec. If not provided
            and the target entropy is ``"auto"``, it will be retrieved from
            the actor.
        fixed_alpha (bool, optional): if ``True``, alpha will be fixed to its
            initial value. Otherwise, alpha will be optimized to
            match the 'target_entropy' value.
            Default is ``False``.
        target_entropy (float or str, optional): Target entropy for the
            stochastic policy. Default is "auto", where target entropy is
            computed as :obj:`-prod(n_actions)`.
        delay_actor (bool, optional): Whether to separate the target actor
            networks from the actor networks used for data collection.
            Default is ``False``.
        delay_qvalue (bool, optional): Whether to separate the target Q value
            networks from the Q value networks used for data collection.
            Default is ``True``.
        gamma (float, optional): Discount factor. Default is ``None``.
        temperature (float, optional): CQL temperature. Default is 1.0.
        min_q_weight (float, optional): Minimum Q weight. Default is 1.0.
        max_q_backup (bool, optional): Whether to use the max-min Q backup.
            Default is ``False``.
        deterministic_backup (bool, optional): Whether to use the deterministic. Default is ``True``.
        num_random (int, optional): Number of random actions to sample for the CQL loss.
            Default is 10.
        with_lagrange (bool, optional): Whether to use the Lagrange multiplier.
            Default is ``False``.
        lagrange_thresh (float, optional): Lagrange threshold. Default is 0.0.
        priority_key (str, optional): [Deprecated, use .set_keys(priority_key=priority_key) instead]
            Tensordict key where to write the
            priority (for prioritized replay buffer usage). Defaults to ``"td_error"``.

    Examples:
        >>> import torch
        >>> from torch import nn
        >>> from torchrl.data import BoundedTensorSpec
        >>> from torchrl.modules.distributions.continuous import NormalParamWrapper, TanhNormal
        >>> from torchrl.modules.tensordict_module.actors import ProbabilisticActor, ValueOperator
        >>> from torchrl.modules.tensordict_module.common import SafeModule
        >>> from torchrl.objectives.cql import CQLLoss
        >>> from tensordict.tensordict import TensorDict
        >>> n_act, n_obs = 4, 3
        >>> spec = BoundedTensorSpec(-torch.ones(n_act), torch.ones(n_act), (n_act,))
        >>> net = NormalParamWrapper(nn.Linear(n_obs, 2 * n_act))
        >>> module = SafeModule(net, in_keys=["observation"], out_keys=["loc", "scale"])
        >>> actor = ProbabilisticActor(
        ...     module=module,
        ...     in_keys=["loc", "scale"],
        ...     spec=spec,
        ...     distribution_class=TanhNormal)
        >>> class ValueClass(nn.Module):
        ...     def __init__(self):
        ...         super().__init__()
        ...         self.linear = nn.Linear(n_obs + n_act, 1)
        ...     def forward(self, obs, act):
        ...         return self.linear(torch.cat([obs, act], -1))
        >>> module = ValueClass()
        >>> qvalue = ValueOperator(
        ...     module=module,
        ...     in_keys=['observation', 'action'])
        >>> loss = CQLLoss(actor, qvalue)
        >>> batch = [2, ]
        >>> action = spec.rand(batch)
        >>> data = TensorDict({
        ...         "observation": torch.randn(*batch, n_obs),
        ...         "action": action,
        ...         ("next", "done"): torch.zeros(*batch, 1, dtype=torch.bool),
        ...         ("next", "terminated"): torch.zeros(*batch, 1, dtype=torch.bool),
        ...         ("next", "reward"): torch.randn(*batch, 1),
        ...         ("next", "observation"): torch.randn(*batch, n_obs),
        ...     }, batch)
        >>> loss(data)
        TensorDict(
            fields={
                alpha: Tensor(shape=torch.Size([]), device=cpu, dtype=torch.float32, is_shared=False),
                entropy: Tensor(shape=torch.Size([]), device=cpu, dtype=torch.float32, is_shared=False),
                loss_actor: Tensor(shape=torch.Size([]), device=cpu, dtype=torch.float32, is_shared=False),
                loss_alpha: Tensor(shape=torch.Size([]), device=cpu, dtype=torch.float32, is_shared=False),
                loss_alpha_prime: Tensor(shape=torch.Size([]), device=cpu, dtype=torch.float32, is_shared=False),
                loss_qvalue: Tensor(shape=torch.Size([]), device=cpu, dtype=torch.float32, is_shared=False)},
            batch_size=torch.Size([]),
            device=None,
            is_shared=False)

    This class is compatible with non-tensordict based modules too and can be
    used without recurring to any tensordict-related primitive. In this case,
    the expected keyword arguments are:
    ``["action", "next_reward", "next_done", "next_terminated"]`` + in_keys of the actor, value, and qvalue network.
    The return value is a tuple of tensors in the following order:
    ``["loss_actor", "loss_qvalue", "loss_alpha", "loss_alpha_prime", "alpha", "entropy"]``.

    Examples:
        >>> import torch
        >>> from torch import nn
        >>> from torchrl.data import BoundedTensorSpec
        >>> from torchrl.modules.distributions.continuous import NormalParamWrapper, TanhNormal
        >>> from torchrl.modules.tensordict_module.actors import ProbabilisticActor, ValueOperator
        >>> from torchrl.modules.tensordict_module.common import SafeModule
        >>> from torchrl.objectives.cql import CQLLoss
        >>> _ = torch.manual_seed(42)
        >>> n_act, n_obs = 4, 3
        >>> spec = BoundedTensorSpec(-torch.ones(n_act), torch.ones(n_act), (n_act,))
        >>> net = NormalParamWrapper(nn.Linear(n_obs, 2 * n_act))
        >>> module = SafeModule(net, in_keys=["observation"], out_keys=["loc", "scale"])
        >>> actor = ProbabilisticActor(
        ...     module=module,
        ...     in_keys=["loc", "scale"],
        ...     spec=spec,
        ...     distribution_class=TanhNormal)
        >>> class ValueClass(nn.Module):
        ...     def __init__(self):
        ...         super().__init__()
        ...         self.linear = nn.Linear(n_obs + n_act, 1)
        ...     def forward(self, obs, act):
        ...         return self.linear(torch.cat([obs, act], -1))
        >>> module = ValueClass()
        >>> qvalue = ValueOperator(
        ...     module=module,
        ...     in_keys=['observation', 'action'])
        >>> loss = CQLLoss(actor, qvalue, value)
        >>> batch = [2, ]
        >>> action = spec.rand(batch)
        >>> loss_actor, loss_qvalue, _, _, _, _ = loss(
        ...     observation=torch.randn(*batch, n_obs),
        ...     action=action,
        ...     next_done=torch.zeros(*batch, 1, dtype=torch.bool),
        ...     next_terminated=torch.zeros(*batch, 1, dtype=torch.bool),
        ...     next_observation=torch.zeros(*batch, n_obs),
        ...     next_reward=torch.randn(*batch, 1))
        >>> loss_actor.backward()

    The output keys can also be filtered using the :meth:`CQLLoss.select_out_keys`
    method.

    Examples:
        >>> loss.select_out_keys('loss_actor', 'loss_qvalue')
        >>> loss_actor, loss_qvalue = loss(
        ...     observation=torch.randn(*batch, n_obs),
        ...     action=action,
        ...     next_done=torch.zeros(*batch, 1, dtype=torch.bool),
        ...     next_terminated=torch.zeros(*batch, 1, dtype=torch.bool),
        ...     next_observation=torch.zeros(*batch, n_obs),
        ...     next_reward=torch.randn(*batch, 1))
        >>> loss_actor.backward()
    """

    @dataclass
    class _AcceptedKeys:
        """Maintains default values for all configurable tensordict keys.

        This class defines which tensordict keys can be set using '.set_keys(key_name=key_value)' and their
        default values.

        Attributes:
            action (NestedKey): The input tensordict key where the action is expected.
                Defaults to ``"advantage"``.
            value (NestedKey): The input tensordict key where the state value is expected.
                Will be used for the underlying value estimator. Defaults to ``"state_value"``.
            state_action_value (NestedKey): The input tensordict key where the
                state action value is expected.  Defaults to ``"state_action_value"``.
            log_prob (NestedKey): The input tensordict key where the log probability is expected.
                Defaults to ``"_log_prob"``.
            priority (NestedKey): The input tensordict key where the target priority is written to.
                Defaults to ``"td_error"``.
        """

        action: NestedKey = "action"
        value: NestedKey = "state_value"
        state_action_value: NestedKey = "state_action_value"
        log_prob: NestedKey = "_log_prob"
        priority: NestedKey = "td_error"
        reward: NestedKey = "reward"
        done: NestedKey = "done"
        terminated: NestedKey = "terminated"

    default_keys = _AcceptedKeys()
    default_value_estimator = ValueEstimators.TD0

    def __init__(
        self,
        actor_network: ProbabilisticActor,
        qvalue_network: TensorDictModule,
        *,
        loss_function: str = "smooth_l1",
        alpha_init: float = 1.0,
        min_alpha: float = None,
        max_alpha: float = None,
        action_spec=None,
        fixed_alpha: bool = False,
        target_entropy: Union[str, float] = "auto",
        delay_actor: bool = False,
        delay_qvalue: bool = True,
        gamma: float = None,
        temperature: float = 1.0,
        min_q_weight: float = 1.0,
        max_q_backup: bool = False,
        deterministic_backup: bool = True,
        num_random: int = 10,
        with_lagrange: bool = False,
        lagrange_thresh: float = 0.0,
        priority_key: str = None,
    ) -> None:
        self._out_keys = None
        if not _has_functorch:
            raise ImportError("Failed to import functorch.") from FUNCTORCH_ERROR
        super().__init__()
        self._set_deprecated_ctor_keys(priority_key=priority_key)

        # Actor
        self.delay_actor = delay_actor
        self.convert_to_functional(
            actor_network,
            "actor_network",
            create_target_params=self.delay_actor,
            funs_to_decorate=["forward", "get_dist"],
        )

        # Q value
        self.delay_qvalue = delay_qvalue
        self.num_qvalue_nets = 2

        self.convert_to_functional(
            qvalue_network,
            "qvalue_network",
            self.num_qvalue_nets,
            create_target_params=self.delay_qvalue,
            compare_against=list(actor_network.parameters()),
        )

        self.loss_function = loss_function
        try:
            device = next(self.parameters()).device
        except AttributeError:
            device = torch.device("cpu")
        self.register_buffer("alpha_init", torch.tensor(alpha_init, device=device))
        if bool(min_alpha) ^ bool(max_alpha):
            min_alpha = min_alpha if min_alpha else 0.0
            if max_alpha == 0:
                raise ValueError("max_alpha must be either None or greater than 0.")
            max_alpha = max_alpha if max_alpha else 1e9
        if min_alpha:
            self.register_buffer(
                "min_log_alpha", torch.tensor(min_alpha, device=device).log()
            )
        else:
            self.min_log_alpha = None
        if max_alpha:
            self.register_buffer(
                "max_log_alpha", torch.tensor(max_alpha, device=device).log()
            )
        else:
            self.max_log_alpha = None
        self.fixed_alpha = fixed_alpha
        if fixed_alpha:
            self.register_buffer(
                "log_alpha", torch.tensor(math.log(alpha_init), device=device)
            )
        else:
            self.register_parameter(
                "log_alpha",
                torch.nn.Parameter(torch.tensor(math.log(alpha_init), device=device)),
            )

        self._target_entropy = target_entropy
        self._action_spec = action_spec
        self.target_entropy_buffer = None

        if gamma is not None:
            warnings.warn(_GAMMA_LMBDA_DEPREC_WARNING, category=DeprecationWarning)
            self.gamma = gamma

        self.temperature = temperature
        self.min_q_weight = min_q_weight
        self.max_q_backup = max_q_backup
        self.deterministic_backup = deterministic_backup
        self.num_random = num_random
        self.with_lagrange = with_lagrange

        if self.with_lagrange:
            self.target_action_gap = lagrange_thresh
            self.register_parameter(
                "log_alpha_prime",
                torch.nn.Parameter(torch.tensor(math.log(1.0), device=device)),
            )

        self._vmap_qvalue_networkN0 = vmap(self.qvalue_network, (None, 0))
        self._vmap_qvalue_network00 = vmap(self.qvalue_network)

    @property
    def target_entropy(self):
        target_entropy = self.target_entropy_buffer
        if target_entropy is None:
            delattr(self, "target_entropy_buffer")
            target_entropy = self._target_entropy
            action_spec = self._action_spec
            actor_network = self.actor_network
            device = next(self.parameters()).device
            if target_entropy == "auto":
                action_spec = (
                    action_spec
                    if action_spec is not None
                    else getattr(actor_network, "spec", None)
                )
                if action_spec is None:
                    raise RuntimeError(
                        "Cannot infer the dimensionality of the action. Consider providing "
                        "the target entropy explicitely or provide the spec of the "
                        "action tensor in the actor network."
                    )
                if not isinstance(action_spec, CompositeSpec):
                    action_spec = CompositeSpec({self.tensor_keys.action: action_spec})
                if (
                    isinstance(self.tensor_keys.action, tuple)
                    and len(self.tensor_keys.action) > 1
                ):
                    action_container_shape = action_spec[
                        self.tensor_keys.action[:-1]
                    ].shape
                else:
                    action_container_shape = action_spec.shape
                target_entropy = -float(
                    action_spec[self.tensor_keys.action]
                    .shape[len(action_container_shape) :]
                    .numel()
                )
            self.register_buffer(
                "target_entropy_buffer", torch.tensor(target_entropy, device=device)
            )
            return self.target_entropy_buffer
        return target_entropy

    def _forward_value_estimator_keys(self, **kwargs) -> None:
        if self._value_estimator is not None:
            self._value_estimator.set_keys(
                value=self._tensor_keys.value,
                reward=self.tensor_keys.reward,
                done=self.tensor_keys.done,
                terminated=self.tensor_keys.terminated,
            )

    def make_value_estimator(self, value_type: ValueEstimators = None, **hyperparams):
        if value_type is None:
            value_type = self.default_value_estimator
        self.value_type = value_type

        # we will take care of computing the next value inside this module
        value_net = None

        hp = dict(default_value_kwargs(value_type))
        hp.update(hyperparams)
        if value_type is ValueEstimators.TD1:
            self._value_estimator = TD1Estimator(
                **hp,
                value_network=value_net,
            )
        elif value_type is ValueEstimators.TD0:
            self._value_estimator = TD0Estimator(
                **hp,
                value_network=value_net,
            )
        elif value_type is ValueEstimators.GAE:
            raise NotImplementedError(
                f"Value type {value_type} it not implemented for loss {type(self)}."
            )
        elif value_type is ValueEstimators.TDLambda:
            self._value_estimator = TDLambdaEstimator(
                **hp,
                value_network=value_net,
            )
        else:
            raise NotImplementedError(f"Unknown value type {value_type}")

        tensor_keys = {
            "value_target": "value_target",
            "value": self.tensor_keys.value,
            "reward": self.tensor_keys.reward,
            "done": self.tensor_keys.done,
            "terminated": self.tensor_keys.terminated,
        }
        self._value_estimator.set_keys(**tensor_keys)

    @property
    def device(self) -> torch.device:
        for p in self.parameters():
            return p.device
        raise RuntimeError(
            "At least one of the networks of CQLLoss must have trainable " "parameters."
        )

    @property
    def in_keys(self):
        keys = [
            self.tensor_keys.action,
            ("next", self.tensor_keys.reward),
            ("next", self.tensor_keys.done),
            ("next", self.tensor_keys.terminated),
            *self.actor_network.in_keys,
            *[("next", key) for key in self.actor_network.in_keys],
            *self.qvalue_network.in_keys,
        ]

        return list(set(keys))

    @property
    def out_keys(self):
        if self._out_keys is None:
            keys = [
                "loss_actor",
                "loss_qvalue",
                "loss_alpha",
                "loss_alpha_prime",
                "alpha",
                "entropy",
            ]
            self._out_keys = keys
        return self._out_keys

    @out_keys.setter
    def out_keys(self, values):
        self._out_keys = values

    @dispatch
    def forward(self, tensordict: TensorDictBase) -> TensorDictBase:
        shape = None
        if tensordict.ndimension() > 1:
            shape = tensordict.shape
            tensordict_reshape = tensordict.reshape(-1)
        else:
            tensordict_reshape = tensordict

        device = self.device
        td_device = tensordict_reshape.to(device)

        loss_qvalue, loss_alpha_prime, priority = self._loss_qvalue_v(td_device)
        loss_actor = self._loss_actor(td_device)
        loss_alpha = self._loss_alpha(td_device)
        tensordict_reshape.set(self.tensor_keys.priority, priority)
        if loss_actor.shape != loss_qvalue.shape:
            raise RuntimeError(
                f"Losses shape mismatch: {loss_actor.shape} and {loss_qvalue.shape}"
            )
        if shape:
            tensordict.update(tensordict_reshape.view(shape))
        out = {
            "loss_actor": loss_actor.mean(),
            "loss_qvalue": loss_qvalue.mean(),
            "loss_alpha": loss_alpha.mean(),
            "loss_alpha_prime": loss_alpha_prime,
            "alpha": self._alpha,
            "entropy": -td_device.get(self.tensor_keys.log_prob).mean().detach(),
        }

        return TensorDict(out, [])

    @property
    @_cache_values
    def _cached_detach_qvalue_params(self):
        return self.qvalue_network_params.detach()

    def _loss_actor(self, tensordict: TensorDictBase) -> Tensor:
        with set_exploration_type(ExplorationType.RANDOM):
            dist = self.actor_network.get_dist(
                tensordict,
                params=self.actor_network_params,
            )
            a_reparm = dist.rsample()
        log_prob = dist.log_prob(a_reparm)

        td_q = tensordict.select(*self.qvalue_network.in_keys)
        td_q.set(self.tensor_keys.action, a_reparm)
        td_q = self._vmap_qvalue_networkN0(
            td_q,
            self._cached_detach_qvalue_params,
        )
        min_q_logprob = (
            td_q.get(self.tensor_keys.state_action_value).min(0)[0].squeeze(-1)
        )

        if log_prob.shape != min_q_logprob.shape:
            raise RuntimeError(
                f"Losses shape mismatch: {log_prob.shape} and {min_q_logprob.shape}"
            )

        # write log_prob in tensordict for alpha loss
        tensordict.set(self.tensor_keys.log_prob, log_prob.detach())
        return self._alpha * log_prob - min_q_logprob

    def _get_policy_actions(self, data, actor_params, num_actions=10):
        batch_size = data.batch_size
        batch_size = list(batch_size[:-1]) + [batch_size[-1] * num_actions]
        tensordict = data.select(*self.actor_network.in_keys).apply(
            lambda x: x.repeat_interleave(num_actions, dim=data.ndim - 1),
            batch_size=batch_size,
        )
        with torch.no_grad():
            with set_exploration_type(ExplorationType.RANDOM):
                dist = self.actor_network.get_dist(tensordict, params=actor_params)
                action = dist.rsample()
                tensordict.set(self.tensor_keys.action, action)
                sample_log_prob = dist.log_prob(action)
                # tensordict.del_("loc")
                # tensordict.del_("scale")

        return (
            tensordict.select(*self.actor_network.in_keys, self.tensor_keys.action),
            sample_log_prob,
        )

    def _get_value_v(self, tensordict, _alpha, actor_params, qval_params):
        tensordict = tensordict.clone(False)
        # get actions and log-probs
        with torch.no_grad():
            with set_exploration_type(ExplorationType.RANDOM):
                next_tensordict = tensordict.get("next").clone(False)
                next_dist = self.actor_network.get_dist(
                    next_tensordict, params=actor_params
                )
                next_action = next_dist.rsample()
                next_tensordict.set(self.tensor_keys.action, next_action)
                next_sample_log_prob = next_dist.log_prob(next_action)

            # get q-values
            if not self.max_q_backup:
                next_tensordict_expand = self._vmap_qvalue_networkN0(
                    next_tensordict, qval_params
                )
                next_state_value = next_tensordict_expand.get(
                    self.tensor_keys.state_action_value
                ).min(0)[0]
                # could be wrong to min
                if (
                    next_state_value.shape[-len(next_sample_log_prob.shape) :]
                    != next_sample_log_prob.shape
                ):
                    next_sample_log_prob = next_sample_log_prob.unsqueeze(-1)
                if not self.deterministic_backup:
                    next_state_value = next_state_value - _alpha * next_sample_log_prob

            if self.max_q_backup:
                next_tensordict, _ = self._get_policy_actions(
                    tensordict.get("next"),
                    actor_params,
                    num_actions=self.num_random,
                )
                next_tensordict_expand = self._vmap_qvalue_networkN0(
                    next_tensordict, qval_params
                )

                state_action_value = next_tensordict_expand.get(
                    self.tensor_keys.state_action_value
                )
                # take max over actions
                state_action_value = state_action_value.reshape(
                    self.num_qvalue_nets, tensordict.shape[0], self.num_random, -1
                ).max(-2)[0]
                # take min over qvalue nets
                next_state_value = state_action_value.min(0)[0]

            tensordict.set(
                ("next", self.value_estimator.tensor_keys.value), next_state_value
            )
            target_value = self.value_estimator.value_estimate(tensordict).squeeze(-1)
            return target_value

    def _loss_qvalue_v(self, tensordict: TensorDictBase) -> Tuple[Tensor, Tensor]:
        # we pass the alpha value to the tensordict. Since it's a scalar, we must erase the batch-size first.
        target_value = self._get_value_v(
            tensordict,
            self._alpha,
            self.actor_network_params,
            self.target_qvalue_network_params,
        )

        tensordict_pred_q = tensordict.select(*self.qvalue_network.in_keys)
        q_pred = self._vmap_qvalue_networkN0(
            tensordict_pred_q, self.qvalue_network_params
        ).get(self.tensor_keys.state_action_value)

        # add CQL
        random_actions_tensor = (
            torch.FloatTensor(
                tensordict.shape[0] * self.num_random,
                tensordict[self.tensor_keys.action].shape[-1],
            )
            .uniform_(-1, 1)
            .to(tensordict.device)
        )
        curr_actions_td, curr_log_pis = self._get_policy_actions(
            tensordict,
            self.actor_network_params,
            num_actions=self.num_random,
        )
        new_curr_actions_td, new_log_pis = self._get_policy_actions(
            tensordict.get("next"),
            self.actor_network_params,
            num_actions=self.num_random,
        )

        # process all in one forward pass
        # stack qvalue params
        qvalue_params = torch.cat(
            [
                self.qvalue_network_params,
                self.qvalue_network_params,
                self.qvalue_network_params,
            ],
            0,
        )
        # select and stack input params
        # q value random action
        tensordict_q_random = tensordict.select(*self.actor_network.in_keys)

        batch_size = tensordict_q_random.batch_size
        batch_size = list(batch_size[:-1]) + [batch_size[-1] * self.num_random]
        tensordict_q_random = tensordict_q_random.select(
            *self.actor_network.in_keys
        ).apply(
            lambda x: x.repeat_interleave(
                self.num_random, dim=tensordict_q_random.ndim - 1
            ),
            batch_size=batch_size,
        )
        tensordict_q_random.set(self.tensor_keys.action, random_actions_tensor)
        cql_tensordict = torch.cat(
            [
                tensordict_q_random.expand(
                    self.num_qvalue_nets, *curr_actions_td.batch_size
                ),
                curr_actions_td.expand(
                    self.num_qvalue_nets, *curr_actions_td.batch_size
                ),
                new_curr_actions_td.expand(
                    self.num_qvalue_nets, *curr_actions_td.batch_size
                ),
            ],
            0,
        )
        cql_tensordict = cql_tensordict.contiguous()

        cql_tensordict_expand = self._vmap_qvalue_network00(
            cql_tensordict, qvalue_params
        )
        # get q values
        state_action_value = cql_tensordict_expand.get(
            self.tensor_keys.state_action_value
        )
        # split q values
        (q_random, q_curr, q_new,) = state_action_value.split(
            [
                self.num_qvalue_nets,
                self.num_qvalue_nets,
                self.num_qvalue_nets,
            ],
            dim=0,
        )

        # importance sammpled version
        random_density = np.log(
            0.5 ** curr_actions_td[self.tensor_keys.action].shape[-1]
        )
        cat_q1 = torch.cat(
            [
                q_random[0] - random_density,
                q_new[0] - new_log_pis.detach().unsqueeze(-1),
                q_curr[0] - curr_log_pis.detach().unsqueeze(-1),
            ],
            1,
        )
        cat_q2 = torch.cat(
            [
                q_random[1] - random_density,
                q_new[1] - new_log_pis.detach().unsqueeze(-1),
                q_curr[1] - curr_log_pis.detach().unsqueeze(-1),
            ],
            1,
        )

        min_qf1_loss = (
            torch.logsumexp(cat_q1 / self.temperature, dim=1).mean()
            * self.min_q_weight
            * self.temperature
        )
        min_qf2_loss = (
            torch.logsumexp(cat_q2 / self.temperature, dim=1).mean()
            * self.min_q_weight
            * self.temperature
        )

        # Subtract the log likelihood of data
        min_qf1_loss = min_qf1_loss - q_pred[0].mean() * self.min_q_weight
        min_qf2_loss = min_qf2_loss - q_pred[1].mean() * self.min_q_weight
        alpha_prime_loss = 0
        if self.with_lagrange:
            alpha_prime = torch.clamp(
                self.log_alpha_prime.exp(), min=0.0, max=1000000.0
            )
            min_qf1_loss = alpha_prime * (min_qf1_loss - self.target_action_gap)
            min_qf2_loss = alpha_prime * (min_qf2_loss - self.target_action_gap)

            alpha_prime_loss = (-min_qf1_loss - min_qf2_loss) * 0.5

        q_pred = q_pred.squeeze(-1)
        loss_qval = distance_loss(
            q_pred,
            target_value.expand_as(q_pred),
            loss_function=self.loss_function,
        )

        qf1_loss = loss_qval[0] + min_qf1_loss
        qf2_loss = loss_qval[1] + min_qf2_loss

        loss_qval = qf1_loss + qf2_loss

        td_error = abs(q_pred - target_value)

        return loss_qval, alpha_prime_loss, td_error.detach().max(0)[0]

    def _loss_alpha(self, tensordict: TensorDictBase) -> Tensor:
        log_pi = tensordict.get(self.tensor_keys.log_prob)
        if self.target_entropy is not None:
            # we can compute this loss even if log_alpha is not a parameter
            alpha_loss = -self.log_alpha * (log_pi.detach() + self.target_entropy)
        else:
            # placeholder
            alpha_loss = torch.zeros_like(log_pi)
        return alpha_loss

    @property
    def _alpha(self):
        if self.min_log_alpha is not None:
            self.log_alpha.data.clamp_(self.min_log_alpha, self.max_log_alpha)
        with torch.no_grad():
            alpha = self.log_alpha.exp()
        return alpha


class DiscreteCQLLoss(LossModule):
    """TorchRL implementation of the discrete CQL loss.

    This class implements the discrete conservative Q-learning (CQL) loss function, as presented in the paper
    "Conservative Q-Learning for Offline Reinforcement Learning" (https://arxiv.org/abs/2006.04779).

    Args:
        value_network (Union[QValueActor, nn.Module]): The Q-value network used to estimate state-action values.
    Keyword Args:
        loss_function (Optional[str]): The distance function used to calculate the distance between the predicted
            Q-values and the target Q-values. Defaults to ``l2``.
        delay_value (bool): Whether to separate the target Q value
            networks from the Q value networks used for data collection.
            Default is ``True``.
        gamma (float, optional): Discount factor. Default is ``None``.
        action_space: The action space of the environment. If None, it is inferred from the value network.
            Defaults to None.
        priority_key (str, optional): [Deprecated, use .set_keys(priority_key=priority_key) instead]
            Tensordict key where to write the
            priority (for prioritized replay buffer usage). Defaults to ``"td_error"``.


    Examples:
        >>> from torchrl.modules import MLP
        >>> from torchrl.data import OneHotDiscreteTensorSpec
        >>> n_obs, n_act = 4, 3
        >>> value_net = MLP(in_features=n_obs, out_features=n_act)
        >>> spec = OneHotDiscreteTensorSpec(n_act)
        >>> actor = QValueActor(value_net, in_keys=["observation"], action_space=spec)
        >>> loss = DiscreteCQLLoss(actor, action_space=spec)
        >>> batch = [10,]
        >>> data = TensorDict({
        ...     "observation": torch.randn(*batch, n_obs),
        ...     "action": spec.rand(batch),
        ...     ("next", "observation"): torch.randn(*batch, n_obs),
        ...     ("next", "done"): torch.zeros(*batch, 1, dtype=torch.bool),
        ...     ("next", "terminated"): torch.zeros(*batch, 1, dtype=torch.bool),
        ...     ("next", "reward"): torch.randn(*batch, 1)
        ... }, batch)
        >>> loss(data)
        TensorDict(
            fields={
                loss: Tensor(shape=torch.Size([]), device=cuda:0, dtype=torch.float32, is_shared=True),
                loss_cql: Tensor(shape=torch.Size([]), device=cpu, dtype=torch.float32, is_shared=False)},
            batch_size=torch.Size([]),
            device=None,
            is_shared=False)

    This class is compatible with non-tensordict based modules too and can be
    used without recurring to any tensordict-related primitive. In this case,
    the expected keyword arguments are:
    ``["observation", "next_observation", "action", "next_reward", "next_done", "next_terminated"]``,
    and a single loss value is returned.

    Examples:
        >>> from torchrl.objectives import DiscreteCQLLoss
        >>> from torchrl.data import OneHotDiscreteTensorSpec
        >>> from torch import nn
        >>> import torch
        >>> n_obs = 3
        >>> n_action = 4
        >>> action_spec = OneHotDiscreteTensorSpec(n_action)
        >>> value_network = nn.Linear(n_obs, n_action) # a simple value model
        >>> dcql_loss = DiscreteCQLLoss(value_network, action_space=action_spec)
        >>> # define data
        >>> observation = torch.randn(n_obs)
        >>> next_observation = torch.randn(n_obs)
        >>> action = action_spec.rand()
        >>> next_reward = torch.randn(1)
        >>> next_done = torch.zeros(1, dtype=torch.bool)
        >>> next_terminated = torch.zeros(1, dtype=torch.bool)
        >>> loss_val = dcql_loss(
        ...     observation=observation,
        ...     next_observation=next_observation,
        ...     next_reward=next_reward,
        ...     next_done=next_done,
        ...     next_terminated=next_terminated,
        ...     action=action)
    """

    @dataclass
    class _AcceptedKeys:
        """Maintains default values for all configurable tensordict keys.

        This class defines which tensordict keys can be set using '.set_keys(key_name=key_value)' and their
        default values.

        Attributes:
            value_target (NestedKey): The input tensordict key where the target state value is expected.
                Will be used for the underlying value estimator Defaults to ``"value_target"``.
            value (NestedKey): The input tensordict key where the chosen action value is expected.
                Will be used for the underlying value estimator. Defaults to ``"chosen_action_value"``.
            action_value (NestedKey): The input tensordict key where the action value is expected.
                Defaults to ``"action_value"``.
            action (NestedKey): The input tensordict key where the action is expected.
                Defaults to ``"action"``.
            priority (NestedKey): The input tensordict key where the target priority is written to.
                Defaults to ``"td_error"``.
            reward (NestedKey): The input tensordict key where the reward is expected.
                Will be used for the underlying value estimator. Defaults to ``"reward"``.
            done (NestedKey): The key in the input TensorDict that indicates
                whether a trajectory is done. Will be used for the underlying value estimator.
                Defaults to ``"done"``.
            terminated (NestedKey): The key in the input TensorDict that indicates
                whether a trajectory is terminated. Will be used for the underlying value estimator.
                Defaults to ``"terminated"``.
            pred_val (NestedKey): The key where the predicted value will be written
                in the input tensordict. This value is subsequently used by cql_loss.
                Defaults to ``"pred_val"``.

        """

        value_target: NestedKey = "value_target"
        value: NestedKey = "chosen_action_value"
        action_value: NestedKey = "action_value"
        action: NestedKey = "action"
        priority: NestedKey = "td_error"
        reward: NestedKey = "reward"
        done: NestedKey = "done"
        terminated: NestedKey = "terminated"
        pred_val: NestedKey = "pred_val"

    default_keys = _AcceptedKeys()
    default_value_estimator = ValueEstimators.TD0
    out_keys = [
        "loss_qvalue",
        "loss_cql",
    ]

    def __init__(
        self,
        value_network: Union[QValueActor, nn.Module],
        *,
        loss_function: Optional[str] = "l2",
        delay_value: bool = True,
        gamma: float = None,
        action_space=None,
        priority_key: str = None,
    ) -> None:
        super().__init__()
        self._in_keys = None
        self._set_deprecated_ctor_keys(priority=priority_key)
        self.delay_value = delay_value
        value_network = ensure_tensordict_compatible(
            module=value_network,
            wrapper_type=QValueActor,
            action_space=action_space,
        )

        self.convert_to_functional(
            value_network,
            "value_network",
            create_target_params=self.delay_value,
        )

        self.value_network_in_keys = value_network.in_keys

        self.loss_function = loss_function
        if action_space is None:
            # infer from value net
            try:
                action_space = value_network.spec
            except AttributeError:
                # let's try with action_space then
                try:
                    action_space = value_network.action_space
                except AttributeError:
                    raise ValueError(self.ACTION_SPEC_ERROR)
        if action_space is None:
            warnings.warn(
                "action_space was not specified. DiscreteCQLLoss will default to 'one-hot'. "
                "This behaviour will be deprecated soon and a space will have to be passed. "
                "Check the DiscreteCQLLoss documentation to see how to pass the action space."
            )
            action_space = "one-hot"
        self.action_space = _find_action_space(action_space)

        if gamma is not None:
            warnings.warn(_GAMMA_LMBDA_DEPREC_WARNING, category=DeprecationWarning)
            self.gamma = gamma

    def _forward_value_estimator_keys(self, **kwargs) -> None:
        if self._value_estimator is not None:
            self._value_estimator.set_keys(
                value_target=self.tensor_keys.value_target,
                value=self._tensor_keys.value,
                reward=self._tensor_keys.reward,
                done=self._tensor_keys.done,
                terminated=self._tensor_keys.terminated,
            )
        self._set_in_keys()

    def _set_in_keys(self):
        in_keys = {
            self.tensor_keys.action,
            unravel_key(("next", self.tensor_keys.reward)),
            unravel_key(("next", self.tensor_keys.done)),
            unravel_key(("next", self.tensor_keys.terminated)),
            *self.value_network.in_keys,
            *[unravel_key(("next", key)) for key in self.value_network.in_keys],
        }
        self._in_keys = sorted(in_keys, key=str)

    def make_value_estimator(self, value_type: ValueEstimators = None, **hyperparams):
        if value_type is None:
            value_type = self.default_value_estimator
        self.value_type = value_type

        # we will take care of computing the next value inside this module
        value_net = self.value_network

        hp = dict(default_value_kwargs(value_type))
        hp.update(hyperparams)
        if value_type is ValueEstimators.TD1:
            self._value_estimator = TD1Estimator(
                **hp,
                value_network=value_net,
            )
        elif value_type is ValueEstimators.TD0:
            self._value_estimator = TD0Estimator(
                **hp,
                value_network=value_net,
            )
        elif value_type is ValueEstimators.GAE:
            raise NotImplementedError(
                f"Value type {value_type} it not implemented for loss {type(self)}."
            )
        elif value_type is ValueEstimators.TDLambda:
            self._value_estimator = TDLambdaEstimator(
                **hp,
                value_network=value_net,
            )
        else:
            raise NotImplementedError(f"Unknown value type {value_type}")

        tensor_keys = {
            "value_target": "value_target",
            "value": self.tensor_keys.value,
            "reward": self.tensor_keys.reward,
            "done": self.tensor_keys.done,
            "terminated": self.tensor_keys.terminated,
        }
        self._value_estimator.set_keys(**tensor_keys)

    @property
    def device(self) -> torch.device:
        for p in self.parameters():
            return p.device
        raise RuntimeError(
            "At least one of the networks of CQLLoss must have trainable " "parameters."
        )

    @property
    def in_keys(self):
        if self._in_keys is None:
            self._set_in_keys()
        return self._in_keys

    @in_keys.setter
    def in_keys(self, values):
        self._in_keys = values

    @dispatch
    def value_loss(
        self,
        tensordict: TensorDictBase,
    ) -> Tuple[torch.Tensor, dict]:
        td_copy = tensordict.clone(False)
        self.value_network(
            td_copy,
            params=self.value_network_params,
        )

        action = tensordict.get(self.tensor_keys.action)
        pred_val = td_copy.get(self.tensor_keys.action_value)

        if self.action_space == "categorical":
            if action.shape != pred_val.shape:
                # unsqueeze the action if it lacks on trailing singleton dim
                action = action.unsqueeze(-1)
            pred_val_index = torch.gather(pred_val, -1, index=action).squeeze(-1)
        else:
            action = action.to(torch.float)
            pred_val_index = (pred_val * action).sum(-1)

        # calculate target value
        with torch.no_grad():
            target_value = self.value_estimator.value_estimate(
                td_copy,
                target_params=self._cached_detached_target_value_params,
            ).squeeze(-1)

        with torch.no_grad():
            td_error = (pred_val_index - target_value).pow(2)
            td_error = td_error.unsqueeze(-1)
        if tensordict.device is not None:
            td_error = td_error.to(tensordict.device)

        tensordict.set(
            self.tensor_keys.priority,
            td_error,
            inplace=True,
        )
        tensordict.set(
            self.tensor_keys.pred_val,
            pred_val,
            inplace=True,
        )
        loss = 0.5 * distance_loss(pred_val_index, target_value, self.loss_function).mean()

        metadata = {
            "td_error": td_error.mean(0).detach(),
            "pred_value": pred_val.mean().detach(),
            "target_value": target_value.mean().detach(),
        }

        return loss, metadata

    @dispatch
    def forward(self, tensordict: TensorDictBase) -> TensorDict:
        """Computes the (DQN) CQL loss given a tensordict sampled from the replay buffer.

        This function will also write a "td_error" key that can be used by prioritized replay buffers to assign
            a priority to items in the tensordict.

        Args:
            tensordict (TensorDictBase): a tensordict with keys ["action"] and the in_keys of
                the value network (observations, "done", "terminated", "reward" in a "next" tensordict).

        Returns:
            a tensor containing the CQL loss.

        """
        loss_qval, metadata = self.value_loss(tensordict)
        loss_cql, _ = self.cql_loss(tensordict)
        source = {
                "loss_qvalue": loss_qval,
                "loss_cql": loss_cql,
        }
        source.update(metadata)
        td_out = TensorDict(
            source=source,
            batch_size=[],
        )

        return td_out

    @property
    @_cache_values
    def _cached_detached_target_value_params(self):
        return self.target_value_network_params.detach()

    def cql_loss(self, tensordict):
        """Computes the CQL loss for a batch of Q-values and one-hot encoded actions."""
<<<<<<< HEAD
        qvalues = tensordict.get(self.tensor_keys.pred_val, default=None)
        if qvalues is None:
            raise KeyError("Couldn't find the predicted qvalue with key {self.tensor_keys.pred_val} in the input tensordict. "
                           "This could be caused by calling cql_loss method before value_loss.")

        current_action = tensordict.get(self.tensor_keys.action)

        logsumexp = torch.logsumexp(qvalues, dim=-1, keepdim=True)
        q_a = (qvalues * current_action).sum(dim=-1, keepdim=True)
=======
        logsumexp = torch.logsumexp(q_values, dim=-1, keepdim=True)
        if self.action_space == "categorical":
            q_a = q_values.gather(-1, current_action)
        else:
            q_a = (q_values * current_action).sum(dim=-1, keepdim=True)
>>>>>>> 2fd58121

        return (logsumexp - q_a).mean(), {}<|MERGE_RESOLUTION|>--- conflicted
+++ resolved
@@ -1153,7 +1153,7 @@
 
     def cql_loss(self, tensordict):
         """Computes the CQL loss for a batch of Q-values and one-hot encoded actions."""
-<<<<<<< HEAD
+
         qvalues = tensordict.get(self.tensor_keys.pred_val, default=None)
         if qvalues is None:
             raise KeyError("Couldn't find the predicted qvalue with key {self.tensor_keys.pred_val} in the input tensordict. "
@@ -1162,13 +1162,9 @@
         current_action = tensordict.get(self.tensor_keys.action)
 
         logsumexp = torch.logsumexp(qvalues, dim=-1, keepdim=True)
-        q_a = (qvalues * current_action).sum(dim=-1, keepdim=True)
-=======
-        logsumexp = torch.logsumexp(q_values, dim=-1, keepdim=True)
         if self.action_space == "categorical":
             q_a = q_values.gather(-1, current_action)
         else:
             q_a = (q_values * current_action).sum(dim=-1, keepdim=True)
->>>>>>> 2fd58121
 
         return (logsumexp - q_a).mean(), {}
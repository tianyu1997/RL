# Copyright (c) Meta Platforms, Inc. and affiliates.
#
# This source code is licensed under the MIT license found in the
# LICENSE file in the root directory of this source tree.

from __future__ import annotations

import abc
from copy import deepcopy
from numbers import Number
from typing import Any, Callable, Dict, Iterator, Optional, Sequence, Union

import numpy as np
import torch
import torch.nn as nn
from tensordict.tensordict import TensorDict, TensorDictBase
from torchrl.data import CompositeSpec, TensorSpec

from .._utils import prod, seed_generator
from ..data.utils import DEVICE_TYPING

from .utils import get_available_libraries, step_mdp

LIBRARIES = get_available_libraries()


def _tensor_to_np(t):
    return t.detach().cpu().numpy()


dtype_map = {
    torch.float: np.float32,
    torch.double: np.float64,
    torch.bool: bool,
}


class EnvMetaData:
    """A class for environment meta-data storage and passing in multiprocessed settings."""

    def __init__(
        self,
        tensordict: TensorDictBase,
        specs: CompositeSpec,
        batch_size: torch.Size,
        env_str: str,
        device: torch.device,
        batch_locked: bool = True,
    ):
        self.device = device
        self.tensordict = tensordict
        self.specs = specs
        self.batch_size = batch_size
        self.env_str = env_str
        self.batch_locked = batch_locked

    @property
    def tensordict(self):
        return self._tensordict.to(self.device)

    @property
    def specs(self):
        return self._specs.to(self.device)

    @tensordict.setter
    def tensordict(self, value: TensorDictBase):
        self._tensordict = value.to("cpu")

    @specs.setter
    def specs(self, value: CompositeSpec):
        self._specs = value.to("cpu")

    @staticmethod
    def build_metadata_from_env(env) -> EnvMetaData:
        tensordict = env.fake_tensordict().clone()
        specs = {
            "input_spec": env.input_spec,
            "observation_spec": env.observation_spec,
            "reward_spec": env.reward_spec,
        }
        specs = CompositeSpec(**specs, shape=env.batch_size).to("cpu")

        batch_size = env.batch_size
        env_str = str(env)
        device = env.device
        specs = specs.to("cpu")
        batch_locked = env.batch_locked
        return EnvMetaData(tensordict, specs, batch_size, env_str, device, batch_locked)

    def expand(self, *size: int) -> EnvMetaData:
        tensordict = self.tensordict.expand(*size).to_tensordict()
        batch_size = torch.Size(list(size))
        return EnvMetaData(
            tensordict,
            self.specs.expand(*size),
            batch_size,
            self.env_str,
            self.device,
            self.batch_locked,
        )

    def clone(self):
        return EnvMetaData(
            self.tensordict.clone(),
            self.specs.clone(),
            torch.Size([*self.batch_size]),
            deepcopy(self.env_str),
            self.device,
            self.batch_locked,
        )

    def to(self, device: DEVICE_TYPING) -> EnvMetaData:
        tensordict = self.tensordict.contiguous().to(device)
        specs = self.specs.to(device)
        return EnvMetaData(
            tensordict, specs, self.batch_size, self.env_str, device, self.batch_locked
        )


class Specs:
    """Container for action, observation and reward specs.

    This class allows one to create an environment, retrieve all of the specs
    in a single data container (and access them in one place) before erasing
    the environment from the workspace.

    Args:
        env (EnvBase): environment from which the specs have to be read.

    """

    _keys = {
        "action_spec",
        "observation_spec",
        "reward_spec",
        "input_spec",
        "from_pixels",
    }

    def __init__(self, env: EnvBase):
        self.env = env

    def __getitem__(self, item: str) -> Any:
        if item not in self._keys:
            raise KeyError(f"item must be one of {self._keys}")
        return getattr(self.env, item)

    def keys(self) -> Sequence[str]:
        return self._keys

    def build_tensordict(
        self, next_observation: bool = True, log_prob: bool = False
    ) -> TensorDictBase:
        """Returns a TensorDict with empty tensors of the desired shape.

        Args:
            next_observation (bool, optional): if False, the observation returned
                will be of the current step only (no :obj:`"next"` nested tensordict will be present).
                Default is True.
            log_prob (bool, optional): If True, a log_prob key-value pair will be added
                to the tensordict.

        Returns: A tensordict populated according to the env specs.

        """
        # build a tensordict from specs
        td = TensorDict({}, batch_size=torch.Size([]), _run_checks=False)
        action_placeholder = torch.zeros(
            self["action_spec"].shape, dtype=self["action_spec"].dtype
        )
        if not isinstance(self["observation_spec"], CompositeSpec):
            raise RuntimeError("observation_spec is expected to be of Composite type.")
        else:
            for (key, item) in self["observation_spec"].items():
                observation_placeholder = torch.zeros(item.shape, dtype=item.dtype)
                if next_observation:
                    td.update({"next": {key: observation_placeholder}})
                td.set(
                    key,
                    observation_placeholder.clone(),
                )

        reward_placeholder = torch.zeros(
            self["reward_spec"].shape, dtype=self["reward_spec"].dtype
        )
        done_placeholder = torch.zeros_like(reward_placeholder, dtype=torch.bool)

        td.set("action", action_placeholder)
        td.set("reward", reward_placeholder)

        if log_prob:
            td.set(
                "log_prob",
                torch.zeros_like(reward_placeholder, dtype=torch.float32),
            )  # we assume log_prob to be of type float32
        td.set("done", done_placeholder)
        return td


class EnvBase(nn.Module, metaclass=abc.ABCMeta):
    """Abstract environment parent class.

    Properties:
        - observation_spec (CompositeSpec): sampling spec of the observations;
        - action_spec (TensorSpec): sampling spec of the actions;
        - input_spec (CompositeSpec): sampling spec of the actions and/or other inputs;
        - reward_spec (TensorSpec): sampling spec of the rewards;
        - batch_size (torch.Size): number of environments contained in the instance;
        - device (torch.device): device where the env input and output are expected to live
        - run_type_checks (bool): if True, the observation and reward dtypes
            will be compared against their respective spec and an exception
            will be raised if they don't match.

    Methods:
        step (TensorDictBase -> TensorDictBase): step in the environment
        reset (TensorDictBase, optional -> TensorDictBase): reset the environment
        set_seed (int -> int): sets the seed of the environment
        rand_step (TensorDictBase, optional -> TensorDictBase): random step given the action spec
        rollout (Callable, ... -> TensorDictBase): executes a rollout in the environment with the given policy (or random
            steps if no policy is provided)

    """

    def __init__(
        self,
        device: DEVICE_TYPING = "cpu",
        dtype: Optional[Union[torch.dtype, np.dtype]] = None,
        batch_size: Optional[torch.Size] = None,
        run_type_checks: bool = True,
    ):
        super().__init__()
        if device is not None:
            self.device = torch.device(device)
        self.dtype = dtype_map.get(dtype, dtype)
        if "is_closed" not in self.__dir__():
            self.is_closed = True
        if "_input_spec" not in self.__dir__():
            self.__dict__["_input_spec"] = None
        if "_reward_spec" not in self.__dir__():
            self.__dict__["_reward_spec"] = None
        if "_observation_spec" not in self.__dir__():
            self.__dict__["_observation_spec"] = None
        if batch_size is not None:
            # we want an error to be raised if we pass batch_size but
            # it's already been set
            self.batch_size = torch.Size(batch_size)
        self._run_type_checks = run_type_checks

    @classmethod
    def __new__(cls, *args, _inplace_update=False, _batch_locked=True, **kwargs):
        # inplace update will write tensors in-place on the provided tensordict.
        # This is risky, especially if gradients need to be passed (in-place copy
        # for tensors that are part of computational graphs will result in an error).
        # It can also lead to inconsistencies when calling rollout.
        cls._inplace_update = _inplace_update
        cls._batch_locked = _batch_locked
        cls._device = None
        return super().__new__(cls)

    def __setattr__(self, key, value):
        if key in ("_input_spec", "_observation_spec", "_action_spec", "_reward_spec"):
            raise AttributeError(
                "To set an environment spec, please use `env.observation_spec = obs_spec` (without the leading"
                " underscore)."
            )
        return super().__setattr__(key, value)

    @property
    def batch_locked(self) -> bool:
        """Whether the environnement can be used with a batch size different from the one it was initialized with or not.

        If True, the env needs to be used with a tensordict having the same batch size as the env.
        batch_locked is an immutable property.
        """
        return self._batch_locked

    @batch_locked.setter
    def batch_locked(self, value: bool) -> None:
        raise RuntimeError("batch_locked is a read-only property")

    @property
    def run_type_checks(self) -> bool:
        return self._run_type_checks

    @run_type_checks.setter
    def run_type_checks(self, run_type_checks: bool) -> None:
        self._run_type_checks = run_type_checks

    @property
    def batch_size(self) -> TensorSpec:
        if ("_batch_size" not in self.__dir__()) and (
            "_batch_size" not in self.__class__.__dict__
        ):
            self._batch_size = torch.Size([])
        return self._batch_size

    @batch_size.setter
    def batch_size(self, value: torch.Size) -> None:
        self._batch_size = torch.Size(value)

    @property
    def action_spec(self) -> TensorSpec:
        return self.input_spec["action"]

    @action_spec.setter
    def action_spec(self, value: TensorSpec) -> None:
        if self._input_spec is None:
            self.input_spec = CompositeSpec(action=value, shape=self.batch_size)
        else:
            self.input_spec["action"] = value

    @property
    def input_spec(self) -> TensorSpec:
        return self._input_spec

    @input_spec.setter
    def input_spec(self, value: TensorSpec) -> None:
        if not isinstance(value, CompositeSpec):
            raise TypeError("The type of an input_spec must be Composite.")
        if value.shape[: len(self.batch_size)] != self.batch_size:
            raise ValueError(
                f"The value of spec.shape ({value.shape}) must match the env batch size ({self.batch_size})."
            )
        self.__dict__["_input_spec"] = value

    @property
    def reward_spec(self) -> TensorSpec:
        return self._reward_spec

    @reward_spec.setter
    def reward_spec(self, value: TensorSpec) -> None:
        if not hasattr(value, "shape"):
            raise TypeError(
                f"reward_spec of type {type(value)} do not have a shape " f"attribute."
            )
        if value.shape[: len(self.batch_size)] != self.batch_size:
            raise ValueError("The value of spec.shape must match the env batch size.")
        if len(value.shape) == 0:
            raise RuntimeError(
                "the reward_spec shape cannot be empty (this error"
                " usually comes from trying to set a reward_spec"
                " with a null number of dimensions. Try using a multidimensional"
                " spec instead, for instance with a singleton dimension at the tail)."
            )
        self.__dict__["_reward_spec"] = value

    @property
    def observation_spec(self) -> TensorSpec:
        return self._observation_spec

    @observation_spec.setter
    def observation_spec(self, value: TensorSpec) -> None:
        if not isinstance(value, CompositeSpec):
            raise TypeError("The type of an observation_spec must be Composite.")
        elif value.shape[: len(self.batch_size)] != self.batch_size:
            raise ValueError(
                f"The value of spec.shape ({value.shape}) must match the env batch size ({self.batch_size})."
            )
        self.__dict__["_observation_spec"] = value

    def step(self, tensordict: TensorDictBase) -> TensorDictBase:
        """Makes a step in the environment.

        Step accepts a single argument, tensordict, which usually carries an 'action' key which indicates the action
        to be taken.
        Step will call an out-place private method, _step, which is the method to be re-written by EnvBase subclasses.

        Args:
            tensordict (TensorDictBase): Tensordict containing the action to be taken.

        Returns:
            the input tensordict, modified in place with the resulting observations, done state and reward
            (+ others if needed).

        """
        # sanity check
        self._assert_tensordict_shape(tensordict)

        tensordict.lock()  # make sure _step does not modify the tensordict
        tensordict_out = self._step(tensordict)
<<<<<<< HEAD
        tensordict.is_locked = False
        # Keys need to be non-nested for tensordict_out.exclude below
        obs_keys = set(self.observation_spec.keys(nested_keys=False))
=======
        if tensordict_out is tensordict:
            raise RuntimeError(
                "EnvBase._step should return outplace changes to the input "
                "tensordict. Consider emptying the TensorDict first (e.g. tensordict.empty() or "
                "tensordict.select()) inside _step before writing new tensors onto this new instance."
            )
        tensordict.unlock()

        obs_keys = set(self.observation_spec.keys())
>>>>>>> c5493ecc
        tensordict_out_select = tensordict_out.select(*obs_keys)
        tensordict_out = tensordict_out.exclude(*obs_keys, inplace=True)
        tensordict_out.set("next", tensordict_out_select)

        reward = tensordict_out.get("reward")
        # unsqueeze rewards if needed
        # the input tensordict may have more leading dimensions than the batch_size
        # e.g. in model-based contexts.
        batch_size = self.batch_size
        dims = len(batch_size)
        leading_batch_size = (
            tensordict_out.batch_size[:-dims] if dims else tensordict_out.shape
        )
        expected_reward_shape = torch.Size(
            [*leading_batch_size, *self.reward_spec.shape]
        )
        actual_reward_shape = reward.shape
        if actual_reward_shape != expected_reward_shape:
            reward = reward.view(expected_reward_shape)
            tensordict_out.set("reward", reward)

        done = tensordict_out.get("done")
        # unsqueeze done if needed
        expected_done_shape = torch.Size([*leading_batch_size, *batch_size, 1])
        actual_done_shape = done.shape
        if actual_done_shape != expected_done_shape:
            done = done.view(expected_done_shape)
            tensordict_out.set("done", done)

        if self.run_type_checks:
            for key in self._select_observation_keys(tensordict_out):
                obs = tensordict_out.get(key)
                self.observation_spec.type_check(obs, key)

            if tensordict_out.get("reward").dtype is not self.reward_spec.dtype:
                raise TypeError(
                    f"expected reward.dtype to be {self.reward_spec.dtype} "
                    f"but got {tensordict_out.get('reward').dtype}"
                )

            if tensordict_out.get("done").dtype is not torch.bool:
                raise TypeError(
                    f"expected done.dtype to be torch.bool but got {tensordict_out.get('done').dtype}"
                )
        tensordict.update(tensordict_out, inplace=self._inplace_update)
<<<<<<< HEAD
        del tensordict_out
=======

>>>>>>> c5493ecc
        return tensordict

    def forward(self, tensordict: TensorDictBase) -> TensorDictBase:
        raise NotImplementedError("EnvBase.forward is not implemented")

    @abc.abstractmethod
    def _step(
        self,
        tensordict: TensorDictBase,
    ) -> TensorDictBase:
        raise NotImplementedError

    @abc.abstractmethod
    def _reset(self, tensordict: TensorDictBase, **kwargs) -> TensorDictBase:
        raise NotImplementedError

    def reset(
        self,
        tensordict: Optional[TensorDictBase] = None,
        **kwargs,
    ) -> TensorDictBase:
        """Resets the environment.

        As for step and _step, only the private method :obj:`_reset` should be overwritten by EnvBase subclasses.

        Args:
            tensordict (TensorDictBase, optional): tensordict to be used to contain the resulting new observation.
                In some cases, this input can also be used to pass argument to the reset function.
            kwargs (optional): other arguments to be passed to the native
                reset function.

        Returns:
            a tensordict (or the input tensordict, if any), modified in place with the resulting observations.

        """
        if tensordict is not None and "_reset" in tensordict.keys():
            self._assert_tensordict_shape(tensordict)
            _reset = tensordict.get("_reset")
        else:
            _reset = None

        tensordict_reset = self._reset(tensordict, **kwargs)

        done = tensordict_reset.get("done", None)
        if done is not None:
            # unsqueeze done if needed
            # the input tensordict may have more leading dimensions than the batch_size
            # e.g. in model-based contexts.
            batch_size = self.batch_size
            dims = len(batch_size)
            leading_batch_size = (
                tensordict_reset.batch_size[:-dims] if dims else tensordict_reset.shape
            )
            expected_done_shape = torch.Size([*leading_batch_size, *batch_size, 1])
            actual_done_shape = done
            if actual_done_shape != expected_done_shape:
                done = done.view(expected_done_shape)
                tensordict_reset.set("done", done)
        else:
            tensordict_reset.set(
                "done",
                torch.zeros(
                    *tensordict_reset.batch_size,
                    1,
                    dtype=torch.bool,
                    device=self.device,
                ),
            )

        if tensordict_reset.device != self.device:
            tensordict_reset = tensordict_reset.to(self.device)
        if tensordict_reset is tensordict:
            raise RuntimeError(
                "EnvBase._reset should return outplace changes to the input "
                "tensordict. Consider emptying the TensorDict first (e.g. tensordict.empty() or "
                "tensordict.select()) inside _reset before writing new tensors onto this new instance."
            )
        if not isinstance(tensordict_reset, TensorDictBase):
            raise RuntimeError(
                f"env._reset returned an object of type {type(tensordict_reset)} but a TensorDict was expected."
            )

        if (_reset is None and tensordict_reset.get("done").any()) or (
            _reset is not None and tensordict_reset.get("done")[_reset].any()
        ):
            raise RuntimeError(
                f"Env {self} was done after reset on specified '_reset' dimensions. This is (currently) not allowed."
            )
        if tensordict is not None:
            tensordict.update(tensordict_reset)
        else:
            tensordict = tensordict_reset
        return tensordict

    def numel(self) -> int:
        return prod(self.batch_size)

    def set_seed(
        self, seed: Optional[int] = None, static_seed: bool = False
    ) -> Optional[int]:
        """Sets the seed of the environment and returns the next seed to be used (which is the input seed if a single environment is present).

        Args:
            seed (int): seed to be set
            static_seed (bool, optional): if True, the seed is not incremented.
                Defaults to False

        Returns:
            integer representing the "next seed": i.e. the seed that should be
            used for another environment if created concomittently to this environment.

        """
        if seed is not None:
            torch.manual_seed(seed)
        self._set_seed(seed)
        if seed is not None and not static_seed:
            new_seed = seed_generator(seed)
            seed = new_seed
        return seed

    @abc.abstractmethod
    def _set_seed(self, seed: Optional[int]):
        raise NotImplementedError

    def set_state(self):
        raise NotImplementedError

    def _assert_tensordict_shape(self, tensordict: TensorDictBase) -> None:
        if tensordict.batch_size != self.batch_size and (
            self.batch_locked or self.batch_size != torch.Size([])
        ):
            raise RuntimeError(
                f"Expected a tensordict with shape==env.shape, "
                f"got {tensordict.batch_size} and {self.batch_size}"
            )

    def rand_step(self, tensordict: Optional[TensorDictBase] = None) -> TensorDictBase:
        """Performs a random step in the environment given the action_spec attribute.

        Args:
            tensordict (TensorDictBase, optional): tensordict where the resulting info should be written.

        Returns:
            a tensordict object with the new observation after a random step in the environment. The action will
            be stored with the "action" key.

        """
        if tensordict is None:
            tensordict = TensorDict(
                {}, device=self.device, batch_size=self.batch_size, _run_checks=False
            )
        action = self.action_spec.rand()
        tensordict.set("action", action)
        return self.step(tensordict)

    @property
    def specs(self) -> Specs:
        """Returns a Specs container where all the environment specs are contained.

        This feature allows one to create an environment, retrieve all of the specs in a single data container and then
        erase the environment from the workspace.

        """
        return Specs(self)

    def rollout(
        self,
        max_steps: int,
        policy: Optional[Callable[[TensorDictBase], TensorDictBase]] = None,
        callback: Optional[Callable[[TensorDictBase, ...], TensorDictBase]] = None,
        auto_reset: bool = True,
        auto_cast_to_device: bool = False,
        break_when_any_done: bool = True,
        return_contiguous: bool = True,
        tensordict: Optional[TensorDictBase] = None,
    ) -> TensorDictBase:
        """Executes a rollout in the environment.

        The function will stop as soon as one of the contained environments
        returns done=True.

        Args:
            max_steps (int): maximum number of steps to be executed. The actual number of steps can be smaller if
                the environment reaches a done state before max_steps have been executed.
            policy (callable, optional): callable to be called to compute the desired action. If no policy is provided,
                actions will be called using :obj:`env.rand_step()`
                default = None
            callback (callable, optional): function to be called at each iteration with the given TensorDict.
            auto_reset (bool, optional): if True, resets automatically the environment
                if it is in a done state when the rollout is initiated.
                Default is :obj:`True`.
            auto_cast_to_device (bool, optional): if True, the device of the tensordict is automatically cast to the
                policy device before the policy is used. Default is :obj:`False`.
            break_when_any_done (bool): breaks if any of the done state is True. Default is True.
            return_contiguous (bool): if False, a LazyStackedTensorDict will be returned. Default is True.
            tensordict (TensorDict, optional): if auto_reset is False, an initial
                tensordict must be provided.

        Returns:
            TensorDict object containing the resulting trajectory.

        """
        try:
            policy_device = next(policy.parameters()).device
        except AttributeError:
            policy_device = "cpu"

        env_device = self.device

        if auto_reset:
            if tensordict is not None:
                raise RuntimeError(
                    "tensordict cannot be provided when auto_reset is True"
                )
            tensordict = self.reset()
        elif tensordict is None:
            raise RuntimeError("tensordict must be provided when auto_reset is False")

        if policy is None:

            def policy(td):
                return td.set("action", self.action_spec.rand())

        tensordicts = []
        for i in range(max_steps):
            if auto_cast_to_device:
                tensordict = tensordict.to(policy_device)
            tensordict = policy(tensordict)
            if auto_cast_to_device:
                tensordict = tensordict.to(env_device)
            tensordict = self.step(tensordict)
            tensordicts.append(tensordict.clone())
            if (
                break_when_any_done and tensordict.get("done").any()
            ) or i == max_steps - 1:
                break
            tensordict = step_mdp(
                tensordict,
                keep_other=True,
                exclude_reward=False,
                exclude_action=False,
            )

            if callback is not None:
                callback(self, tensordict)

        batch_size = self.batch_size if tensordict is None else tensordict.batch_size

        out_td = torch.stack(tensordicts, len(batch_size))
        if return_contiguous:
            return out_td.contiguous()
        return out_td

    def _select_observation_keys(self, tensordict: TensorDictBase) -> Iterator[str]:
        for key in tensordict.keys():
            if key.rfind("observation") >= 0:
                yield key

    def _to_tensor(
        self,
        value: Union[dict, bool, float, torch.Tensor, np.ndarray],
        device: Optional[DEVICE_TYPING] = None,
        dtype: Optional[torch.dtype] = None,
    ) -> Union[torch.Tensor, dict]:
        if device is None:
            device = self.device

        if isinstance(value, dict):
            return {
                _key: self._to_tensor(_value, dtype=dtype, device=device)
                for _key, _value in value.items()
            }
        elif isinstance(value, (bool, Number)):
            value = np.array(value)

        if dtype is None and self.dtype is not None:
            dtype = self.dtype
        elif dtype is not None:
            dtype = dtype_map.get(dtype, dtype)
        else:
            dtype = value.dtype

        if not isinstance(value, torch.Tensor):
            if dtype is not None:
                try:
                    value = value.astype(dtype)
                except TypeError:
                    raise Exception(
                        "dtype must be a numpy-compatible dtype. Got {dtype}"
                    )
            value = torch.as_tensor(value, device=device)
        else:
            value = value.to(device)
        return value

    def close(self):
        self.is_closed = True

    def __del__(self):
        # if del occurs before env has been set up, we don't want a recursion
        # error
        if "is_closed" in self.__dict__ and not self.is_closed:
            try:
                self.close()
            except Exception:
                # a TypeError will typically be raised if the env is deleted when the program ends.
                # In the future, insignificant changes to the close method may change the error type.
                # We excplicitely assume that any error raised during closure in
                # __del__ will not affect the program.
                pass

    def to(self, device: DEVICE_TYPING) -> EnvBase:
        device = torch.device(device)
        if device == self.device:
            return self
        self.reward_spec = self.reward_spec.to(device)
        self.observation_spec = self.observation_spec.to(device)
        self.input_spec = self.input_spec.to(device)
        self.device = device
        return super().to(device)

    def fake_tensordict(self) -> TensorDictBase:
        """Returns a fake tensordict with key-value pairs that match in shape, device and dtype what can be expected during an environment rollout."""
        input_spec = self.input_spec
        fake_input = input_spec.zero()
        observation_spec = self.observation_spec
        fake_obs = observation_spec.zero()
        reward_spec = self.reward_spec
        fake_reward = reward_spec.zero()
        fake_td = TensorDict(
            {
                **fake_obs,
                "next": fake_obs.clone(),
                **fake_input,
                "reward": fake_reward,
                "done": torch.zeros(
                    (*self.batch_size, 1), dtype=torch.bool, device=self.device
                ),
            },
            batch_size=self.batch_size,
            device=self.device,
            _run_checks=True,  # this method should not be run very often. This facilitates debugging
        )
        return fake_td


class _EnvWrapper(EnvBase, metaclass=abc.ABCMeta):
    """Abstract environment wrapper class.

    Unlike EnvBase, _EnvWrapper comes with a :obj:`_build_env` private method that will be called upon instantiation.
    Interfaces with other libraries should be coded using _EnvWrapper.

    It is possible to directly query attributed from the nested environment it its name does not conflict with
    an attribute of the wrapper:
        >>> env = SomeWrapper(...)
        >>> custom_attribute0 = env._env.custom_attribute
        >>> custom_attribute1 = env.custom_attribute
        >>> assert custom_attribute0 is custom_attribute1  # should return True

    """

    git_url: str = ""
    available_envs: Dict[str, Any] = {}
    libname: str = ""

    def __init__(
        self,
        *args,
        dtype: Optional[np.dtype] = None,
        device: DEVICE_TYPING = "cpu",
        batch_size: Optional[torch.Size] = None,
        **kwargs,
    ):
        super().__init__(
            device=device,
            dtype=dtype,
            batch_size=batch_size,
        )
        if len(args):
            raise ValueError(
                "`_EnvWrapper.__init__` received a non-empty args list of arguments."
                "Make sure only keywords arguments are used when calling `super().__init__`."
            )

        frame_skip = kwargs.get("frame_skip", 1)
        if "frame_skip" in kwargs:
            del kwargs["frame_skip"]
        self.frame_skip = frame_skip
        # this value can be changed if frame_skip is passed during env construction
        self.wrapper_frame_skip = frame_skip

        self._constructor_kwargs = kwargs
        self._check_kwargs(kwargs)
        self._env = self._build_env(**kwargs)  # writes the self._env attribute
        self._make_specs(self._env)  # writes the self._env attribute
        self.is_closed = False
        self._init_env()  # runs all the steps to have a ready-to-use env

    @abc.abstractmethod
    def _check_kwargs(self, kwargs: Dict):
        raise NotImplementedError

    def __getattr__(self, attr: str) -> Any:
        if attr in self.__dir__():
            return self.__getattribute__(
                attr
            )  # make sure that appropriate exceptions are raised

        elif attr.startswith("__"):
            raise AttributeError(
                "passing built-in private methods is "
                f"not permitted with type {type(self)}. "
                f"Got attribute {attr}."
            )

        elif "_env" in self.__dir__():
            env = self.__getattribute__("_env")
            return getattr(env, attr)
        super().__getattr__(attr)

        raise AttributeError(
            f"env not set in {self.__class__.__name__}, cannot access {attr}"
        )

    @abc.abstractmethod
    def _init_env(self) -> Optional[int]:
        """Runs all the necessary steps such that the environment is ready to use.

        This step is intended to ensure that a seed is provided to the environment (if needed) and that the environment
        is reset (if needed). For instance, DMControl envs require the env to be reset before being used, but Gym envs
        don't.

        Returns:
            the resulting seed

        """
        raise NotImplementedError

    @abc.abstractmethod
    def _build_env(self, **kwargs) -> "gym.Env":  # noqa: F821
        """Creates an environment from the target library and stores it with the `_env` attribute.

        When overwritten, this function should pass all the required kwargs to the env instantiation method.

        """
        raise NotImplementedError

    @abc.abstractmethod
    def _make_specs(self, env: "gym.Env") -> None:  # noqa: F821
        raise NotImplementedError

    def close(self) -> None:
        """Closes the contained environment if possible."""
        self.is_closed = True
        try:
            self._env.close()
        except AttributeError:
            pass


def make_tensordict(
    env: _EnvWrapper,
    policy: Optional[Callable[[TensorDictBase, ...], TensorDictBase]] = None,
) -> TensorDictBase:
    """Returns a zeroed-tensordict with fields matching those required for a full step (action selection and environment step) in the environment.

    Args:
        env (_EnvWrapper): environment defining the observation, action and reward space;
        policy (Callable, optional): policy corresponding to the environment.

    """
    with torch.no_grad():
        tensordict = env.reset()
        if policy is not None:
            tensordict = policy(tensordict)
        else:
            tensordict.set("action", env.action_spec.rand(), inplace=False)
        tensordict = env.step(tensordict)
        return tensordict.zero_()<|MERGE_RESOLUTION|>--- conflicted
+++ resolved
@@ -378,11 +378,6 @@
 
         tensordict.lock()  # make sure _step does not modify the tensordict
         tensordict_out = self._step(tensordict)
-<<<<<<< HEAD
-        tensordict.is_locked = False
-        # Keys need to be non-nested for tensordict_out.exclude below
-        obs_keys = set(self.observation_spec.keys(nested_keys=False))
-=======
         if tensordict_out is tensordict:
             raise RuntimeError(
                 "EnvBase._step should return outplace changes to the input "
@@ -390,9 +385,8 @@
                 "tensordict.select()) inside _step before writing new tensors onto this new instance."
             )
         tensordict.unlock()
-
-        obs_keys = set(self.observation_spec.keys())
->>>>>>> c5493ecc
+        # Keys need to be non-nested for tensordict_out.exclude below
+        obs_keys = set(self.observation_spec.keys(nested_keys=False))
         tensordict_out_select = tensordict_out.select(*obs_keys)
         tensordict_out = tensordict_out.exclude(*obs_keys, inplace=True)
         tensordict_out.set("next", tensordict_out_select)
@@ -438,11 +432,7 @@
                     f"expected done.dtype to be torch.bool but got {tensordict_out.get('done').dtype}"
                 )
         tensordict.update(tensordict_out, inplace=self._inplace_update)
-<<<<<<< HEAD
-        del tensordict_out
-=======
-
->>>>>>> c5493ecc
+
         return tensordict
 
     def forward(self, tensordict: TensorDictBase) -> TensorDictBase:

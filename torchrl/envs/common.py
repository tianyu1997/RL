--- conflicted
+++ resolved
@@ -228,17 +228,12 @@
             self.batch_size = torch.Size([])
 
     @classmethod
-<<<<<<< HEAD
-    def __new__(cls, *args, _inplace_update=True, _batch_locked=True, **kwargs):
-        cls._inplace_update = _inplace_update
-=======
-    def __new__(cls, *args, _batch_locked=True, **kwargs):
+    def __new__(cls, *args, _inplace_update=False, _batch_locked=True, **kwargs):
         # inplace update will write tensors in-place on the provided tensordict.
         # This is risky, especially if gradients need to be passed (in-place copy
         # for tensors that are part of computational graphs will result in an error).
         # It can also lead to inconsistencies when calling rollout.
-        cls._inplace_update = False
->>>>>>> b3a46c6b
+        cls._inplace_update = _inplace_update
         cls._batch_locked = _batch_locked
         cls._run_checks = kwargs.get("_run_checks", True)
         return super().__new__(cls)
@@ -529,7 +524,6 @@
             TensorDict object containing the resulting trajectory.
 
         """
-
         try:
             policy_device = next(policy.parameters()).device
         except AttributeError:
@@ -647,7 +641,6 @@
         self.input_spec = self.input_spec.to(device)
 
         self.is_done = self.is_done.to(device)
-        self.device = device
         super().to(device)
         return self
 

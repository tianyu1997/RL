--- conflicted
+++ resolved
@@ -248,11 +248,7 @@
                 f"env._reset returned an object of type {type(tensordict_reset)} but a TensorDict was expected."
             )
 
-<<<<<<< HEAD
-        self._current_tensordict = step_tensordict(tensordict_reset)
-=======
-        self.current_tensordict = tensordict_reset
->>>>>>> 2e390a10
+        self.current_tensordict = step_tensordict(tensordict_reset)
         self.is_done = tensordict_reset.get(
             "done",
             torch.zeros(self.batch_size, dtype=torch.bool, device=self.device),
@@ -627,16 +623,12 @@
         reward = self._to_tensor(reward, dtype=self.reward_spec.dtype)
         done = self._to_tensor(done, dtype=torch.bool)
         self._is_done = done
-<<<<<<< HEAD
-=======
-        self.current_tensordict = obs_dict
->>>>>>> 2e390a10
 
         tensordict_out = TensorDict({}, batch_size=tensordict.batch_size)
         tensordict_out.update(obs_dict)
         tensordict_out.set("reward", reward)
         tensordict_out.set("done", done)
-        self._current_tensordict = step_tensordict(tensordict_out)
+        self.current_tensordict = step_tensordict(tensordict_out)
         return tensordict_out
 
     def set_seed(self, seed: Optional[int] = None) -> Optional[int]:

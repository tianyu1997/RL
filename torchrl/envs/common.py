--- conflicted
+++ resolved
@@ -471,7 +471,6 @@
     _batch_size: torch.Size | None
     _device: torch.device | None
     _is_spec_locked: bool = False
-    _overrides_action_generator_funcs: bool = False
 
     def __init__(
         self,
@@ -2878,14 +2877,7 @@
 
         return self.full_action_spec.enumerate(use_mask=True)
 
-<<<<<<< HEAD
-    def _rand_action(self, shape: torch.Shape):
-        raise NotImplementedError
-
-    def rand_action(self, tensordict: Optional[TensorDictBase] = None):
-=======
     def rand_action(self, tensordict: TensorDictBase | None = None):
->>>>>>> 69f1be71
         """Performs a random action given the action_spec attribute.
 
         Args:
@@ -2912,13 +2904,8 @@
                     f"Non batch-locked environment require the env batch-size to be either empty or to"
                     f" match the tensordict one."
                 )
-        if self._overrides_action_generator_funcs:
-            r = self._rand_action(shape)
-
-        else:
-            # We generate the action from the full_action_spec
-            r = self.input_spec["full_action_spec"].rand(shape)
-
+        # We generate the action from the full_action_spec
+        r = self.input_spec["full_action_spec"].rand(shape)
         if tensordict is None:
             return r
         tensordict.update(r)

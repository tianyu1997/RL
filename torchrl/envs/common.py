--- conflicted
+++ resolved
@@ -2417,18 +2417,14 @@
         tensordicts = []
         for i in range(max_steps):
             if auto_cast_to_device:
-<<<<<<< HEAD
-                tensordict = tensordict.to(policy_device, non_blocking=True)
-            # TODO: tensordict states and beliefs are not detached
-            if "state" in tensordict.keys() and "belief" in tensordict.keys():
-                tensordict["state"] = tensordict["state"].detach()
-                tensordict["belief"] = tensordict["belief"].detach()
-=======
                 if policy_device is not None:
                     tensordict = tensordict.to(policy_device, non_blocking=True)
                 else:
                     tensordict.clear_device_()
->>>>>>> 67f659c0
+
+            if "state" in tensordict.keys() and "belief" in tensordict.keys():
+                tensordict["state"] = tensordict["state"].detach()
+                tensordict["belief"] = tensordict["belief"].detach()
             tensordict = policy(tensordict)
             if auto_cast_to_device:
                 if env_device is not None:

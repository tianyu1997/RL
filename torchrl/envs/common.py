# Copyright (c) Meta Platforms, Inc. and affiliates.
#
# This source code is licensed under the MIT license found in the
# LICENSE file in the root directory of this source tree.

from __future__ import annotations

import abc
from copy import deepcopy
from numbers import Number
from typing import Any, Callable, Iterator, Optional, Union, Dict, Sequence

import numpy as np
import torch
import torch.nn as nn

from torchrl import seed_generator, prod
from torchrl.data import CompositeSpec, TensorDict, TensorSpec
from ..data.tensordict.tensordict import TensorDictBase
from ..data.utils import DEVICE_TYPING
from .utils import get_available_libraries, step_tensordict

LIBRARIES = get_available_libraries()


def _tensor_to_np(t):
    return t.detach().cpu().numpy()


dtype_map = {
    torch.float: np.float32,
    torch.double: np.float64,
    torch.bool: bool,
}

__all__ = [
    "Specs",
    "make_tensordict",
    "EnvBase",
    "EnvMetaData",
]


class EnvMetaData:
    def __init__(
        self,
        tensordict: TensorDictBase,
        specs: CompositeSpec,
        batch_size: torch.Size,
        env_str: str,
        device: torch.device,
        batch_locked: bool = True,
    ):
        self.tensordict = tensordict
        self.specs = specs
        self.batch_size = batch_size
        self.env_str = env_str
        self.device = device
        self.batch_locked = batch_locked

    @staticmethod
    def build_metadata_from_env(env) -> EnvMetaData:
        tensordict = env.fake_tensordict()
        specs = {key: getattr(env, key) for key in Specs._keys if key.endswith("_spec")}
        specs = CompositeSpec(**specs)
        batch_size = env.batch_size
        env_str = str(env)
        device = env.device
        batch_locked = env.batch_locked
        return EnvMetaData(tensordict, specs, batch_size, env_str, device, batch_locked)

    def expand(self, *size: int) -> EnvMetaData:
        tensordict = self.tensordict.expand(*size).to_tensordict()
        batch_size = torch.Size([*size])
        return EnvMetaData(
            tensordict,
            self.specs,
            batch_size,
            self.env_str,
            self.device,
            self.batch_locked,
        )

    def to(self, device: DEVICE_TYPING) -> EnvMetaData:
        tensordict = self.tensordict.to(device)
        specs = self.specs.to(device)
        return EnvMetaData(
            tensordict, specs, self.batch_size, self.env_str, device, self.batch_locked
        )

    def __setstate__(self, state):
        state["tensordict"] = state["tensordict"].to_tensordict().to(state["device"])
        state["specs"] = deepcopy(state["specs"]).to(state["device"])
        self.__dict__.update(state)

    def __getstate__(self):
        state = self.__dict__.copy()
        state["tensordict"] = state["tensordict"].to("cpu")
        state["specs"] = state["specs"].to("cpu")
        return state


class Specs:
    """Container for action, observation and reward specs.

    This class allows one to create an environment, retrieve all of the specs
    in a single data container (and access them in one place) before erasing
    the environment from the workspace.

    Args:
        env (EnvBase): environment from which the specs have to be read.

    """

    _keys = {
        "action_spec",
        "observation_spec",
        "reward_spec",
        "input_spec",
        "from_pixels",
    }

    def __init__(self, env: EnvBase):
        self.env = env

    def __getitem__(self, item: str) -> Any:
        if item not in self._keys:
            raise KeyError(f"item must be one of {self._keys}")
        return getattr(self.env, item)

    def keys(self) -> Sequence[str]:
        return self._keys

    def build_tensordict(
        self, next_observation: bool = True, log_prob: bool = False
    ) -> TensorDictBase:
        """returns a TensorDict with empty tensors of the desired shape"""
        # build a tensordict from specs
        td = TensorDict({}, batch_size=torch.Size([]))
        action_placeholder = torch.zeros(
            self["action_spec"].shape, dtype=self["action_spec"].dtype
        )
        if not isinstance(self["observation_spec"], CompositeSpec):
            raise RuntimeError("observation_spec is expected to be of Composite type.")
        else:
            for (key, item) in self["observation_spec"].items():
                if not key.startswith("next_"):
                    raise RuntimeError(
                        f"All observation keys must start with the `'next_'` prefix. Found {key}"
                    )
                observation_placeholder = torch.zeros(item.shape, dtype=item.dtype)
                if next_observation:
                    td.set(key, observation_placeholder)
                td.set(
                    key[5:],
                    observation_placeholder.clone(),
                )

        reward_placeholder = torch.zeros(
            self["reward_spec"].shape, dtype=self["reward_spec"].dtype
        )
        done_placeholder = torch.zeros_like(reward_placeholder, dtype=torch.bool)

        td.set("action", action_placeholder)
        td.set("reward", reward_placeholder)

        if log_prob:
            td.set(
                "log_prob",
                torch.zeros_like(reward_placeholder, dtype=torch.float32),
            )  # we assume log_prob to be of type float32
        td.set("done", done_placeholder)
        return td


class EnvBase(nn.Module, metaclass=abc.ABCMeta):
    """
    Abstract environment parent class.

    Properties:
        - observation_spec (CompositeSpec): sampling spec of the observations;
        - action_spec (TensorSpec): sampling spec of the actions;
        - input_spec (CompositeSpec): sampling spec of the actions and/or other inputs;
        - reward_spec (TensorSpec): sampling spec of the rewards;
        - batch_size (torch.Size): number of environments contained in the instance;
        - device (torch.device): device where the env input and output are expected to live
        - is_done (torch.Tensor): boolean value(s) indicating if the environment has reached a done state since the
            last reset

    Methods:
        step (TensorDictBase -> TensorDictBase): step in the environment
        reset (TensorDictBase, optional -> TensorDictBase): reset the environment
        set_seed (int -> int): sets the seed of the environment
        rand_step (TensorDictBase, optional -> TensorDictBase): random step given the action spec
        rollout (Callable, ... -> TensorDictBase): executes a rollout in the environment with the given policy (or random
            steps if no policy is provided)

    """

    def __init__(
        self,
        device: DEVICE_TYPING = "cpu",
        dtype: Optional[Union[torch.dtype, np.dtype]] = None,
        batch_size: Optional[torch.Size] = None,
    ):
        super().__init__()
        if device is not None:
            self.device = torch.device(device)
        self._is_done = None
        self.dtype = dtype_map.get(dtype, dtype)
        if "is_closed" not in self.__dir__():
            self.is_closed = True
        if "_action_spec" not in self.__dir__():
            self._action_spec = None
        if "_input_spec" not in self.__dir__():
            self._input_spec = None
        if "_reward_spec" not in self.__dir__():
            self._reward_spec = None
        if "_observation_spec" not in self.__dir__():
            self._observation_spec = None
        if batch_size is not None:
            # we want an error to be raised if we pass batch_size but
            # it's already been set
            self.batch_size = batch_size
        elif ("batch_size" not in self.__dir__()) and (
            "batch_size" not in self.__class__.__dict__
        ):
            self.batch_size = torch.Size([])

    @classmethod
    def __new__(cls, *args, _batch_locked=True, **kwargs):
        cls._inplace_update = True
<<<<<<< HEAD
        cls._run_checks = kwargs.get("_run_checks", True)
=======
        cls._batch_locked = _batch_locked
>>>>>>> ce4b1546
        return super().__new__(cls)

    @property
    def batch_locked(self) -> bool:
        """
        Whether the environnement can be used with a batch size different from the one it was initialized with or not.
        If True, the env needs to be used with a tensordict having the same batch size as the env.
        batch_locked is an immutable property.
        """
        return self._batch_locked

    @batch_locked.setter
    def batch_locked(self, value: bool) -> None:
        raise RuntimeError("batch_locked is a read-only property")

    @property
    def action_spec(self) -> TensorSpec:
        return self._action_spec

    @action_spec.setter
    def action_spec(self, value: TensorSpec) -> None:
        self._action_spec = value

    @property
    def input_spec(self) -> TensorSpec:
        if self._input_spec is None:
            self._input_spec = CompositeSpec(action=self.action_spec)
        return self._input_spec

    @input_spec.setter
    def input_spec(self, value: TensorSpec) -> None:
        self._input_spec = value

    @property
    def reward_spec(self) -> TensorSpec:
        return self._reward_spec

    @reward_spec.setter
    def reward_spec(self, value: TensorSpec) -> None:
        self._reward_spec = value

    @property
    def observation_spec(self) -> TensorSpec:
        return self._observation_spec

    @observation_spec.setter
    def observation_spec(self, value: TensorSpec) -> None:
        self._observation_spec = value

    def step(self, tensordict: TensorDictBase) -> TensorDictBase:
        """Makes a step in the environment.
        Step accepts a single argument, tensordict, which usually carries an 'action' key which indicates the action
        to be taken.
        Step will call an out-place private method, _step, which is the method to be re-written by EnvBase subclasses.

        Args:
            tensordict (TensorDictBase): Tensordict containing the action to be taken.

        Returns:
            the input tensordict, modified in place with the resulting observations, done state and reward
            (+ others if needed).

        """

        # sanity check
        self._assert_tensordict_shape(tensordict)

        if tensordict.get("action").dtype is not self.action_spec.dtype:
            raise TypeError(
                f"expected action.dtype to be {self.action_spec.dtype} "
                f"but got {tensordict.get('action').dtype}"
            )

        tensordict.is_locked = True  # make sure _step does not modify the tensordict
        tensordict_out = self._step(tensordict)
        tensordict.is_locked = False

        if tensordict_out is tensordict:
            raise RuntimeError(
                "EnvBase._step should return outplace changes to the input "
                "tensordict. Consider emptying the TensorDict first (e.g. tensordict.empty() or "
                "tensordict.select()) inside _step before writing new tensors onto this new instance."
            )
        self.is_done = tensordict_out.get("done")

        for key in self._select_observation_keys(tensordict_out):
            obs = tensordict_out.get(key)
            self.observation_spec.type_check(obs, key)

        if self._run_checks and (
            tensordict_out._get_meta("reward").dtype is not self.reward_spec.dtype
        ):
            raise TypeError(
                f"expected reward.dtype to be {self.reward_spec.dtype} "
                f"but got {tensordict_out.get('reward').dtype}"
            )

        if tensordict_out._get_meta("done").dtype is not torch.bool:
            raise TypeError(
                f"expected done.dtype to be torch.bool but got {tensordict_out.get('done').dtype}"
            )
        tensordict.update(tensordict_out, inplace=self._inplace_update)

        del tensordict_out
        return tensordict

    def forward(self, tensordict: TensorDictBase) -> TensorDictBase:
        raise NotImplementedError("EnvBase.forward is not implemented")

    @abc.abstractmethod
    def _step(
        self,
        tensordict: TensorDictBase,
    ) -> TensorDictBase:
        raise NotImplementedError

    @abc.abstractmethod
    def _reset(self, tensordict: TensorDictBase, **kwargs) -> TensorDictBase:
        raise NotImplementedError

    def reset(
        self,
        tensordict: Optional[TensorDictBase] = None,
        execute_step: bool = True,
        **kwargs,
    ) -> TensorDictBase:
        """Resets the environment.
        As for step and _step, only the private method `_reset` should be overwritten by EnvBase subclasses.

        Args:
            tensordict (TensorDictBase, optional): tensordict to be used to contain the resulting new observation.
                In some cases, this input can also be used to pass argument to the reset function.
            execute_step (bool, optional): if True, a `step_tensordict` is executed on the output TensorDict,
                hereby removing the `"next_"` prefixes from the keys.
            kwargs (optional): other arguments to be passed to the native
                reset function.
        Returns:
            a tensordict (or the input tensordict, if any), modified in place with the resulting observations.

        """
        tensordict_reset = self._reset(tensordict, **kwargs)
        if tensordict_reset is tensordict:
            raise RuntimeError(
                "EnvBase._reset should return outplace changes to the input "
                "tensordict. Consider emptying the TensorDict first (e.g. tensordict.empty() or "
                "tensordict.select()) inside _reset before writing new tensors onto this new instance."
            )
        if not isinstance(tensordict_reset, TensorDictBase):
            raise RuntimeError(
                f"env._reset returned an object of type {type(tensordict_reset)} but a TensorDict was expected."
            )

        self.is_done = tensordict_reset.get(
            "done",
            torch.zeros(self.batch_size, dtype=torch.bool, device=self.device),
        )
        if self.is_done:
            raise RuntimeError(
                f"Env {self} was done after reset. This is (currently) not allowed."
            )
        if execute_step:
            tensordict_reset = step_tensordict(
                tensordict_reset,
                exclude_done=False,
                exclude_reward=False,  # some policies may need reward and action at reset time
                exclude_action=False,
            )
        if tensordict is not None:
            tensordict.update(tensordict_reset)
        else:
            tensordict = tensordict_reset
        return tensordict

    def numel(self) -> int:
        return prod(self.batch_size)

    def set_seed(self, seed: int, static_seed: bool = False) -> int:
        """Sets the seed of the environment and returns the next seed to be used (
        which is the input seed if a single environment is present)

        Args:
            seed (int): seed to be set
            static_seed (bool, optional): if True, the seed is not incremented.
                Defaults to False

        Returns:
            integer representing the "next seed": i.e. the seed that should be
            used for another environment if created concomittently to this environment.

        """
        if seed is not None:
            torch.manual_seed(seed)
        self._set_seed(seed)
        if seed is not None and not static_seed:
            new_seed = seed_generator(seed)
            seed = new_seed
        return seed

    def _set_seed(self, seed: Optional[int]):
        raise NotImplementedError

    def set_state(self):
        raise NotImplementedError

    def _assert_tensordict_shape(self, tensordict: TensorDictBase) -> None:
        if tensordict.batch_size != self.batch_size and (
            self.batch_locked or self.batch_size != torch.Size([])
        ):
            raise RuntimeError(
                f"Expected a tensordict with shape==env.shape, "
                f"got {tensordict.batch_size} and {self.batch_size}"
            )

    def is_done_get_fn(self) -> bool:
        if self._is_done is None:
            self._is_done = torch.zeros(self.batch_size, device=self.device)
        return self._is_done.all()

    def is_done_set_fn(self, val: torch.Tensor) -> None:
        self._is_done = val

    is_done = property(is_done_get_fn, is_done_set_fn)

    def rand_step(self, tensordict: Optional[TensorDictBase] = None) -> TensorDictBase:
        """Performs a random step in the environment given the action_spec attribute.

        Args:
            tensordict (TensorDictBase, optional): tensordict where the resulting info should be written.

        Returns:
            a tensordict object with the new observation after a random step in the environment. The action will
            be stored with the "action" key.

        """
        if tensordict is None:
            tensordict = TensorDict({}, device=self.device, batch_size=self.batch_size)
        action = self.action_spec.rand(self.batch_size)
        tensordict.set("action", action)
        return self.step(tensordict)

    @property
    def specs(self) -> Specs:
        """

        Returns a Specs container where all the environment specs are contained.
        This feature allows one to create an environment, retrieve all of the specs in a single data container and then
        erase the environment from the workspace.

        """
        return Specs(self)

    def rollout(
        self,
        max_steps: int,
        policy: Optional[Callable[[TensorDictBase], TensorDictBase]] = None,
        callback: Optional[Callable[[TensorDictBase, ...], TensorDictBase]] = None,
        auto_reset: bool = True,
        auto_cast_to_device: bool = False,
        break_when_any_done: bool = True,
        return_contiguous: bool = True,
        tensordict: Optional[TensorDictBase] = None,
    ) -> TensorDictBase:
        """Executes a rollout in the environment.

        The function will stop as soon as one of the contained environments
        returns done=True.

        Args:
            max_steps (int): maximum number of steps to be executed. The actual number of steps can be smaller if
                the environment reaches a done state before max_steps have been executed.
            policy (callable, optional): callable to be called to compute the desired action. If no policy is provided,
                actions will be called using `env.rand_step()`
                default = None
            callback (callable, optional): function to be called at each iteration with the given TensorDict.
            auto_reset (bool, optional): if True, resets automatically the environment
                if it is in a done state when the rollout is initiated.
                Default is `True`.
            auto_cast_to_device (bool, optional): if True, the device of the tensordict is automatically cast to the
                policy device before the policy is used. Default is `False`.
            break_when_any_done (bool): breaks if any of the done state is True. Default is True.
            return_contiguous (bool): if False, a LazyStackedTensorDict will be returned. Default is True.
            tensordict (TensorDict, optional): if auto_reset is False, an initial
                tensordict must be provided.

        Returns:
            TensorDict object containing the resulting trajectory.

        """

        try:
            policy_device = next(policy.parameters()).device
        except AttributeError:
            policy_device = "cpu"

        env_device = self.device

        if auto_reset:
            if tensordict is not None:
                raise RuntimeError(
                    "tensordict cannot be provided when auto_reset is True"
                )
            tensordict = self.reset()
        elif tensordict is None:
            raise RuntimeError("tensordict must be provided when auto_reset is False")

        if policy is None:

            def policy(td):
                return td.set("action", self.action_spec.rand(self.batch_size))

        tensordicts = []
        if not self.is_done:
            for i in range(max_steps):
                if auto_cast_to_device:
                    tensordict = tensordict.to(policy_device)
                tensordict = policy(tensordict)
                if auto_cast_to_device:
                    tensordict = tensordict.to(env_device)
                tensordict = self.step(tensordict)
                tensordicts.append(tensordict.clone())
                if (
                    break_when_any_done and tensordict.get("done").any()
                ) or i == max_steps - 1:
                    break
                tensordict = step_tensordict(
                    tensordict,
                    keep_other=True,
                    exclude_reward=False,
                    exclude_action=False,
                )

                if callback is not None:
                    callback(self, tensordict)
        else:
            raise Exception("reset env before calling rollout!")

        batch_size = self.batch_size if tensordict is None else tensordict.batch_size

        out_td = torch.stack(tensordicts, len(batch_size))
        if return_contiguous:
            return out_td.contiguous()
        return out_td

    def _select_observation_keys(self, tensordict: TensorDictBase) -> Iterator[str]:
        for key in tensordict.keys():
            if key.rfind("observation") >= 0:
                yield key

    def _to_tensor(
        self,
        value: Union[dict, bool, float, torch.Tensor, np.ndarray],
        device: Optional[DEVICE_TYPING] = None,
        dtype: Optional[torch.dtype] = None,
    ) -> Union[torch.Tensor, dict]:
        if device is None:
            device = self.device

        if isinstance(value, dict):
            return {
                _key: self._to_tensor(_value, dtype=dtype, device=device)
                for _key, _value in value.items()
            }
        elif isinstance(value, (bool, Number)):
            value = np.array(value)

        if dtype is None and self.dtype is not None:
            dtype = self.dtype
        elif dtype is not None:
            dtype = dtype_map.get(dtype, dtype)
        else:
            dtype = value.dtype

        if not isinstance(value, torch.Tensor):
            if dtype is not None:
                try:
                    value = value.astype(dtype)
                except TypeError:
                    raise Exception(
                        "dtype must be a numpy-compatible dtype. Got {dtype}"
                    )
            value = torch.as_tensor(value, device=device)
        else:
            value = value.to(device)
        # if dtype is not None:
        #     value = value.to(dtype)
        return value

    def close(self):
        self.is_closed = True

    def __del__(self):
        # if del occurs before env has been set up, we don't want a recursion
        # error
        if "is_closed" in self.__dict__ and not self.is_closed:
            self.close()

    def to(self, device: DEVICE_TYPING) -> EnvBase:
        device = torch.device(device)
        if device == self.device:
            return self
        self.action_spec = self.action_spec.to(device)
        self.reward_spec = self.reward_spec.to(device)
        self.observation_spec = self.observation_spec.to(device)
        self.input_spec = self.input_spec.to(device)
        self.is_done = self.is_done.to(device)
        self.device = device
        super().to(device)
        return self

    def fake_tensordict(self) -> TensorDictBase:
        """
        Returns a fake tensordict with key-value pairs that match in shape, device
        and dtype what can be expected during an environment rollout.

        """
        input_spec = self.input_spec
        fake_input = input_spec.rand()
        observation_spec = self.observation_spec
        fake_obs = observation_spec.rand()
        fake_obs_step = step_tensordict(fake_obs)
        reward_spec = self.reward_spec
        fake_reward = reward_spec.rand()
        fake_td = TensorDict(
            {
                **fake_obs_step,
                **fake_obs,
                **fake_input,
                "reward": fake_reward,
                "done": fake_reward.to(torch.bool),
            },
            batch_size=self.batch_size,
        )
        return fake_td


class _EnvWrapper(EnvBase, metaclass=abc.ABCMeta):
    """Abstract environment wrapper class.

    Unlike EnvBase, _EnvWrapper comes with a `_build_env` private method that will be called upon instantiation.
    Interfaces with other libraries should be coded using _EnvWrapper.

    It is possible to directly query attributed from the nested environment it its name does not conflict with
    an attribute of the wrapper:
        >>> env = SomeWrapper(...)
        >>> custom_attribute0 = env._env.custom_attribute
        >>> custom_attribute1 = env.custom_attribute
        >>> assert custom_attribute0 is custom_attribute1  # should return True

    """

    git_url: str = ""
    available_envs: Dict[str, Any] = {}
    libname: str = ""

    def __init__(
        self,
        *args,
        dtype: Optional[np.dtype] = None,
        device: DEVICE_TYPING = "cpu",
        batch_size: Optional[torch.Size] = None,
        **kwargs,
    ):
        super().__init__(
            device=device,
            dtype=dtype,
            batch_size=batch_size,
        )
        if len(args):
            raise ValueError(
                "`_EnvWrapper.__init__` received a non-empty args list of arguments."
                "Make sure only keywords arguments are used when calling `super().__init__`."
            )

        frame_skip = kwargs.get("frame_skip", 1)
        if "frame_skip" in kwargs:
            del kwargs["frame_skip"]
        self.frame_skip = frame_skip
        # this value can be changed if frame_skip is passed during env construction
        self.wrapper_frame_skip = frame_skip

        self._constructor_kwargs = kwargs
        self._check_kwargs(kwargs)
        self._env = self._build_env(**kwargs)  # writes the self._env attribute
        self._make_specs(self._env)  # writes the self._env attribute
        self.is_closed = False
        self._init_env()  # runs all the steps to have a ready-to-use env

    @abc.abstractmethod
    def _check_kwargs(self, kwargs: Dict):
        raise NotImplementedError

    def __getattr__(self, attr: str) -> Any:
        if attr in self.__dir__():
            return self.__getattribute__(
                attr
            )  # make sure that appropriate exceptions are raised

        elif attr.startswith("__"):
            raise AttributeError(
                "passing built-in private methods is "
                f"not permitted with type {type(self)}. "
                f"Got attribute {attr}."
            )

        elif "_env" in self.__dir__():
            env = self.__getattribute__("_env")
            return getattr(env, attr)
        super().__getattr__(attr)

        raise AttributeError(
            f"env not set in {self.__class__.__name__}, cannot access {attr}"
        )

    def _init_env(self) -> Optional[int]:
        """Runs all the necessary steps such that the environment is ready to use.

        This step is intended to ensure that a seed is provided to the environment (if needed) and that the environment
        is reset (if needed). For instance, DMControl envs require the env to be reset before being used, but Gym envs
        don't.

        Returns:
            the resulting seed

        """
        raise NotImplementedError

    @abc.abstractmethod
    def _build_env(self, **kwargs) -> "gym.Env":  # noqa: F821
        """Creates an environment from the target library and stores it with the `_env` attribute.

        When overwritten, this function should pass all the required kwargs to the env instantiation method.

        """
        raise NotImplementedError

    @abc.abstractmethod
    def _make_specs(self, env: "gym.Env") -> None:  # noqa: F821
        raise NotImplementedError

    def close(self) -> None:
        """Closes the contained environment if possible."""
        self.is_closed = True
        try:
            self._env.close()
        except AttributeError:
            pass

    def set_seed(
        self, seed: Optional[int] = None, static_seed: bool = False
    ) -> Optional[int]:
        if seed is not None:
            torch.manual_seed(seed)
        self._set_seed(seed)
        if seed is not None and not static_seed:
            new_seed = seed_generator(seed)
            seed = new_seed
        return seed

    @abc.abstractmethod
    def _set_seed(self, seed: Optional[int]):
        raise NotImplementedError


def make_tensordict(
    env: _EnvWrapper,
    policy: Optional[Callable[[TensorDictBase, ...], TensorDictBase]] = None,
) -> TensorDictBase:
    """
    Returns a zeroed-tensordict with fields matching those required for a full step
    (action selection and environment step) in the environment

    Args:
        env (_EnvWrapper): environment defining the observation, action and reward space;
        policy (Callable, optional): policy corresponding to the environment.

    """
    with torch.no_grad():
        tensordict = env.reset()
        if policy is not None:
            tensordict = policy(tensordict)
        else:
            tensordict.set("action", env.action_spec.rand(), inplace=False)
        tensordict = env.step(tensordict)
        return tensordict.zero_()<|MERGE_RESOLUTION|>--- conflicted
+++ resolved
@@ -230,11 +230,8 @@
     @classmethod
     def __new__(cls, *args, _batch_locked=True, **kwargs):
         cls._inplace_update = True
-<<<<<<< HEAD
+        cls._batch_locked = _batch_locked
         cls._run_checks = kwargs.get("_run_checks", True)
-=======
-        cls._batch_locked = _batch_locked
->>>>>>> ce4b1546
         return super().__new__(cls)
 
     @property
@@ -639,6 +636,7 @@
         self.reward_spec = self.reward_spec.to(device)
         self.observation_spec = self.observation_spec.to(device)
         self.input_spec = self.input_spec.to(device)
+
         self.is_done = self.is_done.to(device)
         self.device = device
         super().to(device)

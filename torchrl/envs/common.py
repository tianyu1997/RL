--- conflicted
+++ resolved
@@ -227,11 +227,7 @@
 
     @classmethod
     def __new__(cls, *args, _inplace_update=False, _batch_locked=True, **kwargs):
-<<<<<<< HEAD
-         # inplace update will write tensors in-place on the provided tensordict.
-=======
         # inplace update will write tensors in-place on the provided tensordict.
->>>>>>> fc5ca15b
         # This is risky, especially if gradients need to be passed (in-place copy
         # for tensors that are part of computational graphs will result in an error).
         # It can also lead to inconsistencies when calling rollout.

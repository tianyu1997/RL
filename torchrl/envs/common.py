--- conflicted
+++ resolved
@@ -254,7 +254,7 @@
         del tensordict_out
         return tensordict
 
-    def forward(self, tensordict: _TensorDict) -> _TensorDict:
+    def forward(self, tensordict: TensorDictBase) -> TensorDictBase:
         return self.step(tensordict)
 
     def _step(
@@ -271,10 +271,6 @@
         tensordict: Optional[TensorDictBase] = None,
         execute_step: bool = True,
         **kwargs,
-<<<<<<< HEAD
-    ) -> _TensorDict:
-        raise NotImplementedError
-=======
     ) -> TensorDictBase:
         """Resets the environment.
         As for step and _step, only the private method `_reset` should be overwritten by _EnvClass subclasses.
@@ -324,7 +320,6 @@
         else:
             tensordict = tensordict_reset
         return tensordict
->>>>>>> 23ca67c2
 
     def numel(self) -> int:
         return prod(self.batch_size)
@@ -543,11 +538,11 @@
             last reset
 
     Methods:
-        step (_TensorDict -> _TensorDict): step in the environment
-        reset (_TensorDict, optional -> _TensorDict): reset the environment
+        step (TensorDictBase -> TensorDictBase): step in the environment
+        reset (TensorDictBase, optional -> TensorDictBase): reset the environment
         set_seed (int -> int): sets the seed of the environment
-        rand_step (_TensorDict, optional -> _TensorDict): random step given the action spec
-        rollout (Callable, ... -> _TensorDict): executes a rollout in the environment with the given policy (or random
+        rand_step (TensorDictBase, optional -> TensorDictBase): random step given the action spec
+        rollout (Callable, ... -> TensorDictBase): executes a rollout in the environment with the given policy (or random
             steps if no policy is provided)
 
     """
@@ -595,15 +590,15 @@
 
     def reset(
         self,
-        tensordict: Optional[_TensorDict] = None,
+        tensordict: Optional[TensorDictBase] = None,
         execute_step: bool = True,
         **kwargs,
-    ) -> _TensorDict:
+    ) -> TensorDictBase:
         """Resets the environment.
         As for step and _step, only the private method `_reset` should be overwritten by EnvStateful subclasses.
 
         Args:
-            tensordict (_TensorDict, optional): tensordict to be used to contain the resulting new observation.
+            tensordict (TensorDictBase, optional): tensordict to be used to contain the resulting new observation.
                 In some cases, this input can also be used to pass argument to the reset function.
             execute_step (bool, optional): if True, a `step_tensordict` is executed on the output TensorDict,
                 hereby removing the `"next_"` prefixes from the keys.
@@ -622,7 +617,7 @@
                 "tensordict. Consider emptying the TensorDict first (e.g. tensordict.empty() or "
                 "tensordict.select()) inside _reset before writing new tensors onto this new instance."
             )
-        if not isinstance(tensordict_reset, _TensorDict):
+        if not isinstance(tensordict_reset, TensorDictBase):
             raise RuntimeError(
                 f"env._reset returned an object of type {type(tensordict_reset)} but a TensorDict was expected."
             )
@@ -789,15 +784,9 @@
 
 
 def make_tensordict(
-<<<<<<< HEAD
     env: EnvStateful,
-    policy: Optional[Callable[[_TensorDict, ...], _TensorDict]] = None,
-) -> _TensorDict:
-=======
-    env: _EnvClass,
     policy: Optional[Callable[[TensorDictBase, ...], TensorDictBase]] = None,
 ) -> TensorDictBase:
->>>>>>> 23ca67c2
     """
     Returns a zeroed-tensordict with fields matching those required for a full step
     (action selection and environment step) in the environment

--- conflicted
+++ resolved
@@ -42,13 +42,13 @@
 
     Keyword Args:
         token_key (NestedKey, optional): The key in the tensordict where the tokens are stored (when `str2str=False`).
-            Defaults to ``("tokens_in", "input_ids")``.
+            Defaults to ``"tokens"``.
         str_key (NestedKey, optional): The key in the tensordict where the string input is stored (when `str2str=True`).
-            Defaults to ``"test"``.
+            Defaults to ``"text"``.
         attention_key (NestedKey, optional): The key in the tensordict where the attention mask is stored.
-            Defaults to ``("tokens_in", "input_ids")``
+            Defaults to ``"attention_mask"``.
         action_key (NestedKey, optional): The key in the tensordict where the action is stored. Defaults to
-            ``("tokens_out", "sequences")``.
+            ``tokens_response`` or ``"text_response"``.
         reward_key (NestedKey, optional): The key in the tensordict where the reward is stored if `assign_reward=True`.
             Defaults to  ``"reward"``.
         str2str (bool, optional): Whether the environment should expect strings as input and output. Defaults to ``False``.
@@ -71,6 +71,8 @@
         batch_size (int or torch.Size, optional): Batch size of the environment. If left empty, the environment
             is batchless (or batch-unlocked), meaning that it can accept tensordicts of any batch size.
             Defaults to ``None`` (batch-unlocked).
+        as_llm_data (bool, optional): If ``True``, the data will be of type :class:`~torchrl.data.LLMData`.
+            Defaults to ``False``.
 
     .. seealso:: :class:`~torchrl.envs.DataLoadingPrimer` for examples.
 
@@ -79,10 +81,11 @@
 
     """
 
-    _DEFAULT_TOKEN_KEY = ("tokens_in", "input_ids")
+    _DEFAULT_TOKEN_KEY = "tokens"
     _DEFAULT_STR_KEY = "text"
-    _DEFAULT_ATTENTION_KEY = ("tokens_in", "attention_mask")
-    _DEFAULT_ACTION_KEY = ("tokens_out", "sequences")
+    _DEFAULT_ATTENTION_KEY = "attention_mask"
+    _DEFAULT_ACTION_TOKENS_KEY = "tokens_response"
+    _DEFAULT_ACTION_STR_KEY = "text_response"
 
     def __init__(
         self,
@@ -100,7 +103,9 @@
         assign_done: bool = False,
         batch_size: int | torch.Size | None = None,
         has_attention: bool = True,
+        as_llm_data: bool = False,
     ) -> None:
+        self.as_llm_data = as_llm_data
         if token_key is None:
             token_key = self._DEFAULT_TOKEN_KEY
         if str_key is None:
@@ -108,7 +113,10 @@
         if attention_key is None:
             attention_key = self._DEFAULT_ATTENTION_KEY
         if action_key is None:
-            action_key = self._DEFAULT_ACTION_KEY
+            if str2str:
+                action_key = self._DEFAULT_ACTION_STR_KEY
+            else:
+                action_key = self._DEFAULT_ACTION_TOKENS_KEY
         if batch_size is None:
             self._batch_locked = False
             batch_size = ()
@@ -206,7 +214,7 @@
         else:
             # Use single done
             self.full_done_spec_unbatched = Composite(
-                tokens=Composite(
+                tokens_data=Composite(
                     done=Unbounded(shape=(-1,), dtype=torch.bool),
                     terminated=Unbounded(shape=(-1,), dtype=torch.bool),
                 ),
@@ -228,6 +236,7 @@
         device: torch.device | None = None,
         vocab_size: int | None = None,
         no_stack: bool = False,
+        as_llm_data: bool = False,
         batch_size: int | torch.Size | None = None,
         has_attention: bool = True,
         assign_reward: bool = False,
@@ -288,6 +297,8 @@
             repeats (int, optional): How many times the same sample needs to appear successively. This can be useful in
                 situations like GRPO where a single prompt is used multiple times to estimate the advantage using Monte-Carlo
                 samples (rather than an advantage module).
+            as_llm_data (bool, optional): If ``True``, the data will be of type :class:`~torchrl.data.LLMData`.
+                Defaults to ``False``.
 
         Returns:
             LLMEnv: The created LLMEnv instance.
@@ -334,6 +345,7 @@
             assign_done=assign_done,
             batch_size=batch_size,
             has_attention=has_attention,
+            as_llm_data=as_llm_data,
         )
         return env.append_transform(primer)
 
@@ -353,6 +365,8 @@
         self._make_next_obs(tensordict, next_td)
         self._maybe_make_reward(tensordict, next_td)
         self._maybe_make_done(tensordict, next_td)
+        if self.as_llm_data:
+            raise NotImplementedError()
         return next_td
 
     def _maybe_make_reward(
@@ -378,14 +392,14 @@
                 )
             else:
                 done = torch.zeros_like(action, dtype=torch.bool)
-            next_td.set(("tokens", "terminated"), done)
-            next_td.set(("tokens", "done"), done.clone())
+            next_td.set(("tokens_data", "terminated"), done)
+            next_td.set(("tokens_data", "done"), done.clone())
             next_td.set(
-                "terminated", next_td.get(("tokens", "done")).any(-1, keepdim=True)
+                "terminated", next_td.get(("tokens_data", "done")).any(-1, keepdim=True)
             )
             next_td.set(
                 "terminated",
-                next_td.get(("tokens", "terminated")).any(-1, keepdim=True),
+                next_td.get(("tokens_data", "terminated")).any(-1, keepdim=True),
             )
         return next_td
 
@@ -400,12 +414,8 @@
             if self.has_attention:
                 attention_mask = tensordict.get(self.attention_key)
                 n = action.shape[-1] - attention_mask.shape[-1]
-<<<<<<< HEAD
-                if n:
-=======
                 if n > 0:
                     # It can happen that there's only one action (eg rand_action)
->>>>>>> 29819f6f
                     attention_mask = torch.cat(
                         [
                             attention_mask,
@@ -476,7 +486,10 @@
                 f"torchrl.envs.DataLoadingPrimer) is appended to the env transforms."
             )
         td_reset = tensordict.copy()
-        return self._maybe_make_done(tensordict, td_reset)
+        tensordict = self._maybe_make_done(tensordict, td_reset)
+        if self.as_llm_data:
+            raise NotImplementedError()
+        return tensordict
 
     def _set_seed(self, seed: int | None):
         return seed

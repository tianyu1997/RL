# Copyright (c) Meta Platforms, Inc. and affiliates.
#
# This source code is licensed under the MIT license found in the
# LICENSE file in the root directory of this source tree.

from __future__ import annotations

import abc
from typing import Optional, Union, List, Tuple, Callable
from typing import Optional, Union, List

import numpy as np
import torch
import torch.nn as nn

from torchrl.data import TensorDict
from torchrl.data import (
    TensorDict,
    TensorSpec,
    CompositeSpec,
    NdUnboundedContinuousTensorSpec,
)
from torchrl.modules.tensordict_module.world_models import WorldModelWrapper
from ..data.utils import DEVICE_TYPING
from ..modules.tensordict_module import TensorDictModule, TensorDictSequence
from .common import EnvBase


class ModelBasedEnv(EnvBase, metaclass=abc.ABCMeta):
    """
    Basic environnement for Model Based RL algorithms.

    This class is a wrapper around the model of the MBRL algorithm.
    This class is meant to give an env framework to a world model and a reward model.
    It is meant to behave as a classical environment.

    Properties:
        - observation_spec (CompositeSpec): sampling spec of the observations;
        - action_spec (TensorSpec): sampling spec of the actions;
        - input_spec (CompositeSpec): sampling spec of the actions and/or other inputs;
        - reward_spec (TensorSpec): sampling spec of the rewards;
        - batch_size (torch.Size): number of environments contained in the instance;
        - device (torch.device): device where the env input and output are expected to live
        - is_done (torch.Tensor): boolean value(s) indicating if the environment has reached a done state since the
            last reset

    Args:
        world_model (nn.Module): model that generates world states and its corresponding rewards;
        device (torch.device): device where the env input and output are expected to live
        dtype (torch.dtype): dtype of the env input and output
        batch_size (torch.Size): number of environments contained in the instance

    Methods:
        step (TensorDict -> TensorDict): step in the environment
        reset (TensorDict, optional -> TensorDict): reset the environment
        set_seed (int -> int): sets the seed of the environment
        rand_step (TensorDict, optional -> TensorDict): random step given the action spec
        rollout (Callable, ... -> TensorDict): executes a rollout in the environment with the given policy (or random
            steps if no policy is provided)

    """

    def __init__(
        self,
        world_model: Union[nn.Module, List[TensorDictModule], TensorDictSequence],
        device: DEVICE_TYPING = "cpu",
        dtype: Optional[Union[torch.dtype, np.dtype]] = None,
        batch_size: Optional[torch.Size] = None,
    ):
        super(ModelBasedEnv, self).__init__(
            device=device, dtype=dtype, batch_size=batch_size
        )
        self.world_model = world_model

    def set_specs_from_env(self, env: EnvBase):
        """
        Sets the specs of the environment from the specs of the given environment.
        """
        self.observation_spec = env.observation_spec
        self.action_spec = env.action_spec
        self.reward_spec = env.reward_spec

    def _step(
        self,
        tensordict: TensorDict,
    ) -> TensorDict:
        # step method requires to be immutable
        tensordict_in = tensordict.clone()
        # Compute world state
        tensordict_out = self.world_model(tensordict_in)
        # Step requires a done flag. No sense for MBRL so we set it to False
        tensordict_out["done"] = torch.zeros(tensordict_out.shape, dtype=torch.bool)
        return tensordict_out

    @abc.abstractmethod
    def _reset(self, tensordict: TensorDict, **kwargs) -> TensorDict:
        raise NotImplementedError

    @abc.abstractmethod
    def _set_seed(self, seed: Optional[int]) -> int:
<<<<<<< HEAD
        raise NotImplementedError

    def to(self, device: DEVICE_TYPING) -> ModelBasedEnv:
        super().to(device)
        self.world_model.to(device)
        return self


class DreamerEnv(ModelBasedEnv):
    def __init__(
        self,
        world_model: WorldModelWrapper,
        obs_decoder: TensorDictModule = None,
        device: DEVICE_TYPING = "cpu",
        dtype: Optional[Union[torch.dtype, np.dtype]] = None,
        batch_size: Optional[torch.Size] = torch.Size([1]),
    ):
        super(DreamerEnv, self).__init__(world_model, device, dtype, batch_size)
        self.obs_decoder = obs_decoder
        self._latent_spec = None

    @property
    def latent_spec(self) -> TensorSpec:
        if self._latent_spec is None:
            raise ValueError("No latent spec set")
        return self._latent_spec

    @latent_spec.setter
    def latent_spec(self, shapes: Tuple[torch.Size]) -> None:
        self._latent_spec = CompositeSpec(
            prior_state=NdUnboundedContinuousTensorSpec(shape=shapes[0]),
            belief=NdUnboundedContinuousTensorSpec(shape=shapes[1]),
        )

    def _reset(self, tensordict=None, **kwargs) -> TensorDict:
        td = self.latent_spec.rand(shape=self.batch_size)
        td["action"] = self.action_spec.rand(shape=self.batch_size)
        # td = td.unsqueeze(0).to_tensordict()
        td = self.step(td)
        return td

    def _set_seed(self, seed: Optional[int]) -> int:
        return seed

    def decode_obs(self, tensordict: TensorDict, compute_latents=False) -> TensorDict:
        if self.obs_decoder is None:
            raise ValueError("No observation decoder provided")
        if compute_latents:
            tensordict = self(tensordict)
        return self.obs_decoder(tensordict)

    def to(self, device: DEVICE_TYPING) -> DreamerEnv:
        super().to(device)
        if self.obs_decoder is not None:
            self.obs_decoder.to(device)
        self.latent_spec.to(device)
        return self
=======
        raise NotImplementedError
>>>>>>> 54d0af0f
<|MERGE_RESOLUTION|>--- conflicted
+++ resolved
@@ -98,14 +98,7 @@
 
     @abc.abstractmethod
     def _set_seed(self, seed: Optional[int]) -> int:
-<<<<<<< HEAD
         raise NotImplementedError
-
-    def to(self, device: DEVICE_TYPING) -> ModelBasedEnv:
-        super().to(device)
-        self.world_model.to(device)
-        return self
-
 
 class DreamerEnv(ModelBasedEnv):
     def __init__(
@@ -155,7 +148,4 @@
         if self.obs_decoder is not None:
             self.obs_decoder.to(device)
         self.latent_spec.to(device)
-        return self
-=======
-        raise NotImplementedError
->>>>>>> 54d0af0f
+        return self
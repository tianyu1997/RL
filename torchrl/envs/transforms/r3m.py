# Copyright (c) Meta Platforms, Inc. and affiliates.
#
# This source code is licensed under the MIT license found in the
# LICENSE file in the root directory of this source tree.

from typing import List, Optional, Union

import torch
from torch.hub import load_state_dict_from_url
from torch.nn import Identity

from torchrl.data import TensorDict, DEVICE_TYPING
from torchrl.data.tensor_specs import (
    TensorSpec,
    CompositeSpec,
    NdUnboundedContinuousTensorSpec,
)
from torchrl.envs.transforms.transforms import (
    ToTensorImage,
    Compose,
    ObservationNorm,
    Resize,
    Transform,
    CatTensors,
    FlattenObservation,
    UnsqueezeTransform,
)

try:
    from torchvision import models

    _has_tv = True
except ImportError:
    _has_tv = False


class _R3MNet(Transform):

    inplace = False

    def __init__(self, in_keys, out_keys, model_name, del_keys: bool = True):
        if not _has_tv:
            raise ImportError(
                "Tried to instantiate R3M without torchvision. Make sure you have "
                "torchvision installed in your environment."
            )
        if model_name == "resnet18":
            self.model_name = "r3m_18"
            self.outdim = 512
            convnet = models.resnet18(pretrained=False)
        elif model_name == "resnet34":
            self.model_name = "r3m_34"
            self.outdim = 512
            convnet = models.resnet34(pretrained=False)
        elif model_name == "resnet50":
            self.model_name = "r3m_50"
            self.outdim = 2048
            convnet = models.resnet50(pretrained=False)
        else:
            raise NotImplementedError(
                f"model {model_name} is currently not supported by R3M"
            )
        convnet.fc = Identity()
        super().__init__(in_keys=in_keys, out_keys=out_keys)
        self.convnet = convnet
        self.del_keys = del_keys

    def _call(self, tensordict):
        tensordict_view = tensordict.view(-1)
        super()._call(tensordict_view)
        if self.del_keys:
            tensordict.exclude(*self.in_keys, inplace=True)
        return tensordict

    @torch.no_grad()
    def _apply_transform(self, obs: torch.Tensor) -> None:
        shape = None
        if obs.ndimension() > 4:
            shape = obs.shape[:-3]
            obs = obs.flatten(0, -4)
        out = self.convnet(obs)
        if shape is not None:
            out = out.view(*shape, *out.shape[1:])
        return out

    def transform_observation_spec(self, observation_spec: TensorSpec) -> TensorSpec:
        if not isinstance(observation_spec, CompositeSpec):
            raise ValueError("_R3MNet can only infer CompositeSpec")

        keys = [key for key in observation_spec._specs.keys() if key in self.in_keys]
        device = observation_spec[keys[0]].device
        dim = observation_spec[keys[0]].shape[:-3]

        observation_spec = CompositeSpec(**observation_spec)
        if self.del_keys:
            for in_key in keys:
                del observation_spec[in_key]

        for out_key in self.out_keys:
            observation_spec[out_key] = NdUnboundedContinuousTensorSpec(
<<<<<<< HEAD
                shape=torch.Size([*dim, self.outdim]), device=device
=======
                shape=torch.Size([self.outdim]), device=device
>>>>>>> cbf508ee
            )

        return observation_spec

    @staticmethod
    def _load_weights(model_name, r3m_instance, dir_prefix):
        if model_name not in ("r3m_50", "r3m_34", "r3m_18"):
            raise ValueError(
                "model_name should be one of 'r3m_50', 'r3m_34' or 'r3m_18'"
            )
        # url = "https://download.pytorch.org/models/rl/r3m/" + model_name
        url = "https://pytorch.s3.amazonaws.com/models/rl/r3m/" + model_name + ".pt"
        d = load_state_dict_from_url(
            url,
            progress=True,
            map_location=next(r3m_instance.parameters()).device,
            model_dir=dir_prefix,
        )
        td = TensorDict(d["r3m"], []).unflatten_keys(".")
        td_flatten = td["module"]["convnet"].flatten_keys(".")
        state_dict = td_flatten.to_dict()
        r3m_instance.convnet.load_state_dict(state_dict)

    def load_weights(self, dir_prefix=None):
        self._load_weights(self.model_name, self, dir_prefix)


def _init_first(fun):
    def new_fun(self, *args, **kwargs):
        if not self.initialized:
            self._init()
        return fun(self, *args, **kwargs)

    return new_fun


class R3MTransform(Compose):
    """R3M Transform class.

    R3M provides pre-trained ResNet weights aimed at facilitating visual
    embedding for robotic tasks. The models are trained using Ego4d.

    See the paper:
        R3M: A Universal Visual Representation for Robot Manipulation (Suraj Nair,
            Aravind Rajeswaran, Vikash Kumar, Chelsea Finn, Abhinav Gupta)
            https://arxiv.org/abs/2203.12601

    The R3MTransform is created in a lazy manner: the object will be initialized
    only when an attribute (a spec or the forward method) will be queried.
    The reason for this is that the :obj:`_init()` method requires some attributes of
    the parent environment (if any) to be accessed: by making the class lazy we
    can ensure that the following code snippet works as expected:

    Examples:
        >>> transform = R3MTransform("resenet50", in_keys=["next_pixels"])
        >>> env.append_transform(transform)
        >>> # the forward method will first call _init which will look at env.observation_spec
        >>> env.reset()

    Args:
        model_name (str): one of resnet50, resnet34 or resnet18
        in_keys (list of str, optional): list of input keys. If left empty, the
            "next_pixels" key is assumed.
        out_keys (list of str, optional): list of output keys. If left empty,
             "next_r3m_vec" is assumed.
        size (int, optional): Size of the image to feed to resnet.
            Defaults to 244.
        download (bool, optional): if True, the weights will be downloaded using
            the torch.hub download API (i.e. weights will be cached for future use).
            Defaults to False.
        download_path (str, optional): path where to download the models.
            Default is None (cache path determined by torch.hub utils).
        tensor_pixels_keys (list of str, optional): Optionally, one can keep the
            original images (as collected from the env) in the output tensordict.
            If no value is provided, this won't be collected.
    """

    @classmethod
    def __new__(cls, *args, **kwargs):
        cls._is_3d = None
        cls.initialized = False
        cls._device = None
        cls._dtype = None
        return super().__new__(cls)

    def __init__(
        self,
        model_name: str,
        in_keys: List[str] = None,
        out_keys: List[str] = None,
        size: int = 244,
        stack_images: bool = True,
        download: bool = False,
        download_path: Optional[str] = None,
        tensor_pixels_keys: List[str] = None,
    ):
        super().__init__()
        self.in_keys = in_keys
        self.download = download
        self.download_path = download_path
        self.model_name = model_name
        self.out_keys = out_keys
        self.size = size
        self.stack_images = stack_images
        self.tensor_pixels_keys = tensor_pixels_keys

    def _init(self):
        in_keys = self.in_keys
        model_name = self.model_name
        out_keys = self.out_keys
        size = self.size
        stack_images = self.stack_images
        tensor_pixels_keys = self.tensor_pixels_keys

        # ToTensor
        transforms = []
        if tensor_pixels_keys:
            for i in range(len(in_keys)):
                transforms.append(
                    CatTensors(
                        in_keys=[in_keys[i]],
                        out_key=tensor_pixels_keys[i],
                        del_keys=False,
                    )
                )

        totensor = ToTensorImage(
            unsqueeze=False,
            in_keys=in_keys,
        )
        transforms.append(totensor)

        # Normalize
        mean = [0.485, 0.456, 0.406]
        std = [0.229, 0.224, 0.225]
        normalize = ObservationNorm(
            in_keys=in_keys,
            loc=torch.tensor(mean).view(3, 1, 1),
            scale=torch.tensor(std).view(3, 1, 1),
            standard_normal=True,
        )
        transforms.append(normalize)

        # Resize: note that resize is a no-op if the tensor has the desired size already
        resize = Resize(size, size, in_keys=in_keys)
        transforms.append(resize)

        # R3M
        if out_keys is None:
            if stack_images:
                out_keys = ["next_r3m_vec"]
            else:
<<<<<<< HEAD
                out_keys = [f"next_r3m_vec_{i}" for i in range(len(keys_in))]
=======
                out_keys = [f"next_r3m_vec_{i}" for i in range(len(in_keys))]
>>>>>>> cbf508ee
        elif stack_images and len(out_keys) != 1:
            raise ValueError(
                f"out_key must be of length 1 if stack_images is True. Got out_keys={out_keys}"
            )
<<<<<<< HEAD
        elif not stack_images and len(out_keys) != len(keys_in):
=======
        elif not stack_images and len(out_keys) != len(in_keys):
>>>>>>> cbf508ee
            raise ValueError(
                "out_key must be of length equal to in_keys if stack_images is False."
            )

        if stack_images and len(in_keys) > 1:
            if self.is_3d:
                unsqueeze = UnsqueezeTransform(
<<<<<<< HEAD
                    in_keys=keys_in,
                    out_keys=keys_in,
=======
                    in_keys=in_keys,
                    out_keys=in_keys,
>>>>>>> cbf508ee
                    unsqueeze_dim=-4,
                )
                transforms.append(unsqueeze)

            cattensors = CatTensors(
<<<<<<< HEAD
                keys_in,
=======
                in_keys,
>>>>>>> cbf508ee
                out_keys[0],
                dim=-4,
            )
            network = _R3MNet(
                in_keys=out_keys,
                out_keys=out_keys,
                model_name=model_name,
                del_keys=False,
            )
            flatten = FlattenObservation(-2, -1, out_keys)
            transforms = [*transforms, cattensors, network, flatten]
        else:
            network = _R3MNet(
<<<<<<< HEAD
                in_keys=keys_in,
=======
                in_keys=in_keys,
>>>>>>> cbf508ee
                out_keys=out_keys,
                model_name=model_name,
                del_keys=True,
            )
            transforms = [*transforms, network]

        for transform in transforms:
            self.append(transform)
        if self.download:
            self[-1].load_weights(dir_prefix=self.download_path)
        self.initialized = True

        if self._device is not None:
            self.to(self._device)
        if self._dtype is not None:
            self.to(self._dtype)

    @property
    def is_3d(self):
        if self._is_3d is None:
            parent = self.parent
            for key in parent.observation_spec.keys():
                self._is_3d = len(parent.observation_spec[key].shape) == 3
                break
        return self._is_3d

    def to(self, dest: Union[DEVICE_TYPING, torch.dtype]):
        if isinstance(dest, torch.dtype):
            self._dtype = dest
        else:
            self._device = dest
        return super().to(dest)

    @property
    def device(self):
        return self._device

    @property
    def dtype(self):
        return self._dtype

    forward = _init_first(Compose.forward)
    transform_observation_spec = _init_first(Compose.transform_observation_spec)
    transform_input_spec = _init_first(Compose.transform_input_spec)
    transform_reward_spec = _init_first(Compose.transform_reward_spec)
    reset = _init_first(Compose.reset)
    init = _init_first(Compose.init)<|MERGE_RESOLUTION|>--- conflicted
+++ resolved
@@ -98,11 +98,7 @@
 
         for out_key in self.out_keys:
             observation_spec[out_key] = NdUnboundedContinuousTensorSpec(
-<<<<<<< HEAD
                 shape=torch.Size([*dim, self.outdim]), device=device
-=======
-                shape=torch.Size([self.outdim]), device=device
->>>>>>> cbf508ee
             )
 
         return observation_spec
@@ -255,20 +251,12 @@
             if stack_images:
                 out_keys = ["next_r3m_vec"]
             else:
-<<<<<<< HEAD
-                out_keys = [f"next_r3m_vec_{i}" for i in range(len(keys_in))]
-=======
                 out_keys = [f"next_r3m_vec_{i}" for i in range(len(in_keys))]
->>>>>>> cbf508ee
         elif stack_images and len(out_keys) != 1:
             raise ValueError(
                 f"out_key must be of length 1 if stack_images is True. Got out_keys={out_keys}"
             )
-<<<<<<< HEAD
-        elif not stack_images and len(out_keys) != len(keys_in):
-=======
         elif not stack_images and len(out_keys) != len(in_keys):
->>>>>>> cbf508ee
             raise ValueError(
                 "out_key must be of length equal to in_keys if stack_images is False."
             )
@@ -276,23 +264,14 @@
         if stack_images and len(in_keys) > 1:
             if self.is_3d:
                 unsqueeze = UnsqueezeTransform(
-<<<<<<< HEAD
-                    in_keys=keys_in,
-                    out_keys=keys_in,
-=======
                     in_keys=in_keys,
                     out_keys=in_keys,
->>>>>>> cbf508ee
                     unsqueeze_dim=-4,
                 )
                 transforms.append(unsqueeze)
 
             cattensors = CatTensors(
-<<<<<<< HEAD
-                keys_in,
-=======
                 in_keys,
->>>>>>> cbf508ee
                 out_keys[0],
                 dim=-4,
             )
@@ -306,11 +285,7 @@
             transforms = [*transforms, cattensors, network, flatten]
         else:
             network = _R3MNet(
-<<<<<<< HEAD
-                in_keys=keys_in,
-=======
                 in_keys=in_keys,
->>>>>>> cbf508ee
                 out_keys=out_keys,
                 model_name=model_name,
                 del_keys=True,

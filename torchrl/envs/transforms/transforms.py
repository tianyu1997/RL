--- conflicted
+++ resolved
@@ -20,11 +20,6 @@
 from tensordict.utils import expand_as_right
 from torch import nn, Tensor
 
-<<<<<<< HEAD
-from torchrl._utils import unravel_key_list, unravel_key
-
-=======
->>>>>>> 9789eb0e
 from torchrl.data.tensor_specs import (
     BinaryDiscreteTensorSpec,
     BoundedTensorSpec,

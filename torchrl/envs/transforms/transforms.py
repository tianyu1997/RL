--- conflicted
+++ resolved
@@ -132,15 +132,9 @@
     def _call(self, tensordict: TensorDictBase) -> TensorDictBase:
         """Reads the input tensordict, and for the selected keys, applies the transform."""
         self._check_inplace()
-<<<<<<< HEAD
-        for key_in, out_key in zip(self.in_keys, self.out_keys):
-            if key_in in tensordict.keys():
-                observation = self._apply_transform(tensordict.get(key_in))
-=======
         for in_key, out_key in zip(self.in_keys, self.out_keys):
             if in_key in tensordict.keys():
                 observation = self._apply_transform(tensordict.get(in_key))
->>>>>>> cbf508ee
                 tensordict.set(out_key, observation, inplace=self.inplace)
         return tensordict
 
@@ -164,15 +158,9 @@
 
     def _inv_call(self, tensordict: TensorDictBase) -> TensorDictBase:
         self._check_inplace()
-<<<<<<< HEAD
-        for key_in, out_key in zip(self.in_keys_inv, self.out_keys_inv):
-            if key_in in tensordict.keys():
-                observation = self._inv_apply_transform(tensordict.get(key_in))
-=======
         for in_key, out_key in zip(self.in_keys_inv, self.out_keys_inv):
             if in_key in tensordict.keys():
                 observation = self._inv_apply_transform(tensordict.get(in_key))
->>>>>>> cbf508ee
                 tensordict.set(out_key, observation, inplace=self.inplace)
         return tensordict
 
@@ -443,13 +431,9 @@
         tensordict_out = self.base_env._step(tensordict_in)
         # tensordict should already have been processed by the transforms
         # for logging purposes
-<<<<<<< HEAD
         next_tensordict = self.transform._step(tensordict_out)
         tensordict_out.update(next_tensordict, inplace=False)
 
-=======
-        tensordict_out = self.transform._step(tensordict_out)
->>>>>>> cbf508ee
         return tensordict_out
 
     def set_seed(self, seed: int, static_seed: bool = False) -> int:
@@ -457,15 +441,11 @@
         return self.base_env.set_seed(seed, static_seed=static_seed)
 
     def _reset(self, tensordict: Optional[TensorDictBase] = None, **kwargs):
-<<<<<<< HEAD
-        out_tensordict = self.base_env.reset(**kwargs)
-=======
         if tensordict is not None:
             tensordict = tensordict.clone(recurse=False)
         out_tensordict = self.base_env.reset(
             tensordict=tensordict, execute_step=False, **kwargs
         )
->>>>>>> cbf508ee
         out_tensordict = self.transform.reset(out_tensordict)
         out_tensordict = self.transform(out_tensordict)
         return out_tensordict
@@ -1564,11 +1544,7 @@
 
     def __repr__(self) -> str:
         s = (
-<<<<<<< HEAD
             f"{self.__class__.__name__}(in_keys={self.in_keys}, out_keys={self.out_keys}, "
-=======
-            f"{self.__class__.__name__}(in_keys={self.in_keys}, out_keys={self.out_keys},"
->>>>>>> cbf508ee
             f"in_keys_inv={self.in_keys_inv}, out_keys_inv={self.out_keys_inv})"
         )
         return s
@@ -1645,10 +1621,6 @@
         for key, value in obs_spec.items():
             if len(value.shape) == 1:
                 in_keys.append(key)
-<<<<<<< HEAD
-=======
-        self._check_in_keys(in_keys, self.out_keys[0])
->>>>>>> cbf508ee
         return sorted(in_keys)
 
     def _call(self, tensordict: TensorDictBase) -> TensorDictBase:

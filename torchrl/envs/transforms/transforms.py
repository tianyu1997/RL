--- conflicted
+++ resolved
@@ -160,18 +160,8 @@
     ):
         super().__init__()
         self.in_keys = in_keys
-<<<<<<< HEAD
-        if out_keys is None:
-            out_keys = copy(in_keys)
-=======
->>>>>>> 59d29b86
         self.out_keys = out_keys
         self.in_keys_inv = in_keys_inv
-<<<<<<< HEAD
-        if out_keys_inv is None:
-            out_keys_inv = copy(in_keys_inv)
-=======
->>>>>>> 59d29b86
         self.out_keys_inv = out_keys_inv
         self._missing_tolerance = False
         self.__dict__["_container"] = None

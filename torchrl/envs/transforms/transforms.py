--- conflicted
+++ resolved
@@ -967,26 +967,12 @@
                 )
             self.base_env._complete_done(self.base_env.full_done_spec, next_tensordict)
             # we want the input entries to remain unchanged
-            next_tensordict = self.transform._step(tensordict, next_tensordict)
+            next_tensordict = self.transform._step(tensordict_in, next_tensordict)
 
         if partial_steps is not None and tensordict_batch_size != self.batch_size:
             result = next_tensordict.new_zeros(tensordict_batch_size)
             result[partial_steps] = next_tensordict
             next_tensordict = result
-
-<<<<<<< HEAD
-        if next_preset is not None:
-            # tensordict could already have a "next" key
-            # this could be done more efficiently by not excluding but just passing
-            # the necessary keys
-            next_tensordict.update(
-                next_preset.exclude(*next_tensordict.keys(True, True))
-            )
-        self.base_env._complete_done(self.base_env.full_done_spec, next_tensordict)
-        # we want the input entries to remain unchanged
-        next_tensordict = self.transform._step(tensordict_in, next_tensordict)
-=======
->>>>>>> c0182d6c
         return next_tensordict
 
     def set_seed(
@@ -7115,7 +7101,6 @@
             self.step_count_keys, self.truncated_keys, self.done_keys
         ):
             step_count = tensordict.get(step_count_key)
-            print('step_count', step_count)
             next_step_count = step_count + 1
             next_tensordict.set(step_count_key, next_step_count)
 
@@ -10394,6 +10379,9 @@
 
     If a `"done"` entry is encountered, the next steps are skipped.
 
+    .. note:: If a transform is appended before the MultiAction, it will be called multiple times. If it is appended
+        after, it will be called once per macro-step.
+
     """
 
     def __init__(self):
@@ -10412,15 +10400,64 @@
     def _inv_call(self, tensordict: TensorDictBase) -> TensorDictBase:
         # Get the actions
         parent = self.parent
-        print(parent)
         action_keys = parent.action_keys
         actions = tensordict.select(*action_keys)
         actions = actions.auto_batch_size_(batch_dims=tensordict.ndim + 1)
         actions = actions.unbind(-1)
         td = tensordict
+        idx = None
+        global_idx = None
+        reset = True
         for a in actions[:-1]:
+            if global_idx is not None:
+                a = a[global_idx]
             td = td.replace(a)
             td = parent.step(td)
             td = parent.step_mdp(td)
-            print(td["step_count"])
-        return td.replace(actions[-1])+            any_done = parent.any_done(td)
+            if any_done:
+                if global_idx is None:
+                    reset = reset & td.pop("_reset").view(td.shape)
+                else:
+                    reset = td.pop("_reset").view(td.shape)
+                if reset.all():
+                    # Skip step for all
+                    td["_step"] = ~reset
+                    return td
+                elif parent.batch_locked:
+                    td["_step"] = ~reset
+                else:
+                    # we can simply index the tensordict
+                    idx = ~reset.view(td.shape)
+                    if global_idx is None:
+                        global_idx = idx.clone()
+                        td_out = td
+                    else:
+                        td_out[global_idx] = td
+                        global_idx[global_idx] = idx
+                    td = td[idx]
+
+        if global_idx is None:
+            return td.replace(actions[-1])
+        else:
+            td_out[global_idx] = td.replace(actions[-1][global_idx])
+            td_out["_step"] = global_idx
+            return td_out
+
+    def transform_input_spec(self, input_spec: TensorSpec) -> TensorSpec:
+        try:
+            action_spec = input_spec["full_action_spec"]
+        except KeyError:
+            raise KeyError(
+                f"{type(self).__name__} requires an action spec to be present."
+            )
+        action_spec = action_spec.unsqueeze(input_spec.ndim)
+        # Make the dim dynamic
+        action_spec = action_spec.expand(
+            tuple(
+                d if i != input_spec.ndim else -1
+                for i, d in enumerate(action_spec.shape)
+            )
+        )
+        input_spec["full_action_spec"] = action_spec
+        return input_spec
# Copyright (c) Meta Plobs_dictnc. and affiliates.
#
# This source code is licensed under the MIT license found in the
# LICENSE file in the root directory of this source tree.

from __future__ import annotations

import collections
import multiprocessing as mp
import warnings
from copy import copy
from functools import wraps
from textwrap import indent
from typing import Any, Dict, List, Optional, OrderedDict, Sequence, Tuple, Union

import numpy as np

import torch

from tensordict import (
    is_tensor_collection,
    NonTensorData,
    set_lazy_legacy,
    TensorDict,
    TensorDictBase,
    unravel_key,
    unravel_key_list,
)
from tensordict._tensordict import _unravel_key_to_tuple
from tensordict.nn import dispatch, TensorDictModuleBase
from tensordict.utils import expand_as_right, NestedKey
from torch import nn, Tensor
from torch.utils._pytree import tree_map
from torchrl._utils import _replace_last

from torchrl.data.tensor_specs import (
    BinaryDiscreteTensorSpec,
    BoundedTensorSpec,
    CompositeSpec,
    ContinuousBox,
    DiscreteTensorSpec,
    MultiDiscreteTensorSpec,
    MultiOneHotDiscreteTensorSpec,
    OneHotDiscreteTensorSpec,
    TensorSpec,
    UnboundedContinuousTensorSpec,
)
from torchrl.envs.common import _EnvPostInit, EnvBase, make_tensordict
from torchrl.envs.transforms import functional as F
from torchrl.envs.transforms.utils import (
    _get_reset,
    _set_missing_tolerance,
    check_finite,
)
from torchrl.envs.utils import _sort_keys, _update_during_reset, step_mdp
from torchrl.objectives.value.functional import reward2go

try:
    from torchvision.transforms.functional import center_crop

    try:
        from torchvision.transforms.functional import InterpolationMode, resize

        def interpolation_fn(interpolation):  # noqa: D103
            return InterpolationMode(interpolation)

    except ImportError:

        def interpolation_fn(interpolation):  # noqa: D103
            return interpolation

        from torchvision.transforms.functional_tensor import resize

    _has_tv = True
except ImportError:
    _has_tv = False

IMAGE_KEYS = ["pixels"]
_MAX_NOOPS_TRIALS = 10

FORWARD_NOT_IMPLEMENTED = "class {} cannot be executed without a parent environment."


def _apply_to_composite(function):
    @wraps(function)
    def new_fun(self, observation_spec):
        if isinstance(observation_spec, CompositeSpec):
            _specs = observation_spec._specs
            in_keys = self.in_keys
            out_keys = self.out_keys
            for in_key, out_key in zip(in_keys, out_keys):
                if in_key in observation_spec.keys(True, True):
                    _specs[out_key] = function(self, observation_spec[in_key].clone())
            return CompositeSpec(
                _specs, shape=observation_spec.shape, device=observation_spec.device
            )
        else:
            return function(self, observation_spec)

    return new_fun


def _apply_to_composite_inv(function):
    # Changes the input_spec following a transform function.
    # The usage is: if an env expects a certain input (e.g. a double tensor)
    # but the input has to be transformed (e.g. it is float), this function will
    # modify the spec to get a spec that from the outside matches what is given
    # (ie a float).
    # Now since EnvBase.step ignores new inputs (ie the root level of the
    # tensor is not updated) an out_key that does not match the in_key has
    # no effect on the spec.
    def new_fun(self, input_spec):
        action_spec = input_spec["full_action_spec"].clone()
        state_spec = input_spec["full_state_spec"]
        if state_spec is None:
            state_spec = CompositeSpec(shape=input_spec.shape, device=input_spec.device)
        else:
            state_spec = state_spec.clone()
        in_keys_inv = self.in_keys_inv
        out_keys_inv = self.out_keys_inv
        for in_key, out_key in zip(in_keys_inv, out_keys_inv):
            if in_key != out_key:
                # we only change the input spec if the key is the same
                continue
            if in_key in action_spec.keys(True, True):
                action_spec[out_key] = function(self, action_spec[in_key].clone())
            elif in_key in state_spec.keys(True, True):
                state_spec[out_key] = function(self, state_spec[in_key].clone())
        return CompositeSpec(
            full_state_spec=state_spec,
            full_action_spec=action_spec,
            shape=input_spec.shape,
            device=input_spec.device,
        )

    return new_fun


class Transform(nn.Module):
    """Environment transform parent class.

    In principle, a transform receives a tensordict as input and returns (
    the same or another) tensordict as output, where a series of values have
    been modified or created with a new key. When instantiating a new
    transform, the keys that are to be read from are passed to the
    constructor via the :obj:`keys` argument.

    Transforms are to be combined with their target environments with the
    TransformedEnv class, which takes as arguments an :obj:`EnvBase` instance
    and a transform. If multiple transforms are to be used, they can be
    concatenated using the :obj:`Compose` class.
    A transform can be stateless or stateful (e.g. CatTransform). Because of
    this, Transforms support the :obj:`reset` operation, which should reset the
    transform to its initial state (such that successive trajectories are kept
    independent).

    Notably, :obj:`Transform` subclasses take care of transforming the affected
    specs from an environment: when querying
    `transformed_env.observation_spec`, the resulting objects will describe
    the specs of the transformed_in tensors.

    """

    invertible = False

    def __init__(
        self,
        in_keys: Sequence[NestedKey] = None,
        out_keys: Sequence[NestedKey] | None = None,
        in_keys_inv: Sequence[NestedKey] | None = None,
        out_keys_inv: Sequence[NestedKey] | None = None,
    ):
        super().__init__()
        self.in_keys = in_keys
        self.out_keys = out_keys
        self.in_keys_inv = in_keys_inv
        self.out_keys_inv = out_keys_inv
        self._missing_tolerance = False
        # we use __dict__ to avoid having nn.Module placing these objects in the module list
        self.__dict__["_container"] = None
        self.__dict__["_parent"] = None

    @property
    def in_keys(self):
        in_keys = self.__dict__.get("_in_keys", None)
        if in_keys is None:
            return []
        return in_keys

    @in_keys.setter
    def in_keys(self, value):
        if value is not None:
            if isinstance(value, (str, tuple)):
                value = [value]
            value = [unravel_key(val) for val in value]
        self._in_keys = value

    @property
    def out_keys(self):
        out_keys = self.__dict__.get("_out_keys", None)
        if out_keys is None:
            return []
        return out_keys

    @out_keys.setter
    def out_keys(self, value):
        if value is not None:
            if isinstance(value, (str, tuple)):
                value = [value]
            value = [unravel_key(val) for val in value]
        self._out_keys = value

    @property
    def in_keys_inv(self):
        in_keys_inv = self.__dict__.get("_in_keys_inv", None)
        if in_keys_inv is None:
            return []
        return in_keys_inv

    @in_keys_inv.setter
    def in_keys_inv(self, value):
        if value is not None:
            if isinstance(value, (str, tuple)):
                value = [value]
            value = [unravel_key(val) for val in value]
        self._in_keys_inv = value

    @property
    def out_keys_inv(self):
        out_keys_inv = self.__dict__.get("_out_keys_inv", None)
        if out_keys_inv is None:
            return []
        return out_keys_inv

    @out_keys_inv.setter
    def out_keys_inv(self, value):
        if value is not None:
            if isinstance(value, (str, tuple)):
                value = [value]
            value = [unravel_key(val) for val in value]
        self._out_keys_inv = value

    def reset(self, tensordict):
        warnings.warn("Transform.reset public method will be derpecated in v0.4.0.")
        return self._reset(tensordict, tensordict_reset=tensordict)

    def _reset(
        self, tensordict: TensorDictBase, tensordict_reset: TensorDictBase
    ) -> TensorDictBase:
        """Resets a transform if it is stateful."""
        return tensordict_reset

    def init(self, tensordict) -> None:
        pass

    def _apply_transform(self, obs: torch.Tensor) -> None:
        """Applies the transform to a tensor.

        This operation can be called multiple times (if multiples keys of the
        tensordict match the keys of the transform).

        """
        raise NotImplementedError(
            f"{self.__class__.__name__}._apply_transform is not coded. If the transform is coded in "
            "transform._call, make sure that this method is called instead of"
            "transform.forward, which is reserved for usage inside nn.Modules"
            "or appended to a replay buffer."
        )

    def _call(self, tensordict: TensorDictBase) -> TensorDictBase:
        """Reads the input tensordict, and for the selected keys, applies the transform.

        For any operation that relates exclusively to the parent env (e.g. FrameSkip),
        modify the _step method instead. :meth:`~._call` should only be overwritten
        if a modification of the input tensordict is needed.

        :meth:`~._call` will be called by :meth:`TransformedEnv.step` and
        :meth:`TransformedEnv.reset`.

        """
        for in_key, out_key in zip(self.in_keys, self.out_keys):
            value = tensordict.get(in_key, default=None)
            if value is not None:
                observation = self._apply_transform(value)
                tensordict.set(
                    out_key,
                    observation,
                )
            elif not self.missing_tolerance:
                raise KeyError(
                    f"{self}: '{in_key}' not found in tensordict {tensordict}"
                )
        return tensordict

    @dispatch(source="in_keys", dest="out_keys")
    def forward(self, tensordict: TensorDictBase) -> TensorDictBase:
        """Reads the input tensordict, and for the selected keys, applies the transform."""
        for in_key, out_key in zip(self.in_keys, self.out_keys):
            data = tensordict.get(in_key, None)
            if data is not None:
                data = self._apply_transform(data)
                tensordict.set(out_key, data)
            elif not self.missing_tolerance:
                raise KeyError(f"'{in_key}' not found in tensordict {tensordict}")
        return tensordict

    def _step(
        self, tensordict: TensorDictBase, next_tensordict: TensorDictBase
    ) -> TensorDictBase:
        """The parent method of a transform during the ``env.step`` execution.

        This method should be overwritten whenever the :meth:`~._step` needs to be
        adapted. Unlike :meth:`~._call`, it is assumed that :meth:`~._step`
        will execute some operation with the parent env or that it requires
        access to the content of the tensordict at time ``t`` and not only
        ``t+1`` (the ``"next"`` entry in the input tensordict).

        :meth:`~._step` will only be called by :meth:`TransformedEnv.step` and
        not by :meth:`TransformedEnv.reset`.

        Args:
            tensordict (TensorDictBase): data at time t
            next_tensordict (TensorDictBase): data at time t+1

        Returns: the data at t+1
        """
        next_tensordict = self._call(next_tensordict)
        return next_tensordict

    def _inv_apply_transform(self, state: torch.Tensor) -> torch.Tensor:
        if self.invertible:
            raise NotImplementedError
        else:
            return state

    def _inv_call(self, tensordict: TensorDictBase) -> TensorDictBase:
        # # We create a shallow copy of the tensordict to avoid that changes are
        # # exposed to the user: we'd like that the input keys remain unchanged
        # # in the originating script if they're being transformed.
        for in_key, out_key in zip(self.in_keys_inv, self.out_keys_inv):
            data = tensordict.get(in_key, None)
            if data is not None:
                item = self._inv_apply_transform(data)
                tensordict.set(out_key, item)
            elif not self.missing_tolerance:
                raise KeyError(f"'{in_key}' not found in tensordict {tensordict}")

        return tensordict

    @dispatch(source="in_keys_inv", dest="out_keys_inv")
    def inv(self, tensordict: TensorDictBase) -> TensorDictBase:
<<<<<<< HEAD
        return self._inv_call(tensordict.clone(False))
=======
        def clone(data):
            try:
                # we priviledge speed for tensordicts
                return data.clone(recurse=False)
            except AttributeError:
                return tree_map(lambda x: x, data)
            except TypeError:
                return tree_map(lambda x: x, data)

        out = self._inv_call(clone(tensordict))
        return out
>>>>>>> ff3a3506

    def transform_env_device(self, device: torch.device):
        """Transforms the device of the parent env."""
        return device

    def transform_output_spec(self, output_spec: CompositeSpec) -> CompositeSpec:
        """Transforms the output spec such that the resulting spec matches transform mapping.

        This method should generally be left untouched. Changes should be implemented using
        :meth:`~.transform_observation_spec`, :meth:`~.transform_reward_spec` and :meth:`~.transformfull_done_spec`.
        Args:
            output_spec (TensorSpec): spec before the transform

        Returns:
            expected spec after the transform

        """
        output_spec = output_spec.clone()
        output_spec["full_observation_spec"] = self.transform_observation_spec(
            output_spec["full_observation_spec"]
        )
        if "full_reward_spec" in output_spec.keys():
            output_spec["full_reward_spec"] = self.transform_reward_spec(
                output_spec["full_reward_spec"]
            )
        if "full_done_spec" in output_spec.keys():
            output_spec["full_done_spec"] = self.transform_done_spec(
                output_spec["full_done_spec"]
            )
        return output_spec

    def transform_input_spec(self, input_spec: TensorSpec) -> TensorSpec:
        """Transforms the input spec such that the resulting spec matches transform mapping.

        Args:
            input_spec (TensorSpec): spec before the transform

        Returns:
            expected spec after the transform

        """
        return input_spec

    def transform_observation_spec(self, observation_spec: TensorSpec) -> TensorSpec:
        """Transforms the observation spec such that the resulting spec matches transform mapping.

        Args:
            observation_spec (TensorSpec): spec before the transform

        Returns:
            expected spec after the transform

        """
        return observation_spec

    def transform_reward_spec(self, reward_spec: TensorSpec) -> TensorSpec:
        """Transforms the reward spec such that the resulting spec matches transform mapping.

        Args:
            reward_spec (TensorSpec): spec before the transform

        Returns:
            expected spec after the transform

        """
        return reward_spec

    def transform_done_spec(self, done_spec: TensorSpec) -> TensorSpec:
        """Transforms the done spec such that the resulting spec matches transform mapping.

        Args:
            done_spec (TensorSpec): spec before the transform

        Returns:
            expected spec after the transform

        """
        return done_spec

    def dump(self, **kwargs) -> None:
        pass

    def __repr__(self) -> str:
        return f"{self.__class__.__name__}(keys={self.in_keys})"

    def set_container(self, container: Union[Transform, EnvBase]) -> None:
        if self.parent is not None:
            raise AttributeError(
                f"parent of transform {type(self)} already set. "
                "Call `transform.clone()` to get a similar transform with no parent set."
            )
        self.__dict__["_container"] = container
        self.__dict__["_parent"] = None

    def reset_parent(self) -> None:
        self.__dict__["_container"] = None
        self.__dict__["_parent"] = None

    def clone(self):
        self_copy = copy(self)
        state = copy(self.__dict__)
        state["_container"] = None
        state["_parent"] = None
        self_copy.__dict__.update(state)
        return self_copy

    @property
    def container(self):
        """Returns the env containing the transform.

        Examples:
            >>> from torchrl.envs import TransformedEnv, Compose, RewardSum, StepCounter
            >>> from torchrl.envs.libs.gym import GymEnv
            >>> env = TransformedEnv(GymEnv("Pendulum-v1"), Compose(RewardSum(), StepCounter()))
            >>> env.transform[0].container is env
            True
        """
        if "_container" not in self.__dict__:
            raise AttributeError("transform parent uninitialized")
        container = self.__dict__["_container"]
        if container is None:
            return container
        while not isinstance(container, EnvBase):
            # if it's not an env, it should be a Compose transform
            if not isinstance(container, Compose):
                raise ValueError(
                    "A transform parent must be either another Compose transform or an environment object."
                )
            compose = container
            container = compose.__dict__.get("_container", None)
        return container

    @property
    def parent(self) -> Optional[EnvBase]:
        """Returns the parent env of the transform.

        The parent env is the env that contains all the transforms up until the current one.

        Examples:
            >>> from torchrl.envs import TransformedEnv, Compose, RewardSum, StepCounter
            >>> from torchrl.envs.libs.gym import GymEnv
            >>> env = TransformedEnv(GymEnv("Pendulum-v1"), Compose(RewardSum(), StepCounter()))
            >>> env.transform[1].parent
            TransformedEnv(
                env=GymEnv(env=Pendulum-v1, batch_size=torch.Size([]), device=cpu),
                transform=Compose(
                        RewardSum(keys=['reward'])))

        """
        if self.__dict__.get("_parent", None) is None:
            if "_container" not in self.__dict__:
                raise AttributeError("transform parent uninitialized")
            container = self.__dict__["_container"]
            if container is None:
                return container
            out = None
            if not isinstance(container, EnvBase):
                # if it's not an env, it should be a Compose transform
                if not isinstance(container, Compose):
                    raise ValueError(
                        "A transform parent must be either another Compose transform or an environment object."
                    )
                out, _ = container._rebuild_up_to(self)
            elif isinstance(container, TransformedEnv):
                out = TransformedEnv(container.base_env)
            else:
                raise ValueError(f"container is of type {type(container)}")
            self.__dict__["_parent"] = out
        return self.__dict__["_parent"]

    def empty_cache(self):
        self.__dict__["_parent"] = None

    def set_missing_tolerance(self, mode=False):
        self._missing_tolerance = mode

    @property
    def missing_tolerance(self):
        return self._missing_tolerance

    def to(self, *args, **kwargs):
        # remove the parent, because it could have the wrong device associated
        self.empty_cache()
        return super().to(*args, **kwargs)


class _TEnvPostInit(_EnvPostInit):
    def __call__(self, *args, **kwargs):
        instance: EnvBase = super(_EnvPostInit, self).__call__(*args, **kwargs)
        # we skip the materialization of the specs, because this can't be done with lazy
        # transforms such as ObservationNorm.
        return instance


class TransformedEnv(EnvBase, metaclass=_TEnvPostInit):
    """A transformed_in environment.

    Args:
        env (EnvBase): original environment to be transformed_in.
        transform (Transform, optional): transform to apply to the tensordict resulting
            from :obj:`env.step(td)`. If none is provided, an empty Compose
            placeholder in an eval mode is used.
        cache_specs (bool, optional): if ``True``, the specs will be cached once
            and for all after the first call (i.e. the specs will be
            transformed_in only once). If the transform changes during
            training, the original spec transform may not be valid anymore,
            in which case this value should be set  to `False`. Default is
            `True`.

    Examples:
        >>> env = GymEnv("Pendulum-v0")
        >>> transform = RewardScaling(0.0, 1.0)
        >>> transformed_env = TransformedEnv(env, transform)

    """

    def __init__(
        self,
        env: EnvBase,
        transform: Optional[Transform] = None,
        cache_specs: bool = True,
        **kwargs,
    ):
        self._transform = None
        device = kwargs.pop("device", None)
        if device is not None:
            env = env.to(device)
        else:
            device = env.device
        super().__init__(device=None, allow_done_after_reset=None, **kwargs)

        if isinstance(env, TransformedEnv):
            self._set_env(env.base_env, device)
            if type(transform) is not Compose:
                # we don't use isinstance as some transforms may be subclassed from
                # Compose but with other features that we don't want to loose.
                if transform is not None:
                    transform = [transform]
                else:
                    transform = []
            else:
                for t in transform:
                    t.reset_parent()
            env_transform = env.transform.clone()
            if type(env_transform) is not Compose:
                env_transform = [env_transform]
            else:
                for t in env_transform:
                    t.reset_parent()
            transform = Compose(*env_transform, *transform).to(device)
        else:
            self._set_env(env, device)
            if transform is None:
                transform = Compose()
        self.transform = transform

        self._last_obs = None
        self.cache_specs = cache_specs
        self.__dict__["_input_spec"] = None
        self.__dict__["_output_spec"] = None

    @property
    def batch_size(self) -> torch.Size:
        try:
            return self.base_env.batch_size
        except AttributeError:
            # during init, the base_env is not yet defined
            return torch.Size([])

    @batch_size.setter
    def batch_size(self, value: torch.Size) -> None:
        raise RuntimeError(
            "Cannot modify the batch-size of a transformed env. Change the batch size of the base_env instead."
        )

    def _set_env(self, env: EnvBase, device) -> None:
        if device != env.device:
            env = env.to(device)
        self.base_env = env
        # updates need not be inplace, as transforms may modify values out-place
        self.base_env._inplace_update = False

    @property
    def transform(self) -> Transform:
        return getattr(self, "_transform", None)

    @transform.setter
    def transform(self, transform: Transform):
        if not isinstance(transform, Transform):
            raise ValueError(
                f"""Expected a transform of type torchrl.envs.transforms.Transform,
but got an object of type {type(transform)}."""
            )
        prev_transform = getattr(self, "_transform", None)
        if prev_transform is not None:
            prev_transform.empty_cache()
            prev_transform.reset_parent()
        if not isinstance(transform, Transform):
            raise ValueError(
                f"Transforms passed to {type(self)} must be instances of a `torch.envs.Transform` subclass. Got {type(transform)}."
            )
        transform = transform.to(self.device)
        transform.set_container(self)
        transform.eval()
        self._transform = transform

    @property
    def device(self) -> bool:
        device = self.base_env.device
        if self.transform is None:
            # during init, the device is checked
            return device
        return self.transform.transform_env_device(device)

    @device.setter
    def device(self, value):
        raise RuntimeError("device is a read-only property")

    @property
    def batch_locked(self) -> bool:
        return self.base_env.batch_locked

    @batch_locked.setter
    def batch_locked(self, value):
        raise RuntimeError("batch_locked is a read-only property")

    @property
    def run_type_checks(self) -> bool:
        return self.base_env.run_type_checks

    @run_type_checks.setter
    def run_type_checks(self, value):
        raise RuntimeError(
            "run_type_checks is a read-only property for TransformedEnvs"
        )

    @property
    def _allow_done_after_reset(self) -> bool:
        return self.base_env._allow_done_after_reset

    @_allow_done_after_reset.setter
    def _allow_done_after_reset(self, value):
        if value is None:
            return
        raise RuntimeError(
            "_allow_done_after_reset is a read-only property for TransformedEnvs"
        )

    @property
    def _inplace_update(self):
        return self.base_env._inplace_update

    @property
    def output_spec(self) -> TensorSpec:
        """Observation spec of the transformed environment."""
        if not self.cache_specs or self.__dict__.get("_output_spec", None) is None:
            output_spec = self.base_env.output_spec.clone()

            # remove cached key values, but not _input_spec
            super().empty_cache()

            output_spec = output_spec.unlock_()
            output_spec = self.transform.transform_output_spec(output_spec)
            output_spec.lock_()
            if self.cache_specs:
                self.__dict__["_output_spec"] = output_spec
        else:
            output_spec = self.__dict__.get("_output_spec", None)
        return output_spec

    @property
    def input_spec(self) -> TensorSpec:
        """Action spec of the transformed environment."""
        if self.__dict__.get("_input_spec", None) is None or not self.cache_specs:
            input_spec = self.base_env.input_spec.clone()

            # remove cached key values but not _output_spec
            super().empty_cache()

            input_spec.unlock_()
            input_spec = self.transform.transform_input_spec(input_spec)
            input_spec.lock_()
            if self.cache_specs:
                self.__dict__["_input_spec"] = input_spec
        else:
            input_spec = self.__dict__.get("_input_spec", None)
        return input_spec

    def _step(self, tensordict: TensorDictBase) -> TensorDictBase:
        tensordict = tensordict.clone(False)
        next_preset = tensordict.get("next", None)
        tensordict_in = self.transform.inv(tensordict)
        next_tensordict = self.base_env._step(tensordict_in)
        if next_preset is not None:
            # tensordict could already have a "next" key
            # this could be done more efficiently by not excluding but just passing
            # the necessary keys
            next_tensordict.update(
                next_preset.exclude(*next_tensordict.keys(True, True))
            )
        self.base_env._complete_done(self.base_env.full_done_spec, next_tensordict)
        # we want the input entries to remain unchanged
        next_tensordict = self.transform._step(tensordict, next_tensordict)
        return next_tensordict

    def set_seed(
        self, seed: Optional[int] = None, static_seed: bool = False
    ) -> Optional[int]:
        """Set the seeds of the environment."""
        return self.base_env.set_seed(seed, static_seed=static_seed)

    def _set_seed(self, seed: Optional[int]):
        """This method is not used in transformed envs."""
        pass

    def _reset(self, tensordict: Optional[TensorDictBase] = None, **kwargs):
        if tensordict is not None:
            # We must avoid modifying the original tensordict so a shallow copy is necessary.
            # We just select the input data and reset signal, which is all we need.
            tensordict = tensordict.select(
                *self.reset_keys, *self.state_spec.keys(True, True), strict=False
            )
        tensordict_reset = self.base_env._reset(tensordict=tensordict, **kwargs)
        if tensordict is None:
            # make sure all transforms see a source tensordict
            tensordict = tensordict_reset.empty()
        self.base_env._complete_done(self.base_env.full_done_spec, tensordict_reset)
        tensordict_reset = self.transform._reset(tensordict, tensordict_reset)
        return tensordict_reset

    def _reset_proc_data(self, tensordict, tensordict_reset):
        # self._complete_done(self.full_done_spec, tensordict_reset)
        self._reset_check_done(tensordict, tensordict_reset)
        if tensordict is not None:
            tensordict_reset = _update_during_reset(
                tensordict_reset, tensordict, self.reset_keys
            )
        # # we need to call `_call` as some transforms don't do the work in reset
        # # eg: CatTensor has only a _call method, no need for a reset since reset
        # # doesn't do anything special
        # mt_mode = self.transform.missing_tolerance
        # self.set_missing_tolerance(True)
        # tensordict_reset = self.transform._call(tensordict_reset)
        # self.set_missing_tolerance(mt_mode)
        return tensordict_reset

    def _complete_done(
        cls, done_spec: CompositeSpec, data: TensorDictBase
    ) -> TensorDictBase:
        # This step has already been completed. We assume the transform module do their job correctly.
        return data

    def state_dict(self, *args, **kwargs) -> OrderedDict:
        state_dict = self.transform.state_dict(*args, **kwargs)
        return state_dict

    def load_state_dict(self, state_dict: OrderedDict, **kwargs) -> None:
        self.transform.load_state_dict(state_dict, **kwargs)

    def eval(self) -> TransformedEnv:
        if "transform" in self.__dir__():
            # when calling __init__, eval() is called but transforms are not set
            # yet.
            self.transform.eval()
        return self

    def train(self, mode: bool = True) -> TransformedEnv:
        self.transform.train(mode)
        return self

    @property
    def is_closed(self) -> bool:
        return self.base_env.is_closed

    @is_closed.setter
    def is_closed(self, value: bool):
        self.base_env.is_closed = value

    def close(self):
        self.base_env.close()
        self.is_closed = True

    def empty_cache(self):
        self.__dict__["_output_spec"] = None
        self.__dict__["_input_spec"] = None
        super().empty_cache()

    def append_transform(self, transform: Transform) -> None:
        self.empty_cache()
        if not isinstance(transform, Transform):
            raise ValueError(
                "TransformedEnv.append_transform expected a transform but received an object of "
                f"type {type(transform)} instead."
            )
        transform = transform.to(self.device)
        if not isinstance(self.transform, Compose):
            prev_transform = self.transform
            prev_transform.reset_parent()
            self.transform = Compose()
            self.transform.append(prev_transform)

        self.transform.append(transform)

    def insert_transform(self, index: int, transform: Transform) -> None:
        self.empty_cache()
        if not isinstance(transform, Transform):
            raise ValueError(
                "TransformedEnv.insert_transform expected a transform but received an object of "
                f"type {type(transform)} instead."
            )
        transform = transform.to(self.device)
        if not isinstance(self.transform, Compose):
            compose = Compose(self.transform.clone())
            self.transform = compose  # parent set automatically

        self.transform.insert(index, transform)

    def __getattr__(self, attr: str) -> Any:
        try:
            return super().__getattr__(
                attr
            )  # make sure that appropriate exceptions are raised
        except Exception as err:
            if attr.startswith("__"):
                raise AttributeError(
                    "passing built-in private methods is "
                    f"not permitted with type {type(self)}. "
                    f"Got attribute {attr}."
                )
            elif "base_env" in self.__dir__():
                base_env = self.__getattr__("base_env")
                return getattr(base_env, attr)
            raise AttributeError(
                f"env not set in {self.__class__.__name__}, cannot access {attr}"
            ) from err

    def __repr__(self) -> str:
        env_str = indent(f"env={self.base_env}", 4 * " ")
        t_str = indent(f"transform={self.transform}", 4 * " ")
        return f"TransformedEnv(\n{env_str},\n{t_str})"

    def to(self, *args, **kwargs) -> TransformedEnv:
        device, dtype, non_blocking, convert_to_format = torch._C._nn._parse_to(
            *args, **kwargs
        )
        if device is not None:
            self.base_env = self.base_env.to(device)
            self._transform = self._transform.to(device)
            self.empty_cache()
        return super().to(*args, **kwargs)

    def __setattr__(self, key, value):
        propobj = getattr(self.__class__, key, None)

        if isinstance(propobj, property):
            ancestors = list(__class__.__mro__)[::-1]
            while isinstance(propobj, property):
                if propobj.fset is not None:
                    return propobj.fset(self, value)
                propobj = getattr(ancestors.pop(), key, None)
            else:
                raise AttributeError(f"can't set attribute {key}")
        else:
            return super().__setattr__(key, value)

    def __del__(self):
        # we may delete a TransformedEnv that contains an env contained by another
        # transformed env and that we don't want to close
        pass

    def set_missing_tolerance(self, mode=False):
        """Indicates if an KeyError should be raised whenever an in_key is missing from the input tensordict."""
        self.transform.set_missing_tolerance(mode)


class ObservationTransform(Transform):
    """Abstract class for transformations of the observations."""

    def __init__(
        self,
        in_keys: Sequence[NestedKey] | None = None,
        out_keys: Sequence[NestedKey] | None = None,
        in_keys_inv: Sequence[NestedKey] | None = None,
        out_keys_inv: Sequence[NestedKey] | None = None,
    ):
        if in_keys is None:
            in_keys = [
                "observation",
                "pixels",
            ]
        super(ObservationTransform, self).__init__(
            in_keys=in_keys,
            out_keys=out_keys,
            in_keys_inv=in_keys_inv,
            out_keys_inv=out_keys_inv,
        )


class Compose(Transform):
    """Composes a chain of transforms.

    Examples:
        >>> env = GymEnv("Pendulum-v0")
        >>> transforms = [RewardScaling(1.0, 1.0), RewardClipping(-2.0, 2.0)]
        >>> transforms = Compose(*transforms)
        >>> transformed_env = TransformedEnv(env, transforms)

    """

    def __init__(self, *transforms: Transform):
        super().__init__()
        self.transforms = nn.ModuleList(transforms)
        for t in transforms:
            t.set_container(self)

    def to(self, *args, **kwargs):
        # because Module.to(...) does not call to(...) on sub-modules, we have
        # manually call it:
        self.transforms = nn.ModuleList(
            [t.to(*args, **kwargs) for t in self.transforms]
        )
        return super().to(*args, **kwargs)

    def _call(self, tensordict: TensorDictBase) -> TensorDictBase:
        for t in self.transforms:
            tensordict = t._call(tensordict)
        return tensordict

    def forward(self, tensordict: TensorDictBase) -> TensorDictBase:
        for t in self.transforms:
            tensordict = t(tensordict)
        return tensordict

    def _step(
        self, tensordict: TensorDictBase, next_tensordict: TensorDictBase
    ) -> TensorDictBase:
        for t in self.transforms:
            next_tensordict = t._step(tensordict, next_tensordict)
        return next_tensordict

    def _inv_call(self, tensordict: TensorDictBase) -> TensorDictBase:
        for t in reversed(self.transforms):
            tensordict = t._inv_call(tensordict)
        return tensordict

    def transform_env_device(self, device: torch.device):
        for t in self.transforms:
            device = t.transform_env_device(device)
        return device

    def transform_input_spec(self, input_spec: TensorSpec) -> TensorSpec:
        for t in self.transforms[::-1]:
            input_spec = t.transform_input_spec(input_spec)
        return input_spec

    def transform_observation_spec(self, observation_spec: TensorSpec) -> TensorSpec:
        for t in self.transforms:
            observation_spec = t.transform_observation_spec(observation_spec)
        return observation_spec

    def transform_output_spec(self, output_spec: TensorSpec) -> TensorSpec:
        for t in self.transforms:
            output_spec = t.transform_output_spec(output_spec)
        return output_spec

    def transform_reward_spec(self, reward_spec: TensorSpec) -> TensorSpec:
        for t in self.transforms:
            reward_spec = t.transform_reward_spec(reward_spec)
        return reward_spec

    def __getitem__(self, item: Union[int, slice, List]) -> Union:
        transform = self.transforms
        transform = transform[item]
        if not isinstance(transform, Transform):
            out = Compose(*(t.clone() for t in self.transforms[item]))
            out.set_container(self.parent)
            return out
        return transform

    def dump(self, **kwargs) -> None:
        for t in self:
            t.dump(**kwargs)

    def _reset(
        self, tensordict: TensorDictBase, tensordict_reset: TensorDictBase
    ) -> TensorDictBase:
        for t in self.transforms:
            tensordict_reset = t._reset(tensordict, tensordict_reset)
        return tensordict_reset

    def init(self, tensordict: TensorDictBase) -> None:
        for t in self.transforms:
            t.init(tensordict)

    def append(self, transform):
        self.empty_cache()
        if not isinstance(transform, Transform):
            raise ValueError(
                "Compose.append expected a transform but received an object of "
                f"type {type(transform)} instead."
            )
        transform.eval()
        if type(self) == type(transform) == Compose:
            for t in transform:
                self.append(t)
        else:
            self.transforms.append(transform)
        transform.set_container(self)

    def set_container(self, container: Union[Transform, EnvBase]) -> None:
        self.reset_parent()
        super().set_container(container)
        for t in self.transforms:
            t.set_container(self)

    def insert(self, index: int, transform: Transform) -> None:
        if not isinstance(transform, Transform):
            raise ValueError(
                "Compose.append expected a transform but received an object of "
                f"type {type(transform)} instead."
            )

        if abs(index) > len(self.transforms):
            raise ValueError(
                f"Index expected to be between [-{len(self.transforms)}, {len(self.transforms)}] got index={index}"
            )

        # empty cache of all transforms to reset parents and specs
        self.empty_cache()
        if index < 0:
            index = index + len(self.transforms)
        transform.eval()
        self.transforms.insert(index, transform)
        transform.set_container(self)

    def __iter__(self):
        yield from self.transforms

    def __len__(self):
        return len(self.transforms)

    def __repr__(self) -> str:
        layers_str = ",\n".join(
            [indent(str(trsf), 4 * " ") for trsf in self.transforms]
        )
        return f"{self.__class__.__name__}(\n{indent(layers_str, 4 * ' ')})"

    def empty_cache(self):
        for t in self.transforms:
            t.empty_cache()
        super().empty_cache()

    def reset_parent(self):
        for t in self.transforms:
            t.reset_parent()
        super().reset_parent()

    def clone(self):
        transforms = []
        for t in self.transforms:
            transforms.append(t.clone())
        return Compose(*transforms)

    def set_missing_tolerance(self, mode=False):
        for t in self.transforms:
            t.set_missing_tolerance(mode)
        super().set_missing_tolerance(mode)

    def _rebuild_up_to(self, final_transform):
        container = self.__dict__["_container"]

        if isinstance(container, Compose):
            out, parent_compose = container._rebuild_up_to(self)
            if out is None:
                # returns None if there is no parent env
                return None, None
        elif isinstance(container, TransformedEnv):
            out = TransformedEnv(container.base_env)
        elif container is None:
            # returns None if there is no parent env
            return None, None
        else:
            raise ValueError(f"Container of type {type(container)} isn't supported.")

        if final_transform not in self.transforms:
            raise ValueError(f"Cannot rebuild with transform {final_transform}.")
        list_of_transforms = []
        for orig_trans in self.transforms:
            if orig_trans is final_transform:
                break
            transform = orig_trans.clone()
            transform.reset_parent()
            list_of_transforms.append(transform)
        if isinstance(container, Compose):
            parent_compose.append(Compose(*list_of_transforms))
            return out, parent_compose[-1]
        elif isinstance(container, TransformedEnv):
            for t in list_of_transforms:
                out.append_transform(t)
            return out, out.transform


class ToTensorImage(ObservationTransform):
    """Transforms a numpy-like image (W x H x C) to a pytorch image (C x W x H).

    Transforms an observation image from a (... x W x H x C) tensor to a
    (... x C x W x H) tensor. Optionally, scales the input tensor from the range
    [0, 255] to the range [0.0, 1.0] (see ``from_int`` for more details).

    In the other cases, tensors are returned without scaling.

    Args:
        from_int (bool, optional): if ``True``, the tensor will be scaled from
            the range [0, 255] to the range [0.0, 1.0]. if `False``, the tensor
            will not be scaled. if `None`, the tensor will be scaled if
            it's not a floating-point tensor. default=None.
        unsqueeze (bool): if ``True``, the observation tensor is unsqueezed
            along the first dimension. default=False.
        dtype (torch.dtype, optional): dtype to use for the resulting
            observations.

    Keyword arguments:
        in_keys (list of NestedKeys): keys to process.
        out_keys (list of NestedKeys): keys to write.
        shape_tolerant (bool, optional): if ``True``, the shape of the input
            images will be check. If the last channel is not `3`, the permuation
            will be ignored. Defaults to ``False``.

    Examples:
        >>> transform = ToTensorImage(in_keys=["pixels"])
        >>> ri = torch.randint(0, 255, (1 , 1, 10, 11, 3), dtype=torch.uint8)
        >>> td = TensorDict(
        ...     {"pixels": ri},
        ...     [1, 1])
        >>> _ = transform(td)
        >>> obs = td.get("pixels")
        >>> print(obs.shape, obs.dtype)
        torch.Size([1, 1, 3, 10, 11]) torch.float32
    """

    def __init__(
        self,
        from_int: Optional[bool] = None,
        unsqueeze: bool = False,
        dtype: Optional[torch.device] = None,
        *,
        in_keys: Sequence[NestedKey] | None = None,
        out_keys: Sequence[NestedKey] | None = None,
        shape_tolerant: bool = False,
    ):
        if in_keys is None:
            in_keys = IMAGE_KEYS  # default
        if out_keys is None:
            out_keys = copy(in_keys)
        super().__init__(in_keys=in_keys, out_keys=out_keys)
        self.from_int = from_int
        self.unsqueeze = unsqueeze
        self.dtype = dtype if dtype is not None else torch.get_default_dtype()
        self.shape_tolerant = shape_tolerant

    def _reset(
        self, tensordict: TensorDictBase, tensordict_reset: TensorDictBase
    ) -> TensorDictBase:
        with _set_missing_tolerance(self, True):
            tensordict_reset = self._call(tensordict_reset)
        return tensordict_reset

    def _apply_transform(self, observation: torch.FloatTensor) -> torch.Tensor:
        if not self.shape_tolerant or observation.shape[-1] == 3:
            observation = observation.permute(
                *list(range(observation.ndimension() - 3)), -1, -3, -2
            )
        if self.from_int or (
            self.from_int is None and not torch.is_floating_point(observation)
        ):
            observation = observation.div(255)
        observation = observation.to(self.dtype)
        if self._should_unsqueeze(observation):
            observation = observation.unsqueeze(0)
        return observation

    @_apply_to_composite
    def transform_observation_spec(self, observation_spec: TensorSpec) -> TensorSpec:
        observation_spec = self._pixel_observation(observation_spec)
        unsqueeze_dim = [1] if self._should_unsqueeze(observation_spec) else []
        if not self.shape_tolerant or observation_spec.shape[-1] == 3:
            observation_spec.shape = torch.Size(
                [
                    *unsqueeze_dim,
                    *observation_spec.shape[:-3],
                    observation_spec.shape[-1],
                    observation_spec.shape[-3],
                    observation_spec.shape[-2],
                ]
            )
        observation_spec.dtype = self.dtype
        return observation_spec

    def _should_unsqueeze(self, observation_like: torch.FloatTensor | TensorSpec):
        if isinstance(observation_like, torch.FloatTensor):
            has_3_dimensions = observation_like.ndimension() == 3
        else:
            has_3_dimensions = len(observation_like.shape) == 3
        return has_3_dimensions and self.unsqueeze

    def _pixel_observation(self, spec: TensorSpec) -> None:
        if isinstance(spec.space, ContinuousBox):
            spec.space.high = self._apply_transform(spec.space.high)
            spec.space.low = self._apply_transform(spec.space.low)
        return spec


class ClipTransform(Transform):
    """A transform to clip input (state, action) or output (observation, reward) values.

    This transform can take multiple input or output keys but only one value per
    transform. If multiple clipping values are needed, several transforms should
    be appended one after the other.

    Args:
        in_keys (list of NestedKeys): input entries (read)
        out_keys (list of NestedKeys): input entries (write)
        in_keys_inv (list of NestedKeys): input entries (read) during :meth:`~.inv` calls.
        out_keys_inv (list of NestedKeys): input entries (write) during :meth:`~.inv` calls.

    Keyword Args:
        low (scalar, optional): the lower bound of the clipped space.
        high (scalar, optional): the higher bound of the clipped space.

    .. note:: Providing just one of the arguments ``low`` or ``high`` is permitted,
        but at least one must be provided.

    Examples:
        >>> from torchrl.envs.libs.gym import GymEnv
        >>> base_env = GymEnv("Pendulum-v1")
        >>> env = TransformedEnv(base_env, ClipTransform(in_keys=['observation'], low=-1, high=0.1))
        >>> r = env.rollout(100)
        >>> assert (r["observation"] <= 0.1).all()
    """

    def __init__(
        self,
        in_keys=None,
        out_keys=None,
        in_keys_inv=None,
        out_keys_inv=None,
        *,
        low=None,
        high=None,
    ):
        if in_keys is None:
            in_keys = []
        if out_keys is None:
            out_keys = copy(in_keys)
        if in_keys_inv is None:
            in_keys_inv = []
        if out_keys_inv is None:
            out_keys_inv = copy(in_keys_inv)
        super().__init__(in_keys, out_keys, in_keys_inv, out_keys_inv)
        if low is None and high is None:
            raise TypeError("Either one or both of `high` and `low` must be provided.")

        def check_val(val):
            if (isinstance(val, torch.Tensor) and val.numel() > 1) or (
                isinstance(val, np.ndarray) and val.size > 1
            ):
                raise TypeError(
                    f"low and high must be scalars or None. Got low={low} and high={high}."
                )
            if val is None:
                return None, None, torch.finfo(torch.get_default_dtype()).max
            if not isinstance(val, torch.Tensor):
                val = torch.as_tensor(val)
            if not val.dtype.is_floating_point:
                val = val.float()
            eps = torch.finfo(val.dtype).resolution
            ext = torch.finfo(val.dtype).max
            return val, eps, ext

        low, low_eps, low_min = check_val(low)
        high, high_eps, high_max = check_val(high)
        if low is not None and high is not None and low >= high:
            raise ValueError("`low` must be stricly lower than `high`.")
        self.register_buffer("low", low)
        self.low_eps = low_eps
        self.low_min = -low_min
        self.register_buffer("high", high)
        self.high_eps = high_eps
        self.high_max = high_max

    def _apply_transform(self, obs: torch.Tensor) -> None:
        if self.low is None:
            return obs.clamp_max(self.high)
        elif self.high is None:
            return obs.clamp_min(self.low)
        return obs.clamp(self.low, self.high)

    def _inv_apply_transform(self, state: torch.Tensor) -> torch.Tensor:
        if self.low is None:
            return state.clamp_max(self.high)
        elif self.high is None:
            return state.clamp_min(self.low)
        return state.clamp(self.low, self.high)

    @_apply_to_composite
    def transform_observation_spec(self, observation_spec: TensorSpec) -> TensorSpec:
        return BoundedTensorSpec(
            shape=observation_spec.shape,
            device=observation_spec.device,
            dtype=observation_spec.dtype,
            high=self.high + self.high_eps if self.high is not None else self.high_max,
            low=self.low - self.low_eps if self.low is not None else self.low_min,
        )

    def transform_reward_spec(self, reward_spec: TensorSpec) -> TensorSpec:
        for key in self.in_keys:
            if key in self.parent.reward_keys:
                spec = self.parent.output_spec["full_reward_spec"][key]
                self.parent.output_spec["full_reward_spec"][key] = BoundedTensorSpec(
                    shape=spec.shape,
                    device=spec.device,
                    dtype=spec.dtype,
                    high=self.high + self.high_eps
                    if self.high is not None
                    else self.high_max,
                    low=self.low - self.low_eps
                    if self.low is not None
                    else self.low_min,
                )
        return self.parent.output_spec["full_reward_spec"]

    def _reset(
        self, tensordict: TensorDictBase, tensordict_reset: TensorDictBase
    ) -> TensorDictBase:
        with _set_missing_tolerance(self, True):
            tensordict_reset = self._call(tensordict_reset)
        return tensordict_reset

    # No need to transform the input spec since the outside world won't see the difference
    # def transform_input_spec(self, input_spec: TensorSpec) -> TensorSpec:
    #     ...


class TargetReturn(Transform):
    """Sets a target return for the agent to achieve in the environment.

    In goal-conditioned RL, the :class:`~.TargetReturn` is defined as the
    expected cumulative reward obtained from the current state to the goal state
    or the end of the episode. It is used as input for the policy to guide its behaviour.
    For a trained policy typically the maximum return in the environment is
    chosen as the target return.
    However, as it is used as input to the policy module, it should be scaled
    accordingly.
    With the :class:`~.TargetReturn` transform, the tensordict can be updated
    to include the user-specified target return.
    The ``mode`` parameter can be used to specify
    whether the target return gets updated at every step by subtracting the
    reward achieved at each step or remains constant.

    Args:
        target_return (float): target return to be achieved by the agent.
        mode (str): mode to be used to update the target return. Can be either "reduce" or "constant". Default: "reduce".
        in_keys (sequence of NestedKey, optional): keys pointing to the reward
            entries. Defaults to the reward keys of the parent env.
        out_keys (sequence of NestedKey, optional): keys pointing to the
            target keys. Defaults to a copy of in_keys where the last element
            has been substituted by ``"target_return"``, and raises an exception
            if these keys aren't unique.
        reset_key (NestedKey, optional): the reset key to be used as partial
            reset indicator. Must be unique. If not provided, defaults to the
            only reset key of the parent environment (if it has only one)
            and raises an exception otherwise.

    Examples:
        >>> from torchrl.envs import GymEnv
        >>> env = TransformedEnv(
        ...     GymEnv("CartPole-v1"),
        ...     TargetReturn(10.0, mode="reduce"))
        >>> env.set_seed(0)
        >>> torch.manual_seed(0)
        >>> env.rollout(20)['target_return'].squeeze()
        tensor([10.,  9.,  8.,  7.,  6.,  5.,  4.,  3.,  2.,  1.,  0., -1., -2., -3.])

    """

    MODES = ["reduce", "constant"]
    MODE_ERR = "Mode can only be 'reduce' or 'constant'."

    def __init__(
        self,
        target_return: float,
        mode: str = "reduce",
        in_keys: Sequence[NestedKey] | None = None,
        out_keys: Sequence[NestedKey] | None = None,
        reset_key: NestedKey | None = None,
    ):
        if mode not in self.MODES:
            raise ValueError(self.MODE_ERR)

        super().__init__(in_keys=in_keys, out_keys=out_keys)
        self.target_return = target_return
        self.mode = mode
        self.reset_key = reset_key

    @property
    def reset_key(self):
        reset_key = self.__dict__.get("_reset_key", None)
        if reset_key is None:
            reset_keys = self.parent.reset_keys
            if len(reset_keys) > 1:
                raise RuntimeError(
                    f"Got more than one reset key in env {self.container}, cannot infer which one to use. Consider providing the reset key in the {type(self)} constructor."
                )
            reset_key = self._reset_key = reset_keys[0]
        return reset_key

    @reset_key.setter
    def reset_key(self, value):
        self._reset_key = value

    @property
    def in_keys(self):
        in_keys = self.__dict__.get("_in_keys", None)
        if in_keys is None:
            in_keys = self.parent.reward_keys
            self._in_keys = in_keys
        return in_keys

    @in_keys.setter
    def in_keys(self, value):
        self._in_keys = value

    @property
    def out_keys(self):
        out_keys = self.__dict__.get("_out_keys", None)
        if out_keys is None:
            out_keys = [
                _replace_last(in_key, "target_return") for in_key in self.in_keys
            ]
            if len(set(out_keys)) < len(out_keys):
                raise ValueError(
                    "Could not infer the target_return because multiple rewards are located at the same level."
                )
            self._out_keys = out_keys
        return out_keys

    @out_keys.setter
    def out_keys(self, value):
        self._out_keys = value

    def _reset(self, tensordict: TensorDict, tensordict_reset: TensorDictBase):
        _reset = _get_reset(self.reset_key, tensordict)
        for out_key in self.out_keys:
            target_return = tensordict.get(out_key, None)
            if target_return is None:
                target_return = torch.full(
                    size=(*tensordict.batch_size, 1),
                    fill_value=self.target_return,
                    dtype=torch.float32,
                    device=tensordict.device,
                )
            else:
                target_return = torch.where(
                    expand_as_right(~_reset, target_return),
                    target_return,
                    self.target_return,
                )
            tensordict_reset.set(
                out_key,
                target_return,
            )
        return tensordict_reset

    def _call(self, tensordict: TensorDict) -> TensorDict:
        for in_key, out_key in zip(self.in_keys, self.out_keys):
            val_in = tensordict.get(in_key, None)
            val_out = tensordict.get(out_key, None)
            if val_in is not None:
                target_return = self._apply_transform(
                    val_in,
                    val_out,
                )
                tensordict.set(out_key, target_return)
            elif not self.missing_tolerance:
                raise KeyError(f"'{in_key}' not found in tensordict {tensordict}")
        return tensordict

    def _step(
        self, tensordict: TensorDictBase, next_tensordict: TensorDictBase
    ) -> TensorDictBase:
        for out_key in self.out_keys:
            next_tensordict.set(out_key, tensordict.get(out_key))
        return super()._step(tensordict, next_tensordict)

    def _apply_transform(
        self, reward: torch.Tensor, target_return: torch.Tensor
    ) -> torch.Tensor:
        if target_return.shape != reward.shape:
            raise ValueError(
                f"The shape of the reward ({reward.shape}) and target return ({target_return.shape}) must match."
            )
        if self.mode == "reduce":
            target_return = target_return - reward
            return target_return
        elif self.mode == "constant":
            target_return = target_return
            return target_return
        else:
            raise ValueError("Unknown mode: {}".format(self.mode))

    def forward(self, tensordict: TensorDictBase) -> TensorDictBase:
        raise NotImplementedError(
            FORWARD_NOT_IMPLEMENTED.format(self.__class__.__name__)
        )

    def transform_observation_spec(self, observation_spec: TensorSpec) -> TensorSpec:
        for in_key, out_key in zip(self.in_keys, self.out_keys):
            if in_key in self.parent.full_observation_spec.keys(True):
                target = self.parent.full_observation_spec[in_key]
            elif in_key in self.parent.full_reward_spec.keys(True):
                target = self.parent.full_reward_spec[in_key]
            elif in_key in self.parent.full_done_spec.keys(True):
                # we account for this for completeness but it should never be the case
                target = self.parent.full_done_spec[in_key]
            else:
                raise RuntimeError(f"in_key {in_key} not found in output_spec.")
            target_return_spec = UnboundedContinuousTensorSpec(
                shape=target.shape,
                dtype=target.dtype,
                device=target.device,
            )
            # because all reward keys are discarded from the data during calls
            # to step_mdp, we must put this in observation_spec
            observation_spec[out_key] = target_return_spec
        return observation_spec

    def transform_input_spec(self, input_spec: TensorSpec) -> TensorSpec:
        # we must add the target return to the input spec
        input_spec["full_state_spec"] = self.transform_observation_spec(
            input_spec["full_state_spec"]
        )
        return input_spec


class RewardClipping(Transform):
    """Clips the reward between `clamp_min` and `clamp_max`.

    Args:
        clip_min (scalar): minimum value of the resulting reward.
        clip_max (scalar): maximum value of the resulting reward.

    """

    def __init__(
        self,
        clamp_min: float = None,
        clamp_max: float = None,
        in_keys: Sequence[NestedKey] | None = None,
        out_keys: Sequence[NestedKey] | None = None,
    ):
        if in_keys is None:
            in_keys = ["reward"]
        if out_keys is None:
            out_keys = copy(in_keys)
        super().__init__(in_keys=in_keys, out_keys=out_keys)
        clamp_min_tensor = (
            clamp_min if isinstance(clamp_min, Tensor) else torch.as_tensor(clamp_min)
        )
        clamp_max_tensor = (
            clamp_max if isinstance(clamp_max, Tensor) else torch.as_tensor(clamp_max)
        )
        self.register_buffer("clamp_min", clamp_min_tensor)
        self.register_buffer("clamp_max", clamp_max_tensor)

    def _apply_transform(self, reward: torch.Tensor) -> torch.Tensor:
        if self.clamp_max is not None and self.clamp_min is not None:
            reward = reward.clamp(self.clamp_min, self.clamp_max)
        elif self.clamp_min is not None:
            reward = reward.clamp_min(self.clamp_min)
        elif self.clamp_max is not None:
            reward = reward.clamp_max(self.clamp_max)
        return reward

    @_apply_to_composite
    def transform_reward_spec(self, reward_spec: TensorSpec) -> TensorSpec:
        if isinstance(reward_spec, UnboundedContinuousTensorSpec):
            return BoundedTensorSpec(
                self.clamp_min,
                self.clamp_max,
                shape=reward_spec.shape,
                device=reward_spec.device,
                dtype=reward_spec.dtype,
            )
        else:
            raise NotImplementedError(
                f"{self.__class__.__name__}.transform_reward_spec not "
                f"implemented for tensor spec of type"
                f" {type(reward_spec).__name__}"
            )

    def __repr__(self) -> str:
        return (
            f"{self.__class__.__name__}("
            f"clamp_min={float(self.clamp_min):4.4f}, clamp_max"
            f"={float(self.clamp_max):4.4f}, keys={self.in_keys})"
        )


class BinarizeReward(Transform):
    """Maps the reward to a binary value (0 or 1) if the reward is null or non-null, respectively.

    Args:
        in_keys (List[NestedKey]): input keys
        out_keys (List[NestedKey], optional): output keys. Defaults to value
            of ``in_keys``.
        dtype (torch.dtype, optional): the dtype of the binerized reward.
            Defaults to ``torch.int8``.
    """

    def __init__(
        self,
        in_keys: Sequence[NestedKey] | None = None,
        out_keys: Sequence[NestedKey] | None = None,
    ):
        if in_keys is None:
            in_keys = ["reward"]
        if out_keys is None:
            out_keys = copy(in_keys)
        super().__init__(in_keys=in_keys, out_keys=out_keys)

    def _apply_transform(self, reward: torch.Tensor) -> torch.Tensor:
        if not reward.shape or reward.shape[-1] != 1:
            raise RuntimeError(
                f"Reward shape last dimension must be singleton, got reward of shape {reward.shape}"
            )
        return (reward > 0.0).to(torch.int8)

    @_apply_to_composite
    def transform_reward_spec(self, reward_spec: TensorSpec) -> TensorSpec:
        return BinaryDiscreteTensorSpec(
            n=1,
            device=reward_spec.device,
            shape=reward_spec.shape,
        )


class Resize(ObservationTransform):
    """Resizes a pixel observation.

    Args:
        w (int): resulting width.
        h (int, optional): resulting height. If not provided, the value of `w`
            is taken.
        interpolation (str): interpolation method

    Examples:
        >>> from torchrl.envs import GymEnv
        >>> t = Resize(64, 84)
        >>> base_env = GymEnv("HalfCheetah-v4", from_pixels=True)
        >>> env = TransformedEnv(base_env, Compose(ToTensorImage(), t))
    """

    def __init__(
        self,
        w: int,
        h: int | None = None,
        interpolation: str = "bilinear",
        in_keys: Sequence[NestedKey] | None = None,
        out_keys: Sequence[NestedKey] | None = None,
    ):
        # we also allow lists or tuples
        if isinstance(w, (list, tuple)):
            w, h = w
        if h is None:
            h = w
        if not _has_tv:
            raise ImportError(
                "Torchvision not found. The Resize transform relies on "
                "torchvision implementation. "
                "Consider installing this dependency."
            )
        if in_keys is None:
            in_keys = IMAGE_KEYS  # default
        if out_keys is None:
            out_keys = copy(in_keys)
        super().__init__(in_keys=in_keys, out_keys=out_keys)
        self.w = int(w)
        self.h = int(h)
        self.interpolation = interpolation_fn(interpolation)

    def _apply_transform(self, observation: torch.Tensor) -> torch.Tensor:
        # flatten if necessary
        if observation.shape[-2:] == torch.Size([self.w, self.h]):
            return observation
        ndim = observation.ndimension()
        if ndim > 4:
            sizes = observation.shape[:-3]
            observation = torch.flatten(observation, 0, ndim - 4)
        observation = resize(
            observation,
            [self.w, self.h],
            interpolation=self.interpolation,
            antialias=True,
        )
        if ndim > 4:
            observation = observation.unflatten(0, sizes)

        return observation

    @_apply_to_composite
    def transform_observation_spec(self, observation_spec: TensorSpec) -> TensorSpec:
        space = observation_spec.space
        if isinstance(space, ContinuousBox):
            space.low = self._apply_transform(space.low)
            space.high = self._apply_transform(space.high)
            observation_spec.shape = space.low.shape
        else:
            observation_spec.shape = self._apply_transform(
                torch.zeros(observation_spec.shape)
            ).shape

        return observation_spec

    def __repr__(self) -> str:
        return (
            f"{self.__class__.__name__}("
            f"w={int(self.w)}, h={int(self.h)}, "
            f"interpolation={self.interpolation}, keys={self.in_keys})"
        )

    def _reset(
        self, tensordict: TensorDictBase, tensordict_reset: TensorDictBase
    ) -> TensorDictBase:
        with _set_missing_tolerance(self, True):
            tensordict_reset = self._call(tensordict_reset)
        return tensordict_reset


class CenterCrop(ObservationTransform):
    """Crops the center of an image.

    Args:
        w (int): resulting width
        h (int, optional): resulting height. If None, then w is used (square crop).
        in_keys (sequence of NestedKey, optional): the entries to crop. If none is provided,
            :obj:`["pixels"]` is assumed.
        out_keys (sequence of NestedKey, optional): the cropped images keys. If none is
            provided, :obj:`in_keys` is assumed.

    """

    def __init__(
        self,
        w: int,
        h: int = None,
        in_keys: Sequence[NestedKey] | None = None,
        out_keys: Sequence[NestedKey] | None = None,
    ):
        if in_keys is None:
            in_keys = IMAGE_KEYS  # default
        if out_keys is None:
            out_keys = copy(in_keys)
        super().__init__(in_keys=in_keys, out_keys=out_keys)
        self.w = w
        self.h = h if h else w

    def _apply_transform(self, observation: torch.Tensor) -> torch.Tensor:
        observation = center_crop(observation, [self.w, self.h])
        return observation

    def _reset(
        self, tensordict: TensorDictBase, tensordict_reset: TensorDictBase
    ) -> TensorDictBase:
        with _set_missing_tolerance(self, True):
            tensordict_reset = self._call(tensordict_reset)
        return tensordict_reset

    @_apply_to_composite
    def transform_observation_spec(self, observation_spec: TensorSpec) -> TensorSpec:
        space = observation_spec.space
        if isinstance(space, ContinuousBox):
            space.low = self._apply_transform(space.low)
            space.high = self._apply_transform(space.high)
            observation_spec.shape = space.low.shape
        else:
            observation_spec.shape = self._apply_transform(
                torch.zeros(observation_spec.shape)
            ).shape
        return observation_spec

    def __repr__(self) -> str:
        return (
            f"{self.__class__.__name__}("
            f"w={float(self.w):4.4f}, h={float(self.h):4.4f}, "
        )


class FlattenObservation(ObservationTransform):
    """Flatten adjacent dimensions of a tensor.

    Args:
        first_dim (int): first dimension of the dimensions to flatten.
        last_dim (int): last dimension of the dimensions to flatten.
        in_keys (sequence of NestedKey, optional): the entries to flatten. If none is provided,
            :obj:`["pixels"]` is assumed.
        out_keys (sequence of NestedKey, optional): the flatten observation keys. If none is
            provided, :obj:`in_keys` is assumed.
        allow_positive_dim (bool, optional): if ``True``, positive dimensions are accepted.
            :obj:`FlattenObservation` will map these to the n^th feature dimension
            (ie n^th dimension after batch size of parent env) of the input tensor.
            Defaults to False, ie. non-negative dimensions are not permitted.
    """

    def __init__(
        self,
        first_dim: int,
        last_dim: int,
        in_keys: Sequence[NestedKey] | None = None,
        out_keys: Sequence[NestedKey] | None = None,
        allow_positive_dim: bool = False,
    ):
        if in_keys is None:
            in_keys = IMAGE_KEYS  # default
        if out_keys is None:
            out_keys = copy(in_keys)
        super().__init__(in_keys=in_keys, out_keys=out_keys)
        if not allow_positive_dim and first_dim >= 0:
            raise ValueError(
                "first_dim should be smaller than 0 to accomodate for "
                "envs of different batch_sizes."
            )
        if not allow_positive_dim and last_dim >= 0:
            raise ValueError(
                "last_dim should be smaller than 0 to accomodate for "
                "envs of different batch_sizes."
            )
        self._first_dim = first_dim
        self._last_dim = last_dim

    @property
    def first_dim(self):
        if self._first_dim >= 0 and self.parent is not None:
            return len(self.parent.batch_size) + self._first_dim
        return self._first_dim

    @property
    def last_dim(self):
        if self._last_dim >= 0 and self.parent is not None:
            return len(self.parent.batch_size) + self._last_dim
        return self._last_dim

    def _apply_transform(self, observation: torch.Tensor) -> torch.Tensor:
        observation = torch.flatten(observation, self.first_dim, self.last_dim)
        return observation

    forward = ObservationTransform._call

    @_apply_to_composite
    def transform_observation_spec(self, observation_spec: TensorSpec) -> TensorSpec:
        space = observation_spec.space

        if isinstance(space, ContinuousBox):
            space.low = self._apply_transform(space.low)
            space.high = self._apply_transform(space.high)
            observation_spec.shape = space.low.shape
        else:
            observation_spec.shape = self._apply_transform(
                torch.zeros(observation_spec.shape)
            ).shape
        return observation_spec

    def _reset(
        self, tensordict: TensorDictBase, tensordict_reset: TensorDictBase
    ) -> TensorDictBase:
        with _set_missing_tolerance(self, True):
            return self._call(tensordict_reset)

    def __repr__(self) -> str:
        return (
            f"{self.__class__.__name__}("
            f"first_dim={int(self.first_dim)}, last_dim={int(self.last_dim)}, in_keys={self.in_keys}, out_keys={self.out_keys})"
        )


class UnsqueezeTransform(Transform):
    """Inserts a dimension of size one at the specified position.

    Args:
        unsqueeze_dim (int): dimension to unsqueeze. Must be negative (or allow_positive_dim
            must be turned on).
        allow_positive_dim (bool, optional): if ``True``, positive dimensions are accepted.
            :obj:`UnsqueezeTransform` will map these to the n^th feature dimension
            (ie n^th dimension after batch size of parent env) of the input tensor,
            independently from the tensordict batch size (ie positive dims may be
            dangerous in contexts where tensordict of different batch dimension
            are passed).
            Defaults to False, ie. non-negative dimensions are not permitted.
    """

    invertible = True

    @classmethod
    def __new__(cls, *args, **kwargs):
        cls._unsqueeze_dim = None
        return super().__new__(cls)

    def __init__(
        self,
        unsqueeze_dim: int,
        allow_positive_dim: bool = False,
        in_keys: Sequence[NestedKey] | None = None,
        out_keys: Sequence[NestedKey] | None = None,
        in_keys_inv: Sequence[NestedKey] | None = None,
        out_keys_inv: Sequence[NestedKey] | None = None,
    ):
        if in_keys is None:
            in_keys = []  # default
        if out_keys is None:
            out_keys = copy(in_keys)
        if in_keys_inv is None:
            in_keys_inv = []  # default
        if out_keys_inv is None:
            out_keys_inv = copy(in_keys_inv)
        super().__init__(
            in_keys=in_keys,
            out_keys=out_keys,
            in_keys_inv=in_keys_inv,
            out_keys_inv=out_keys_inv,
        )
        self.allow_positive_dim = allow_positive_dim
        if unsqueeze_dim >= 0 and not allow_positive_dim:
            raise RuntimeError(
                "unsqueeze_dim should be smaller than 0 to accomodate for "
                "envs of different batch_sizes. Turn allow_positive_dim to accomodate "
                "for positive unsqueeze_dim."
            )
        self._unsqueeze_dim = unsqueeze_dim

    @property
    def unsqueeze_dim(self):
        if self._unsqueeze_dim >= 0 and self.parent is not None:
            return len(self.parent.batch_size) + self._unsqueeze_dim
        return self._unsqueeze_dim

    def _apply_transform(self, observation: torch.Tensor) -> torch.Tensor:
        observation = observation.unsqueeze(self.unsqueeze_dim)
        return observation

    def _inv_apply_transform(self, observation: torch.Tensor) -> torch.Tensor:
        observation = observation.squeeze(self.unsqueeze_dim)
        return observation

    def _transform_spec(self, spec: TensorSpec):
        space = spec.space
        if isinstance(space, ContinuousBox):
            space.low = self._apply_transform(space.low)
            space.high = self._apply_transform(space.high)
            spec.shape = space.low.shape
        else:
            spec.shape = self._apply_transform(torch.zeros(spec.shape)).shape
        return spec

    def _inv_transform_spec(self, spec: TensorSpec) -> None:
        space = spec.space
        if isinstance(space, ContinuousBox):
            space.low = self._inv_apply_transform(space.low)
            space.high = self._inv_apply_transform(space.high)
            spec.shape = space.low.shape
        else:
            spec.shape = self._inv_apply_transform(torch.zeros(spec.shape)).shape
        return spec

    @_apply_to_composite_inv
    def transform_input_spec(self, input_spec: TensorSpec) -> TensorSpec:
        return self._inv_transform_spec(input_spec)

    @_apply_to_composite
    def transform_reward_spec(self, reward_spec: TensorSpec) -> TensorSpec:
        reward_key = self.parent.reward_key if self.parent is not None else "reward"
        if reward_key in self.in_keys:
            reward_spec = self._transform_spec(reward_spec)
        return reward_spec

    @_apply_to_composite
    def transform_observation_spec(self, observation_spec: TensorSpec) -> TensorSpec:
        return self._transform_spec(observation_spec)

    def _reset(
        self, tensordict: TensorDictBase, tensordict_reset: TensorDictBase
    ) -> TensorDictBase:
        with _set_missing_tolerance(self, True):
            tensordict_reset = self._call(tensordict_reset)
        return tensordict_reset

    def __repr__(self) -> str:
        s = (
            f"{self.__class__.__name__}(unsqueeze_dim={self.unsqueeze_dim}, in_keys={self.in_keys}, out_keys={self.out_keys},"
            f" in_keys_inv={self.in_keys_inv}, out_keys_inv={self.out_keys_inv})"
        )
        return s


class SqueezeTransform(UnsqueezeTransform):
    """Removes a dimension of size one at the specified position.

    Args:
        squeeze_dim (int): dimension to squeeze.
    """

    invertible = True

    def __init__(
        self,
        squeeze_dim: int,
        *args,
        in_keys: Optional[Sequence[str]] = None,
        out_keys: Optional[Sequence[str]] = None,
        in_keys_inv: Optional[Sequence[str]] = None,
        out_keys_inv: Optional[Sequence[str]] = None,
        **kwargs,
    ):
        super().__init__(
            squeeze_dim,
            *args,
            in_keys=in_keys,
            out_keys=out_keys,
            in_keys_inv=in_keys_inv,
            out_keys_inv=out_keys_inv,
            **kwargs,
        )

    @property
    def squeeze_dim(self):
        return super().unsqueeze_dim

    _apply_transform = UnsqueezeTransform._inv_apply_transform
    _inv_apply_transform = UnsqueezeTransform._apply_transform


class PermuteTransform(Transform):
    """Permutation transform.

    Permutes input tensors along the desired dimensions. The permutations
    must be provided along the feature dimension (not batch dimension).

    Args:
        dims (list of int): the permuted order of the dimensions. Must be a reordering
            of the dims ``[-(len(dims)), ..., -1]``.
        in_keys (list of NestedKeys): input entries (read).
        out_keys (list of NestedKeys): input entries (write). Defaults to ``in_keys`` if
            not provided.
        in_keys_inv (list of NestedKeys): input entries (read) during :meth:`~.inv` calls.
        out_keys_inv (list of NestedKeys): input entries (write) during :meth:`~.inv` calls. Defaults to ``in_keys_in`` if
            not provided.

    Examples:
        >>> from torchrl.envs.libs.gym import GymEnv
        >>> base_env = GymEnv("ALE/Pong-v5")
        >>> base_env.rollout(2)
        TensorDict(
            fields={
                action: Tensor(shape=torch.Size([2, 6]), device=cpu, dtype=torch.int64, is_shared=False),
                done: Tensor(shape=torch.Size([2, 1]), device=cpu, dtype=torch.bool, is_shared=False),
                next: TensorDict(
                    fields={
                        done: Tensor(shape=torch.Size([2, 1]), device=cpu, dtype=torch.bool, is_shared=False),
                        pixels: Tensor(shape=torch.Size([2, 210, 160, 3]), device=cpu, dtype=torch.uint8, is_shared=False),
                        reward: Tensor(shape=torch.Size([2, 1]), device=cpu, dtype=torch.float32, is_shared=False)},
                    batch_size=torch.Size([2]),
                    device=cpu,
                    is_shared=False),
                pixels: Tensor(shape=torch.Size([2, 210, 160, 3]), device=cpu, dtype=torch.uint8, is_shared=False)},
            batch_size=torch.Size([2]),
            device=cpu,
            is_shared=False)
        >>> env = TransformedEnv(base_env, PermuteTransform((-1, -3, -2), in_keys=["pixels"]))
        >>> env.rollout(2)  # channels are at the end
        TensorDict(
            fields={
                action: Tensor(shape=torch.Size([2, 6]), device=cpu, dtype=torch.int64, is_shared=False),
                done: Tensor(shape=torch.Size([2, 1]), device=cpu, dtype=torch.bool, is_shared=False),
                next: TensorDict(
                    fields={
                        done: Tensor(shape=torch.Size([2, 1]), device=cpu, dtype=torch.bool, is_shared=False),
                        pixels: Tensor(shape=torch.Size([2, 3, 210, 160]), device=cpu, dtype=torch.uint8, is_shared=False),
                        reward: Tensor(shape=torch.Size([2, 1]), device=cpu, dtype=torch.float32, is_shared=False)},
                    batch_size=torch.Size([2]),
                    device=cpu,
                    is_shared=False),
                pixels: Tensor(shape=torch.Size([2, 3, 210, 160]), device=cpu, dtype=torch.uint8, is_shared=False)},
            batch_size=torch.Size([2]),
            device=cpu,
            is_shared=False)

    """

    def __init__(
        self,
        dims,
        in_keys=None,
        out_keys=None,
        in_keys_inv=None,
        out_keys_inv=None,
    ):
        if in_keys is None:
            in_keys = []
        if out_keys is None:
            out_keys = copy(in_keys)
        if in_keys_inv is None:
            in_keys_inv = []
        if out_keys_inv is None:
            out_keys_inv = copy(in_keys_inv)

        super().__init__(
            in_keys=in_keys,
            out_keys=out_keys,
            in_keys_inv=in_keys_inv,
            out_keys_inv=out_keys_inv,
        )
        # check dims
        self.dims = dims
        if sorted(dims) != list(range(-len(dims), 0)):
            raise ValueError(
                f"Only tailing dims with negative indices are supported by {self.__class__.__name__}. Got {dims} instead."
            )

    @staticmethod
    def _invert_permute(p):
        def _find_inv(i):
            for j, _p in enumerate(p):
                if _p < 0:
                    inv = True
                    _p = len(p) + _p
                else:
                    inv = False
                if i == _p:
                    if inv:
                        return j - len(p)
                    else:
                        return j
            else:
                # unreachable
                raise RuntimeError

        return [_find_inv(i) for i in range(len(p))]

    def _apply_transform(self, observation: torch.FloatTensor) -> torch.Tensor:
        observation = observation.permute(
            *list(range(observation.ndimension() - len(self.dims))), *self.dims
        )
        return observation

    def _inv_apply_transform(self, state: torch.Tensor) -> torch.Tensor:
        permuted_dims = self._invert_permute(self.dims)
        state = state.permute(
            *list(range(state.ndimension() - len(self.dims))), *permuted_dims
        )
        return state

    @_apply_to_composite
    def transform_observation_spec(self, observation_spec: TensorSpec) -> TensorSpec:
        observation_spec = self._edit_space(observation_spec)
        observation_spec.shape = torch.Size(
            [
                *observation_spec.shape[: -len(self.dims)],
                *[observation_spec.shape[dim] for dim in self.dims],
            ]
        )
        return observation_spec

    @_apply_to_composite_inv
    def transform_input_spec(self, input_spec: TensorSpec) -> TensorSpec:
        permuted_dims = self._invert_permute(self.dims)
        input_spec = self._edit_space_inv(input_spec)
        input_spec.shape = torch.Size(
            [
                *input_spec.shape[: -len(permuted_dims)],
                *[input_spec.shape[dim] for dim in permuted_dims],
            ]
        )
        return input_spec

    def _edit_space(self, spec: TensorSpec) -> None:
        if isinstance(spec.space, ContinuousBox):
            spec.space.high = self._apply_transform(spec.space.high)
            spec.space.low = self._apply_transform(spec.space.low)
        return spec

    def _edit_space_inv(self, spec: TensorSpec) -> None:
        if isinstance(spec.space, ContinuousBox):
            spec.space.high = self._inv_apply_transform(spec.space.high)
            spec.space.low = self._inv_apply_transform(spec.space.low)
        return spec

    def _reset(
        self, tensordict: TensorDictBase, tensordict_reset: TensorDictBase
    ) -> TensorDictBase:
        with _set_missing_tolerance(self, True):
            tensordict_reset = self._call(tensordict_reset)
        return tensordict_reset


class GrayScale(ObservationTransform):
    """Turns a pixel observation to grayscale."""

    def __init__(
        self,
        in_keys: Sequence[NestedKey] | None = None,
        out_keys: Sequence[NestedKey] | None = None,
    ):
        if in_keys is None:
            in_keys = IMAGE_KEYS
        if out_keys is None:
            out_keys = copy(in_keys)
        super().__init__(in_keys=in_keys, out_keys=out_keys)

    def _apply_transform(self, observation: torch.Tensor) -> torch.Tensor:
        observation = F.rgb_to_grayscale(observation)
        return observation

    @_apply_to_composite
    def transform_observation_spec(self, observation_spec: TensorSpec) -> TensorSpec:
        space = observation_spec.space
        if isinstance(space, ContinuousBox):
            space.low = self._apply_transform(space.low)
            space.high = self._apply_transform(space.high)
            observation_spec.shape = space.low.shape
        else:
            observation_spec.shape = self._apply_transform(
                torch.zeros(observation_spec.shape)
            ).shape
        return observation_spec

    def _reset(
        self, tensordict: TensorDictBase, tensordict_reset: TensorDictBase
    ) -> TensorDictBase:
        with _set_missing_tolerance(self, True):
            tensordict_reset = self._call(tensordict_reset)
        return tensordict_reset


class ObservationNorm(ObservationTransform):
    """Observation affine transformation layer.

    Normalizes an observation according to

    .. math::
        obs = obs * scale + loc

    Args:
        loc (number or tensor): location of the affine transform
        scale (number or tensor): scale of the affine transform
        in_keys (sequence of NestedKey, optional): entries to be normalized. Defaults to ["observation", "pixels"].
            All entries will be normalized with the same values: if a different behaviour is desired
            (e.g. a different normalization for pixels and states) different :obj:`ObservationNorm`
            objects should be used.
        out_keys (sequence of NestedKey, optional): output entries. Defaults to the value of `in_keys`.
        in_keys_inv (sequence of NestedKey, optional): ObservationNorm also supports inverse transforms. This will
            only occur if a list of keys is provided to :obj:`in_keys_inv`. If none is provided,
            only the forward transform will be called.
        out_keys_inv (sequence of NestedKey, optional): output entries for the inverse transform.
            Defaults to the value of `in_keys_inv`.
        standard_normal (bool, optional): if ``True``, the transform will be

            .. math::
                obs = (obs-loc)/scale

            as it is done for standardization. Default is `False`.

    Examples:
        >>> torch.set_default_tensor_type(torch.DoubleTensor)
        >>> r = torch.randn(100, 3)*torch.randn(3) + torch.randn(3)
        >>> td = TensorDict({'obs': r}, [100])
        >>> transform = ObservationNorm(
        ...     loc = td.get('obs').mean(0),
        ...     scale = td.get('obs').std(0),
        ...     in_keys=["obs"],
        ...     standard_normal=True)
        >>> _ = transform(td)
        >>> print(torch.isclose(td.get('obs').mean(0),
        ...     torch.zeros(3)).all())
        tensor(True)
        >>> print(torch.isclose(td.get('next_obs').std(0),
        ...     torch.ones(3)).all())
        tensor(True)

    The normalization stats can be automatically computed:
    Examples:
        >>> from torchrl.envs.libs.gym import GymEnv
        >>> torch.manual_seed(0)
        >>> env = GymEnv("Pendulum-v1")
        >>> env = TransformedEnv(env, ObservationNorm(in_keys=["observation"]))
        >>> env.set_seed(0)
        >>> env.transform.init_stats(100)
        >>> print(env.transform.loc, env.transform.scale)
        tensor([-1.3752e+01, -6.5087e-03,  2.9294e-03], dtype=torch.float32) tensor([14.9636,  2.5608,  0.6408], dtype=torch.float32)

    """

    _ERR_INIT_MSG = "Cannot have an mixed initialized and uninitialized loc and scale"

    def __init__(
        self,
        loc: Optional[float, torch.Tensor] = None,
        scale: Optional[float, torch.Tensor] = None,
        in_keys: Sequence[NestedKey] | None = None,
        out_keys: Sequence[NestedKey] | None = None,
        in_keys_inv: Sequence[NestedKey] | None = None,
        out_keys_inv: Sequence[NestedKey] | None = None,
        standard_normal: bool = False,
    ):
        if in_keys is None:
            raise RuntimeError(
                "Not passing in_keys to ObservationNorm is a deprecated behaviour."
            )

        if out_keys is None:
            out_keys = copy(in_keys)
        if in_keys_inv is None:
            in_keys_inv = []
        if out_keys_inv is None:
            out_keys_inv = copy(in_keys_inv)

        super().__init__(
            in_keys=in_keys,
            out_keys=out_keys,
            in_keys_inv=in_keys_inv,
            out_keys_inv=out_keys_inv,
        )
        if not isinstance(standard_normal, torch.Tensor):
            standard_normal = torch.as_tensor(standard_normal)
        self.register_buffer("standard_normal", standard_normal)
        self.eps = 1e-6

        if loc is not None and not isinstance(loc, torch.Tensor):
            loc = torch.tensor(loc, dtype=torch.get_default_dtype())
        elif loc is None:
            if scale is not None:
                raise ValueError(self._ERR_INIT_MSG)
            loc = nn.UninitializedBuffer()

        if scale is not None and not isinstance(scale, torch.Tensor):
            scale = torch.tensor(scale, dtype=torch.get_default_dtype())
            scale = scale.clamp_min(self.eps)
        elif scale is None:
            # check that loc is None too
            if not isinstance(loc, nn.UninitializedBuffer):
                raise ValueError(self._ERR_INIT_MSG)
            scale = nn.UninitializedBuffer()

        # self.observation_spec_key = observation_spec_key
        self.register_buffer("loc", loc)
        self.register_buffer("scale", scale)

    @property
    def initialized(self):
        return not isinstance(self.loc, nn.UninitializedBuffer)

    def init_stats(
        self,
        num_iter: int,
        reduce_dim: Union[int, Tuple[int]] = 0,
        cat_dim: Optional[int] = None,
        key: Optional[NestedKey] = None,
        keep_dims: Optional[Tuple[int]] = None,
    ) -> None:
        """Initializes the loc and scale stats of the parent environment.

        Normalization constant should ideally make the observation statistics approach
        those of a standard Gaussian distribution. This method computes a location
        and scale tensor that will empirically compute the mean and standard
        deviation of a Gaussian distribution fitted on data generated randomly with
        the parent environment for a given number of steps.

        Args:
            num_iter (int): number of random iterations to run in the environment.
            reduce_dim (int or tuple of int, optional): dimension to compute the mean and std over.
                Defaults to 0.
            cat_dim (int, optional): dimension along which the batches collected will be concatenated.
                It must be part equal to reduce_dim (if integer) or part of the reduce_dim tuple.
                Defaults to the same value as reduce_dim.
            key (NestedKey, optional): if provided, the summary statistics will be
                retrieved from that key in the resulting tensordicts.
                Otherwise, the first key in :obj:`ObservationNorm.in_keys` will be used.
            keep_dims (tuple of int, optional): the dimensions to keep in the loc and scale.
                For instance, one may want the location and scale to have shape [C, 1, 1]
                when normalizing a 3D tensor over the last two dimensions, but not the
                third. Defaults to None.

        """
        if cat_dim is None:
            cat_dim = reduce_dim
            if not isinstance(cat_dim, int):
                raise ValueError(
                    "cat_dim must be specified if reduce_dim is not an integer."
                )
        if (isinstance(reduce_dim, tuple) and cat_dim not in reduce_dim) or (
            isinstance(reduce_dim, int) and cat_dim != reduce_dim
        ):
            raise ValueError("cat_dim must be part of or equal to reduce_dim.")
        if self.initialized:
            raise RuntimeError(
                f"Loc/Scale are already initialized: ({self.loc}, {self.scale})"
            )

        if len(self.in_keys) > 1 and key is None:
            raise RuntimeError(
                "Transform has multiple in_keys but no specific key was passed as an argument"
            )
        key = self.in_keys[0] if key is None else key

        def raise_initialization_exception(module):
            if isinstance(module, ObservationNorm) and not module.initialized:
                raise RuntimeError(
                    "ObservationNorms need to be initialized in the right order."
                    "Trying to initialize an ObservationNorm "
                    "while a parent ObservationNorm transform is still uninitialized"
                )

        parent = self.parent
        if parent is None:
            raise RuntimeError(
                "Cannot initialize the transform if parent env is not defined."
            )
        parent.apply(raise_initialization_exception)

        collected_frames = 0
        data = []
        while collected_frames < num_iter:
            tensordict = parent.rollout(max_steps=num_iter)
            collected_frames += tensordict.numel()
            data.append(tensordict.get(key))

        data = torch.cat(data, cat_dim)
        if isinstance(reduce_dim, int):
            reduce_dim = [reduce_dim]
        # make all reduce_dim and keep_dims negative
        reduce_dim = sorted(dim if dim < 0 else dim - data.ndim for dim in reduce_dim)

        if keep_dims is not None:
            keep_dims = sorted(dim if dim < 0 else dim - data.ndim for dim in keep_dims)
            if not all(k in reduce_dim for k in keep_dims):
                raise ValueError("keep_dim elements must be part of reduce_dim list.")
        else:
            keep_dims = []
        loc = data.mean(reduce_dim, keepdim=True)
        scale = data.std(reduce_dim, keepdim=True)
        for r in reduce_dim:
            if r not in keep_dims:
                loc = loc.squeeze(r)
                scale = scale.squeeze(r)

        if not self.standard_normal:
            scale = 1 / scale.clamp_min(self.eps)
            loc = -loc * scale

        if not torch.isfinite(loc).all():
            raise RuntimeError("Non-finite values found in loc")
        if not torch.isfinite(scale).all():
            raise RuntimeError("Non-finite values found in scale")
        self.loc.materialize(shape=loc.shape, dtype=loc.dtype)
        self.loc.copy_(loc)
        self.scale.materialize(shape=scale.shape, dtype=scale.dtype)
        self.scale.copy_(scale.clamp_min(self.eps))

    def _apply_transform(self, obs: torch.Tensor) -> torch.Tensor:
        if not self.initialized:
            raise RuntimeError(
                "Loc/Scale have not been initialized. Either pass in values in the constructor "
                "or call the init_stats method"
            )
        if self.standard_normal:
            loc = self.loc
            scale = self.scale
            return (obs - loc) / scale
        else:
            scale = self.scale
            loc = self.loc
            return obs * scale + loc

    def _inv_apply_transform(self, state: torch.Tensor) -> torch.Tensor:
        if self.loc is None or self.scale is None:
            raise RuntimeError(
                "Loc/Scale have not been initialized. Either pass in values in the constructor "
                "or call the init_stats method"
            )
        if not self.standard_normal:
            loc = self.loc
            scale = self.scale
            return (state - loc) / scale
        else:
            scale = self.scale
            loc = self.loc
            return state * scale + loc

    @_apply_to_composite
    def transform_observation_spec(self, observation_spec: TensorSpec) -> TensorSpec:
        space = observation_spec.space
        if isinstance(space, ContinuousBox):
            space.low = self._apply_transform(space.low)
            space.high = self._apply_transform(space.high)
        return observation_spec

    @_apply_to_composite_inv
    def transform_input_spec(self, input_spec: TensorSpec) -> TensorSpec:
        space = input_spec.space
        if isinstance(space, ContinuousBox):
            space.low = self._apply_transform(space.low)
            space.high = self._apply_transform(space.high)
        return input_spec

    def __repr__(self) -> str:
        if self.initialized and (self.loc.numel() == 1 and self.scale.numel() == 1):
            return (
                f"{self.__class__.__name__}("
                f"loc={float(self.loc):4.4f}, scale"
                f"={float(self.scale):4.4f}, keys={self.in_keys})"
            )
        else:
            return super().__repr__()

    def _reset(
        self, tensordict: TensorDictBase, tensordict_reset: TensorDictBase
    ) -> TensorDictBase:
        with _set_missing_tolerance(self, True):
            tensordict_reset = self._call(tensordict_reset)
        return tensordict_reset


class CatFrames(ObservationTransform):
    """Concatenates successive observation frames into a single tensor.

    This can, for instance, account for movement/velocity of the observed
    feature. Proposed in "Playing Atari with Deep Reinforcement Learning" (
    https://arxiv.org/pdf/1312.5602.pdf).

    When used within a transformed environment,
    :class:`CatFrames` is a stateful class, and it can be reset to its native state by
    calling the :meth:`~.reset` method. This method accepts tensordicts with a
    ``"_reset"`` entry that indicates which buffer to reset.

    Args:
        N (int): number of observation to concatenate.
        dim (int): dimension along which concatenate the
            observations. Should be negative, to ensure that it is compatible
            with environments of different batch_size.
        in_keys (sequence of NestedKey, optional): keys pointing to the frames that have
            to be concatenated. Defaults to ["pixels"].
        out_keys (sequence of NestedKey, optional): keys pointing to where the output
            has to be written. Defaults to the value of `in_keys`.
        padding (str, optional): the padding method. One of ``"same"`` or ``"constant"``.
            Defaults to ``"same"``, ie. the first value is used for padding.
        padding_value (float, optional): the value to use for padding if ``padding="constant"``.
            Defaults to 0.
        as_inverse (bool, optional): if ``True``, the transform is applied as an inverse transform. Defaults to ``False``.
        reset_key (NestedKey, optional): the reset key to be used as partial
            reset indicator. Must be unique. If not provided, defaults to the
            only reset key of the parent environment (if it has only one)
            and raises an exception otherwise.

    Examples:
        >>> from torchrl.envs.libs.gym import GymEnv
        >>> env = TransformedEnv(GymEnv('Pendulum-v1'),
        ...     Compose(
        ...         UnsqueezeTransform(-1, in_keys=["observation"]),
        ...         CatFrames(N=4, dim=-1, in_keys=["observation"]),
        ...     )
        ... )
        >>> print(env.rollout(3))

    The :class:`CatFrames` transform can also be used offline to reproduce the
    effect of the online frame concatenation at a different scale (or for the
    purpose of limiting the memory consumption). The followin example
    gives the complete picture, together with the usage of a :class:`torchrl.data.ReplayBuffer`:

    Examples:
        >>> from torchrl.envs import UnsqueezeTransform, CatFrames
        >>> from torchrl.collectors import SyncDataCollector, RandomPolicy
        >>> # Create a transformed environment with CatFrames: notice the usage of UnsqueezeTransform to create an extra dimension
        >>> env = TransformedEnv(
        ...     GymEnv("CartPole-v1", from_pixels=True),
        ...     Compose(
        ...         ToTensorImage(in_keys=["pixels"], out_keys=["pixels_trsf"]),
        ...         Resize(in_keys=["pixels_trsf"], w=64, h=64),
        ...         GrayScale(in_keys=["pixels_trsf"]),
        ...         UnsqueezeTransform(-4, in_keys=["pixels_trsf"]),
        ...         CatFrames(dim=-4, N=4, in_keys=["pixels_trsf"]),
        ...     )
        ... )
        >>> # we design a collector
        >>> collector = SyncDataCollector(
        ...     env,
        ...     RandomPolicy(env.action_spec),
        ...     frames_per_batch=10,
        ...     total_frames=1000,
        ... )
        >>> for data in collector:
        ...     print(data)
        ...     break
        >>> # now let's create a transform for the replay buffer. We don't need to unsqueeze the data here.
        >>> # however, we need to point to both the pixel entry at the root and at the next levels:
        >>> t = Compose(
        ...         ToTensorImage(in_keys=["pixels", ("next", "pixels")], out_keys=["pixels_trsf", ("next", "pixels_trsf")]),
        ...         Resize(in_keys=["pixels_trsf", ("next", "pixels_trsf")], w=64, h=64),
        ...         GrayScale(in_keys=["pixels_trsf", ("next", "pixels_trsf")]),
        ...         CatFrames(dim=-4, N=4, in_keys=["pixels_trsf", ("next", "pixels_trsf")]),
        ... )
        >>> from torchrl.data import TensorDictReplayBuffer, LazyMemmapStorage
        >>> rb = TensorDictReplayBuffer(storage=LazyMemmapStorage(1000), transform=t, batch_size=16)
        >>> data_exclude = data.exclude("pixels_trsf", ("next", "pixels_trsf"))
        >>> rb.add(data_exclude)
        >>> s = rb.sample(1) # the buffer has only one element
        >>> # let's check that our sample is the same as the batch collected during inference
        >>> assert (data.exclude("collector")==s.squeeze(0).exclude("index", "collector")).all()

    .. note:: :class:`~CatFrames` currently only supports ``"done"``
        signal at the root. Nested ``done``,
        such as those found in MARL settings, are currently not supported.
        If this feature is needed, please raise an issue on TorchRL repo.

    """

    inplace = False
    _CAT_DIM_ERR = (
        "dim must be < 0 to accomodate for tensordict of "
        "different batch-sizes (since negative dims are batch invariant)."
    )
    ACCEPTED_PADDING = {"same", "constant", "zeros"}

    def __init__(
        self,
        N: int,
        dim: int,
        in_keys: Sequence[NestedKey] | None = None,
        out_keys: Sequence[NestedKey] | None = None,
        padding="same",
        padding_value=0,
        as_inverse=False,
        reset_key: NestedKey | None = None,
    ):
        if in_keys is None:
            in_keys = IMAGE_KEYS
        if out_keys is None:
            out_keys = copy(in_keys)
        super().__init__(in_keys=in_keys, out_keys=out_keys)
        self.N = N
        if dim >= 0:
            raise ValueError(self._CAT_DIM_ERR)
        self.dim = dim
        if padding not in self.ACCEPTED_PADDING:
            raise ValueError(f"padding must be one of {self.ACCEPTED_PADDING}")
        if padding == "zeros":
            warnings.warn(
                "Padding option 'zeros' will be deprecated in v0.4.0. "
                "Please use 'constant' padding with padding_value 0 instead.",
                category=DeprecationWarning,
            )
            padding = "constant"
            padding_value = 0
        self.padding = padding
        self.padding_value = padding_value
        for in_key in self.in_keys:
            buffer_name = f"_cat_buffers_{in_key}"
            self.register_buffer(
                buffer_name,
                torch.nn.parameter.UninitializedBuffer(
                    device=torch.device("cpu"), dtype=torch.get_default_dtype()
                ),
            )
        # keeps track of calls to _reset since it's only _call that will populate the buffer
        self.as_inverse = as_inverse
        self.reset_key = reset_key

    @property
    def reset_key(self):
        reset_key = self.__dict__.get("_reset_key", None)
        if reset_key is None:
            reset_keys = self.parent.reset_keys
            if len(reset_keys) > 1:
                raise RuntimeError(
                    f"Got more than one reset key in env {self.container}, cannot infer which one to use. "
                    f"Consider providing the reset key in the {type(self)} constructor."
                )
            reset_key = self._reset_key = reset_keys[0]
        return reset_key

    @reset_key.setter
    def reset_key(self, value):
        self._reset_key = value

    def _reset(
        self, tensordict: TensorDictBase, tensordict_reset: TensorDictBase
    ) -> TensorDictBase:
        """Resets _buffers."""
        _reset = _get_reset(self.reset_key, tensordict)
        if self.as_inverse and self.parent is not None:
            raise Exception(
                "CatFrames as inverse is not supported as a transform for environments, only for replay buffers."
            )

        with _set_missing_tolerance(self, True):
            tensordict_reset = self._call(tensordict_reset, _reset=_reset)

        return tensordict_reset

    def _make_missing_buffer(self, data, buffer_name):
        shape = list(data.shape)
        d = shape[self.dim]
        shape[self.dim] = d * self.N
        shape = torch.Size(shape)
        getattr(self, buffer_name).materialize(shape)
        buffer = (
            getattr(self, buffer_name)
            .to(dtype=data.dtype, device=data.device)
            .fill_(self.padding_value)
        )
        setattr(self, buffer_name, buffer)
        return buffer

    def _inv_call(self, tensordict: TensorDictBase) -> torch.Tensor:
        if self.as_inverse:
            return self.unfolding(tensordict)
        else:
            return tensordict

    def _call(self, tensordict: TensorDictBase, _reset=None) -> TensorDictBase:
        """Update the episode tensordict with max pooled keys."""
        _just_reset = _reset is not None
        for in_key, out_key in zip(self.in_keys, self.out_keys):
            # Lazy init of buffers
            buffer_name = f"_cat_buffers_{in_key}"
            data = tensordict.get(in_key)
            d = data.size(self.dim)
            buffer = getattr(self, buffer_name)
            if isinstance(buffer, torch.nn.parameter.UninitializedBuffer):
                buffer = self._make_missing_buffer(data, buffer_name)
            # shift obs 1 position to the right
            if _just_reset:
                if _reset.all():
                    _all = True
                    data_reset = data
                    buffer_reset = buffer
                    dim = self.dim
                else:
                    _all = False
                    data_reset = data[_reset]
                    buffer_reset = buffer[_reset]
                    dim = self.dim - _reset.ndim + 1
                shape = [1 for _ in buffer_reset.shape]
                if _all:
                    shape[dim] = self.N
                else:
                    shape[dim] = self.N

                if self.padding == "same":
                    if _all:
                        buffer.copy_(data_reset.repeat(shape).clone())
                    else:
                        buffer[_reset] = data_reset.repeat(shape).clone()
                elif self.padding == "constant":
                    if _all:
                        buffer.fill_(self.padding_value)
                    else:
                        buffer[_reset] = self.padding_value
                else:
                    # make linter happy. An exception has already been raised
                    raise NotImplementedError

                # # this duplicates the code below, but only for _reset values
                # if _all:
                #     buffer.copy_(torch.roll(buffer_reset, shifts=-d, dims=dim))
                #     buffer_reset = buffer
                # else:
                #     buffer_reset = buffer[_reset] = torch.roll(
                #         buffer_reset, shifts=-d, dims=dim
                #     )
                # add new obs
                if self.dim < 0:
                    n = buffer_reset.ndimension() + self.dim
                else:
                    raise ValueError(self._CAT_DIM_ERR)
                idx = [slice(None, None) for _ in range(n)] + [slice(-d, None)]
                if not _all:
                    buffer_reset = buffer[_reset]
                buffer_reset[idx] = data_reset
                if not _all:
                    buffer[_reset] = buffer_reset
            else:
                buffer.copy_(torch.roll(buffer, shifts=-d, dims=self.dim))
                # add new obs
                if self.dim < 0:
                    n = buffer.ndimension() + self.dim
                else:
                    raise ValueError(self._CAT_DIM_ERR)
                idx = [slice(None, None) for _ in range(n)] + [slice(-d, None)]
                buffer[idx] = buffer[idx].copy_(data)
            # add to tensordict
            tensordict.set(out_key, buffer.clone())
        return tensordict

    @_apply_to_composite
    def transform_observation_spec(self, observation_spec: TensorSpec) -> TensorSpec:
        space = observation_spec.space
        if isinstance(space, ContinuousBox):
            space.low = torch.cat([space.low] * self.N, self.dim)
            space.high = torch.cat([space.high] * self.N, self.dim)
            observation_spec.shape = space.low.shape
        else:
            shape = list(observation_spec.shape)
            shape[self.dim] = self.N * shape[self.dim]
            observation_spec.shape = torch.Size(shape)
        return observation_spec

    def forward(self, tensordict: TensorDictBase) -> TensorDictBase:
        if self.as_inverse:
            return tensordict
        else:
            return self.unfolding(tensordict)

    @set_lazy_legacy(False)
    def unfolding(self, tensordict: TensorDictBase) -> TensorDictBase:
        # it is assumed that the last dimension of the tensordict is the time dimension
        if not tensordict.ndim:
            raise ValueError(
                "CatFrames cannot process unbatched tensordict instances. "
                "Make sure your input has more than one dimension and "
                "the time dimension is marked as 'time', e.g., "
                "`tensordict.refine_names(None, 'time', None)`."
            )
        i = 0
        for i, name in enumerate(tensordict.names):  # noqa: B007
            if name == "time":
                break
        else:
            warnings.warn(
                "The last dimension of the tensordict should be marked as 'time'. "
                "CatFrames will unfold the data along the time dimension assuming that "
                "the time dimension is the last dimension of the input tensordict. "
                "Define a 'time' dimension name (e.g., `tensordict.refine_names(..., 'time')`) to skip this warning. ",
                category=UserWarning,
            )
        tensordict_orig = tensordict
        if i != tensordict.ndim - 1:
            tensordict = tensordict.transpose(tensordict.ndim - 1, i)
        # first sort the in_keys with strings and non-strings
        in_keys = list(
            zip(
                (in_key, out_key)
                for in_key, out_key in zip(self.in_keys, self.out_keys)
                if isinstance(in_key, str) or len(in_key) == 1
            )
        )
        in_keys += list(
            zip(
                (in_key, out_key)
                for in_key, out_key in zip(self.in_keys, self.out_keys)
                if not isinstance(in_key, str) and not len(in_key) == 1
            )
        )
        for in_key, out_key in zip(self.in_keys, self.out_keys):
            # check if we have an obs in "next" that has already been processed.
            # If so, we must add an offset
            data = tensordict.get(in_key)
            if isinstance(in_key, tuple) and in_key[0] == "next":
                # let's get the out_key we have already processed
                prev_out_key = dict(zip(self.in_keys, self.out_keys))[in_key[1]]
                prev_val = tensordict.get(prev_out_key)
                # the first item is located along `dim+1` at the last index of the
                # first time index
                idx = (
                    [slice(None)] * (tensordict.ndim - 1)
                    + [0]
                    + [..., -1]
                    + [slice(None)] * (abs(self.dim) - 1)
                )
                first_val = prev_val[tuple(idx)].unsqueeze(tensordict.ndim - 1)
                data0 = [first_val] * (self.N - 1)
                if self.padding == "constant":
                    data0 = [
                        torch.full_like(elt, self.padding_value) for elt in data0[:-1]
                    ] + data0[-1:]
                elif self.padding == "same":
                    pass
                else:
                    # make linter happy. An exception has already been raised
                    raise NotImplementedError
            elif self.padding == "same":
                idx = [slice(None)] * (tensordict.ndim - 1) + [0]
                data0 = [data[tuple(idx)].unsqueeze(tensordict.ndim - 1)] * (self.N - 1)
            elif self.padding == "constant":
                idx = [slice(None)] * (tensordict.ndim - 1) + [0]
                data0 = [
                    torch.full_like(data[tuple(idx)], self.padding_value).unsqueeze(
                        tensordict.ndim - 1
                    )
                ] * (self.N - 1)
            else:
                # make linter happy. An exception has already been raised
                raise NotImplementedError

            data = torch.cat(data0 + [data], tensordict.ndim - 1)

            data = data.unfold(tensordict.ndim - 1, self.N, 1)
            data = data.permute(
                *range(0, data.ndim + self.dim),
                -1,
                *range(data.ndim + self.dim, data.ndim - 1),
            )
            tensordict.set(out_key, data)
        if tensordict_orig is not tensordict:
            tensordict_orig = tensordict.transpose(tensordict.ndim - 1, i)
        return tensordict_orig

    def __repr__(self) -> str:
        return (
            f"{self.__class__.__name__}(N={self.N}, dim"
            f"={self.dim}, keys={self.in_keys})"
        )


class RewardScaling(Transform):
    """Affine transform of the reward.

     The reward is transformed according to:

    .. math::
        reward = reward * scale + loc

    Args:
        loc (number or torch.Tensor): location of the affine transform
        scale (number or torch.Tensor): scale of the affine transform
        standard_normal (bool, optional): if ``True``, the transform will be

            .. math::
                reward = (reward-loc)/scale

            as it is done for standardization. Default is `False`.
    """

    def __init__(
        self,
        loc: Union[float, torch.Tensor],
        scale: Union[float, torch.Tensor],
        in_keys: Sequence[NestedKey] | None = None,
        out_keys: Sequence[NestedKey] | None = None,
        standard_normal: bool = False,
    ):
        if in_keys is None:
            in_keys = ["reward"]
        if out_keys is None:
            out_keys = copy(in_keys)

        super().__init__(in_keys=in_keys, out_keys=out_keys)
        if not isinstance(standard_normal, torch.Tensor):
            standard_normal = torch.tensor(standard_normal)
        self.register_buffer("standard_normal", standard_normal)

        if not isinstance(loc, torch.Tensor):
            loc = torch.tensor(loc)
        if not isinstance(scale, torch.Tensor):
            scale = torch.tensor(scale)

        self.register_buffer("loc", loc)
        self.register_buffer("scale", scale.clamp_min(1e-6))

    def _apply_transform(self, reward: torch.Tensor) -> torch.Tensor:
        if self.standard_normal:
            loc = self.loc
            scale = self.scale
            reward = (reward - loc) / scale
            return reward
        else:
            scale = self.scale
            loc = self.loc
            reward = reward * scale + loc
            return reward

    @_apply_to_composite
    def transform_reward_spec(self, reward_spec: TensorSpec) -> TensorSpec:
        if isinstance(reward_spec, UnboundedContinuousTensorSpec):
            return reward_spec
        else:
            raise NotImplementedError(
                f"{self.__class__.__name__}.transform_reward_spec not "
                f"implemented for tensor spec of type"
                f" {type(reward_spec).__name__}"
            )

    def __repr__(self) -> str:
        return (
            f"{self.__class__.__name__}("
            f"loc={self.loc.item():4.4f}, scale={self.scale.item():4.4f}, "
            f"keys={self.in_keys})"
        )


class FiniteTensorDictCheck(Transform):
    """This transform will check that all the items of the tensordict are finite, and raise an exception if they are not."""

    def __init__(self):
        super().__init__(in_keys=[])

    def _call(self, tensordict: TensorDictBase) -> TensorDictBase:
        tensordict.apply(check_finite)
        return tensordict

    def _reset(
        self, tensordict: TensorDictBase, tensordict_reset: TensorDictBase
    ) -> TensorDictBase:
        tensordict_reset = self._call(tensordict_reset)
        return tensordict_reset

    forward = _call


class DTypeCastTransform(Transform):
    """Casts one dtype to another for selected keys.

    Depending on whether the ``in_keys`` or ``in_keys_inv`` are provided
    during construction, the class behaviour will change:

      * If the keys are provided, those entries and those entries only will be
        transformed from ``dtype_in`` to ``dtype_out`` entries;
      * If the keys are not provided and the object is within an environment
        register of transforms, the input and output specs that have a dtype
        set to ``dtype_in`` will be used as in_keys_inv / in_keys respectively.
      * If the keys are not provided and the object is used without an
        environment, the ``forward`` / ``inverse`` pass will scan through the
        input tensordict for all ``dtype_in`` values and map them to a ``dtype_out``
        tensor. For large data structures, this can impact performance as this
        scanning doesn't come for free. The keys to be
        transformed will not be cached.
        Note that, in this case, the out_keys (resp.
        out_keys_inv) cannot be passed as the order on which the keys are processed
        cannot be anticipated precisely.

    Args:
        dtype_in (torch.dtype): the input dtype (from the env).
        dtype_out (torch.dtype): the output dtype (for model training).
        in_keys (sequence of NestedKey, optional): list of ``dtype_in`` keys to be converted to
            ``dtype_out`` before being exposed to external objects and functions.
        out_keys (sequence of NestedKey, optional): list of destination keys.
            Defaults to ``in_keys`` if not provided.
        in_keys_inv (sequence of NestedKey, optional): list of ``dtype_out`` keys to be converted to
            ``dtype_in`` before being passed to the contained base_env or storage.
        out_keys_inv (sequence of NestedKey, optional): list of destination keys for inverse
            transform.
            Defaults to ``in_keys_inv`` if not provided.

    Examples:
        >>> td = TensorDict(
        ...     {'obs': torch.ones(1, dtype=torch.double),
        ...     'not_transformed': torch.ones(1, dtype=torch.double),
        ... }, [])
        >>> transform = DTypeCastTransform(torch.double, torch.float, in_keys=["obs"])
        >>> _ = transform(td)
        >>> print(td.get("obs").dtype)
        torch.float32
        >>> print(td.get("not_transformed").dtype)
        torch.float64

    In "automatic" mode, all float64 entries are transformed:

    Examples:
        >>> td = TensorDict(
        ...     {'obs': torch.ones(1, dtype=torch.double),
        ...     'not_transformed': torch.ones(1, dtype=torch.double),
        ... }, [])
        >>> transform = DTypeCastTransform(torch.double, torch.float)
        >>> _ = transform(td)
        >>> print(td.get("obs").dtype)
        torch.float32
        >>> print(td.get("not_transformed").dtype)
        torch.float32

    The same behaviour is the rule when environments are constructedw without
    specifying the transform keys:

    Examples:
        >>> class MyEnv(EnvBase):
        ...     def __init__(self):
        ...         super().__init__()
        ...         self.observation_spec = CompositeSpec(obs=UnboundedContinuousTensorSpec((), dtype=torch.float64))
        ...         self.action_spec = UnboundedContinuousTensorSpec((), dtype=torch.float64)
        ...         self.reward_spec = UnboundedContinuousTensorSpec((1,), dtype=torch.float64)
        ...         self.done_spec = UnboundedContinuousTensorSpec((1,), dtype=torch.bool)
        ...     def _reset(self, data=None):
        ...         return TensorDict({"done": torch.zeros((1,), dtype=torch.bool), **self.observation_spec.rand()}, [])
        ...     def _step(self, data):
        ...         assert data["action"].dtype == torch.float64
        ...         reward = self.reward_spec.rand()
        ...         done = torch.zeros((1,), dtype=torch.bool)
        ...         obs = self.observation_spec.rand()
        ...         assert reward.dtype == torch.float64
        ...         assert obs["obs"].dtype == torch.float64
        ...         return obs.empty().set("next", obs.update({"reward": reward, "done": done}))
        ...     def _set_seed(self, seed):
        ...         pass
        >>> env = TransformedEnv(MyEnv(), DTypeCastTransform(torch.double, torch.float))
        >>> assert env.action_spec.dtype == torch.float32
        >>> assert env.observation_spec["obs"].dtype == torch.float32
        >>> assert env.reward_spec.dtype == torch.float32, env.reward_spec.dtype
        >>> print(env.rollout(2))
        TensorDict(
            fields={
                action: Tensor(shape=torch.Size([2]), device=cpu, dtype=torch.float32, is_shared=False),
                done: Tensor(shape=torch.Size([2, 1]), device=cpu, dtype=torch.bool, is_shared=False),
                next: TensorDict(
                    fields={
                        done: Tensor(shape=torch.Size([2, 1]), device=cpu, dtype=torch.bool, is_shared=False),
                        obs: Tensor(shape=torch.Size([2]), device=cpu, dtype=torch.float32, is_shared=False),
                        reward: Tensor(shape=torch.Size([2, 1]), device=cpu, dtype=torch.float32, is_shared=False)},
                    batch_size=torch.Size([2]),
                    device=cpu,
                    is_shared=False),
                obs: Tensor(shape=torch.Size([2]), device=cpu, dtype=torch.float32, is_shared=False)},
            batch_size=torch.Size([2]),
            device=cpu,
            is_shared=False)
        >>> assert env.transform.in_keys == ["obs", "reward"]
        >>> assert env.transform.in_keys_inv == ["action"]

    """

    invertible = True

    def __init__(
        self,
        dtype_in: torch.dtype,
        dtype_out: torch.dtype,
        in_keys: Sequence[NestedKey] | None = None,
        out_keys: Sequence[NestedKey] | None = None,
        in_keys_inv: Sequence[NestedKey] | None = None,
        out_keys_inv: Sequence[NestedKey] | None = None,
    ):
        self.dtype_in = dtype_in
        self.dtype_out = dtype_out
        super().__init__(
            in_keys=in_keys,
            out_keys=out_keys,
            in_keys_inv=in_keys_inv,
            out_keys_inv=out_keys_inv,
        )

    @property
    def in_keys(self):
        in_keys = self.__dict__.get("_in_keys", None)
        if in_keys is None:
            parent = self.parent
            if parent is None:
                # in_keys=None means all entries of dtype_in will be mapped to dtype_out
                return None
            in_keys = []
            for key, spec in parent.observation_spec.items(True, True):
                if spec.dtype == self.dtype_in:
                    in_keys.append(unravel_key(key))
            for key, spec in parent.full_reward_spec.items(True, True):
                if spec.dtype == self.dtype_in:
                    in_keys.append(unravel_key(key))
            self._in_keys = in_keys
            if self.__dict__.get("_out_keys", None) is None:
                self.out_keys = copy(in_keys)
        return in_keys

    @in_keys.setter
    def in_keys(self, value):
        if value is not None:
            if isinstance(value, (str, tuple)):
                value = [value]
            value = [unravel_key(val) for val in value]
        self._in_keys = value

    @property
    def out_keys(self):
        out_keys = self.__dict__.get("_out_keys", None)
        if out_keys is None:
            out_keys = self._out_keys = copy(self.in_keys)
        return out_keys

    @out_keys.setter
    def out_keys(self, value):
        if value is not None:
            if isinstance(value, (str, tuple)):
                value = [value]
            value = [unravel_key(val) for val in value]
        self._out_keys = value

    @property
    def in_keys_inv(self):
        in_keys_inv = self.__dict__.get("_in_keys_inv", None)
        if in_keys_inv is None:
            parent = self.parent
            if parent is None:
                # in_keys_inv=None means all entries of dtype_out will be mapped to dtype_in
                return None
            in_keys_inv = []
            for key, spec in parent.full_action_spec.items(True, True):
                if spec.dtype == self.dtype_in:
                    in_keys_inv.append(unravel_key(key))
            for key, spec in parent.full_state_spec.items(True, True):
                if spec.dtype == self.dtype_in:
                    in_keys_inv.append(unravel_key(key))
            self._in_keys_inv = in_keys_inv
            if self.__dict__.get("_out_keys_inv", None) is None:
                self.out_keys_inv = copy(in_keys_inv)
        return in_keys_inv

    @in_keys_inv.setter
    def in_keys_inv(self, value):
        if value is not None:
            if isinstance(value, (str, tuple)):
                value = [value]
            value = [unravel_key(val) for val in value]
        self._in_keys_inv = value

    @property
    def out_keys_inv(self):
        out_keys_inv = self.__dict__.get("_out_keys_inv", None)
        if out_keys_inv is None:
            out_keys_inv = self._out_keys_inv = copy(self.in_keys_inv)
        return out_keys_inv

    @out_keys_inv.setter
    def out_keys_inv(self, value):
        if value is not None:
            if isinstance(value, (str, tuple)):
                value = [value]
            value = [unravel_key(val) for val in value]
        self._out_keys_inv = value

    @dispatch(source="in_keys", dest="out_keys")
    def forward(self, tensordict: TensorDictBase) -> TensorDictBase:
        """Reads the input tensordict, and for the selected keys, applies the transform."""
        in_keys = self.in_keys
        out_keys = self.out_keys
        if in_keys is None:
            if out_keys is not None:
                raise ValueError(
                    "in_keys wasn't provided and couldn't be retrieved. However, "
                    "out_keys was passed to the constructor. Since the order of the "
                    "entries mapped from dtype_in to dtype_out cannot be guaranteed, "
                    "this functionality is not covered. Consider passing the in_keys "
                    "or not passing any out_keys."
                )
            for in_key, item in list(tensordict.items(True, True)):
                if item.dtype == self.dtype_in:
                    item = self._apply_transform(item)
                    tensordict.set(in_key, item)
        else:
            # we made sure that if in_keys is not None, out_keys is not None either
            for in_key, out_key in zip(in_keys, out_keys):
                item = self._apply_transform(tensordict.get(in_key))
                tensordict.set(out_key, item)
        return tensordict

    def _inv_call(self, tensordict: TensorDictBase) -> TensorDictBase:
        in_keys_inv = self.in_keys_inv
        out_keys_inv = self.out_keys_inv
        if in_keys_inv is None:
            if out_keys_inv is not None:
                raise ValueError(
                    "in_keys_inv wasn't provided and couldn't be retrieved. However, "
                    "out_keys_inv was passed to the constructor. Since the order of the "
                    "entries mapped from dtype_in to dtype_out cannot be guaranteed, "
                    "this functionality is not covered. Consider passing the in_keys_inv "
                    "or not passing any out_keys_inv."
                )
            for in_key_inv, item in list(tensordict.items(True, True)):
                if item.dtype == self.dtype_out:
                    item = self._inv_apply_transform(item)
                    tensordict.set(in_key_inv, item)
            return tensordict
        else:
            return super()._inv_call(tensordict)

    def _reset(
        self, tensordict: TensorDictBase, tensordict_reset: TensorDictBase
    ) -> TensorDictBase:
        with _set_missing_tolerance(self, True):
            tensordict_reset = self._call(tensordict_reset)
        return tensordict_reset

    def _apply_transform(self, obs: torch.Tensor) -> torch.Tensor:
        return obs.to(self.dtype_out)

    def _inv_apply_transform(self, state: torch.Tensor) -> torch.Tensor:
        return state.to(self.dtype_in)

    def _transform_spec(self, spec: TensorSpec) -> None:
        if isinstance(spec, CompositeSpec):
            for key in spec:
                self._transform_spec(spec[key])
        else:
            spec = spec.clone()
            spec.dtype = self.dtype_out
            space = spec.space
            if isinstance(space, ContinuousBox):
                space.low = space.low.to(self.dtype_out)
                space.high = space.high.to(self.dtype_out)
        return spec

    def transform_input_spec(self, input_spec: TensorSpec) -> TensorSpec:
        full_action_spec = input_spec["full_action_spec"]
        full_state_spec = input_spec["full_state_spec"]
        # if this method is called, then it must have a parent and in_keys_inv will be defined
        if self.in_keys_inv is None:
            raise NotImplementedError(
                f"Calling transform_input_spec without a parent environment isn't supported yet for {type(self)}."
            )
        for in_key_inv, out_key_inv in zip(self.in_keys_inv, self.out_keys_inv):
            if in_key_inv in full_action_spec.keys(True):
                _spec = full_action_spec[in_key_inv]
                target = "action"
            elif in_key_inv in full_state_spec.keys(True):
                _spec = full_state_spec[in_key_inv]
                target = "state"
            else:
                raise KeyError(
                    f"Key {in_key_inv} not found in state_spec and action_spec."
                )
            if _spec.dtype != self.dtype_in:
                raise TypeError(
                    f"input_spec[{in_key_inv}].dtype is not {self.dtype_in}: {in_key_inv.dtype}"
                )
            _spec = self._transform_spec(_spec)
            if target == "action":
                full_action_spec[out_key_inv] = _spec
            elif target == "state":
                full_state_spec[out_key_inv] = _spec
            else:
                # unreachable
                raise RuntimeError
        return input_spec

    def transform_output_spec(self, output_spec: CompositeSpec) -> CompositeSpec:
        if self.in_keys is None:
            raise NotImplementedError(
                f"Calling transform_reward_spec without a parent environment isn't supported yet for {type(self)}."
            )
        full_reward_spec = output_spec["full_reward_spec"]
        full_observation_spec = output_spec["full_observation_spec"]
        for reward_key, reward_spec in list(full_reward_spec.items(True, True)):
            # find out_key that match the in_key
            for in_key, out_key in zip(self.in_keys, self.out_keys):
                if reward_key == in_key:
                    if reward_spec.dtype != self.dtype_in:
                        raise TypeError(f"reward_spec.dtype is not {self.dtype_in}")
                    full_reward_spec[out_key] = self._transform_spec(reward_spec)
        output_spec["full_observation_spec"] = self.transform_observation_spec(
            full_observation_spec
        )
        return output_spec

    def transform_observation_spec(self, observation_spec):
        full_observation_spec = observation_spec
        for observation_key, observation_spec in list(
            full_observation_spec.items(True, True)
        ):
            # find out_key that match the in_key
            for in_key, out_key in zip(self.in_keys, self.out_keys):
                if observation_key == in_key:
                    if observation_spec.dtype != self.dtype_in:
                        raise TypeError(
                            f"observation_spec.dtype is not {self.dtype_in}"
                        )
                    full_observation_spec[out_key] = self._transform_spec(
                        observation_spec
                    )
        return full_observation_spec

    def __repr__(self) -> str:
        s = (
            f"{self.__class__.__name__}(in_keys={self.in_keys}, out_keys={self.out_keys}, "
            f"in_keys_inv={self.in_keys_inv}, out_keys_inv={self.out_keys_inv})"
        )
        return s


class DoubleToFloat(DTypeCastTransform):
    """Casts one dtype to another for selected keys.

    Depending on whether the ``in_keys`` or ``in_keys_inv`` are provided
    during construction, the class behaviour will change:

      * If the keys are provided, those entries and those entries only will be
        transformed from ``float64`` to ``float32`` entries;
      * If the keys are not provided and the object is within an environment
        register of transforms, the input and output specs that have a dtype
        set to ``float64`` will be used as in_keys_inv / in_keys respectively.
      * If the keys are not provided and the object is used without an
        environment, the ``forward`` / ``inverse`` pass will scan through the
        input tensordict for all float64 values and map them to a float32
        tensor. For large data structures, this can impact performance as this
        scanning doesn't come for free. The keys to be
        transformed will not be cached.
        Note that, in this case, the out_keys (resp.
        out_keys_inv) cannot be passed as the order on which the keys are processed
        cannot be anticipated precisely.

    Args:
        in_keys (sequence of NestedKey, optional): list of double keys to be converted to
            float before being exposed to external objects and functions.
        out_keys (sequence of NestedKey, optional): list of destination keys.
            Defaults to ``in_keys`` if not provided.
        in_keys_inv (sequence of NestedKey, optional): list of float keys to be converted to
            double before being passed to the contained base_env or storage.
        out_keys_inv (sequence of NestedKey, optional): list of destination keys for inverse
            transform.
            Defaults to ``in_keys_inv`` if not provided.

    Examples:
        >>> td = TensorDict(
        ...     {'obs': torch.ones(1, dtype=torch.double),
        ...     'not_transformed': torch.ones(1, dtype=torch.double),
        ... }, [])
        >>> transform = DoubleToFloat(in_keys=["obs"])
        >>> _ = transform(td)
        >>> print(td.get("obs").dtype)
        torch.float32
        >>> print(td.get("not_transformed").dtype)
        torch.float64

    In "automatic" mode, all float64 entries are transformed:

    Examples:
        >>> td = TensorDict(
        ...     {'obs': torch.ones(1, dtype=torch.double),
        ...     'not_transformed': torch.ones(1, dtype=torch.double),
        ... }, [])
        >>> transform = DoubleToFloat()
        >>> _ = transform(td)
        >>> print(td.get("obs").dtype)
        torch.float32
        >>> print(td.get("not_transformed").dtype)
        torch.float32

    The same behaviour is the rule when environments are constructedw without
    specifying the transform keys:

    Examples:
        >>> class MyEnv(EnvBase):
        ...     def __init__(self):
        ...         super().__init__()
        ...         self.observation_spec = CompositeSpec(obs=UnboundedContinuousTensorSpec((), dtype=torch.float64))
        ...         self.action_spec = UnboundedContinuousTensorSpec((), dtype=torch.float64)
        ...         self.reward_spec = UnboundedContinuousTensorSpec((1,), dtype=torch.float64)
        ...         self.done_spec = UnboundedContinuousTensorSpec((1,), dtype=torch.bool)
        ...     def _reset(self, data=None):
        ...         return TensorDict({"done": torch.zeros((1,), dtype=torch.bool), **self.observation_spec.rand()}, [])
        ...     def _step(self, data):
        ...         assert data["action"].dtype == torch.float64
        ...         reward = self.reward_spec.rand()
        ...         done = torch.zeros((1,), dtype=torch.bool)
        ...         obs = self.observation_spec.rand()
        ...         assert reward.dtype == torch.float64
        ...         assert obs["obs"].dtype == torch.float64
        ...         return obs.empty().set("next", obs.update({"reward": reward, "done": done}))
        ...     def _set_seed(self, seed):
        ...         pass
        >>> env = TransformedEnv(MyEnv(), DoubleToFloat())
        >>> assert env.action_spec.dtype == torch.float32
        >>> assert env.observation_spec["obs"].dtype == torch.float32
        >>> assert env.reward_spec.dtype == torch.float32, env.reward_spec.dtype
        >>> print(env.rollout(2))
        TensorDict(
            fields={
                action: Tensor(shape=torch.Size([2]), device=cpu, dtype=torch.float32, is_shared=False),
                done: Tensor(shape=torch.Size([2, 1]), device=cpu, dtype=torch.bool, is_shared=False),
                next: TensorDict(
                    fields={
                        done: Tensor(shape=torch.Size([2, 1]), device=cpu, dtype=torch.bool, is_shared=False),
                        obs: Tensor(shape=torch.Size([2]), device=cpu, dtype=torch.float32, is_shared=False),
                        reward: Tensor(shape=torch.Size([2, 1]), device=cpu, dtype=torch.float32, is_shared=False)},
                    batch_size=torch.Size([2]),
                    device=cpu,
                    is_shared=False),
                obs: Tensor(shape=torch.Size([2]), device=cpu, dtype=torch.float32, is_shared=False)},
            batch_size=torch.Size([2]),
            device=cpu,
            is_shared=False)
        >>> assert env.transform.in_keys == ["obs", "reward"]
        >>> assert env.transform.in_keys_inv == ["action"]

    """

    invertible = True

    def __init__(
        self,
        in_keys: Sequence[NestedKey] | None = None,
        out_keys: Sequence[NestedKey] | None = None,
        in_keys_inv: Sequence[NestedKey] | None = None,
        out_keys_inv: Sequence[NestedKey] | None = None,
    ):
        super().__init__(
            dtype_in=torch.double,
            dtype_out=torch.float,
            in_keys=in_keys,
            in_keys_inv=in_keys_inv,
            out_keys=out_keys,
            out_keys_inv=out_keys_inv,
        )


class DeviceCastTransform(Transform):
    """Moves data from one device to another.

    Args:
        device (torch.device or equivalent): the destination device.
        orig_device (torch.device or equivalent): the origin device. If not specified and
            a parent environment exists, it it retrieved from it. In all other cases,
            it remains unspecified.

    Examples:
        >>> td = TensorDict(
        ...     {'obs': torch.ones(1, dtype=torch.double),
        ... }, [], device="cpu:0")
        >>> transform = DeviceCastTransform(device=torch.device("cpu:2"))
        >>> td = transform(td)
        >>> print(td.device)
        cpu:2

    """

    invertible = True

    def __init__(
        self,
        device,
        orig_device=None,
    ):
        self.device = torch.device(device)
        self.orig_device = (
            torch.device(orig_device) if orig_device is not None else orig_device
        )
        super().__init__()

    def set_container(self, container: Union[Transform, EnvBase]) -> None:
        if self.orig_device is None:
            if isinstance(container, EnvBase):
                device = container.device
            else:
                parent = container.parent
                if parent is not None:
                    device = parent.device
                else:
                    device = torch.device("cpu")
            self.orig_device = device
        return super().set_container(container)

    @dispatch(source="in_keys", dest="out_keys")
    def forward(self, tensordict: TensorDictBase) -> TensorDictBase:
        return tensordict.to(self.device, non_blocking=True)

    def _call(self, tensordict: TensorDictBase) -> TensorDictBase:
        return tensordict.to(self.device, non_blocking=True)

    def _reset(
        self, tensordict: TensorDictBase, tensordict_reset: TensorDictBase
    ) -> TensorDictBase:
        tensordict_reset = self._call(tensordict_reset)
        return tensordict_reset

    def _inv_call(self, tensordict: TensorDictBase) -> TensorDictBase:
        parent = self.parent
        if parent is None:
            if self.orig_device is None:
                return tensordict
            return tensordict.to(self.orig_device, non_blocking=True)
        return tensordict.to(parent.device, non_blocking=True)

    def transform_input_spec(self, input_spec: TensorSpec) -> TensorSpec:
        return input_spec.to(self.device)

    def transform_reward_spec(self, reward_spec: TensorSpec) -> TensorSpec:
        return reward_spec.to(self.device)

    def transform_observation_spec(self, observation_spec: TensorSpec) -> TensorSpec:
        return observation_spec.to(self.device)

    def transform_output_spec(self, output_spec: CompositeSpec) -> CompositeSpec:
        return output_spec.to(self.device)

    def transform_done_spec(self, done_spec: TensorSpec) -> TensorSpec:
        return done_spec.to(self.device)

    def transform_env_device(self, device):
        return self.device

    def __repr__(self) -> str:
        s = f"{self.__class__.__name__}(device={self.device}, orig_device={self.orig_device})"
        return s


class CatTensors(Transform):
    """Concatenates several keys in a single tensor.

    This is especially useful if multiple keys describe a single state (e.g.
    "observation_position" and
    "observation_velocity")

    Args:
        in_keys (sequence of NestedKey): keys to be concatenated. If `None` (or not provided)
            the keys will be retrieved from the parent environment the first time
            the transform is used. This behaviour will only work if a parent is set.
        out_key (NestedKey): key of the resulting tensor.
        dim (int, optional): dimension along which the concatenation will occur.
            Default is -1.
        del_keys (bool, optional): if ``True``, the input values will be deleted after
            concatenation. Default is True.
        unsqueeze_if_oor (bool, optional): if ``True``, CatTensor will check that
            the dimension indicated exist for the tensors to concatenate. If not,
            the tensors will be unsqueezed along that dimension.
            Default is ``False``.

    Examples:
        >>> transform = CatTensors(in_keys=["key1", "key2"])
        >>> td = TensorDict({"key1": torch.zeros(1, 1),
        ...     "key2": torch.ones(1, 1)}, [1])
        >>> _ = transform(td)
        >>> print(td.get("observation_vector"))
        tensor([[0., 1.]])
        >>> transform = CatTensors(in_keys=["key1", "key2"], dim=-2, unsqueeze_if_oor=True)
        >>> td = TensorDict({"key1": torch.zeros(1),
        ...     "key2": torch.ones(1)}, [])
        >>> _ = transform(td)
        >>> print(td.get("observation_vector").shape)
        torch.Size([2, 1])

    """

    invertible = False

    def __init__(
        self,
        in_keys: Sequence[NestedKey] | None = None,
        out_key: NestedKey = "observation_vector",
        dim: int = -1,
        del_keys: bool = True,
        unsqueeze_if_oor: bool = False,
    ):
        self._initialized = in_keys is not None
        if not self._initialized:
            if dim != -1:
                raise ValueError(
                    "Lazy call to CatTensors is only supported when `dim=-1`."
                )
        else:
            in_keys = sorted(in_keys, key=_sort_keys)
        if not isinstance(out_key, (str, tuple)):
            raise Exception("CatTensors requires out_key to be of type NestedKey")
        super(CatTensors, self).__init__(in_keys=in_keys, out_keys=[out_key])
        self.dim = dim
        self._del_keys = del_keys
        self._keys_to_exclude = None
        self.unsqueeze_if_oor = unsqueeze_if_oor

    @property
    def keys_to_exclude(self):
        if self._keys_to_exclude is None:
            self._keys_to_exclude = [
                key for key in self.in_keys if key != self.out_keys[0]
            ]
        return self._keys_to_exclude

    def _find_in_keys(self):
        """Gathers all the entries from observation spec which shape is 1d."""
        parent = self.parent
        obs_spec = parent.observation_spec
        in_keys = []
        for key, value in obs_spec.items(True, True):
            if len(value.shape) == 1:
                in_keys.append(key)
        return sorted(in_keys, key=_sort_keys)

    def _call(self, tensordict: TensorDictBase) -> TensorDictBase:
        if not self._initialized:
            self.in_keys = self._find_in_keys()
            self._initialized = True

        if all(key in tensordict.keys(include_nested=True) for key in self.in_keys):
            values = [tensordict.get(key) for key in self.in_keys]
            if self.unsqueeze_if_oor:
                pos_idx = self.dim > 0
                abs_idx = self.dim if pos_idx else -self.dim - 1
                values = [
                    v
                    if abs_idx < v.ndimension()
                    else v.unsqueeze(0)
                    if not pos_idx
                    else v.unsqueeze(-1)
                    for v in values
                ]

            out_tensor = torch.cat(values, dim=self.dim)
            tensordict.set(self.out_keys[0], out_tensor)
            if self._del_keys:
                tensordict.exclude(*self.keys_to_exclude, inplace=True)
        else:
            raise Exception(
                f"CatTensor failed, as it expected input keys ="
                f" {sorted(self.in_keys, key=_sort_keys)} but got a TensorDict with keys"
                f" {sorted(tensordict.keys(include_nested=True), key=_sort_keys)}"
            )
        return tensordict

    forward = _call

    def _reset(
        self, tensordict: TensorDictBase, tensordict_reset: TensorDictBase
    ) -> TensorDictBase:
        with _set_missing_tolerance(self, True):
            tensordict_reset = self._call(tensordict_reset)
        return tensordict_reset

    def transform_observation_spec(self, observation_spec: TensorSpec) -> TensorSpec:
        if not self._initialized:
            self.in_keys = self._find_in_keys()
            self._initialized = True

        # check that all keys are in observation_spec
        if len(self.in_keys) > 1 and not isinstance(observation_spec, CompositeSpec):
            raise ValueError(
                "CatTensor cannot infer the output observation spec as there are multiple input keys but "
                "only one observation_spec."
            )

        if isinstance(observation_spec, CompositeSpec) and len(
            [key for key in self.in_keys if key not in observation_spec.keys(True)]
        ):
            raise ValueError(
                "CatTensor got a list of keys that does not match the keys in observation_spec. "
                "Make sure the environment has an observation_spec attribute that includes all the specs needed for CatTensor."
            )

        if not isinstance(observation_spec, CompositeSpec):
            # by def, there must be only one key
            return observation_spec

        keys = [key for key in observation_spec.keys(True, True) if key in self.in_keys]

        sum_shape = sum(
            [
                observation_spec[key].shape[self.dim]
                if observation_spec[key].shape
                else 1
                for key in keys
            ]
        )
        spec0 = observation_spec[keys[0]]
        out_key = self.out_keys[0]
        shape = list(spec0.shape)
        device = spec0.device
        shape[self.dim] = sum_shape
        shape = torch.Size(shape)
        observation_spec[out_key] = UnboundedContinuousTensorSpec(
            shape=shape,
            dtype=spec0.dtype,
            device=device,
        )
        if self._del_keys:
            for key in self.keys_to_exclude:
                if key in observation_spec.keys(True):
                    del observation_spec[key]
        return observation_spec

    def __repr__(self) -> str:
        return (
            f"{self.__class__.__name__}(in_keys={self.in_keys}, out_key"
            f"={self.out_keys[0]})"
        )


class DiscreteActionProjection(Transform):
    """Projects discrete actions from a high dimensional space to a low dimensional space.

    Given a discrete action (from 1 to N) encoded as a one-hot vector and a
    maximum action index num_actions (with num_actions < N), transforms the action such that
    action_out is at most num_actions.

    If the input action is > num_actions, it is being replaced by a random value
    between 0 and num_actions-1. Otherwise the same action is kept.
    This is intended to be used with policies applied over multiple discrete
    control environments with different action space.

    A call to DiscreteActionProjection.forward (eg from a replay buffer or in a
    sequence of nn.Modules) will call the transform num_actions_effective -> max_actions
    on the :obj:`"in_keys"`, whereas a call to _call will be ignored. Indeed,
    transformed envs are instructed to update the input keys only for the inner
    base_env, but the original input keys will remain unchanged.

    Args:
        num_actions_effective (int): max number of action considered.
        max_actions (int): maximum number of actions that this module can read.
        action_key (NestedKey, optional): key name of the action. Defaults to "action".
        include_forward (bool, optional): if ``True``, a call to forward will also
            map the action from one domain to the other when the module is called
            by a replay buffer or an nn.Module chain. Defaults to True.

    Examples:
        >>> torch.manual_seed(0)
        >>> N = 3
        >>> M = 2
        >>> action = torch.zeros(N, dtype=torch.long)
        >>> action[-1] = 1
        >>> td = TensorDict({"action": action}, [])
        >>> transform = DiscreteActionProjection(num_actions_effective=M, max_actions=N)
        >>> _ = transform.inv(td)
        >>> print(td.get("action"))
        tensor([1])
    """

    def __init__(
        self,
        num_actions_effective: int,
        max_actions: int,
        action_key: NestedKey = "action",
        include_forward: bool = True,
    ):
        in_keys_inv = [action_key]
        if include_forward:
            in_keys = in_keys_inv
        else:
            in_keys = []
        if in_keys_inv is None:
            in_keys_inv = []
        super().__init__(
            in_keys=in_keys,
            out_keys=copy(in_keys),
            in_keys_inv=in_keys_inv,
            out_keys_inv=copy(in_keys_inv),
        )
        self.num_actions_effective = num_actions_effective
        self.max_actions = max_actions
        if max_actions < num_actions_effective:
            raise RuntimeError(
                "The `max_actions` int must be greater or equal to `num_actions_effective`."
            )

    def _call(self, tensordict: TensorDictBase) -> TensorDictBase:
        # We don't do anything here because the action is modified by the inv
        # method but we don't need to map it back as it won't be updated in the original
        # tensordict
        return tensordict

    def _apply_transform(self, action: torch.Tensor) -> None:
        # We still need to code the forward transform for replay buffers and models
        action = action.argmax(-1)  # bool to int
        action = nn.functional.one_hot(action, self.max_actions)
        return action

    def _inv_apply_transform(self, action: torch.Tensor) -> torch.Tensor:
        if action.shape[-1] != self.max_actions:
            raise RuntimeError(
                f"action.shape[-1]={action.shape[-1]} must match self.max_actions={self.max_actions}."
            )
        action = action.long().argmax(-1)  # bool to int
        idx = action >= self.num_actions_effective
        if idx.any():
            action[idx] = torch.randint(self.num_actions_effective, (idx.sum(),))
        action = nn.functional.one_hot(action, self.num_actions_effective)
        return action

    def transform_input_spec(self, input_spec: CompositeSpec):
        input_spec = input_spec.clone()
        for key in input_spec["full_action_spec"].keys(True, True):
            key = ("full_action_spec", key)
            break
        else:
            raise KeyError("key not found in action_spec.")
        input_spec[key] = OneHotDiscreteTensorSpec(
            self.max_actions,
            shape=(*input_spec[key].shape[:-1], self.max_actions),
            device=input_spec.device,
            dtype=input_spec[key].dtype,
        )
        return input_spec

    def __repr__(self) -> str:
        return (
            f"{self.__class__.__name__}(num_actions_effective={self.num_actions_effective}, max_actions={self.max_actions}, "
            f"in_keys_inv={self.in_keys_inv})"
        )


class FrameSkipTransform(Transform):
    """A frame-skip transform.

    This transform applies the same action repeatedly in the parent environment,
    which improves stability on certain training algorithms.

    Args:
        frame_skip (int, optional): a positive integer representing the number
            of frames during which the same action must be applied.

    """

    def __init__(self, frame_skip: int = 1):
        super().__init__()
        if frame_skip < 1:
            raise ValueError("frame_skip should have a value greater or equal to one.")
        self.frame_skip = frame_skip

    def _step(
        self, tensordict: TensorDictBase, next_tensordict: TensorDictBase
    ) -> TensorDictBase:
        parent = self.parent
        if parent is None:
            raise RuntimeError("parent not found for FrameSkipTransform")
        reward_key = parent.reward_key
        reward = next_tensordict.get(reward_key)
        for _ in range(self.frame_skip - 1):
            next_tensordict = parent._step(tensordict)
            reward = reward + next_tensordict.get(reward_key)
        return next_tensordict.set(reward_key, reward)

    def forward(self, tensordict):
        raise RuntimeError(
            "FrameSkipTransform can only be used when appended to a transformed env."
        )


class NoopResetEnv(Transform):
    """Runs a series of random actions when an environment is reset.

    Args:
        env (EnvBase): env on which the random actions have to be
            performed. Can be the same env as the one provided to the
            TransformedEnv class
        noops (int, optional): upper-bound on the number of actions
            performed after reset. Default is `30`.
            If noops is too high such that it results in the env being
            done or truncated before the all the noops are applied,
            in multiple trials, the transform raises a RuntimeError.
        random (bool, optional): if False, the number of random ops will
            always be equal to the noops value. If True, the number of
            random actions will be randomly selected between 0 and noops.
            Default is `True`.

    """

    def __init__(self, noops: int = 30, random: bool = True):
        """Sample initial states by taking random number of no-ops on reset."""
        super().__init__()
        self.noops = noops
        self.random = random

    @property
    def base_env(self):
        return self.parent

    def _reset(
        self, tensordict: TensorDictBase, tensordict_reset: TensorDictBase
    ) -> TensorDictBase:
        """Do no-op action for a number of steps in [1, noop_max]."""
        parent = self.parent
        if parent is None:
            raise RuntimeError(
                "NoopResetEnv.parent not found. Make sure that the parent is set."
            )
        # Merge the two tensordicts
        tensordict = parent._reset_proc_data(tensordict.clone(False), tensordict_reset)
        # check that there is a single done state -- behaviour is undefined for multiple dones
        done_keys = parent.done_keys
        reward_key = parent.reward_key
        if parent.batch_size.numel() > 1:
            raise ValueError(
                "The parent environment batch-size is non-null. "
                "NoopResetEnv is designed to work on single env instances, as partial reset "
                "is currently not supported. If you feel like this is a missing feature, submit "
                "an issue on TorchRL github repo. "
                "In case you are trying to use NoopResetEnv over a batch of environments, know "
                "that you can have a transformed batch of transformed envs, such as: "
                "`TransformedEnv(ParallelEnv(3, lambda: TransformedEnv(MyEnv(), NoopResetEnv(3))), OtherTransform())`."
            )

        noops = (
            self.noops if not self.random else torch.randint(self.noops, (1,)).item()
        )

        trial = 0
        while trial <= _MAX_NOOPS_TRIALS:
            i = 0

            while i < noops:
                i += 1
                tensordict = parent.rand_step(tensordict)
                reset = False
                # if any of the done_keys is True, we break
                for done_key in done_keys:
                    done = tensordict.get(("next", done_key))
                    if done.numel() > 1:
                        raise ValueError(
                            f"{type(self)} only supports scalar done states."
                        )
                    if done:
                        reset = True
                        break
                tensordict = step_mdp(tensordict, exclude_done=False)
                if reset:
                    tensordict = parent.reset(tensordict.clone(False))
                    break
            else:
                break

            trial += 1

        else:
            raise RuntimeError(
                f"Parent env was repeatedly done or truncated"
                f" before the sampled number of noops (={noops}) could be applied. "
            )
        tensordict_reset = tensordict
        return tensordict_reset.exclude(reward_key, inplace=True)

    def __repr__(self) -> str:
        random = self.random
        noops = self.noops
        class_name = self.__class__.__name__
        return f"{class_name}(noops={noops}, random={random})"


class TensorDictPrimer(Transform):
    """A primer for TensorDict initialization at reset time.

    This transform will populate the tensordict at reset with values drawn from
    the relative tensorspecs provided at initialization.
    If the transform is used out of the env context (e.g. as an nn.Module or
    appended to a replay buffer), a call to `forward` will also populate the
    tensordict with the desired features.

    Args:
        primers (dict or CompositeSpec, optional): a dictionary containing
            key-spec pairs which will be used to populate the input tensordict.
            :class:`~torchrl.data.CompositeSpec` instances are supported too.
        random (bool, optional): if ``True``, the values will be drawn randomly from
            the TensorSpec domain (or a unit Gaussian if unbounded). Otherwise a fixed value will be assumed.
            Defaults to `False`.
        default_value (float, optional): if non-random filling is chosen, this
            value will be used to populate the tensors. Defaults to `0.0`.
        reset_key (NestedKey, optional): the reset key to be used as partial
            reset indicator. Must be unique. If not provided, defaults to the
            only reset key of the parent environment (if it has only one)
            and raises an exception otherwise.
        **kwargs: each keyword argument corresponds to a key in the tensordict.
            The corresponding value has to be a TensorSpec instance indicating
            what the value must be.

    When used in a TransfomedEnv, the spec shapes must match the envs shape if
    the parent env is batch-locked (:obj:`env.batch_locked=True`).
    If the env is not batch-locked (e.g. model-based envs), it is assumed that the batch is
    given by the input tensordict instead.

    Examples:
        >>> from torchrl.envs.libs.gym import GymEnv
        >>> from torchrl.envs import SerialEnv
        >>> base_env = SerialEnv(2, lambda: GymEnv("Pendulum-v1"))
        >>> env = TransformedEnv(base_env)
        >>> # the env is batch-locked, so the leading dims of the spec must match those of the env
        >>> env.append_transform(TensorDictPrimer(mykey=UnboundedContinuousTensorSpec([2, 3])))
        >>> td = env.reset()
        >>> print(td)
        TensorDict(
            fields={
                done: Tensor(shape=torch.Size([2, 1]), device=cpu, dtype=torch.bool, is_shared=False),
                mykey: Tensor(shape=torch.Size([2, 3]), device=cpu, dtype=torch.float32, is_shared=False),
                observation: Tensor(shape=torch.Size([2, 3]), device=cpu, dtype=torch.float32, is_shared=False)},
            batch_size=torch.Size([2]),
            device=cpu,
            is_shared=False)
        >>> # the entry is populated with 0s
        >>> print(td.get("mykey"))
        tensor([[0., 0., 0.],
                [0., 0., 0.]])

    When calling ``env.step()``, the current value of the key will be carried
    in the ``"next"`` tensordict __unless it already exists__.

    Examples:
        >>> td = env.rand_step(td)
        >>> print(td.get(("next", "mykey")))
        tensor([[0., 0., 0.],
                [0., 0., 0.]])
        >>> # with another value for "mykey", the previous value is not carried on
        >>> td = env.reset()
        >>> td = td.set(("next", "mykey"), torch.ones(2, 3))
        >>> td = env.rand_step(td)
        >>> print(td.get(("next", "mykey")))
        tensor([[1., 1., 1.],
                [1., 1., 1.]])

    """

    def __init__(
        self,
        primers: dict | CompositeSpec = None,
        random: bool = False,
        default_value: float = 0.0,
        reset_key: NestedKey | None = None,
        **kwargs,
    ):
        self.device = kwargs.pop("device", None)
        if primers is not None:
            if kwargs:
                raise RuntimeError(
                    "providing the primers as a dictionary is incompatible with extra keys provided "
                    "as kwargs."
                )
            kwargs = primers
        if not isinstance(kwargs, CompositeSpec):
            kwargs = CompositeSpec(kwargs)
        self.primers = kwargs
        self.random = random
        self.default_value = default_value
        self.reset_key = reset_key

        # sanity check
        for spec in self.primers.values():
            if not isinstance(spec, TensorSpec):
                raise ValueError(
                    "The values of the primers must be a subtype of the TensorSpec class. "
                    f"Got {type(spec)} instead."
                )
        super().__init__()

    @property
    def reset_key(self):
        reset_key = self.__dict__.get("_reset_key", None)
        if reset_key is None:
            reset_keys = self.parent.reset_keys
            if len(reset_keys) > 1:
                raise RuntimeError(
                    f"Got more than one reset key in env {self.container}, cannot infer which one to use. Consider providing the reset key in the {type(self)} constructor."
                )
            reset_key = self._reset_key = reset_keys[0]
        return reset_key

    @reset_key.setter
    def reset_key(self, value):
        self._reset_key = value

    @property
    def device(self):
        device = self._device
        if device is None and self.parent is not None:
            device = self.parent.device
            self._device = device
        return device

    @device.setter
    def device(self, value):
        if value is None:
            self._device = None
            return
        self._device = torch.device(value)

    def to(self, *args, **kwargs):
        device, dtype, non_blocking, convert_to_format = torch._C._nn._parse_to(
            *args, **kwargs
        )
        if device is not None:
            self.device = device
            self.empty_cache()
            self.primers = self.primers.to(device)
        return super().to(*args, **kwargs)

    def transform_observation_spec(
        self, observation_spec: CompositeSpec
    ) -> CompositeSpec:
        if not isinstance(observation_spec, CompositeSpec):
            raise ValueError(
                f"observation_spec was expected to be of type CompositeSpec. Got {type(observation_spec)} instead."
            )
        for key, spec in self.primers.items():
            if spec.shape[: len(observation_spec.shape)] != observation_spec.shape:
                raise RuntimeError(
                    f"The leading shape of the primer specs ({self.__class__}) should match the one of the parent env. "
                    f"Got observation_spec.shape={observation_spec.shape} but the '{key}' entry's shape is {spec.shape}."
                )
            try:
                device = observation_spec.device
            except RuntimeError:
                device = self.device
            observation_spec[key] = spec.to(device)
        return observation_spec

    def transform_input_spec(self, input_spec: TensorSpec) -> TensorSpec:
        input_spec["full_state_spec"] = self.transform_observation_spec(
            input_spec["full_state_spec"]
        )
        return input_spec

    @property
    def _batch_size(self):
        return self.parent.batch_size

    def forward(self, tensordict: TensorDictBase) -> TensorDictBase:
        for key, spec in self.primers.items():
            if spec.shape[: len(tensordict.shape)] != tensordict.shape:
                raise RuntimeError(
                    "The leading shape of the spec must match the tensordict's, "
                    "but it does not: got "
                    f"tensordict.shape={tensordict.shape} whereas {key} spec's shape is "
                    f"{spec.shape}."
                )
            if self.random:
                value = spec.rand()
            else:
                value = torch.full_like(
                    spec.zero(),
                    self.default_value,
                )
            tensordict.set(key, value)
        return tensordict

    def _step(
        self, tensordict: TensorDictBase, next_tensordict: TensorDictBase
    ) -> TensorDictBase:
        for key in self.primers.keys():
            if key not in next_tensordict.keys(True):
                prev_val = tensordict.get(key)
                next_tensordict.set(key, prev_val)
        return next_tensordict

    def _reset(
        self, tensordict: TensorDictBase, tensordict_reset: TensorDictBase
    ) -> TensorDictBase:
        """Sets the default values in the input tensordict.

        If the parent is batch-locked, we assume that the specs have the appropriate leading
        shape. We allow for execution when the parent is missing, in which case the
        spec shape is assumed to match the tensordict's.

        """
        shape = (
            ()
            if (not self.parent or self.parent.batch_locked)
            else tensordict.batch_size
        )
        _reset = _get_reset(self.reset_key, tensordict)
        if _reset.any():
            for key, spec in self.primers.items():
                if self.random:
                    value = spec.rand(shape)
                else:
                    value = torch.full_like(
                        spec.zero(shape),
                        self.default_value,
                    )
                prev_val = tensordict.get(key, 0.0)
                value = torch.where(expand_as_right(_reset, value), value, prev_val)
                tensordict_reset.set(key, value)
        return tensordict_reset

    def __repr__(self) -> str:
        class_name = self.__class__.__name__
        return f"{class_name}(primers={self.primers}, default_value={self.default_value}, random={self.random})"


class PinMemoryTransform(Transform):
    """Calls pin_memory on the tensordict to facilitate writing on CUDA devices."""

    def __init__(self):
        super().__init__()

    def _call(self, tensordict: TensorDictBase) -> TensorDictBase:
        return tensordict.pin_memory()

    forward = _call

    def _reset(
        self, tensordict: TensorDictBase, tensordict_reset: TensorDictBase
    ) -> TensorDictBase:
        with _set_missing_tolerance(self, True):
            tensordict_reset = self._call(tensordict_reset)
        return tensordict_reset


def _sum_left(val, dest):
    while val.ndimension() > dest.ndimension():
        val = val.sum(0)
    return val


class gSDENoise(TensorDictPrimer):
    """A gSDE noise initializer.

    See the :func:`~torchrl.modules.models.exploration.gSDEModule' for more info.
    """

    def __init__(
        self,
        state_dim=None,
        action_dim=None,
        shape=None,
        **kwargs,
    ) -> None:
        self.state_dim = state_dim
        self.action_dim = action_dim
        if shape is None:
            shape = ()
        tail_dim = (
            (1,) if state_dim is None or action_dim is None else (action_dim, state_dim)
        )
        random = state_dim is not None and action_dim is not None
        shape = tuple(shape) + tail_dim
        primers = {"_eps_gSDE": UnboundedContinuousTensorSpec(shape=shape)}
        super().__init__(primers=primers, random=random, **kwargs)


class VecNorm(Transform):
    """Moving average normalization layer for torchrl environments.

    VecNorm keeps track of the summary statistics of a dataset to standardize
    it on-the-fly. If the transform is in 'eval' mode, the running
    statistics are not updated.

    If multiple processes are running a similar environment, one can pass a
    TensorDictBase instance that is placed in shared memory: if so, every time
    the normalization layer is queried it will update the values for all
    processes that share the same reference.

    To use VecNorm at inference time and avoid updating the values with the new
    observations, one should substitute this layer by `vecnorm.to_observation_norm()`.

    Args:
        in_keys (sequence of NestedKey, optional): keys to be updated.
            default: ["observation", "reward"]
        out_keys (sequence of NestedKey, optional): destination keys.
            Defaults to ``in_keys``.
        shared_td (TensorDictBase, optional): A shared tensordict containing the
            keys of the transform.
        decay (number, optional): decay rate of the moving average.
            default: 0.99
        eps (number, optional): lower bound of the running standard
            deviation (for numerical underflow). Default is 1e-4.
        shapes (List[torch.Size], optional): if provided, represents the shape
            of each in_keys. Its length must match the one of ``in_keys``.
            Each shape must match the trailing dimension of the corresponding
            entry.
            If not, the feature dimensions of the entry (ie all dims that do
            not belong to the tensordict batch-size) will be considered as
            feature dimension.

    Examples:
        >>> from torchrl.envs.libs.gym import GymEnv
        >>> t = VecNorm(decay=0.9)
        >>> env = GymEnv("Pendulum-v0")
        >>> env = TransformedEnv(env, t)
        >>> tds = []
        >>> for _ in range(1000):
        ...     td = env.rand_step()
        ...     if td.get("done"):
        ...         _ = env.reset()
        ...     tds += [td]
        >>> tds = torch.stack(tds, 0)
        >>> print((abs(tds.get(("next", "observation")).mean(0))<0.2).all())
        tensor(True)
        >>> print((abs(tds.get(("next", "observation")).std(0)-1)<0.2).all())
        tensor(True)

    """

    def __init__(
        self,
        in_keys: Sequence[NestedKey] | None = None,
        out_keys: Sequence[NestedKey] | None = None,
        shared_td: Optional[TensorDictBase] = None,
        lock: mp.Lock = None,
        decay: float = 0.9999,
        eps: float = 1e-4,
        shapes: List[torch.Size] = None,
    ) -> None:
        if lock is None:
            lock = mp.Lock()
        if in_keys is None:
            in_keys = ["observation", "reward"]
        if out_keys is None:
            out_keys = copy(in_keys)
        super().__init__(in_keys=in_keys, out_keys=out_keys)
        self._td = shared_td
        if shared_td is not None and not (
            shared_td.is_shared() or shared_td.is_memmap()
        ):
            raise RuntimeError(
                "shared_td must be either in shared memory or a memmap " "tensordict."
            )
        if shared_td is not None:
            for key in in_keys:
                if (
                    (key + "_sum" not in shared_td.keys())
                    or (key + "_ssq" not in shared_td.keys())
                    or (key + "_count" not in shared_td.keys())
                ):
                    raise KeyError(
                        f"key {key} not present in the shared tensordict "
                        f"with keys {shared_td.keys()}"
                    )

        self.lock = lock
        self.decay = decay
        self.shapes = shapes
        self.eps = eps

    def _key_str(self, key):
        if not isinstance(key, str):
            key = "_".join(key)
        return key

    def _reset(
        self, tensordict: TensorDictBase, tensordict_reset: TensorDictBase
    ) -> TensorDictBase:
        with _set_missing_tolerance(self, True):
            tensordict_reset = self._call(tensordict_reset)
        return tensordict_reset

    def _call(self, tensordict: TensorDictBase) -> TensorDictBase:
        if self.lock is not None:
            self.lock.acquire()

        for key in self.in_keys:
            if key not in tensordict.keys(include_nested=True):
                continue
            self._init(tensordict, key)
            # update and standardize
            new_val = self._update(
                key, tensordict.get(key), N=max(1, tensordict.numel())
            )

            tensordict.set(key, new_val)

        if self.lock is not None:
            self.lock.release()

        return tensordict

    forward = _call

    def _init(self, tensordict: TensorDictBase, key: str) -> None:
        key_str = self._key_str(key)
        if self._td is None or key_str + "_sum" not in self._td.keys():
            if key is not key_str and key_str in tensordict.keys():
                raise RuntimeError(
                    f"Conflicting key names: {key_str} from VecNorm and input tensordict keys."
                )
            if self.shapes is None:
                td_view = tensordict.view(-1)
                td_select = td_view[0]
                item = td_select.get(key)
                d = {key_str + "_sum": torch.zeros_like(item)}
                d.update({key_str + "_ssq": torch.zeros_like(item)})
            else:
                idx = 0
                for in_key in self.in_keys:
                    if in_key != key:
                        idx += 1
                    else:
                        break
                shape = self.shapes[idx]
                item = tensordict.get(key)
                d = {
                    key_str
                    + "_sum": torch.zeros(shape, device=item.device, dtype=item.dtype)
                }
                d.update(
                    {
                        key_str
                        + "_ssq": torch.zeros(
                            shape, device=item.device, dtype=item.dtype
                        )
                    }
                )

            d.update(
                {
                    key_str
                    + "_count": torch.zeros(1, device=item.device, dtype=torch.float)
                }
            )
            if self._td is None:
                self._td = TensorDict(d, batch_size=[])
            else:
                self._td.update(d)
        else:
            pass

    def _update(self, key, value, N) -> torch.Tensor:
        key = self._key_str(key)
        _sum = self._td.get(key + "_sum")
        _ssq = self._td.get(key + "_ssq")
        _count = self._td.get(key + "_count")

        _sum = self._td.get(key + "_sum")
        value_sum = _sum_left(value, _sum)
        _sum *= self.decay
        _sum += value_sum
        self._td.set_(
            key + "_sum",
            _sum,
        )

        _ssq = self._td.get(key + "_ssq")
        value_ssq = _sum_left(value.pow(2), _ssq)
        _ssq *= self.decay
        _ssq += value_ssq
        self._td.set_(
            key + "_ssq",
            _ssq,
        )

        _count = self._td.get(key + "_count")
        _count *= self.decay
        _count += N
        self._td.set_(
            key + "_count",
            _count,
        )

        mean = _sum / _count
        std = (_ssq / _count - mean.pow(2)).clamp_min(self.eps).sqrt()
        return (value - mean) / std.clamp_min(self.eps)

    def to_observation_norm(self) -> Union[Compose, ObservationNorm]:
        """Converts VecNorm into an ObservationNorm class that can be used at inference time."""
        out = []
        for key in self.in_keys:
            _sum = self._td.get(key + "_sum")
            _ssq = self._td.get(key + "_ssq")
            _count = self._td.get(key + "_count")
            mean = _sum / _count
            std = (_ssq / _count - mean.pow(2)).clamp_min(self.eps).sqrt()

            _out = ObservationNorm(
                loc=mean,
                scale=std,
                standard_normal=True,
                in_keys=self.in_keys,
            )
            if len(self.in_keys) == 1:
                return _out
            else:
                out += ObservationNorm
        return Compose(*out)

    @staticmethod
    def build_td_for_shared_vecnorm(
        env: EnvBase,
        keys: Optional[Sequence[str]] = None,
        memmap: bool = False,
    ) -> TensorDictBase:
        """Creates a shared tensordict for normalization across processes.

        Args:
            env (EnvBase): example environment to be used to create the
                tensordict
            keys (sequence of NestedKey, optional): keys that
                have to be normalized. Default is `["next", "reward"]`
            memmap (bool): if ``True``, the resulting tensordict will be cast into
                memmory map (using `memmap_()`). Otherwise, the tensordict
                will be placed in shared memory.

        Returns:
            A memory in shared memory to be sent to each process.

        Examples:
            >>> from torch import multiprocessing as mp
            >>> queue = mp.Queue()
            >>> env = make_env()
            >>> td_shared = VecNorm.build_td_for_shared_vecnorm(env,
            ...     ["next", "reward"])
            >>> assert td_shared.is_shared()
            >>> queue.put(td_shared)
            >>> # on workers
            >>> v = VecNorm(shared_td=queue.get())
            >>> env = TransformedEnv(make_env(), v)

        """
        raise NotImplementedError("this feature is currently put on hold.")
        sep = ".-|-."
        if keys is None:
            keys = ["next", "reward"]
        td = make_tensordict(env)
        keys = {key for key in td.keys() if key in keys}
        td_select = td.select(*keys)
        td_select = td_select.flatten_keys(sep)
        if td.batch_dims:
            raise RuntimeError(
                f"VecNorm should be used with non-batched environments. "
                f"Got batch_size={td.batch_size}"
            )
        keys = list(td_select.keys())
        for key in keys:
            td_select.set(key + "_ssq", td_select.get(key).clone())
            td_select.set(
                key + "_count",
                torch.zeros(
                    *td.batch_size,
                    1,
                    device=td_select.device,
                    dtype=torch.float,
                ),
            )
            td_select.rename_key_(key, key + "_sum")
        td_select.exclude(*keys).zero_()
        td_select = td_select.unflatten_keys(sep)
        if memmap:
            return td_select.memmap_()
        return td_select.share_memory_()

    def get_extra_state(self) -> OrderedDict:
        return collections.OrderedDict({"lock": self.lock, "td": self._td})

    def set_extra_state(self, state: OrderedDict) -> None:
        lock = state["lock"]
        if lock is not None:
            """
            since locks can't be serialized, we have use cases for stripping them
            for example in ParallelEnv, in which case keep the lock we already have
            to avoid an updated tensor dict being sent between processes to erase locks
            """
            self.lock = lock
        td = state["td"]
        if td is not None and not td.is_shared():
            raise RuntimeError(
                "Only shared tensordicts can be set in VecNorm transforms"
            )
        self._td = td

    def __repr__(self) -> str:
        return (
            f"{self.__class__.__name__}(decay={self.decay:4.4f},"
            f"eps={self.eps:4.4f}, keys={self.in_keys})"
        )

    def __getstate__(self) -> Dict[str, Any]:
        state = self.__dict__.copy()
        _lock = state.pop("lock", None)
        if _lock is not None:
            state["lock_placeholder"] = None
        return state

    def __setstate__(self, state: Dict[str, Any]):
        if "lock_placeholder" in state:
            state.pop("lock_placeholder")
            _lock = mp.Lock()
            state["lock"] = _lock
        self.__dict__.update(state)


class RewardSum(Transform):
    """Tracks episode cumulative rewards.

    This transform accepts a list of tensordict reward keys (i.e. ´in_keys´) and tracks their cumulative
    value along the time dimension for each episode.

    When called, the transform writes a new tensordict entry for each ``in_key`` named
    ``episode_{in_key}`` where the cumulative values are written.

    Args:
        in_keys (list of NestedKeys, optional): Input reward keys.
            All ´in_keys´ should be part of the environment reward_spec.
            If no ``in_keys`` are specified, this transform assumes ``"reward"`` to be the input key.
            However, multiple rewards (e.g. ``"reward1"`` and ``"reward2""``) can also be specified.
        out_keys (list of NestedKeys, optional): The output sum keys, should be one per each input key.
        reset_keys (list of NestedKeys, optional): the list of reset_keys to be
            used, if the parent environment cannot be found. If provided, this
            value will prevail over the environment ``reset_keys``.

    Examples:
        >>> from torchrl.envs.transforms import RewardSum, TransformedEnv
        >>> from torchrl.envs.libs.gym import GymEnv
        >>> env = TransformedEnv(GymEnv("CartPole-v1"), RewardSum())
        >>> env.set_seed(0)
        >>> torch.manual_seed(0)
        >>> td = env.reset()
        >>> print(td["episode_reward"])
        tensor([0.])
        >>> td = env.rollout(3)
        >>> print(td["next", "episode_reward"])
        tensor([[1.],
                [2.],
                [3.]])
    """

    def __init__(
        self,
        in_keys: Sequence[NestedKey] | None = None,
        out_keys: Sequence[NestedKey] | None = None,
        reset_keys: Sequence[NestedKey] | None = None,
    ):
        """Initialises the transform. Filters out non-reward input keys and defines output keys."""
        super().__init__(in_keys=in_keys, out_keys=out_keys)
        self._reset_keys = reset_keys
        self._keys_checked = False

    @property
    def in_keys(self):
        in_keys = self.__dict__.get("_in_keys", None)
        if in_keys in (None, []):
            # retrieve rewards from parent env
            parent = self.parent
            if parent is None:
                in_keys = ["reward"]
            else:
                in_keys = copy(parent.reward_keys)
            self._in_keys = in_keys
        return in_keys

    @in_keys.setter
    def in_keys(self, value):
        if value is not None:
            if isinstance(value, (str, tuple)):
                value = [value]
            value = [unravel_key(val) for val in value]
        self._in_keys = value

    @property
    def out_keys(self):
        out_keys = self.__dict__.get("_out_keys", None)
        if out_keys in (None, []):
            out_keys = [
                _replace_last(in_key, f"episode_{_unravel_key_to_tuple(in_key)[-1]}")
                for in_key in self.in_keys
            ]
            self._out_keys = out_keys
        return out_keys

    @out_keys.setter
    def out_keys(self, value):
        # we must access the private attribute because this check occurs before
        # the parent env is defined
        if value is not None and len(self._in_keys) != len(value):
            raise ValueError(
                "RewardSum expects the same number of input and output keys"
            )
        if value is not None:
            if isinstance(value, (str, tuple)):
                value = [value]
            value = [unravel_key(val) for val in value]
        self._out_keys = value

    @property
    def reset_keys(self):
        reset_keys = self.__dict__.get("_reset_keys", None)
        if reset_keys is None:
            parent = self.parent
            if parent is None:
                raise TypeError(
                    "reset_keys not provided but parent env not found. "
                    "Make sure that the reset_keys are provided during "
                    "construction if the transform does not have a container env."
                )
            # let's try to match the reset keys with the in_keys.
            # We take the filtered reset keys, which are the only keys that really
            # matter when calling reset, and check that they match the in_keys root.
            reset_keys = parent._filtered_reset_keys

            def _check_match(reset_keys, in_keys):
                # if this is called, the length of reset_keys and in_keys must match
                for reset_key, in_key in zip(reset_keys, in_keys):
                    # having _reset at the root and the reward_key ("agent", "reward") is allowed
                    # but having ("agent", "_reset") and "reward" isn't
                    if isinstance(reset_key, tuple) and isinstance(in_key, str):
                        return False
                    if (
                        isinstance(reset_key, tuple)
                        and isinstance(in_key, tuple)
                        and in_key[: (len(reset_key) - 1)] != reset_key[:-1]
                    ):
                        return False
                return True

            if not _check_match(reset_keys, self.in_keys):
                raise ValueError(
                    f"Could not match the env reset_keys {reset_keys} with the {type(self)} in_keys {self.in_keys}. "
                    f"Please provide the reset_keys manually. Reset entries can be "
                    f"non-unique and must be right-expandable to the shape of "
                    f"the input entries."
                )
            reset_keys = copy(reset_keys)
            self._reset_keys = reset_keys

        if not self._keys_checked and len(reset_keys) != len(self.in_keys):
            raise ValueError(
                f"Could not match the env reset_keys {reset_keys} with the in_keys {self.in_keys}. "
                "Please make sure that these have the same length."
            )
        self._keys_checked = True

        return reset_keys

    @reset_keys.setter
    def reset_keys(self, value):
        if value is not None:
            if isinstance(value, (str, tuple)):
                value = [value]
            value = [unravel_key(val) for val in value]
        self._reset_keys = value

    def _reset(
        self, tensordict: TensorDictBase, tensordict_reset: TensorDictBase
    ) -> TensorDictBase:
        """Resets episode rewards."""
        for in_key, reset_key, out_key in zip(
            self.in_keys, self.reset_keys, self.out_keys
        ):
            _reset = _get_reset(reset_key, tensordict)
            value = tensordict.get(out_key, default=None)
            if value is None:
                value = self.parent.full_reward_spec[in_key].zero()
            else:
                value = torch.where(expand_as_right(~_reset, value), value, 0.0)
            tensordict_reset.set(out_key, value)
        return tensordict_reset

    def _step(
        self, tensordict: TensorDictBase, next_tensordict: TensorDictBase
    ) -> TensorDictBase:
        """Updates the episode rewards with the step rewards."""
        # Update episode rewards
        for in_key, out_key in zip(self.in_keys, self.out_keys):
            if in_key in next_tensordict.keys(include_nested=True):
                reward = next_tensordict.get(in_key)
                prev_reward = tensordict.get(out_key, 0.0)
                next_tensordict.set(out_key, prev_reward + reward)
            elif not self.missing_tolerance:
                raise KeyError(f"'{in_key}' not found in tensordict {tensordict}")
        return next_tensordict

    def transform_input_spec(self, input_spec: TensorSpec) -> TensorSpec:
        state_spec = input_spec["full_state_spec"]
        if state_spec is None:
            state_spec = CompositeSpec(shape=input_spec.shape, device=input_spec.device)
        state_spec.update(self._generate_episode_reward_spec())
        input_spec["full_state_spec"] = state_spec
        return input_spec

    def _generate_episode_reward_spec(self) -> CompositeSpec:
        episode_reward_spec = CompositeSpec()
        reward_spec = self.parent.full_reward_spec
        reward_spec_keys = self.parent.reward_keys
        # Define episode specs for all out_keys
        for in_key, out_key in zip(self.in_keys, self.out_keys):
            if (
                in_key in reward_spec_keys
            ):  # if this out_key has a corresponding key in reward_spec
                out_key = _unravel_key_to_tuple(out_key)
                temp_episode_reward_spec = episode_reward_spec
                temp_rew_spec = reward_spec
                for sub_key in out_key[:-1]:
                    if (
                        not isinstance(temp_rew_spec, CompositeSpec)
                        or sub_key not in temp_rew_spec.keys()
                    ):
                        break
                    if sub_key not in temp_episode_reward_spec.keys():
                        temp_episode_reward_spec[sub_key] = temp_rew_spec[
                            sub_key
                        ].empty()
                    temp_rew_spec = temp_rew_spec[sub_key]
                    temp_episode_reward_spec = temp_episode_reward_spec[sub_key]
                episode_reward_spec[out_key] = reward_spec[in_key].clone()
            else:
                raise ValueError(
                    f"The in_key: {in_key} is not present in the reward spec {reward_spec}."
                )
        return episode_reward_spec

    def transform_observation_spec(self, observation_spec: TensorSpec) -> TensorSpec:
        """Transforms the observation spec, adding the new keys generated by RewardSum."""
        if not isinstance(observation_spec, CompositeSpec):
            observation_spec = CompositeSpec(
                observation=observation_spec, shape=self.parent.batch_size
            )
        observation_spec.update(self._generate_episode_reward_spec())
        return observation_spec

    def forward(self, tensordict: TensorDictBase) -> TensorDictBase:
        time_dim = [i for i, name in enumerate(tensordict.names) if name == "time"]
        if not time_dim:
            raise ValueError(
                "At least one dimension of the tensordict must be named 'time' in offline mode"
            )
        time_dim = time_dim[0] - 1
        for in_key, out_key in zip(self.in_keys, self.out_keys):
            reward = tensordict.get(in_key)
            cumsum = reward.cumsum(time_dim)
            tensordict.set(out_key, cumsum)
        return tensordict


class StepCounter(Transform):
    """Counts the steps from a reset and optionally sets the truncated state to ``True`` after a certain number of steps.

    The ``"done"`` state is also adapted accordingly (as done is the disjunction
    of task completion and early truncation).

    Args:
        max_steps (int, optional): a positive integer that indicates the
            maximum number of steps to take before setting the ``truncated_key``
            entry to ``True``.
        truncated_key (str, optional): the key where the truncated entries
            should be written. Defaults to ``"truncated"``, which is recognised by
            data collectors as a reset signal.
            This argument can only be a string (not a nested key) as it will be
            matched to each of the leaf done key in the parent environment
            (eg, a ``("agent", "done")`` key will be accompanied by a
            ``("agent", "truncated")`` if the ``"truncated"`` key name is used).
        step_count_key (str, optional): the key where the step count entries
            should be written. Defaults to ``"step_count"``.
            This argument can only be a string (not a nested key) as it will be
            matched to each of the leaf done key in the parent environment
            (eg, a ``("agent", "done")`` key will be accompanied by a
            ``("agent", "step_count")`` if the ``"step_count"`` key name is used).
        update_done (bool, optional): if ``True``, the ``"done"`` boolean tensor
            at the level of ``"truncated"``
            will be updated.
            This signal indicates that the trajectory has reached its ends,
            either because the task is completed (``"completed"`` entry is
            ``True``) or because it has been truncated (``"truncated"`` entry
            is ``True``).
            Defaults to ``True``.

    .. note:: To ensure compatibility with environments that have multiple
        done_key(s), this transform will write a step_count entry for
        every done entry within the tensordict.

    Examples:
        >>> import gymnasium
        >>> from torchrl.envs import GymWrapper
        >>> base_env = GymWrapper(gymnasium.make("Pendulum-v1"))
        >>> env = TransformedEnv(base_env,
        ...     StepCounter(max_steps=5))
        >>> rollout = env.rollout(100)
        >>> print(rollout)
        TensorDict(
            fields={
                action: Tensor(shape=torch.Size([5, 1]), device=cpu, dtype=torch.float32, is_shared=False),
                done: Tensor(shape=torch.Size([5, 1]), device=cpu, dtype=torch.bool, is_shared=False),
                completed: Tensor(shape=torch.Size([5, 1]), device=cpu, dtype=torch.bool, is_shared=False)},
                next: TensorDict(
                    fields={
                        done: Tensor(shape=torch.Size([5, 1]), device=cpu, dtype=torch.bool, is_shared=False),
                        completed: Tensor(shape=torch.Size([5, 1]), device=cpu, dtype=torch.bool, is_shared=False)},
                        observation: Tensor(shape=torch.Size([5, 3]), device=cpu, dtype=torch.float32, is_shared=False),
                        reward: Tensor(shape=torch.Size([5, 1]), device=cpu, dtype=torch.float32, is_shared=False),
                        step_count: Tensor(shape=torch.Size([5, 1]), device=cpu, dtype=torch.int64, is_shared=False),
                        truncated: Tensor(shape=torch.Size([5, 1]), device=cpu, dtype=torch.bool, is_shared=False)},
                    batch_size=torch.Size([5]),
                    device=cpu,
                    is_shared=False),
                observation: Tensor(shape=torch.Size([5, 3]), device=cpu, dtype=torch.float32, is_shared=False),
                step_count: Tensor(shape=torch.Size([5, 1]), device=cpu, dtype=torch.int64, is_shared=False),
                truncated: Tensor(shape=torch.Size([5, 1]), device=cpu, dtype=torch.bool, is_shared=False)},
            batch_size=torch.Size([5]),
            device=cpu,
            is_shared=False)
        >>> print(rollout["next", "step_count"])
        tensor([[1],
                [2],
                [3],
                [4],
                [5]])

    """

    invertible = False

    def __init__(
        self,
        max_steps: Optional[int] = None,
        truncated_key: str | None = "truncated",
        step_count_key: str | None = "step_count",
        update_done: bool = True,
    ):
        if max_steps is not None and max_steps < 1:
            raise ValueError("max_steps should have a value greater or equal to one.")
        if not isinstance(truncated_key, str):
            raise ValueError("truncated_key must be a string.")
        if not isinstance(step_count_key, str):
            raise ValueError("step_count_key must be a string.")
        self.max_steps = max_steps
        self.truncated_key = truncated_key
        self.step_count_key = step_count_key
        self.update_done = update_done
        super().__init__()

    @property
    def truncated_keys(self):
        truncated_keys = self.__dict__.get("_truncated_keys", None)
        if truncated_keys is None:
            # make the default truncated keys
            truncated_keys = []
            for reset_key in self.parent._filtered_reset_keys:
                if isinstance(reset_key, str):
                    key = self.truncated_key
                else:
                    key = (*reset_key[:-1], self.truncated_key)
                truncated_keys.append(key)
        self._truncated_keys = truncated_keys
        return truncated_keys

    @property
    def done_keys(self):
        done_keys = self.__dict__.get("_done_keys", None)
        if done_keys is None:
            # make the default done keys
            done_keys = []
            for reset_key in self.parent._filtered_reset_keys:
                if isinstance(reset_key, str):
                    key = "done"
                else:
                    key = (*reset_key[:-1], "done")
                done_keys.append(key)
        self.__dict__["_done_keys"] = done_keys
        return done_keys

    @property
    def terminated_keys(self):
        terminated_keys = self.__dict__.get("_terminated_keys", None)
        if terminated_keys is None:
            # make the default terminated keys
            terminated_keys = []
            for reset_key in self.parent._filtered_reset_keys:
                if isinstance(reset_key, str):
                    key = "terminated"
                else:
                    key = (*reset_key[:-1], "terminated")
                terminated_keys.append(key)
        self.__dict__["_terminated_keys"] = terminated_keys
        return terminated_keys

    @property
    def step_count_keys(self):
        step_count_keys = self.__dict__.get("_step_count_keys", None)
        if step_count_keys is None:
            # make the default step_count keys
            step_count_keys = []
            for reset_key in self.parent._filtered_reset_keys:
                if isinstance(reset_key, str):
                    key = self.step_count_key
                else:
                    key = (*reset_key[:-1], self.step_count_key)
                step_count_keys.append(key)
        self.__dict__["_step_count_keys"] = step_count_keys
        return step_count_keys

    @property
    def reset_keys(self):
        if self.parent is not None:
            return self.parent._filtered_reset_keys
        # fallback on default "_reset"
        return ["_reset"]

    @property
    def full_done_spec(self):
        return self.parent.output_spec["full_done_spec"] if self.parent else None

    def _reset(
        self, tensordict: TensorDictBase, tensordict_reset: TensorDictBase
    ) -> TensorDictBase:
        # get reset signal
        for step_count_key, truncated_key, terminated_key, reset_key, done_key in zip(
            self.step_count_keys,
            self.truncated_keys,
            self.terminated_keys,
            self.reset_keys,
            self.done_keys,
        ):
            reset = tensordict.get(reset_key, default=None)
            if reset is None:
                # get done status, just to inform the reset shape, dtype and device
                for entry_name in (terminated_key, truncated_key, done_key):
                    done = tensordict.get(entry_name, default=None)
                    if done is not None:
                        break
                else:
                    # It may be the case that reset did not provide a done state, in which case
                    # we fall back on the spec
                    done = self.parent.output_spec["full_done_spec", entry_name].zero()
                reset = torch.ones_like(done)

            step_count = tensordict.get(step_count_key, default=None)
            if step_count is None:
                step_count = self.container.observation_spec[step_count_key].zero()
                if step_count.device != reset.device:
                    step_count = step_count.to(reset.device, non_blocking=True)

            # zero the step count if reset is needed
            step_count = torch.where(~expand_as_right(reset, step_count), step_count, 0)
            tensordict_reset.set(step_count_key, step_count)
            if self.max_steps is not None:
                truncated = step_count >= self.max_steps
                truncated = truncated | tensordict_reset.get(truncated_key, False)
                if self.update_done:
                    # we assume no done after reset
                    tensordict_reset.set(done_key, truncated)
                tensordict_reset.set(truncated_key, truncated)
        return tensordict_reset

    def _step(
        self, tensordict: TensorDictBase, next_tensordict: TensorDictBase
    ) -> TensorDictBase:
        for step_count_key, truncated_key, done_key, terminated_key in zip(
            self.step_count_keys,
            self.truncated_keys,
            self.done_keys,
            self.terminated_keys,
        ):
            step_count = tensordict.get(step_count_key)
            next_step_count = step_count + 1
            next_tensordict.set(step_count_key, next_step_count)

            if self.max_steps is not None:
                truncated = next_step_count >= self.max_steps
                truncated = truncated | next_tensordict.get(truncated_key, False)
                if self.update_done:
                    done = next_tensordict.get(done_key, None)
                    terminated = next_tensordict.get(terminated_key, None)
                    if terminated is not None:
                        truncated = truncated & ~terminated
                    done = truncated | done  # we assume no done after reset
                    next_tensordict.set(done_key, done)
                next_tensordict.set(truncated_key, truncated)
        return next_tensordict

    def transform_observation_spec(
        self, observation_spec: CompositeSpec
    ) -> CompositeSpec:
        if not isinstance(observation_spec, CompositeSpec):
            raise ValueError(
                f"observation_spec was expected to be of type CompositeSpec. Got {type(observation_spec)} instead."
            )
        full_done_spec = self.parent.output_spec["full_done_spec"]
        for step_count_key in self.step_count_keys:
            step_count_key = unravel_key(step_count_key)
            # find a matching done key (there might be more than one)
            for done_key in self.done_keys:
                # check root
                if type(done_key) != type(step_count_key):
                    continue
                if isinstance(done_key, tuple):
                    if done_key[:-1] == step_count_key[:-1]:
                        shape = full_done_spec[done_key].shape
                        break
                if isinstance(done_key, str):
                    shape = full_done_spec[done_key].shape
                    break

            else:
                raise KeyError(
                    f"Could not find root of step_count_key {step_count_key} in done keys {self.done_keys}."
                )
            observation_spec[step_count_key] = BoundedTensorSpec(
                shape=shape,
                dtype=torch.int64,
                device=observation_spec.device,
                low=0,
                high=torch.iinfo(torch.int64).max,
            )
        return super().transform_observation_spec(observation_spec)

    def transform_output_spec(self, output_spec: CompositeSpec) -> CompositeSpec:
        if self.max_steps:
            full_done_spec = self.parent.output_spec["full_done_spec"]
            for truncated_key in self.truncated_keys:
                truncated_key = unravel_key(truncated_key)
                # find a matching done key (there might be more than one)
                for done_key in self.done_keys:
                    # check root
                    if type(done_key) != type(truncated_key):
                        continue
                    if isinstance(done_key, tuple):
                        if done_key[:-1] == truncated_key[:-1]:
                            shape = full_done_spec[done_key].shape
                            break
                    if isinstance(done_key, str):
                        shape = full_done_spec[done_key].shape
                        break

                else:
                    raise KeyError(
                        f"Could not find root of truncated_key {truncated_key} in done keys {self.done_keys}."
                    )
                full_done_spec[truncated_key] = DiscreteTensorSpec(
                    2, dtype=torch.bool, device=output_spec.device, shape=shape
                )
            if self.update_done:
                for done_key in self.done_keys:
                    done_key = unravel_key(done_key)
                    # find a matching done key (there might be more than one)
                    for done_key in self.done_keys:
                        # check root
                        if type(done_key) != type(done_key):
                            continue
                        if isinstance(done_key, tuple):
                            if done_key[:-1] == done_key[:-1]:
                                shape = full_done_spec[done_key].shape
                                break
                        if isinstance(done_key, str):
                            shape = full_done_spec[done_key].shape
                            break

                    else:
                        raise KeyError(
                            f"Could not find root of stop_key {done_key} in done keys {self.done_keys}."
                        )
                    full_done_spec[done_key] = DiscreteTensorSpec(
                        2, dtype=torch.bool, device=output_spec.device, shape=shape
                    )
            output_spec["full_done_spec"] = full_done_spec
        return super().transform_output_spec(output_spec)

    def transform_input_spec(self, input_spec: CompositeSpec) -> CompositeSpec:
        if not isinstance(input_spec, CompositeSpec):
            raise ValueError(
                f"input_spec was expected to be of type CompositeSpec. Got {type(input_spec)} instead."
            )
        if input_spec["full_state_spec"] is None:
            input_spec["full_state_spec"] = CompositeSpec(
                shape=input_spec.shape, device=input_spec.device
            )

        full_done_spec = self.parent.output_spec["full_done_spec"]
        for step_count_key in self.step_count_keys:
            step_count_key = unravel_key(step_count_key)
            # find a matching done key (there might be more than one)
            for done_key in self.done_keys:
                # check root
                if type(done_key) != type(step_count_key):
                    continue
                if isinstance(done_key, tuple):
                    if done_key[:-1] == step_count_key[:-1]:
                        shape = full_done_spec[done_key].shape
                        break
                if isinstance(done_key, str):
                    shape = full_done_spec[done_key].shape
                    break

            else:
                raise KeyError(
                    f"Could not find root of step_count_key {step_count_key} in done keys {self.done_keys}."
                )

            input_spec[
                unravel_key(("full_state_spec", step_count_key))
            ] = BoundedTensorSpec(
                shape=shape,
                dtype=torch.int64,
                device=input_spec.device,
                low=0,
                high=torch.iinfo(torch.int64).max,
            )

        return input_spec

    def forward(self, tensordict: TensorDictBase) -> TensorDictBase:
        raise NotImplementedError(
            "StepCounter cannot be called independently, only its step and reset methods "
            "are functional. The reason for this is that it is hard to consider using "
            "StepCounter with non-sequential data, such as those collected by a replay buffer "
            "or a dataset. If you need StepCounter to work on a batch of sequential data "
            "(ie as LSTM would work over a whole sequence of data), file an issue on "
            "TorchRL requesting that feature."
        )


class ExcludeTransform(Transform):
    """Excludes keys from the data.

    Args:
        *excluded_keys (iterable of NestedKey): The name of the keys to exclude. If the key is
            not present, it is simply ignored.

    Examples:
        >>> import gymnasium
        >>> from torchrl.envs import GymWrapper
        >>> env = TransformedEnv(
        ...     GymWrapper(gymnasium.make("Pendulum-v1")),
        ...     ExcludeTransform("truncated")
        ... )
        >>> env.rollout(3)
        TensorDict(
            fields={
                action: Tensor(shape=torch.Size([3, 1]), device=cpu, dtype=torch.float32, is_shared=False),
                done: Tensor(shape=torch.Size([3, 1]), device=cpu, dtype=torch.bool, is_shared=False),
                next: TensorDict(
                    fields={
                        done: Tensor(shape=torch.Size([3, 1]), device=cpu, dtype=torch.bool, is_shared=False),
                        observation: Tensor(shape=torch.Size([3, 3]), device=cpu, dtype=torch.float32, is_shared=False),
                        reward: Tensor(shape=torch.Size([3, 1]), device=cpu, dtype=torch.float32, is_shared=False)},
                    batch_size=torch.Size([3]),
                    device=cpu,
                    is_shared=False),
                observation: Tensor(shape=torch.Size([3, 3]), device=cpu, dtype=torch.float32, is_shared=False)},
            batch_size=torch.Size([3]),
            device=cpu,
            is_shared=False)

    """

    def __init__(self, *excluded_keys):
        super().__init__()
        try:
            excluded_keys = unravel_key_list(excluded_keys)
        except TypeError:
            raise TypeError(
                "excluded keys must be a list or tuple of strings or tuples of strings."
            )
        self.excluded_keys = excluded_keys

    def _call(self, tensordict: TensorDictBase) -> TensorDictBase:
        return tensordict.exclude(*self.excluded_keys)

    forward = _call

    def _reset(
        self, tensordict: TensorDictBase, tensordict_reset: TensorDictBase
    ) -> TensorDictBase:
        return tensordict_reset.exclude(*self.excluded_keys)

    def transform_output_spec(self, output_spec: CompositeSpec) -> CompositeSpec:
        full_done_spec = output_spec["full_done_spec"]
        full_reward_spec = output_spec["full_reward_spec"]
        full_observation_spec = output_spec["full_observation_spec"]
        for key in self.excluded_keys:
            # done_spec
            if unravel_key(key) in list(full_done_spec.keys(True, True)):
                del full_done_spec[key]
                continue
            # reward_spec
            if unravel_key(key) in list(full_reward_spec.keys(True, True)):
                del full_reward_spec[key]
                continue
            # observation_spec
            if unravel_key(key) in list(full_observation_spec.keys(True, True)):
                del full_observation_spec[key]
                continue
            raise KeyError(f"Key {key} not found in the environment outputs.")
        return output_spec


class SelectTransform(Transform):
    """Select keys from the input tensordict.

    In general, the :obj:`ExcludeTransform` should be preferred: this transforms also
        selects the "action" (or other keys from input_spec), "done" and "reward"
        keys but other may be necessary.

    Args:
        *selected_keys (iterable of NestedKey): The name of the keys to select. If the key is
            not present, it is simply ignored.

    Keyword Args:
        keep_rewards (bool, optional): if ``False``, the reward keys must be provided
            if they should be kept. Defaults to ``True``.
        keep_dones (bool, optional): if ``False``, the done keys must be provided
            if they should be kept. Defaults to ``True``.

        >>> import gymnasium
        >>> from torchrl.envs import GymWrapper
        >>> env = TransformedEnv(
        ...     GymWrapper(gymnasium.make("Pendulum-v1")),
        ...     SelectTransform("observation", "reward", "done", keep_dones=False), # we leave done behind
        ... )
        >>> env.rollout(3)  # the truncated key is now absent
        TensorDict(
            fields={
                action: Tensor(shape=torch.Size([3, 1]), device=cpu, dtype=torch.float32, is_shared=False),
                done: Tensor(shape=torch.Size([3, 1]), device=cpu, dtype=torch.bool, is_shared=False),
                next: TensorDict(
                    fields={
                        done: Tensor(shape=torch.Size([3, 1]), device=cpu, dtype=torch.bool, is_shared=False),
                        observation: Tensor(shape=torch.Size([3, 3]), device=cpu, dtype=torch.float32, is_shared=False),
                        reward: Tensor(shape=torch.Size([3, 1]), device=cpu, dtype=torch.float32, is_shared=False)},
                    batch_size=torch.Size([3]),
                    device=cpu,
                    is_shared=False),
                observation: Tensor(shape=torch.Size([3, 3]), device=cpu, dtype=torch.float32, is_shared=False)},
            batch_size=torch.Size([3]),
            device=cpu,
            is_shared=False)

    """

    def __init__(
        self,
        *selected_keys: NestedKey,
        keep_rewards: bool = True,
        keep_dones: bool = True,
    ):
        super().__init__()
        try:
            selected_keys = unravel_key_list(selected_keys)
        except TypeError:
            raise TypeError(
                "selected keys must be a list or tuple of strings or tuples of strings."
            )
        self.selected_keys = selected_keys
        self.keep_done_keys = keep_dones
        self.keep_reward_keys = keep_rewards

    def _call(self, tensordict: TensorDictBase) -> TensorDictBase:
        if self.parent is not None:
            input_keys = self.parent.state_spec.keys(True, True)
        else:
            input_keys = []
        if self.keep_reward_keys:
            reward_keys = self.parent.reward_keys if self.parent else ["reward"]
        else:
            reward_keys = []
        if self.keep_done_keys:
            done_keys = self.parent.done_keys if self.parent else ["done"]
        else:
            done_keys = []
        return tensordict.select(
            *self.selected_keys, *reward_keys, *done_keys, *input_keys, strict=False
        )

    forward = _call

    def _reset(
        self, tensordict: TensorDictBase, tensordict_reset: TensorDictBase
    ) -> TensorDictBase:
        if self.parent is not None:
            input_keys = self.parent.state_spec.keys(True, True)
        else:
            input_keys = []
        if self.keep_reward_keys:
            reward_keys = self.parent.reward_keys if self.parent else ["reward"]
        else:
            reward_keys = []
        if self.keep_done_keys:
            done_keys = self.parent.done_keys if self.parent else ["done"]
        else:
            done_keys = []
        return tensordict_reset.select(
            *self.selected_keys, *reward_keys, *done_keys, *input_keys, strict=False
        )

    def transform_output_spec(self, output_spec: CompositeSpec) -> CompositeSpec:
        full_done_spec = output_spec["full_done_spec"]
        full_reward_spec = output_spec["full_reward_spec"]
        full_observation_spec = output_spec["full_observation_spec"]
        if not self.keep_done_keys:
            for key in list(full_done_spec.keys(True, True)):
                if unravel_key(key) not in self.selected_keys:
                    del full_done_spec[key]

        for key in list(full_observation_spec.keys(True, True)):
            if unravel_key(key) not in self.selected_keys:
                del full_observation_spec[key]

        if not self.keep_reward_keys:
            for key in list(full_reward_spec.keys(True, True)):
                if unravel_key(key) not in self.selected_keys:
                    del full_reward_spec[key]

        return output_spec


class TimeMaxPool(Transform):
    """Take the maximum value in each position over the last T observations.

    This transform take the maximum value in each position for all in_keys tensors over the last T time steps.

    Args:
        in_keys (sequence of NestedKey, optional): input keys on which the max pool will be applied. Defaults to "observation" if left empty.
        out_keys (sequence of NestedKey, optional): output keys where the output will be written. Defaults to `in_keys` if left empty.
        T (int, optional): Number of time steps over which to apply max pooling.
        reset_key (NestedKey, optional): the reset key to be used as partial
            reset indicator. Must be unique. If not provided, defaults to the
            only reset key of the parent environment (if it has only one)
            and raises an exception otherwise.

    Examples:
        >>> from torchrl.envs import GymEnv
        >>> base_env = GymEnv("Pendulum-v1")
        >>> env = TransformedEnv(base_env, TimeMaxPool(in_keys=["observation"], T=10))
        >>> torch.manual_seed(0)
        >>> env.set_seed(0)
        >>> rollout = env.rollout(10)
        >>> print(rollout["observation"])  # values should be increasing up until the 10th step
        tensor([[ 0.0000,  0.0000,  0.0000],
                [ 0.0000,  0.0000,  0.0000],
                [ 0.0000,  0.0000,  0.0000],
                [ 0.0000,  0.0000,  0.0000],
                [ 0.0000,  0.0216,  0.0000],
                [ 0.0000,  0.1149,  0.0000],
                [ 0.0000,  0.1990,  0.0000],
                [ 0.0000,  0.2749,  0.0000],
                [ 0.0000,  0.3281,  0.0000],
                [-0.9290,  0.3702, -0.8978]])

    .. note:: :class:`~TimeMaxPool` currently only supports ``done`` signal at the root.
        Nested ``done``, such as those found in MARL settings, are currently not supported.
        If this feature is needed, please raise an issue on TorchRL repo.

    """

    invertible = False

    def __init__(
        self,
        in_keys: Sequence[NestedKey] | None = None,
        out_keys: Sequence[NestedKey] | None = None,
        T: int = 1,
        reset_key: NestedKey | None = None,
    ):
        if in_keys is None:
            in_keys = ["observation"]
        if out_keys is None:
            out_keys = copy(in_keys)
        super().__init__(in_keys=in_keys, out_keys=out_keys)
        if T < 1:
            raise ValueError(
                "TimeMaxPoolTransform T parameter should have a value greater or equal to one."
            )
        if len(self.in_keys) != len(self.out_keys):
            raise ValueError(
                "TimeMaxPoolTransform in_keys and out_keys don't have the same number of elements"
            )
        self.buffer_size = T
        for in_key in self.in_keys:
            buffer_name = self._buffer_name(in_key)
            setattr(
                self,
                buffer_name,
                torch.nn.parameter.UninitializedBuffer(
                    device=torch.device("cpu"), dtype=torch.get_default_dtype()
                ),
            )
        self.reset_key = reset_key

    @staticmethod
    def _buffer_name(in_key):
        in_key_str = "_".join(in_key) if isinstance(in_key, tuple) else in_key
        buffer_name = f"_maxpool_buffer_{in_key_str}"
        return buffer_name

    @property
    def reset_key(self):
        reset_key = self.__dict__.get("_reset_key", None)
        if reset_key is None:
            reset_keys = self.parent.reset_keys
            if len(reset_keys) > 1:
                raise RuntimeError(
                    f"Got more than one reset key in env {self.container}, cannot infer which one to use. Consider providing the reset key in the {type(self)} constructor."
                )
            reset_key = self._reset_key = reset_keys[0]
        return reset_key

    @reset_key.setter
    def reset_key(self, value):
        self._reset_key = value

    def _reset(
        self, tensordict: TensorDictBase, tensordict_reset: TensorDictBase
    ) -> TensorDictBase:

        _reset = _get_reset(self.reset_key, tensordict)
        for in_key in self.in_keys:
            buffer_name = self._buffer_name(in_key)
            buffer = getattr(self, buffer_name)
            if isinstance(buffer, torch.nn.parameter.UninitializedBuffer):
                continue
            if not _reset.all():
                _reset_exp = _reset.expand(buffer.shape[0], *_reset.shape)
                buffer[_reset_exp] = 0.0
            else:
                buffer.fill_(0.0)
        with _set_missing_tolerance(self, True):
            for in_key in self.in_keys:
                val_reset = tensordict_reset.get(in_key, None)
                val_prev = tensordict.get(in_key, None)
                # if an in_key is missing, we try to copy it from the previous step
                if val_reset is None and val_prev is not None:
                    tensordict_reset.set(in_key, val_prev)
                elif val_prev is None and val_reset is None:
                    raise KeyError(f"Could not find {in_key} in the reset data.")
            return self._call(tensordict_reset, _reset=_reset)

    def _make_missing_buffer(self, tensordict, in_key, buffer_name):
        buffer = getattr(self, buffer_name)
        data = tensordict.get(in_key)
        size = list(data.shape)
        size.insert(0, self.buffer_size)
        buffer.materialize(size)
        buffer = buffer.to(dtype=data.dtype, device=data.device).zero_()
        setattr(self, buffer_name, buffer)
        return buffer

    def _call(self, tensordict: TensorDictBase, _reset=None) -> TensorDictBase:
        """Update the episode tensordict with max pooled keys."""
        for in_key, out_key in zip(self.in_keys, self.out_keys):
            # Lazy init of buffers
            buffer_name = self._buffer_name(in_key)
            buffer = getattr(self, buffer_name)
            if isinstance(buffer, torch.nn.parameter.UninitializedBuffer):
                buffer = self._make_missing_buffer(tensordict, in_key, buffer_name)
            if _reset is not None:
                # we must use only the reset data
                buffer[:, _reset] = torch.roll(buffer[:, _reset], shifts=1, dims=0)
                # add new obs
                data = tensordict.get(in_key)
                buffer[0, _reset] = data[_reset]
                # apply max pooling
                pooled_tensor, _ = buffer[:, _reset].max(dim=0)
                pooled_tensor = torch.zeros_like(data).masked_scatter_(
                    expand_as_right(_reset, data), pooled_tensor
                )
                # add to tensordict
                tensordict.set(out_key, pooled_tensor)
                continue
            # shift obs 1 position to the right
            buffer.copy_(torch.roll(buffer, shifts=1, dims=0))
            # add new obs
            buffer[0].copy_(tensordict.get(in_key))
            # apply max pooling
            pooled_tensor, _ = buffer.max(dim=0)
            # add to tensordict
            tensordict.set(out_key, pooled_tensor)

        return tensordict

    @_apply_to_composite
    def transform_observation_spec(self, observation_spec: TensorSpec) -> TensorSpec:
        return observation_spec

    def forward(self, tensordict: TensorDictBase) -> TensorDictBase:
        raise NotImplementedError(
            "TimeMaxPool cannot be called independently, only its step and reset methods "
            "are functional. The reason for this is that it is hard to consider using "
            "TimeMaxPool with non-sequential data, such as those collected by a replay buffer "
            "or a dataset. If you need TimeMaxPool to work on a batch of sequential data "
            "(ie as LSTM would work over a whole sequence of data), file an issue on "
            "TorchRL requesting that feature."
        )


class RandomCropTensorDict(Transform):
    """A trajectory sub-sampler for ReplayBuffer and modules.

    Gathers a sub-sequence of a defined length along the last dimension of the input
    tensordict.
    This can be used to get cropped trajectories from trajectories sampled
    from a ReplayBuffer.

    This transform is primarily designed to be used with replay buffers and modules.
    Currently, it cannot be used as an environment transform.
    Do not hesitate to request for this behaviour through an issue if this is
    desired.

    Args:
        sub_seq_len (int): the length of the sub-trajectory to sample
        sample_dim (int, optional): the dimension along which the cropping
            should occur. Negative dimensions should be preferred to make
            the transform robust to tensordicts of varying batch dimensions.
            Defaults to -1 (the default time dimension in TorchRL).
        mask_key (NestedKey): If provided, this represents the mask key to be looked
            for when doing the sampling. If provided, it only valid elements will
            be returned. It is assumed that the mask is a boolean tensor with
            first True values and then False values, not mixed together.
            :class:`RandomCropTensorDict` will NOT check that this is respected
            hence any error caused by an improper mask risks to go unnoticed.
            Defaults: None (no mask key).
    """

    def __init__(
        self,
        sub_seq_len: int,
        sample_dim: int = -1,
        mask_key: Optional[NestedKey] = None,
    ):
        self.sub_seq_len = sub_seq_len
        if sample_dim > 0:
            warnings.warn(
                "A positive shape has been passed to the RandomCropTensorDict "
                "constructor. This may have unexpected behaviours when the "
                "passed tensordicts have inconsistent batch dimensions. "
                "For context, by convention, TorchRL concatenates time steps "
                "along the last dimension of the tensordict."
            )
        self.sample_dim = sample_dim
        self.mask_key = mask_key
        super().__init__()

    def forward(self, tensordict: TensorDictBase) -> TensorDictBase:
        shape = tensordict.shape
        dim = self.sample_dim
        # shape must have at least one dimension
        if not len(shape):
            raise RuntimeError(
                "Cannot sub-sample from a tensordict with an empty shape."
            )
        if shape[dim] < self.sub_seq_len:
            raise RuntimeError(
                f"Cannot sample trajectories of length {self.sub_seq_len} along"
                f" dimension {dim} given a tensordict of shape "
                f"{tensordict.shape}. Consider reducing the sub_seq_len "
                f"parameter or increase sample length."
            )
        max_idx_0 = shape[dim] - self.sub_seq_len
        idx_shape = list(tensordict.shape)
        idx_shape[dim] = 1
        device = tensordict.device
        if device is None:
            device = torch.device("cpu")
        if self.mask_key is None or self.mask_key not in tensordict.keys(
            isinstance(self.mask_key, tuple)
        ):
            idx_0 = torch.randint(max_idx_0, idx_shape, device=device)
        else:
            # get the traj length for each entry
            mask = tensordict.get(self.mask_key)
            if mask.shape != tensordict.shape:
                raise ValueError(
                    "Expected a mask of the same shape as the tensordict. Got "
                    f"mask.shape={mask.shape} and tensordict.shape="
                    f"{tensordict.shape} instead."
                )
            traj_lengths = mask.cumsum(self.sample_dim).max(self.sample_dim, True)[0]
            if (traj_lengths < self.sub_seq_len).any():
                raise RuntimeError(
                    f"Cannot sample trajectories of length {self.sub_seq_len} when the minimum "
                    f"trajectory length is {traj_lengths.min()}."
                )
            # take a random number between 0 and traj_lengths - self.sub_seq_len
            idx_0 = (
                torch.rand(idx_shape, device=device) * (traj_lengths - self.sub_seq_len)
            ).to(torch.long)
        arange = torch.arange(self.sub_seq_len, device=idx_0.device)
        arange_shape = [1 for _ in range(tensordict.ndimension())]
        arange_shape[dim] = len(arange)
        arange = arange.view(arange_shape)
        idx = idx_0 + arange
        return tensordict.gather(dim=self.sample_dim, index=idx)

    def _reset(
        self, tensordict: TensorDictBase, tensordict_reset: TensorDictBase
    ) -> TensorDictBase:
        with _set_missing_tolerance(self, True):
            tensordict_reset = self.forward(tensordict_reset)
        return tensordict_reset


class InitTracker(Transform):
    """Reset tracker.

    This transform populates the step/reset tensordict with a reset tracker entry
    that is set to ``True`` whenever :meth:`~.reset` is called.

    Args:
         init_key (NestedKey, optional): the key to be used for the tracker entry.

    Examples:
        >>> from torchrl.envs.libs.gym import GymEnv
        >>> env = TransformedEnv(GymEnv("Pendulum-v1"), InitTracker())
        >>> td = env.reset()
        >>> print(td["is_init"])
        tensor(True)
        >>> td = env.rand_step(td)
        >>> print(td["next", "is_init"])
        tensor(False)

    """

    def __init__(self, init_key: NestedKey = "is_init"):
        if not isinstance(init_key, str):
            raise ValueError("init_key can only be of type str.")
        self.init_key = init_key
        self.reset_key = "_reset"
        super().__init__()

    def set_container(self, container: Union[Transform, EnvBase]) -> None:
        self._init_keys = None
        return super().set_container(container)

    @property
    def out_keys(self):
        return self.init_keys

    @out_keys.setter
    def out_keys(self, value):
        if value in (None, []):
            return
        raise ValueError(
            "Cannot set non-empty out-keys when out-keys are defined by the init_key value."
        )

    @property
    def init_keys(self):
        init_keys = self.__dict__.get("_init_keys", None)
        if init_keys is not None:
            return init_keys
        init_keys = []
        if self.parent is None:
            raise NotImplementedError(
                FORWARD_NOT_IMPLEMENTED.format(self.__class__.__name__)
            )
        for reset_key in self.parent._filtered_reset_keys:
            if isinstance(reset_key, str):
                init_key = self.init_key
            else:
                init_key = unravel_key((reset_key[:-1], self.init_key))
            init_keys.append(init_key)
        self._init_keys = init_keys
        return self._init_keys

    @property
    def reset_keys(self):
        return self.parent._filtered_reset_keys

    def _call(self, tensordict: TensorDictBase) -> TensorDictBase:
        for init_key in self.init_keys:
            done_key = _replace_last(init_key, "done")
            if init_key not in tensordict.keys(True, True):
                device = tensordict.device
                if device is None:
                    device = torch.device("cpu")
                shape = self.parent.full_done_spec[done_key].shape
                tensordict.set(
                    init_key,
                    torch.zeros(shape, device=device, dtype=torch.bool),
                )
        return tensordict

    def _reset(
        self, tensordict: TensorDictBase, tensordict_reset: TensorDictBase
    ) -> TensorDictBase:
        device = tensordict.device
        if device is None:
            device = torch.device("cpu")
        for reset_key, init_key in zip(self.reset_keys, self.init_keys):
            _reset = tensordict.get(reset_key, None)
            if _reset is None:
                done_key = _replace_last(init_key, "done")
                shape = self.parent.full_done_spec[done_key].shape
                tensordict_reset.set(
                    init_key,
                    torch.ones(
                        shape,
                        device=device,
                        dtype=torch.bool,
                    ),
                )
            else:
                init_val = _reset.clone()
                parent_td = (
                    tensordict_reset
                    if isinstance(init_key, str)
                    else tensordict_reset.get(init_key[:-1])
                )
                if init_val.ndim == parent_td.ndim:
                    # unsqueeze, to match the done shape
                    init_val = init_val.unsqueeze(-1)
                tensordict_reset.set(init_key, init_val)
        return tensordict_reset

    def transform_observation_spec(self, observation_spec: TensorSpec) -> TensorSpec:
        full_done_spec = self.parent.output_spec["full_done_spec"]
        for init_key in self.init_keys:
            for done_key in self.parent.done_keys:
                # check root
                if type(done_key) != type(init_key):
                    continue
                if isinstance(done_key, tuple):
                    if done_key[:-1] == init_key[:-1]:
                        shape = full_done_spec[done_key].shape
                        break
                if isinstance(done_key, str):
                    shape = full_done_spec[done_key].shape
                    break
            else:
                raise KeyError(
                    f"Could not find root of init_key {init_key} within done_keys {self.parent.done_keys}."
                )
            observation_spec[init_key] = DiscreteTensorSpec(
                2,
                dtype=torch.bool,
                device=self.parent.device,
                shape=shape,
            )
        return observation_spec

    def forward(self, tensordict: TensorDictBase) -> TensorDictBase:
        raise NotImplementedError(
            FORWARD_NOT_IMPLEMENTED.format(self.__class__.__name__)
        )


class RenameTransform(Transform):
    """A transform to rename entries in the output tensordict.

    Args:
        in_keys (sequence of NestedKey): the entries to rename
        out_keys (sequence of NestedKey): the name of the entries after renaming.
        in_keys_inv (sequence of NestedKey, optional): the entries to rename before
            passing the input tensordict to :meth:`EnvBase._step`.
        out_keys_inv (sequence of NestedKey, optional): the names of the renamed
            entries passed to :meth:`EnvBase._step`.
        create_copy (bool, optional): if ``True``, the entries will be copied
            with a different name rather than being renamed. This allows for
            renaming immutable entries such as ``"reward"`` and ``"done"``.

    Examples:
        >>> from torchrl.envs.libs.gym import GymEnv
        >>> env = TransformedEnv(
        ...     GymEnv("Pendulum-v1"),
        ...     RenameTransform(["observation", ], ["stuff",], create_copy=False),
        ... )
        >>> tensordict = env.rollout(3)
        >>> print(tensordict)
        TensorDict(
            fields={
                action: Tensor(shape=torch.Size([3, 1]), device=cpu, dtype=torch.float32, is_shared=False),
                done: Tensor(shape=torch.Size([3, 1]), device=cpu, dtype=torch.bool, is_shared=False),
                next: TensorDict(
                    fields={
                        done: Tensor(shape=torch.Size([3, 1]), device=cpu, dtype=torch.bool, is_shared=False),
                        reward: Tensor(shape=torch.Size([3, 1]), device=cpu, dtype=torch.float32, is_shared=False),
                        stuff: Tensor(shape=torch.Size([3, 3]), device=cpu, dtype=torch.float32, is_shared=False)},
                    batch_size=torch.Size([3]),
                    device=cpu,
                    is_shared=False),
                stuff: Tensor(shape=torch.Size([3, 3]), device=cpu, dtype=torch.float32, is_shared=False)},
            batch_size=torch.Size([3]),
            device=cpu,
            is_shared=False)
        >>> # if the output is also an input, we need to rename if both ways:
        >>> from torchrl.envs.libs.brax import BraxEnv
        >>> env = TransformedEnv(
        ...     BraxEnv("fast"),
        ...     RenameTransform(["state"], ["newname"], ["state"], ["newname"])
        ... )
        >>> _ = env.set_seed(1)
        >>> tensordict = env.rollout(3)
        >>> assert "newname" in tensordict.keys()
        >>> assert "state" not in tensordict.keys()

    """

    def __init__(
        self, in_keys, out_keys, in_keys_inv=None, out_keys_inv=None, create_copy=False
    ):
        if in_keys_inv is None:
            in_keys_inv = []
        if out_keys_inv is None:
            out_keys_inv = copy(in_keys_inv)
        self.create_copy = create_copy
        super().__init__(in_keys, out_keys, in_keys_inv, out_keys_inv)
        if len(self.in_keys) != len(self.out_keys):
            raise ValueError(
                f"The number of in_keys ({len(self.in_keys)}) should match the number of out_keys ({len(self.out_keys)})."
            )
        if len(self.in_keys_inv) != len(self.out_keys_inv):
            raise ValueError(
                f"The number of in_keys_inv ({len(self.in_keys_inv)}) should match the number of out_keys_inv ({len(self.out_keys)})."
            )
        if len(set(out_keys).intersection(in_keys)):
            raise ValueError(
                f"Cannot have matching in and out_keys because order is unclear. "
                f"Please use separated transforms. "
                f"Got in_keys={in_keys} and out_keys={out_keys}."
            )

    def _call(self, tensordict: TensorDictBase) -> TensorDictBase:
        if self.create_copy:
            out = tensordict.select(*self.in_keys, strict=not self._missing_tolerance)
            for in_key, out_key in zip(self.in_keys, self.out_keys):
                try:
                    tensordict.rename_key_(in_key, out_key)
                except KeyError:
                    if not self._missing_tolerance:
                        raise
            tensordict = tensordict.update(out)
        else:
            for in_key, out_key in zip(self.in_keys, self.out_keys):
                try:
                    tensordict.rename_key_(in_key, out_key)
                except KeyError:
                    if not self._missing_tolerance:
                        raise
        return tensordict

    forward = _call

    def _reset(
        self, tensordict: TensorDictBase, tensordict_reset: TensorDictBase
    ) -> TensorDictBase:
        with _set_missing_tolerance(self, True):
            return self._call(tensordict_reset)

    def _inv_call(self, tensordict: TensorDictBase) -> TensorDictBase:
        # no in-place modif
        if self.create_copy:
            out = tensordict.select(
                *self.out_keys_inv, strict=not self._missing_tolerance
            )
            for in_key, out_key in zip(self.in_keys_inv, self.out_keys_inv):
                try:
                    out.rename_key_(out_key, in_key)
                except KeyError:
                    if not self._missing_tolerance:
                        raise

            tensordict = tensordict.update(out)
        else:
            for in_key, out_key in zip(self.in_keys_inv, self.out_keys_inv):
                try:
                    tensordict.rename_key_(out_key, in_key)
                except KeyError:
                    if not self._missing_tolerance:
                        raise
        return tensordict

    def transform_output_spec(self, output_spec: CompositeSpec) -> CompositeSpec:
        for done_key in self.parent.done_keys:
            if done_key in self.in_keys:
                for i, out_key in enumerate(self.out_keys):  # noqa: B007
                    if self.in_keys[i] == done_key:
                        break
                else:
                    # unreachable
                    raise RuntimeError
                output_spec["full_done_spec"][out_key] = output_spec["full_done_spec"][
                    done_key
                ].clone()
                if not self.create_copy:
                    del output_spec["full_done_spec"][done_key]
        for reward_key in self.parent.reward_keys:
            if reward_key in self.in_keys:
                for i, out_key in enumerate(self.out_keys):  # noqa: B007
                    if self.in_keys[i] == reward_key:
                        break
                else:
                    # unreachable
                    raise RuntimeError
                output_spec["full_reward_spec"][out_key] = output_spec[
                    "full_reward_spec"
                ][reward_key].clone()
                if not self.create_copy:
                    del output_spec["full_reward_spec"][reward_key]
        for observation_key in self.parent.full_observation_spec.keys(True):
            if observation_key in self.in_keys:
                for i, out_key in enumerate(self.out_keys):  # noqa: B007
                    if self.in_keys[i] == observation_key:
                        break
                else:
                    # unreachable
                    raise RuntimeError
                output_spec["full_observation_spec"][out_key] = output_spec[
                    "full_observation_spec"
                ][observation_key].clone()
                if not self.create_copy:
                    del output_spec["full_observation_spec"][observation_key]
        return output_spec

    def transform_input_spec(self, input_spec: CompositeSpec) -> CompositeSpec:
        for action_key in self.parent.action_keys:
            if action_key in self.in_keys:
                for i, out_key in enumerate(self.out_keys):  # noqa: B007
                    if self.in_keys[i] == action_key:
                        break
                else:
                    # unreachable
                    raise RuntimeError
                input_spec["full_action_spec"][out_key] = input_spec[
                    "full_action_spec"
                ][action_key].clone()
                if not self.create_copy:
                    del input_spec["full_action_spec"][action_key]
        for state_key in self.parent.full_state_spec.keys(True):
            if state_key in self.in_keys:
                for i, out_key in enumerate(self.out_keys):  # noqa: B007
                    if self.in_keys[i] == state_key:
                        break
                else:
                    # unreachable
                    raise RuntimeError
                input_spec["full_state_spec"][out_key] = input_spec["full_state_spec"][
                    state_key
                ].clone()
                if not self.create_copy:
                    del input_spec["full_state_spec"][state_key]
        return input_spec


class Reward2GoTransform(Transform):
    """Calculates the reward to go based on the episode reward and a discount factor.

    As the :class:`~.Reward2GoTransform` is only an inverse transform the ``in_keys`` will be directly used for the ``in_keys_inv``.
    The reward-to-go can be only calculated once the episode is finished. Therefore, the transform should be applied to the replay buffer
    and not to the collector.

    Args:
        gamma (float or torch.Tensor): the discount factor. Defaults to 1.0.
        in_keys (sequence of NestedKey): the entries to rename. Defaults to
            ``("next", "reward")`` if none is provided.
        out_keys (sequence of NestedKey): the entries to rename. Defaults to
            the values of ``in_keys`` if none is provided.
        done_key (NestedKey): the done entry. Defaults to ``"done"``.
        truncated_key (NestedKey): the truncated entry. Defaults to ``"truncated"``.
            If no truncated entry is found, only the ``"done"`` will be used.

    Examples:
        >>> # Using this transform as part of a replay buffer
        >>> from torchrl.data import ReplayBuffer, LazyTensorStorage
        >>> torch.manual_seed(0)
        >>> r2g = Reward2GoTransform(gamma=0.99, out_keys=["reward_to_go"])
        >>> rb = ReplayBuffer(storage=LazyTensorStorage(100), transform=r2g)
        >>> batch, timesteps = 4, 5
        >>> done = torch.zeros(batch, timesteps, 1, dtype=torch.bool)
        >>> for i in range(batch):
        ...     while not done[i].any():
        ...         done[i] = done[i].bernoulli_(0.1)
        >>> reward = torch.ones(batch, timesteps, 1)
        >>> td = TensorDict(
        ...     {"next": {"done": done, "reward": reward}},
        ...     [batch, timesteps],
        ... )
        >>> rb.extend(td)
        >>> sample = rb.sample(1)
        >>> print(sample["next", "reward"])
        tensor([[[1.],
                 [1.],
                 [1.],
                 [1.],
                 [1.]]])
        >>> print(sample["reward_to_go"])
        tensor([[[4.9010],
                 [3.9404],
                 [2.9701],
                 [1.9900],
                 [1.0000]]])

    One can also use this transform directly with a collector: make sure to
    append the `inv` method of the transform.

    Examples:
        >>> from torchrl.collectors import SyncDataCollector, RandomPolicy
        >>> from torchrl.envs.libs.gym import GymEnv
        >>> t = Reward2GoTransform(gamma=0.99, out_keys=["reward_to_go"])
        >>> env = GymEnv("Pendulum-v1")
        >>> collector = SyncDataCollector(
        ...     env,
        ...     RandomPolicy(env.action_spec),
        ...     frames_per_batch=200,
        ...     total_frames=-1,
        ...     postproc=t.inv
        ... )
        >>> for data in collector:
        ...     break
        >>> print(data)
        TensorDict(
            fields={
                action: Tensor(shape=torch.Size([200, 1]), device=cpu, dtype=torch.float32, is_shared=False),
                collector: TensorDict(
                    fields={
                        traj_ids: Tensor(shape=torch.Size([200]), device=cpu, dtype=torch.int64, is_shared=False)},
                    batch_size=torch.Size([200]),
                    device=cpu,
                    is_shared=False),
                done: Tensor(shape=torch.Size([200, 1]), device=cpu, dtype=torch.bool, is_shared=False),
                next: TensorDict(
                    fields={
                        done: Tensor(shape=torch.Size([200, 1]), device=cpu, dtype=torch.bool, is_shared=False),
                        observation: Tensor(shape=torch.Size([200, 3]), device=cpu, dtype=torch.float32, is_shared=False),
                        reward: Tensor(shape=torch.Size([200, 1]), device=cpu, dtype=torch.float32, is_shared=False)},
                    batch_size=torch.Size([200]),
                    device=cpu,
                    is_shared=False),
                observation: Tensor(shape=torch.Size([200, 3]), device=cpu, dtype=torch.float32, is_shared=False),
                reward: Tensor(shape=torch.Size([200, 1]), device=cpu, dtype=torch.float32, is_shared=False),
                reward_to_go: Tensor(shape=torch.Size([200, 1]), device=cpu, dtype=torch.float32, is_shared=False)},
            batch_size=torch.Size([200]),
            device=cpu,
            is_shared=False)

    Using this transform as part of an env will raise an exception

    Examples:
        >>> t = Reward2GoTransform(gamma=0.99)
        >>> TransformedEnv(GymEnv("Pendulum-v1"), t)  # crashes

    .. note:: In settings where multiple done entries are present, one should build
        a single :class:`~Reward2GoTransform` for each done-reward pair.

    """

    ENV_ERR = (
        "The Reward2GoTransform is only an inverse transform and can "
        "only be applied to the replay buffer and not to the collector or the environment."
    )

    def __init__(
        self,
        gamma: Optional[Union[float, torch.Tensor]] = 1.0,
        in_keys: Sequence[NestedKey] | None = None,
        out_keys: Sequence[NestedKey] | None = None,
        done_key: Optional[NestedKey] = "done",
    ):
        if in_keys is None:
            in_keys = [("next", "reward")]
        if out_keys is None:
            out_keys = copy(in_keys)
        # out_keys = ["reward_to_go"]
        super().__init__(
            in_keys=in_keys,
            in_keys_inv=in_keys,
            out_keys_inv=out_keys,
        )
        self.done_key = done_key

        if not isinstance(gamma, torch.Tensor):
            gamma = torch.tensor(gamma)

        self.register_buffer("gamma", gamma)

    def _inv_call(self, tensordict: TensorDictBase) -> TensorDictBase:
        if self.parent is not None:
            raise ValueError(self.ENV_ERR)
        done = tensordict.get(("next", self.done_key))

        if not done.any(-2).all():
            raise RuntimeError(
                "No episode ends found to calculate the reward to go. Make sure that the number of frames_per_batch is larger than number of steps per episode."
            )
        found = False
        for in_key, out_key in zip(self.in_keys_inv, self.out_keys_inv):
            if in_key in tensordict.keys(include_nested=True):
                found = True
                item = self._inv_apply_transform(tensordict.get(in_key), done)
                tensordict.set(out_key, item)
        if not found:
            raise KeyError(f"Could not find any of the input keys {self.in_keys}.")
        return tensordict

    def forward(self, tensordict: TensorDictBase) -> TensorDictBase:
        return tensordict

    def _call(self, tensordict: TensorDictBase) -> TensorDictBase:
        raise ValueError(self.ENV_ERR)

    def _inv_apply_transform(
        self, reward: torch.Tensor, done: torch.Tensor
    ) -> torch.Tensor:
        return reward2go(reward, done, self.gamma)

    def set_container(self, container):
        if isinstance(container, EnvBase) or container.parent is not None:
            raise ValueError(self.ENV_ERR)


class ActionMask(Transform):
    """An adaptive action masker.

    This transform reads the mask from the input tensordict after the step is executed,
    and adapts the mask of the one-hot / categorical action spec.

      .. note:: This transform will fail when used without an environment.

    Args:
        action_key (NestedKey, optional): the key where the action tensor can be found.
            Defaults to ``"action"``.
        mask_key (NestedKey, optional): the key where the action mask can be found.
            Defaults to ``"action_mask"``.

    Examples:
        >>> import torch
        >>> from torchrl.data.tensor_specs import DiscreteTensorSpec, BinaryDiscreteTensorSpec, UnboundedContinuousTensorSpec, CompositeSpec
        >>> from torchrl.envs.transforms import ActionMask, TransformedEnv
        >>> from torchrl.envs.common import EnvBase
        >>> class MaskedEnv(EnvBase):
        ...     def __init__(self, *args, **kwargs):
        ...         super().__init__(*args, **kwargs)
        ...         self.action_spec = DiscreteTensorSpec(4)
        ...         self.state_spec = CompositeSpec(action_mask=BinaryDiscreteTensorSpec(4, dtype=torch.bool))
        ...         self.observation_spec = CompositeSpec(obs=UnboundedContinuousTensorSpec(3))
        ...         self.reward_spec = UnboundedContinuousTensorSpec(1)
        ...
        ...     def _reset(self, data):
        ...         td = self.observation_spec.rand()
        ...         td.update(torch.ones_like(self.state_spec.rand()))
        ...         return td
        ...
        ...     def _step(self, data):
        ...         td = self.observation_spec.rand()
        ...         mask = data.get("action_mask")
        ...         action = data.get("action")
        ...         mask = mask.scatter(-1, action.unsqueeze(-1), 0)
        ...
        ...         td.set("action_mask", mask)
        ...         td.set("reward", self.reward_spec.rand())
        ...         td.set("done", ~mask.any().view(1))
        ...         return td
        ...
        ...     def _set_seed(self, seed):
        ...         return seed
        ...
        >>> torch.manual_seed(0)
        >>> base_env = MaskedEnv()
        >>> env = TransformedEnv(base_env, ActionMask())
        >>> r = env.rollout(10)
        >>> env = TransformedEnv(base_env, ActionMask())
        >>> r = env.rollout(10)
        >>> r["action_mask"]
        tensor([[ True,  True,  True,  True],
                [ True,  True, False,  True],
                [ True,  True, False, False],
                [ True, False, False, False]])

    """

    ACCEPTED_SPECS = (
        OneHotDiscreteTensorSpec,
        DiscreteTensorSpec,
        MultiOneHotDiscreteTensorSpec,
        MultiDiscreteTensorSpec,
    )
    SPEC_TYPE_ERROR = "The action spec must be one of {}. Got {} instead."

    def __init__(
        self, action_key: NestedKey = "action", mask_key: NestedKey = "action_mask"
    ):
        if not isinstance(action_key, (tuple, str)):
            raise ValueError(
                f"The action key must be a nested key. Got {type(action_key)} instead."
            )
        if not isinstance(mask_key, (tuple, str)):
            raise ValueError(
                f"The mask key must be a nested key. Got {type(mask_key)} instead."
            )
        super().__init__(
            in_keys=[action_key, mask_key], out_keys=[], in_keys_inv=[], out_keys_inv=[]
        )

    def forward(self, tensordict: TensorDictBase) -> TensorDictBase:
        raise RuntimeError(FORWARD_NOT_IMPLEMENTED.format(type(self)))

    def _call(self, tensordict: TensorDictBase) -> TensorDictBase:
        parent = self.parent
        if parent is None:
            raise RuntimeError(
                f"{type(self)}.parent cannot be None: make sure this transform is executed within an environment."
            )
        mask = tensordict.get(self.in_keys[1])
        action_spec = self.container.action_spec
        if not isinstance(action_spec, self.ACCEPTED_SPECS):
            raise ValueError(
                self.SPEC_TYPE_ERROR.format(self.ACCEPTED_SPECS, type(action_spec))
            )
        action_spec.update_mask(mask.to(action_spec.device))
        return tensordict

    def _reset(
        self, tensordict: TensorDictBase, tensordict_reset: TensorDictBase
    ) -> TensorDictBase:
        action_spec = self.container.action_spec
        if not isinstance(action_spec, self.ACCEPTED_SPECS):
            raise ValueError(
                self.SPEC_TYPE_ERROR.format(self.ACCEPTED_SPECS, type(action_spec))
            )
        mask = tensordict.get(self.in_keys[1], None)
        if mask is not None:
            mask = mask.to(action_spec.device)
        action_spec.update_mask(mask)

        # TODO: Check that this makes sense
        with _set_missing_tolerance(self, True):
            tensordict_reset = self._call(tensordict_reset)
        return tensordict_reset


class VecGymEnvTransform(Transform):
    """A transform for GymWrapper subclasses that handles the auto-reset in a consistent way.

    Gym, gymnasium and SB3 provide vectorized (read, parallel or batched) environments
    that are automatically reset. When this occurs, the actual observation resulting
    from the action is saved within a key in the info.
    The class :class:`torchrl.envs.libs.gym.terminal_obs_reader` reads that observation
    and stores it in a ``"final"`` key within the output tensordict.
    In turn, this transform reads that final data, swaps it with the observation
    written in its place that results from the actual reset, and saves the
    reset output in a private container. The resulting data truly reflects
    the output of the step.

    This class works from gym 0.13 till the most recent gymnasium version.

    .. note:: Gym versions < 0.22 did not return the final observations. For these,
        we simply fill the next observations with NaN (because it is lost) and
        do the swap at the next step.

    Then, when calling `env.reset`, the saved data is written back where it belongs
    (and the `reset` is a no-op).

    This transform is automatically appended to the gym env whenever the wrapper
    is created with an async env.

    Args:
        final_name (str, optional): the name of the final observation in the dict.
            Defaults to `"final"`.

    .. note:: In general, this class should not be handled directly. It is
        created whenever a vectorized environment is placed within a :class:`GymWrapper`.

    """

    def __init__(self, final_name="final"):
        self.final_name = final_name
        super().__init__()
        self._memo = {}

    def set_container(self, container: Union[Transform, EnvBase]) -> None:
        out = super().set_container(container)
        self._done_keys = None
        self._obs_keys = None
        return out

    def _step(
        self, tensordict: TensorDictBase, next_tensordict: TensorDictBase
    ) -> TensorDictBase:
        # save the final info
        done = False
        for done_key in self.done_keys:
            # we assume dones can be broadcast
            done = done | next_tensordict.get(done_key)
        if done is False:
            raise RuntimeError(
                f"Could not find any done signal in tensordict:\n{tensordict}"
            )
        self._memo["done"] = done
        final = next_tensordict.pop(self.final_name, None)
        # if anything's done, we need to swap the final obs
        if done.any():
            done = done.squeeze(-1)
            if final is not None:
                saved_next = next_tensordict.select(*final.keys(True, True)).clone()
                next_tensordict[done] = final[done]
            else:
                saved_next = next_tensordict.select(*self.obs_keys).clone()
                for obs_key in self.obs_keys:
                    next_tensordict[obs_key][done] = torch.tensor(np.nan)

            self._memo["saved_next"] = saved_next
        else:
            self._memo["saved_next"] = None
        return next_tensordict

    def _reset(
        self, tensordict: TensorDictBase, tensordict_reset: TensorDictBase
    ) -> TensorDictBase:
        done = self._memo.get("done", None)
        reset = tensordict.get("_reset", done)
        if done is not None:
            done = done.view_as(reset)
        if (
            reset is not done
            and (reset != done).any()
            and (not reset.all() or not reset.any())
        ):
            raise RuntimeError(
                "Cannot partially reset a gym(nasium) async env with a reset mask that does not match the done mask. "
                f"Got reset={reset}\nand done={done}"
            )
        # if not reset.any(), we don't need to do anything.
        # if reset.all(), we don't either (bc GymWrapper will call a plain reset).
        if reset is not None and reset.any() and not reset.all():
            saved_next = self._memo["saved_next"]
            # reset = reset.view(tensordict.shape)
            # we have a data container from the previous call to step
            # that contains part of the observation we need.
            # We can safely place them back in the reset result tensordict:
            # in env.rollout(), the result of reset() is assumed to be just
            # the td from previous step with updated values from reset.
            # In our case, it will always be the case that all these values
            # are properly set.
            # collectors even take care of doing an extra masking so it's even
            # safer.
            tensordict_reset.update(saved_next)
            for done_key in self.done_keys:
                # Make sure that all done are False
                done = tensordict.get(done_key, None)
                if done is not None:
                    done = done.clone().fill_(0)
                else:
                    done = torch.zeros(
                        (*tensordict.batch_size, 1),
                        device=tensordict.device,
                        dtype=torch.bool,
                    )
                tensordict.set(done_key, done)
        tensordict_reset.pop(self.final_name, None)
        return tensordict_reset

    @property
    def done_keys(self) -> List[NestedKey]:
        keys = self.__dict__.get("_done_keys", None)
        if keys is None:
            keys = self.parent.done_keys
            # we just want the "done" key
            _done_keys = []
            for key in keys:
                if not isinstance(key, tuple):
                    key = (key,)
                if key[-1] == "done":
                    _done_keys.append(unravel_key(key))
            if not len(_done_keys):
                raise RuntimeError("Could not find a 'done' key in the env specs.")
            self._done_keys = _done_keys
        return keys

    @property
    def obs_keys(self) -> List[NestedKey]:
        keys = self.__dict__.get("_obs_keys", None)
        if keys is None:
            keys = list(self.parent.observation_spec.keys(True, True))
            self._obs_keys = keys
        return keys

    def transform_observation_spec(self, observation_spec: TensorSpec) -> TensorSpec:
        if self.final_name in observation_spec.keys(True):
            del observation_spec[self.final_name]
        return observation_spec

    def forward(self, tensordict: TensorDictBase) -> TensorDictBase:
        raise RuntimeError(FORWARD_NOT_IMPLEMENTED.format(type(self)))


class BurnInTransform(Transform):
    """Transform to partially burn-in data sequences.

    This transform is useful to obtain up-to-date recurrent states when
    they are not available. It burns-in a number of steps along the time dimension
    from sampled sequential data slices and returs the remaining data sequence with
    the burnt-in data in its initial time step. This transform is intended to be used as a
    replay buffer transform, not as an environment transform.

    Args:
        modules (sequence of TensorDictModule): A list of modules used to burn-in data sequences.
        burn_in (int): The number of time steps to burn in.
        out_keys (sequence of NestedKey, optional): destination keys. Defaults to
        all the modules `out_keys` that point to the next time step (e.g. `"hidden"` if `
        ("next", "hidden")` is part of the `out_keys` of a module).

    .. note::
        This transform expects as inputs TensorDicts with its last dimension being the
        time dimension. It also  assumes that all provided modules can process
        sequential data.

    Examples:
        >>> import torch
        >>> from tensordict import TensorDict
        >>> from torchrl.envs.transforms import BurnInTransform
        >>> from torchrl.modules import GRUModule
        >>> gru_module = GRUModule(
        ...     input_size=10,
        ...     hidden_size=10,
        ...     in_keys=["observation", "hidden"],
        ...     out_keys=["intermediate", ("next", "hidden")],
        ... ).set_recurrent_mode(True)
        >>> burn_in_transform = BurnInTransform(
        ...     modules=[gru_module],
        ...     burn_in=5,
        ... )
        >>> td = TensorDict({
        ...     "observation": torch.randn(2, 10, 10),
        ...      "hidden": torch.randn(2, 10, gru_module.gru.num_layers, 10),
        ...      "is_init": torch.zeros(2, 10, 1),
        ... }, batch_size=[2, 10])
        >>> td = burn_in_transform(td)
        >>> td.shape
        torch.Size([2, 5])
        >>> td.get("hidden").abs().sum()
        tensor(86.3008)

        >>> from torchrl.data import LazyMemmapStorage, TensorDictReplayBuffer
        >>> buffer = TensorDictReplayBuffer(
        ...     storage=LazyMemmapStorage(2),
        ...     batch_size=1,
        ... )
        >>> buffer.append_transform(burn_in_transform)
        >>> td = TensorDict({
        ...     "observation": torch.randn(2, 10, 10),
        ...      "hidden": torch.randn(2, 10, gru_module.gru.num_layers, 10),
        ...      "is_init": torch.zeros(2, 10, 1),
        ... }, batch_size=[2, 10])
        >>> buffer.extend(td)
        >>> td = buffer.sample(1)
        >>> td.shape
        torch.Size([1, 5])
        >>> td.get("hidden").abs().sum()
        tensor(37.0344)
    """

    invertible = False

    def __init__(
        self,
        modules: Sequence[TensorDictModuleBase],
        burn_in: int,
        out_keys: Sequence[NestedKey] | None = None,
    ):
        if not isinstance(modules, Sequence):
            modules = [modules]

        for module in modules:
            if not isinstance(module, TensorDictModuleBase):
                raise ValueError(
                    f"All modules must be TensorDictModules, but a {type(module)} was provided."
                )

        in_keys = set()
        for module in modules:
            in_keys.update(module.in_keys)

        if out_keys is None:
            out_keys = set()
            for module in modules:
                for key in module.out_keys:
                    if key[0] == "next":
                        out_keys.add(key[1])
        else:
            out_keys_ = set()
            for key in out_keys:
                if isinstance(key, tuple) and key[0] == "next":
                    key = key[1]
                    warnings.warn(
                        f"The 'next' key is not needed in the BurnInTransform `out_key` {key} and "
                        f"will be ignored. This transform already assumes that `out_keys` will be "
                        f"retrieved from the next time step of the burnt-in data."
                    )
                out_keys_.add(key)
            out_keys = out_keys_

        super().__init__(in_keys=in_keys, out_keys=out_keys)
        self.modules = modules
        self.burn_in = burn_in

    def _call(self, tensordict: TensorDictBase) -> TensorDictBase:
        raise RuntimeError("BurnInTransform can only be appended to a ReplayBuffer")

    def _step(
        self, tensordict: TensorDictBase, next_tensordict: TensorDictBase
    ) -> TensorDictBase:
        raise RuntimeError("BurnInTransform can only be appended to a ReplayBuffer.")

    def forward(self, tensordict: TensorDictBase) -> TensorDictBase:

        if self.burn_in == 0:
            return tensordict

        td_device = tensordict.device
        B, T, *extra_dims = tensordict.batch_size

        # Split the tensor dict into burn-in data and the rest.
        td_burn_in = tensordict[..., : self.burn_in]
        td_out = tensordict[..., self.burn_in :]

        # Burn in the recurrent state.
        with torch.no_grad():
            for module in self.modules:
                module_device = next(module.parameters()).device or None
                td_burn_in = td_burn_in.to(module_device)
                td_burn_in = module(td_burn_in)
        td_burn_in = td_burn_in.to(td_device)

        # Update out TensorDict with the burnt-in data.
        for out_key in self.out_keys:
            if out_key not in td_out.keys(include_nested=True):
                td_out.set(
                    out_key,
                    torch.zeros(
                        B, T - self.burn_in, *tensordict.get(out_key).shape[2:]
                    ),
                )
            td_out[..., 0][out_key].copy_(td_burn_in["next"][..., -1][out_key])

        return td_out

    def __repr__(self) -> str:
        return f"{self.__class__.__name__}(burn_in={self.burn_in}, in_keys={self.in_keys}, out_keys={self.out_keys})"


class SignTransform(Transform):
    """A transform to compute the signs of TensorDict values.

    This transform reads the tensors in ``in_keys`` and ``in_keys_inv``, computes the
    signs of their elements and writes the resulting sign tensors to ``out_keys`` and
    ``out_keys_inv`` respectively.

    Args:
        in_keys (list of NestedKeys): input entries (read)
        out_keys (list of NestedKeys): input entries (write)
        in_keys_inv (list of NestedKeys): input entries (read) during :meth:`~.inv` calls.
        out_keys_inv (list of NestedKeys): input entries (write) during :meth:`~.inv` calls.

    Examples:
        >>> from torchrl.envs import GymEnv, TransformedEnv, SignTransform
        >>> base_env = GymEnv("Pendulum-v1")
        >>> env = TransformedEnv(base_env, SignTransform(in_keys=['observation']))
        >>> r = env.rollout(100)
        >>> obs = r["observation"]
        >>> assert (torch.logical_or(torch.logical_or(obs == -1, obs == 1), obs == 0.0)).all()
    """

    def __init__(
        self,
        in_keys=None,
        out_keys=None,
        in_keys_inv=None,
        out_keys_inv=None,
    ):
        if in_keys is None:
            in_keys = []
        if out_keys is None:
            out_keys = copy(in_keys)
        if in_keys_inv is None:
            in_keys_inv = []
        if out_keys_inv is None:
            out_keys_inv = copy(in_keys_inv)
        super().__init__(in_keys, out_keys, in_keys_inv, out_keys_inv)

    def _apply_transform(self, obs: torch.Tensor) -> torch.Tensor:
        return obs.sign()

    def _inv_apply_transform(self, state: torch.Tensor) -> torch.Tensor:
        return state.sign()

    @_apply_to_composite
    def transform_observation_spec(self, observation_spec: TensorSpec) -> TensorSpec:
        return BoundedTensorSpec(
            shape=observation_spec.shape,
            device=observation_spec.device,
            dtype=observation_spec.dtype,
            high=1.0,
            low=-1.0,
        )

    def transform_reward_spec(self, reward_spec: TensorSpec) -> TensorSpec:
        for key in self.in_keys:
            if key in self.parent.reward_keys:
                spec = self.parent.output_spec["full_reward_spec"][key]
                self.parent.output_spec["full_reward_spec"][key] = BoundedTensorSpec(
                    shape=spec.shape,
                    device=spec.device,
                    dtype=spec.dtype,
                    high=1.0,
                    low=-1.0,
                )
        return self.parent.output_spec["full_reward_spec"]

    def _reset(
        self, tensordict: TensorDictBase, tensordict_reset: TensorDictBase
    ) -> TensorDictBase:
        with _set_missing_tolerance(self, True):
            tensordict_reset = self._call(tensordict_reset)
        return tensordict_reset


class RemoveEmptySpecs(Transform):
    """Removes empty specs and content from an environment.

    Examples:
        >>> import torch
        >>> from tensordict import TensorDict
        >>> from torchrl.data import UnboundedContinuousTensorSpec, CompositeSpec, \
        ...     DiscreteTensorSpec
        >>> from torchrl.envs import EnvBase, TransformedEnv, RemoveEmptySpecs
        >>>
        >>>
        >>> class DummyEnv(EnvBase):
        ...     def __init__(self, *args, **kwargs):
        ...         super().__init__(*args, **kwargs)
        ...         self.observation_spec = CompositeSpec(
        ...             observation=UnboundedContinuousTensorSpec((*self.batch_size, 3)),
        ...             other=CompositeSpec(
        ...                 another_other=CompositeSpec(shape=self.batch_size),
        ...                 shape=self.batch_size,
        ...             ),
        ...             shape=self.batch_size,
        ...         )
        ...         self.action_spec = UnboundedContinuousTensorSpec((*self.batch_size, 3))
        ...         self.done_spec = DiscreteTensorSpec(
        ...             2, (*self.batch_size, 1), dtype=torch.bool
        ...         )
        ...         self.full_done_spec["truncated"] = self.full_done_spec[
        ...             "terminated"].clone()
        ...         self.reward_spec = CompositeSpec(
        ...             reward=UnboundedContinuousTensorSpec(*self.batch_size, 1),
        ...             other_reward=CompositeSpec(shape=self.batch_size),
        ...             shape=self.batch_size
        ...             )
        ...
        ...     def _reset(self, tensordict):
        ...         return self.observation_spec.rand().update(self.full_done_spec.zero())
        ...
        ...     def _step(self, tensordict):
        ...         return TensorDict(
        ...             {},
        ...             batch_size=[]
        ...         ).update(self.observation_spec.rand()).update(
        ...             self.full_done_spec.zero()
        ...             ).update(self.full_reward_spec.rand())
        ...
        ...     def _set_seed(self, seed):
        ...         return seed + 1
        >>>
        >>>
        >>> base_env = DummyEnv()
        >>> print(base_env.rollout(2))
        TensorDict(
            fields={
                action: Tensor(shape=torch.Size([2, 3]), device=cpu, dtype=torch.float32, is_shared=False),
                done: Tensor(shape=torch.Size([2, 1]), device=cpu, dtype=torch.bool, is_shared=False),
                next: TensorDict(
                    fields={
                        done: Tensor(shape=torch.Size([2, 1]), device=cpu, dtype=torch.bool, is_shared=False),
                        observation: Tensor(shape=torch.Size([2, 3]), device=cpu, dtype=torch.float32, is_shared=False),
                        other: TensorDict(
                            fields={
                                another_other: TensorDict(
                                    fields={
                                    },
                                    batch_size=torch.Size([2]),
                                    device=cpu,
                                    is_shared=False)},
                            batch_size=torch.Size([2]),
                            device=cpu,
                            is_shared=False),
                        other_reward: TensorDict(
                            fields={
                            },
                            batch_size=torch.Size([2]),
                            device=cpu,
                            is_shared=False),
                        reward: Tensor(shape=torch.Size([2, 1]), device=cpu, dtype=torch.float32, is_shared=False),
                        terminated: Tensor(shape=torch.Size([2, 1]), device=cpu, dtype=torch.bool, is_shared=False),
                        truncated: Tensor(shape=torch.Size([2, 1]), device=cpu, dtype=torch.bool, is_shared=False)},
                    batch_size=torch.Size([2]),
                    device=cpu,
                    is_shared=False),
                observation: Tensor(shape=torch.Size([2, 3]), device=cpu, dtype=torch.float32, is_shared=False),
                terminated: Tensor(shape=torch.Size([2, 1]), device=cpu, dtype=torch.bool, is_shared=False),
                truncated: Tensor(shape=torch.Size([2, 1]), device=cpu, dtype=torch.bool, is_shared=False)},
            batch_size=torch.Size([2]),
            device=cpu,
            is_shared=False)
        >>> check_env_specs(base_env)
        >>> env = TransformedEnv(base_env, RemoveEmptySpecs())
        >>> print(env.rollout(2))
        TensorDict(
            fields={
                action: Tensor(shape=torch.Size([2, 3]), device=cpu, dtype=torch.float32, is_shared=False),
                done: Tensor(shape=torch.Size([2, 1]), device=cpu, dtype=torch.bool, is_shared=False),
                next: TensorDict(
                    fields={
                        done: Tensor(shape=torch.Size([2, 1]), device=cpu, dtype=torch.bool, is_shared=False),
                        observation: Tensor(shape=torch.Size([2, 3]), device=cpu, dtype=torch.float32, is_shared=False),
                        reward: Tensor(shape=torch.Size([2, 1]), device=cpu, dtype=torch.float32, is_shared=False),
                        terminated: Tensor(shape=torch.Size([2, 1]), device=cpu, dtype=torch.bool, is_shared=False),
                        truncated: Tensor(shape=torch.Size([2, 1]), device=cpu, dtype=torch.bool, is_shared=False)},
                    batch_size=torch.Size([2]),
                    device=cpu,
                    is_shared=False),
                observation: Tensor(shape=torch.Size([2, 3]), device=cpu, dtype=torch.float32, is_shared=False),
                terminated: Tensor(shape=torch.Size([2, 1]), device=cpu, dtype=torch.bool, is_shared=False),
                truncated: Tensor(shape=torch.Size([2, 1]), device=cpu, dtype=torch.bool, is_shared=False)},
            batch_size=torch.Size([2]),
            device=cpu,
            is_shared=False)
        check_env_specs(env)
    """

    _has_empty_input = True

    @staticmethod
    def _sorter(key_val):
        key, _ = key_val
        if isinstance(key, str):
            return 0
        return len(key)

    def transform_output_spec(self, output_spec: CompositeSpec) -> CompositeSpec:
        full_done_spec = output_spec["full_done_spec"]
        full_reward_spec = output_spec["full_reward_spec"]
        full_observation_spec = output_spec["full_observation_spec"]
        # we reverse things to make sure we delete things from the back
        for key, spec in sorted(
            full_done_spec.items(True), key=self._sorter, reverse=True
        ):
            if isinstance(spec, CompositeSpec) and spec.is_empty():
                del full_done_spec[key]

        for key, spec in sorted(
            full_observation_spec.items(True), key=self._sorter, reverse=True
        ):
            if isinstance(spec, CompositeSpec) and spec.is_empty():
                del full_observation_spec[key]

        for key, spec in sorted(
            full_reward_spec.items(True), key=self._sorter, reverse=True
        ):
            if isinstance(spec, CompositeSpec) and spec.is_empty():
                del full_reward_spec[key]
        return output_spec

    def transform_input_spec(self, input_spec: TensorSpec) -> TensorSpec:
        full_action_spec = input_spec["full_action_spec"]
        full_state_spec = input_spec["full_state_spec"]
        # we reverse things to make sure we delete things from the back

        self._has_empty_input = False
        for key, spec in sorted(
            full_action_spec.items(True), key=self._sorter, reverse=True
        ):
            if isinstance(spec, CompositeSpec) and spec.is_empty():
                self._has_empty_input = True
                del full_action_spec[key]

        for key, spec in sorted(
            full_state_spec.items(True), key=self._sorter, reverse=True
        ):
            if isinstance(spec, CompositeSpec) and spec.is_empty():
                self._has_empty_input = True
                del full_state_spec[key]
        return input_spec

    def _inv_call(self, tensordict: TensorDictBase) -> TensorDictBase:
        if self._has_empty_input:
            input_spec = getattr(self.parent, "input_spec", None)
            if input_spec is None:
                return tensordict

            full_action_spec = input_spec["full_action_spec"]
            full_state_spec = input_spec["full_state_spec"]
            # we reverse things to make sure we delete things from the back

            for key, spec in sorted(
                full_action_spec.items(True), key=self._sorter, reverse=True
            ):
                if (
                    isinstance(spec, CompositeSpec)
                    and spec.is_empty()
                    and key not in tensordict.keys(True)
                ):
                    tensordict.create_nested(key)

            for key, spec in sorted(
                full_state_spec.items(True), key=self._sorter, reverse=True
            ):
                if (
                    isinstance(spec, CompositeSpec)
                    and spec.is_empty()
                    and key not in tensordict.keys(True)
                ):
                    tensordict.create_nested(key)
        return tensordict

    def _call(self, tensordict: TensorDictBase) -> TensorDictBase:
        for key, value in sorted(
            tensordict.items(True), key=self._sorter, reverse=True
        ):
            if (
                is_tensor_collection(value)
                and not isinstance(value, NonTensorData)
                and value.is_empty()
            ):
                del tensordict[key]
        return tensordict

    def _reset(
        self, tensordict: TensorDictBase, tensordict_reset: TensorDictBase
    ) -> TensorDictBase:
        """Resets a transform if it is stateful."""
        return self._call(tensordict_reset)

    forward = _call<|MERGE_RESOLUTION|>--- conflicted
+++ resolved
@@ -349,9 +349,6 @@
 
     @dispatch(source="in_keys_inv", dest="out_keys_inv")
     def inv(self, tensordict: TensorDictBase) -> TensorDictBase:
-<<<<<<< HEAD
-        return self._inv_call(tensordict.clone(False))
-=======
         def clone(data):
             try:
                 # we priviledge speed for tensordicts
@@ -363,7 +360,6 @@
 
         out = self._inv_call(clone(tensordict))
         return out
->>>>>>> ff3a3506
 
     def transform_env_device(self, device: torch.device):
         """Transforms the device of the parent env."""

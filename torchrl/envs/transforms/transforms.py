# Copyright (c) Meta Plobs_dictnc. and affiliates.
#
# This source code is licensed under the MIT license found in the
# LICENSE file in the root directory of this source tree.

from __future__ import annotations

from copy import deepcopy
from typing import Any, List, Optional, OrderedDict, Sequence, Union
from warnings import warn

import torch
from torch import nn, Tensor

try:
    _has_tv = True
    from torchvision.transforms.functional import center_crop
    from torchvision.transforms.functional_tensor import (
        resize,
    )  # as of now resize is imported from torchvision
except ImportError:
    _has_tv = False

from torchrl.data.tensor_specs import (
    BoundedTensorSpec,
    CompositeSpec,
    ContinuousBox,
    NdUnboundedContinuousTensorSpec,
    TensorSpec,
    UnboundedContinuousTensorSpec,
    BinaryDiscreteTensorSpec,
    DEVICE_TYPING,
)
from torchrl.data.tensordict.tensordict import _TensorDict, TensorDict
from torchrl.envs.common import _EnvClass, make_tensordict
from torchrl.envs.transforms import functional as F
from torchrl.envs.transforms.utils import FiniteTensor
from torchrl.envs.utils import step_tensordict

__all__ = [
    "Transform",
    "TransformedEnv",
    "RewardClipping",
    "Resize",
    "CenterCrop",
    "GrayScale",
    "Compose",
    "ToTensorImage",
    "ObservationNorm",
    "FlattenObservation",
    "RewardScaling",
    "ObservationTransform",
    "CatFrames",
    "FiniteTensorDictCheck",
    "DoubleToFloat",
    "CatTensors",
    "NoopResetEnv",
    "BinarizeReward",
    "PinMemoryTransform",
    "VecNorm",
    "gSDENoise",
]

IMAGE_KEYS = ["next_pixels"]
_MAX_NOOPS_TRIALS = 10


class Transform(nn.Module):
    """Environment transform parent class.

    In principle, a transform receives a tensordict as input and returns (
    the same or another) tensordict as output, where a series of values have
    been modified or created with a new key. When instantiating a new
    transform, the keys that are to be read from are passed to the
    constructor via the `keys` argument.

    Transforms are to be combined with their target environments with the
    TransformedEnv class, which takes as arguments an `_EnvClass` instance
    and a transform. If multiple transforms are to be used, they can be
    concatenated using the `Compose` class.
    A transform can be stateless or stateful (e.g. CatTransform). Because of
    this, Transforms support the `reset` operation, which should reset the
    transform to its initial state (such that successive trajectories are kept
    independent).

    Notably, `Transform` subclasses take care of transforming the affected
    specs from an environment: when querying
    `transformed_env.observation_spec`, the resulting objects will describe
    the specs of the transformed_in tensors.

    """

    invertible = False

    def __init__(self, keys: Sequence[str]):
        super().__init__()
        self.keys = keys

    def reset(self, tensordict: _TensorDict) -> _TensorDict:
        """Resets a tranform if it is stateful."""
        return tensordict

    def _check_inplace(self) -> None:
        if not hasattr(self, "inplace"):
            raise AttributeError(
                f"Transform of class {self.__class__.__name__} has no "
                f"attribute inplace, consider implementing it."
            )

    def init(self, tensordict) -> None:
        pass

    def _apply_transform(self, obs: torch.Tensor) -> None:
        """Applies the transform to a tensor.
        This operation can be called multiple times (if multiples keys of the
        tensordict match the keys of the transform).

        """
        raise NotImplementedError

    def _call(self, tensordict: _TensorDict) -> _TensorDict:
        """Reads the input tensordict, and for the selected keys, applies the
        transform.

        """
        self._check_inplace()
        for _obs_key in tensordict.keys():
            if _obs_key in self.keys:
                observation = self._apply_transform(tensordict.get(_obs_key))
                tensordict.set(_obs_key, observation, inplace=self.inplace)
        return tensordict

    def forward(self, tensordict: _TensorDict) -> _TensorDict:
        self._call(tensordict)
        return tensordict

    def _inv_apply_transform(self, obs: torch.Tensor) -> torch.Tensor:
        if self.invertible:
            raise NotImplementedError
        else:
            return obs

    def _inv_call(self, tensordict: _TensorDict) -> _TensorDict:
        self._check_inplace()
        for _obs_key in tensordict.keys():
            if _obs_key in self.keys:
                observation = self._inv_apply_transform(tensordict.get(_obs_key))
                tensordict.set(_obs_key, observation, inplace=self.inplace)
        return tensordict

    def inv(self, tensordict: _TensorDict) -> _TensorDict:
        self._inv_call(tensordict)
        return tensordict

    def transform_action_spec(self, action_spec: TensorSpec) -> TensorSpec:
        """Transforms the action spec such that the resulting spec matches
        transform mapping.

        Args:
            action_spec (TensorSpec): spec before the transform

        Returns:
            expected spec after the transform

        """
        return action_spec

    def transform_observation_spec(self, observation_spec: TensorSpec) -> TensorSpec:
        """Transforms the observation spec such that the resulting spec
        matches transform mapping.

        Args:
            observation_spec (TensorSpec): spec before the transform

        Returns:
            expected spec after the transform

        """
        return observation_spec

    def transform_reward_spec(self, reward_spec: TensorSpec) -> TensorSpec:
        """Transforms the reward spec such that the resulting spec matches
        transform mapping.

        Args:
            reward_spec (TensorSpec): spec before the transform

        Returns:
            expected spec after the transform

        """

        return reward_spec

    def dump(self, **kwargs) -> None:
        pass

    def __repr__(self) -> str:
        return f"{self.__class__.__name__}(keys={self.keys})"

    def set_parent(self, parent: Union[Transform, _EnvClass]) -> None:
        self.__dict__["_parent"] = parent

    @property
    def parent(self) -> _EnvClass:
        if not hasattr(self, "_parent"):
            raise AttributeError("transform parent uninitialized")
        parent = self._parent
        if not isinstance(parent, _EnvClass):
            # if it's not an env, it should be a Compose transform
            if not isinstance(parent, Compose):
                raise ValueError(
                    "A transform parent must be either another Compose transform or an environment object."
                )
            out = TransformedEnv(
                parent.parent.base_env,
            )
            for transform in parent.transforms:
                if transform is self:
                    break
                out.append_transform(transform)
        elif isinstance(parent, TransformedEnv):
            out = TransformedEnv(parent.base_env)
        else:
            raise ValueError(f"parent is of type {type(parent)}")
        return out

    def empty_cache(self):
        if self.parent is not None:
            self.parent.empty_cache()


class TransformedEnv(_EnvClass):
    """
    A transformed_in environment.

    Args:
        env (_EnvClass): original environment to be transformed_in.
        transform (Transform, optional): transform to apply to the tensordict resulting
            from `env.step(td)`. If none is provided, an empty Compose placeholder is
            used.
        cache_specs (bool, optional): if True, the specs will be cached once
            and for all after the first call (i.e. the specs will be
            transformed_in only once). If the transform changes during
            training, the original spec transform may not be valid anymore,
            in which case this value should be set  to `False`. Default is
            `True`.

    Examples:
        >>> env = GymEnv("Pendulum-v0")
        >>> transform = RewardScaling(0.0, 1.0)
        >>> transformed_env = TransformedEnv(env, transform)

    """

    def __init__(
        self,
        env: _EnvClass,
        transform: Optional[Transform] = None,
        cache_specs: bool = True,
        **kwargs,
    ):
        kwargs.setdefault("device", env.device)
        device = kwargs["device"]
        self.base_env = env.to(device)
        if transform is None:
            transform = Compose()
            transform.set_parent(self)
        else:
            transform = transform.to(device)
        self.transform = transform

        self._last_obs = None
        self.cache_specs = cache_specs

        self._action_spec = None
        self._reward_spec = None
        self._observation_spec = None
        self.batch_size = self.base_env.batch_size

        super().__init__(**kwargs)

    @property
    def observation_spec(self) -> TensorSpec:
        """Observation spec of the transformed_in environment"""
        if self._observation_spec is None or not self.cache_specs:
            observation_spec = self.transform.transform_observation_spec(
                deepcopy(self.base_env.observation_spec)
            )
            if self.cache_specs:
                self._observation_spec = observation_spec
        else:
            observation_spec = self._observation_spec
        return observation_spec

    @property
    def action_spec(self) -> TensorSpec:
        """Action spec of the transformed_in environment"""

        if self._action_spec is None or not self.cache_specs:
            action_spec = self.transform.transform_action_spec(
                deepcopy(self.base_env.action_spec)
            )
            if self.cache_specs:
                self._action_spec = action_spec
        else:
            action_spec = self._action_spec
        return action_spec

    @property
    def reward_spec(self) -> TensorSpec:
        """Reward spec of the transformed_in environment"""

        if self._reward_spec is None or not self.cache_specs:
            reward_spec = self.transform.transform_reward_spec(
                deepcopy(self.base_env.reward_spec)
            )
            if self.cache_specs:
                self._reward_spec = reward_spec
        else:
            reward_spec = self._reward_spec
        return reward_spec

    def _step(self, tensordict: _TensorDict) -> _TensorDict:
        selected_keys = [key for key in tensordict.keys() if "action" in key]
        tensordict_in = tensordict.select(*selected_keys).clone()
        tensordict_in = self.transform.inv(tensordict_in)
        tensordict_out = self.base_env.step(tensordict_in)
        # tensordict should already have been processed by the transforms
        # for logging purposes
        tensordict_out = self.transform(tensordict_out)
        return tensordict_out

    def set_seed(self, seed: int) -> int:
        """Set the seeds of the environment"""
        return self.base_env.set_seed(seed)

    def _reset(self, tensordict: Optional[_TensorDict] = None, **kwargs):
        out_tensordict = self.base_env.reset(execute_step=False, **kwargs)
        out_tensordict = self.transform.reset(out_tensordict)
        out_tensordict = self.transform(out_tensordict)
        return out_tensordict

    def _current_tensordict_get(self) -> _TensorDict:
        current_tensordict = self._current_tensordict
        if current_tensordict is None:
            # get current tensordict from base env
            current_tensordict = self.base_env.current_tensordict
            # replace the next_ prefix
            for out_key in self.observation_spec:
                current_tensordict.rename_key(out_key[5:], out_key)
            current_tensordict = self.transform(current_tensordict)
            current_tensordict = step_tensordict(
                current_tensordict,
                exclude_done=False,
                exclude_action=False,
                exclude_reward=False,
            )
        return current_tensordict

    current_tensordict = property(
        _current_tensordict_get, _EnvClass._current_tensordict_set
    )

    def state_dict(self) -> OrderedDict:
        state_dict = self.transform.state_dict()
        return state_dict

    def load_state_dict(self, state_dict: OrderedDict, **kwargs) -> None:
        self.transform.load_state_dict(state_dict, **kwargs)

    def eval(self) -> TransformedEnv:
        self.transform.eval()
        return self

    def train(self, mode: bool = True) -> TransformedEnv:
        self.transform.train(mode)
        return self

    @property
    def is_closed(self) -> bool:
        return self.base_env.is_closed

    @is_closed.setter
    def is_closed(self, value: bool):
        self.base_env.is_closed = value

    def is_done_get_fn(self) -> bool:
        if self._is_done is None:
            return self.base_env.is_done
        return self._is_done.all()

    def is_done_set_fn(self, val: torch.Tensor) -> None:
        self._is_done = val

    is_done = property(is_done_get_fn, is_done_set_fn)

    def close(self):
        self.base_env.close()
        self.is_closed = True

    def empty_cache(self):
        self._observation_spec = None
        self._action_spec = None
        self._reward_spec = None

    def append_transform(self, transform: Transform) -> None:
        self._erase_metadata()
        if not isinstance(transform, Transform):
            raise ValueError(
                "TransformedEnv.append_transform expected a transform but received an object of "
                f"type {type(transform)} instead."
            )
        transform = transform.to(self.device)
        if not isinstance(self.transform, Compose):
            self.transform = Compose(self.transform)
            self.transform.set_parent(self)
        self.transform.append(transform)

    def __getattr__(self, attr: str) -> Any:
        if attr in self.__dir__():
            return self.__getattribute__(
                attr
            )  # make sure that appropriate exceptions are raised
        elif attr.startswith("__"):
            raise AttributeError(
                "passing built-in private methods is "
                f"not permitted with type {type(self)}. "
                f"Got attribute {attr}."
            )
        elif "base_env" in self.__dir__():
            base_env = self.__getattribute__("base_env")
            return getattr(base_env, attr)

        raise AttributeError(
            f"env not set in {self.__class__.__name__}, cannot access {attr}"
        )

    def __repr__(self) -> str:
        return f"TransformedEnv(env={self.base_env}, transform={self.transform})"

    def _erase_metadata(self):
        self._current_tensordict = None
        if self.cache_specs:
            self._action_spec = None
            self._observation_spec = None
            self._reward_spec = None

    def to(self, device: DEVICE_TYPING) -> TransformedEnv:
        self.base_env.to(device)
        self.device = torch.device(device)
        self.transform.to(device)

        if self._current_tensordict is not None:
            current_tensordict = self.current_tensordict.to(device)
            self._current_tensordict = None
            self.current_tensordict = current_tensordict
        self.is_done = self.is_done.to(device)

        if self.cache_specs:
            self._action_spec = None
            self._observation_spec = None
            self._reward_spec = None
        return self

    def __setattr__(self, key, value):
        propobj = getattr(self.__class__, key, None)

        if isinstance(value, Transform):
            value.set_parent(self)
        if isinstance(propobj, property):
            if propobj.fset is None:
                raise AttributeError(f"can't set attribute {key}")
            return propobj.fset(self, value)
        else:
            return super().__setattr__(key, value)

    def __del__(self):
        # we may delete a TransformedEnv that contains an env contained by another
        # transformed env and that we don't want to close
        pass


class ObservationTransform(Transform):
    """
    Abstract class for transformations of the observations.

    """

    inplace = False

    def __init__(self, keys: Optional[Sequence[str]] = None):
        if keys is None:
            keys = [
                "next_observation",
                "next_pixels",
                "next_observation_state",
            ]
        super(ObservationTransform, self).__init__(keys=keys)


class Compose(Transform):
    """
    Composes a chain of transforms.

    Examples:
        >>> env = GymEnv("Pendulum-v0")
        >>> transforms = [RewardScaling(1.0, 1.0), RewardClipping(-2.0, 2.0)]
        >>> transforms = Compose(*transforms)
        >>> transformed_env = TransformedEnv(env, transforms)

    """

    inplace = False

    def __init__(self, *transforms: Transform):
        super().__init__(keys=[])
        self.transforms = nn.ModuleList(transforms)
        for t in self.transforms:
            t.set_parent(self)

    def _call(self, tensordict: _TensorDict) -> _TensorDict:
        for t in self.transforms:
            tensordict = t(tensordict)
        return tensordict

    def transform_action_spec(self, action_spec: TensorSpec) -> TensorSpec:
        for t in self.transforms:
            action_spec = t.transform_action_spec(action_spec)
        return action_spec

    def transform_observation_spec(self, observation_spec: TensorSpec) -> TensorSpec:
        for t in self.transforms:
            observation_spec = t.transform_observation_spec(observation_spec)
        return observation_spec

    def transform_reward_spec(self, reward_spec: TensorSpec) -> TensorSpec:
        for t in self.transforms:
            reward_spec = t.transform_reward_spec(reward_spec)
        return reward_spec

    def __getitem__(self, item: Union[int, slice, List]) -> Union:
        transform = self.transforms
        transform = transform[item]
        if not isinstance(transform, Transform):
            return Compose(*self.transforms[item])
        return transform

    def dump(self, **kwargs) -> None:
        for t in self:
            t.dump(**kwargs)

    def reset(self, tensordict: _TensorDict) -> _TensorDict:
        for t in self.transforms:
            tensordict = t.reset(tensordict)
        return tensordict

    def init(self, tensordict: _TensorDict) -> None:
        for t in self.transforms:
            t.init(tensordict)

    def append(self, transform):
        self.empty_cache()
        if not isinstance(transform, Transform):
            raise ValueError(
                "Compose.append expected a transform but received an object of "
                f"type {type(transform)} instead."
            )
        self.transforms.append(transform)
        transform.set_parent(self)

    def to(self, dest: Union[torch.dtype, DEVICE_TYPING]) -> Compose:
        for t in self.transforms:
            t.to(dest)
        return super().to(dest)

    def __iter__(self):
        return iter(self.transforms)

    def __len__(self):
        return len(self.transforms)

    def __repr__(self) -> str:
        layers_str = ", \n\t".join([str(trsf) for trsf in self.transforms])
        return f"{self.__class__.__name__}(\n\t{layers_str})"


class ToTensorImage(ObservationTransform):
    """Transforms a numpy-like image (3 x W x H) to a pytorch image
    (3 x W x H).

    Transforms an observation image from a (... x W x H x 3) 0..255 uint8
    tensor to a single/double precision floating point (3 x W x H) tensor
    with values between 0 and 1.

    Args:
        unsqueeze (bool): if True, the observation tensor is unsqueezed
            along the first dimension. default=False.
        dtype (torch.dtype, optional): dtype to use for the resulting
            observations.

    Examples:
        >>> transform = ToTensorImage(keys=["next_pixels"])
        >>> ri = torch.randint(0, 255, (1,1,10,11,3), dtype=torch.uint8)
        >>> td = TensorDict(
        ...     {"next_pixels": ri},
        ...     [1, 1])
        >>> _ = transform(td)
        >>> obs = td.get("next_pixels")
        >>> print(obs.shape, obs.dtype)
        torch.Size([1, 1, 3, 10, 11]) torch.float32
    """

    inplace = False

    def __init__(
        self,
        unsqueeze: bool = False,
        dtype: Optional[torch.device] = None,
        keys: Optional[Sequence[str]] = None,
    ):
        if keys is None:
            keys = IMAGE_KEYS  # default
        super().__init__(keys=keys)
        self.unsqueeze = unsqueeze
        self.dtype = dtype if dtype is not None else torch.get_default_dtype()

    def _apply_transform(self, observation: torch.FloatTensor) -> torch.Tensor:
        observation = observation.div(255).to(self.dtype)
        observation = observation.permute(
            *list(range(observation.ndimension() - 3)), -1, -3, -2
        )
        if observation.ndimension() == 3 and self.unsqueeze:
            observation = observation.unsqueeze(0)
        return observation

    def transform_observation_spec(self, observation_spec: TensorSpec) -> TensorSpec:
        if isinstance(observation_spec, CompositeSpec):
            return CompositeSpec(
                **{
                    key: self.transform_observation_spec(_obs_spec)
                    if key in self.keys
                    else _obs_spec
                    for key, _obs_spec in observation_spec._specs.items()
                }
            )
        else:
            _observation_spec = observation_spec
        self._pixel_observation(_observation_spec)
        _observation_spec.shape = torch.Size(
            [
                *_observation_spec.shape[:-3],
                _observation_spec.shape[-1],
                _observation_spec.shape[-3],
                _observation_spec.shape[-2],
            ]
        )
        _observation_spec.dtype = self.dtype
        observation_spec = _observation_spec
        return observation_spec

    def _pixel_observation(self, spec: TensorSpec) -> None:
        if isinstance(spec, BoundedTensorSpec):
            spec.space.maximum = self._apply_transform(spec.space.maximum)
            spec.space.minimum = self._apply_transform(spec.space.minimum)


class RewardClipping(Transform):
    """
    Clips the reward between `clamp_min` and `clamp_max`.

    Args:
        clip_min (scalar): minimum value of the resulting reward.
        clip_max (scalar): maximum value of the resulting reward.

    """

    inplace = True

    def __init__(
        self,
        clamp_min: float = None,
        clamp_max: float = None,
        keys: Optional[Sequence[str]] = None,
    ):
        if keys is None:
            keys = ["reward"]
        super().__init__(keys=keys)
        clamp_min_tensor = (
            clamp_min if isinstance(clamp_min, Tensor) else torch.tensor(clamp_min)
        )
        clamp_max_tensor = (
            clamp_max if isinstance(clamp_max, Tensor) else torch.tensor(clamp_max)
        )
        self.register_buffer("clamp_min", clamp_min_tensor)
        self.register_buffer("clamp_max", clamp_max_tensor)

    def _apply_transform(self, reward: torch.Tensor) -> torch.Tensor:
        if self.clamp_max is not None and self.clamp_min is not None:
            reward = reward.clamp_(self.clamp_min, self.clamp_max)
        elif self.clamp_min is not None:
            reward = reward.clamp_min_(self.clamp_min)
        elif self.clamp_max is not None:
            reward = reward.clamp_max_(self.clamp_max)
        return reward

    def transform_reward_spec(self, reward_spec: TensorSpec) -> TensorSpec:
        if isinstance(reward_spec, UnboundedContinuousTensorSpec):
            return BoundedTensorSpec(
                self.clamp_min,
                self.clamp_max,
                device=reward_spec.device,
                dtype=reward_spec.dtype,
            )
        else:
            raise NotImplementedError(
                f"{self.__class__.__name__}.transform_reward_spec not "
                f"implemented for tensor spec of type"
                f" {type(reward_spec).__name__}"
            )

    def __repr__(self) -> str:
        return (
            f"{self.__class__.__name__}("
            f"clamp_min={float(self.clamp_min):4.4f}, clamp_max"
            f"={float(self.clamp_max):4.4f}, keys={self.keys})"
        )


class BinarizeReward(Transform):
    """
    Maps the reward to a binary value (0 or 1) if the reward is null or
    non-null, respectively.

    """

    inplace = True

    def __init__(self, keys: Optional[Sequence[str]] = None):
        if keys is None:
            keys = ["reward"]
        super().__init__(keys=keys)

    def _apply_transform(self, reward: torch.Tensor) -> torch.Tensor:
        if not reward.shape or reward.shape[-1] != 1:
            raise RuntimeError(
                f"Reward shape last dimension must be singleton, got reward of shape {reward.shape}"
            )
        return (reward > 0.0).to(torch.long)

    def transform_reward_spec(self, reward_spec: TensorSpec) -> TensorSpec:
        return BinaryDiscreteTensorSpec(n=1, device=reward_spec.device)


class Resize(ObservationTransform):
    """
    Resizes an pixel observation.

    Args:
        w (int): resulting width
        h (int): resulting height
        interpolation (str): interpolation method
    """

    inplace = False

    def __init__(
        self,
        w: int,
        h: int,
        interpolation: str = "bilinear",
        keys: Optional[Sequence[str]] = None,
    ):
        if not _has_tv:
            raise ImportError(
                "Torchvision not found. The Resize transform relies on "
                "torchvision implementation. "
                "Consider installing this dependency."
            )
        if keys is None:
            keys = IMAGE_KEYS  # default
        super().__init__(keys=keys)
        self.w = int(w)
        self.h = int(h)
        self.interpolation = interpolation

    def _apply_transform(self, observation: torch.Tensor) -> torch.Tensor:
        # flatten if necessary
        ndim = observation.ndimension()
        if ndim > 4:
            sizes = observation.shape[:-3]
            observation = torch.flatten(observation, 0, ndim - 4)
        observation = resize(
            observation, [self.w, self.h], interpolation=self.interpolation
        )
        if ndim > 4:
            observation = observation.unflatten(0, sizes)

        return observation

    def transform_observation_spec(self, observation_spec: TensorSpec) -> TensorSpec:
        if isinstance(observation_spec, CompositeSpec):
            return CompositeSpec(
                **{
                    key: self.transform_observation_spec(_obs_spec)
                    if key in self.keys
                    else _obs_spec
                    for key, _obs_spec in observation_spec._specs.items()
                }
            )
        else:
            _observation_spec = observation_spec
        space = _observation_spec.space
        if isinstance(space, ContinuousBox):
            space.minimum = self._apply_transform(space.minimum)
            space.maximum = self._apply_transform(space.maximum)
            _observation_spec.shape = space.minimum.shape
        else:
            _observation_spec.shape = self._apply_transform(
                torch.zeros(_observation_spec.shape)
            ).shape

        observation_spec = _observation_spec
        return observation_spec

    def __repr__(self) -> str:
        return (
            f"{self.__class__.__name__}("
            f"w={int(self.w)}, h={int(self.h)}, "
            f"interpolation={self.interpolation}, keys={self.keys})"
        )


class CenterCrop(ObservationTransform):
    """Crops the center of an image

    Args:
        w (int): resulting width
        h (int, optional): resulting height. If None, then w is used (square crop).
    """

    inplace = False

    def __init__(
        self,
        w: int,
        h: int = None,
        keys: Optional[Sequence[str]] = None,
    ):
        if not _has_tv:
            raise ImportError(
                "Torchvision not found. The Resize transform relies on "
                "torchvision implementation. "
                "Consider installing this dependency."
            )
        if keys is None:
            keys = IMAGE_KEYS  # default
        super().__init__(keys=keys)
        self.w = w
        self.h = h if h else w

    def _apply_transform(self, observation: torch.Tensor) -> torch.Tensor:
        observation = center_crop(observation, [self.w, self.h])
        return observation

    def transform_observation_spec(self, observation_spec: TensorSpec) -> TensorSpec:
        if isinstance(observation_spec, CompositeSpec):
            return CompositeSpec(
                **{
                    key: self.transform_observation_spec(_obs_spec)
                    if key in self.keys
                    else _obs_spec
                    for key, _obs_spec in observation_spec._specs.items()
                }
            )
        else:
            _observation_spec = observation_spec
        space = _observation_spec.space
        if isinstance(space, ContinuousBox):
            space.minimum = self._apply_transform(space.minimum)
            space.maximum = self._apply_transform(space.maximum)
            _observation_spec.shape = space.minimum.shape
        else:
            _observation_spec.shape = self._apply_transform(
                torch.zeros(_observation_spec.shape)
            ).shape

        observation_spec = _observation_spec
        return observation_spec

    def __repr__(self) -> str:
        return (
            f"{self.__class__.__name__}("
            f"w={float(self.w):4.4f}, h={float(self.h):4.4f}, "
        )


class FlattenObservation(ObservationTransform):
    """Flatten adjacent dimensions of a tensor.

    Args:
        first_dim (int, optional): first dimension of the dimensions to flatten.
            Default is 0.
        last_dim (int, optional): last dimension of the dimensions to flatten.
            Default is -3.
    """

    inplace = False

    def __init__(
        self,
        first_dim: int = 0,
        last_dim: int = -3,
        keys: Optional[Sequence[str]] = None,
    ):
        if not _has_tv:
            raise ImportError(
                "Torchvision not found. The Resize transform relies on "
                "torchvision implementation. "
                "Consider installing this dependency."
            )
        if keys is None:
            keys = IMAGE_KEYS  # default
        super().__init__(keys=keys)
        self.first_dim = first_dim
        self.last_dim = last_dim

    def _apply_transform(self, observation: torch.Tensor) -> torch.Tensor:
        observation = torch.flatten(observation, self.first_dim, self.last_dim)
        return observation

    def transform_observation_spec(self, observation_spec: TensorSpec) -> TensorSpec:
        if isinstance(observation_spec, CompositeSpec):
            return CompositeSpec(
                **{
                    key: self.transform_observation_spec(_obs_spec)
                    if key in self.keys
                    else _obs_spec
                    for key, _obs_spec in observation_spec._specs.items()
                }
            )
        else:
            _observation_spec = observation_spec
        space = _observation_spec.space
        if isinstance(space, ContinuousBox):
            space.minimum = self._apply_transform(space.minimum)
            space.maximum = self._apply_transform(space.maximum)
            _observation_spec.shape = space.minimum.shape
        else:
            _observation_spec.shape = self._apply_transform(
                torch.zeros(_observation_spec.shape)
            ).shape

        observation_spec = _observation_spec
        return observation_spec

    def __repr__(self) -> str:
        return (
            f"{self.__class__.__name__}("
            f"first_dim={int(self.first_dim)}, last_dim={int(self.last_dim)})"
        )


class GrayScale(ObservationTransform):
    """
    Turns a pixel observation to grayscale.

    """

    inplace = False

    def __init__(self, keys: Optional[Sequence[str]] = None):
        if keys is None:
            keys = IMAGE_KEYS
        super(GrayScale, self).__init__(keys=keys)

    def _apply_transform(self, observation: torch.Tensor) -> torch.Tensor:
        observation = F.rgb_to_grayscale(observation)
        return observation

    def transform_observation_spec(self, observation_spec: TensorSpec) -> TensorSpec:
        if isinstance(observation_spec, CompositeSpec):
            return CompositeSpec(
                **{
                    key: self.transform_observation_spec(_obs_spec)
                    if key in self.keys
                    else _obs_spec
                    for key, _obs_spec in observation_spec._specs.items()
                }
            )
        else:
            _observation_spec = observation_spec
        space = _observation_spec.space
        if isinstance(space, ContinuousBox):
            space.minimum = self._apply_transform(space.minimum)
            space.maximum = self._apply_transform(space.maximum)
            _observation_spec.shape = space.minimum.shape
        else:
            _observation_spec.shape = self._apply_transform(
                torch.zeros(_observation_spec.shape)
            ).shape
        observation_spec = _observation_spec
        return observation_spec


class ObservationNorm(ObservationTransform):
    """
    Normalizes an observation according to

    .. math::
        obs = obs * scale + loc

    Args:
        loc (number or tensor): location of the affine transform
        scale (number or tensor): scale of the affine transform
        standard_normal (bool, optional): if True, the transform will be

            .. math::
                obs = (obs-loc)/scale

            as it is done for standardization. Default is `False`.

    Examples:
        >>> torch.set_default_tensor_type(torch.DoubleTensor)
        >>> r = torch.randn(100, 3)*torch.randn(3) + torch.randn(3)
        >>> td = TensorDict({'next_obs': r}, [100])
        >>> transform = ObservationNorm(
        ...     loc = td.get('next_obs').mean(0),
        ...     scale = td.get('next_obs').std(0),
        ...     keys=["next_obs"],
        ...     standard_normal=True)
        >>> _ = transform(td)
        >>> print(torch.isclose(td.get('next_obs').mean(0),
        ...     torch.zeros(3)).all())
        Tensor(True)
        >>> print(torch.isclose(td.get('next_obs').std(0),
        ...     torch.ones(3)).all())
        Tensor(True)

    """

    inplace = True

    def __init__(
        self,
        loc: Union[float, torch.Tensor],
        scale: Union[float, torch.Tensor],
        keys: Optional[Sequence[str]] = None,
        # observation_spec_key: =None,
        standard_normal: bool = False,
    ):
        if keys is None:
            keys = [
                "next_observation",
                "next_pixels",
                "next_observation_state",
            ]
        super().__init__(keys=keys)
        if not isinstance(loc, torch.Tensor):
            loc = torch.tensor(loc, dtype=torch.float)
        if not isinstance(scale, torch.Tensor):
            scale = torch.tensor(scale, dtype=torch.float)

        # self.observation_spec_key = observation_spec_key
        self.standard_normal = standard_normal
        self.register_buffer("loc", loc)
        eps = 1e-6
        self.register_buffer("scale", scale.clamp_min(eps))

    def _apply_transform(self, obs: torch.Tensor) -> torch.Tensor:
        if self.standard_normal:
            loc = self.loc
            scale = self.scale
            return (obs - loc) / scale
        else:
            scale = self.scale
            loc = self.loc
            return obs * scale + loc

    def transform_observation_spec(self, observation_spec: TensorSpec) -> TensorSpec:
        if isinstance(observation_spec, CompositeSpec):
            keys = [key for key in observation_spec.keys() if key in self.keys]
            for key in keys:
                observation_spec[key] = self.transform_observation_spec(
                    observation_spec[key]
                )
            return observation_spec
        space = observation_spec.space
        if isinstance(space, ContinuousBox):
            space.minimum = self._apply_transform(space.minimum)
            space.maximum = self._apply_transform(space.maximum)
        return observation_spec

    def __repr__(self) -> str:
        if self.loc.numel() == 1 and self.scale.numel() == 1:
            return (
                f"{self.__class__.__name__}("
                f"loc={float(self.loc):4.4f}, scale"
                f"={float(self.scale):4.4f}, keys={self.keys})"
            )
        else:
            return super().__repr__()


class CatFrames(ObservationTransform):
    """Concatenates successive observation frames into a single tensor.

    This can, for instance, account for movement/velocity of the observed
    feature. Proposed in "Playing Atari with Deep Reinforcement Learning" (
    https://arxiv.org/pdf/1312.5602.pdf).

    CatFrames is a stateful class and it can be reset to its native state by
    calling the `reset()` method.

    Args:
        N (int, optional): number of observation to concatenate.
            Default is `4`.
        cat_dim (int, optional): dimension along which concatenate the
            observations. Default is `cat_dim=-3`.
        keys (list of int, optional): keys pointing to the frames that have
            to be concatenated.

    """

    inplace = False

    def __init__(
        self,
        N: int = 4,
        cat_dim: int = -3,
        keys: Optional[Sequence[str]] = None,
    ):
        if keys is None:
            keys = IMAGE_KEYS
        super().__init__(keys=keys)
        self.N = N
        self.cat_dim = cat_dim
        self.buffer = []

    def reset(self, tensordict: _TensorDict) -> _TensorDict:
        self.buffer = []
        return tensordict

    def transform_observation_spec(self, observation_spec: TensorSpec) -> TensorSpec:
        if isinstance(observation_spec, CompositeSpec):
            keys = [key for key in observation_spec.keys() if key in self.keys]
            for key in keys:
                observation_spec[key] = self.transform_observation_spec(
                    observation_spec[key]
                )
            return observation_spec
        else:
            _observation_spec = observation_spec
        space = _observation_spec.space
        if isinstance(space, ContinuousBox):
            space.minimum = torch.cat([space.minimum] * self.N, self.cat_dim)
            space.maximum = torch.cat([space.maximum] * self.N, self.cat_dim)
            _observation_spec.shape = space.minimum.shape
        else:
            shape = list(_observation_spec.shape)
            shape[self.cat_dim] = self.N * shape[self.cat_dim]
            _observation_spec.shape = torch.Size(shape)
        observation_spec = _observation_spec
        return observation_spec

    def _apply_transform(self, obs: torch.Tensor) -> torch.Tensor:
        self.buffer.append(obs)
        self.buffer = self.buffer[-self.N :]
        buffer = list(reversed(self.buffer))
        buffer = [buffer[0]] * (self.N - len(buffer)) + buffer
        if len(buffer) != self.N:
            raise RuntimeError(
                f"actual buffer length ({buffer}) differs from expected (" f"{self.N})"
            )
        return torch.cat(buffer, self.cat_dim)

    def __repr__(self) -> str:
        return (
            f"{self.__class__.__name__}(N={self.N}, cat_dim"
            f"={self.cat_dim}, keys={self.keys})"
        )


class RewardScaling(Transform):
    """
    Affine transform of the reward according to

    .. math::
        reward = reward * scale + loc

    Args:
        loc (number or torch.Tensor): location of the affine transform
        scale (number or torch.Tensor): scale of the affine transform
    """

    inplace = True

    def __init__(
        self,
        loc: Union[float, torch.Tensor],
        scale: Union[float, torch.Tensor],
        keys: Optional[Sequence[str]] = None,
    ):
        if keys is None:
            keys = ["reward"]
        super().__init__(keys=keys)
        if not isinstance(loc, torch.Tensor):
            loc = torch.tensor(loc)
        if not isinstance(scale, torch.Tensor):
            scale = torch.tensor(scale)

        self.register_buffer("loc", loc)
        self.register_buffer("scale", scale.clamp_min(1e-6))

    def _apply_transform(self, reward: torch.Tensor) -> torch.Tensor:
        reward.mul_(self.scale).add_(self.loc)
        return reward

    def transform_reward_spec(self, reward_spec: TensorSpec) -> TensorSpec:
        if isinstance(reward_spec, UnboundedContinuousTensorSpec):
            return reward_spec
        else:
            raise NotImplementedError(
                f"{self.__class__.__name__}.transform_reward_spec not "
                f"implemented for tensor spec of type"
                f" {type(reward_spec).__name__}"
            )

    def __repr__(self) -> str:
        return (
            f"{self.__class__.__name__}("
            f"loc={self.loc.item():4.4f}, scale={self.scale.item():4.4f}, "
            f"keys={self.keys})"
        )


class FiniteTensorDictCheck(Transform):
    """
    This transform will check that all the items of the tensordict are
    finite, and raise an exception if they are not.

    """

    inplace = False

    def __init__(self):
        super().__init__(keys=[])

    def _call(self, tensordict: _TensorDict) -> _TensorDict:
        source = {}
        for key, item in tensordict.items():
            try:
                source[key] = FiniteTensor(item)
            except RuntimeError as err:
                if str(err).rfind("FiniteTensor encountered") > -1:
                    raise ValueError(f"Found non-finite elements in {key}")
                else:
                    raise RuntimeError(str(err))

        finite_tensordict = TensorDict(batch_size=tensordict.batch_size, source=source)
        return finite_tensordict


class DoubleToFloat(Transform):
    """
    Maps actions float to double before they are called on the environment.

    Examples:
        >>> td = TensorDict(
        ...     {'next_obs': torch.ones(1, dtype=torch.double)}, [])
        >>> transform = DoubleToFloat(keys=["next_obs"])
        >>> _ = transform(td)
        >>> print(td.get("next_obs").dtype)
        torch.float32

    """

    invertible = True
    inplace = False

    def __init__(self, keys: Optional[Sequence[str]] = None):
        if keys is None:
            keys = ["action"]
        super().__init__(keys=keys)

    def _apply_transform(self, obs: torch.Tensor) -> torch.Tensor:
        return obs.to(torch.float)

    def _inv_apply_transform(self, obs: torch.Tensor) -> torch.Tensor:
        return obs.to(torch.double)

    def _transform_spec(self, spec: TensorSpec) -> None:
        if isinstance(spec, CompositeSpec):
            for key in spec:
                self._transform_spec(spec[key])
        else:
            spec.dtype = torch.float
            space = spec.space
            if isinstance(space, ContinuousBox):
                space.minimum = space.minimum.to(torch.float)
                space.maximum = space.maximum.to(torch.float)

    def transform_action_spec(self, action_spec: TensorSpec) -> TensorSpec:
        if "action" in self.keys:
            if action_spec.dtype is not torch.double:
                raise TypeError("action_spec.dtype is not double")
            self._transform_spec(action_spec)
        return action_spec

    def transform_reward_spec(self, reward_spec: TensorSpec) -> TensorSpec:
        if "reward" in self.keys:
            if reward_spec.dtype is not torch.double:
                raise TypeError("reward_spec.dtype is not double")

            self._transform_spec(reward_spec)
        return reward_spec

    def transform_observation_spec(self, observation_spec: TensorSpec) -> TensorSpec:
        if isinstance(observation_spec, CompositeSpec):
            keys = [key for key in self.keys if key in observation_spec.keys()]
            for key in keys:
                observation_spec[key] = self.transform_observation_spec(
                    observation_spec[key]
                )
            return observation_spec
        self._transform_spec(observation_spec)
        return observation_spec


class CatTensors(Transform):
    """
    Concatenates several keys in a single tensor.
    This is especially useful if multiple keys describe a single state (e.g.
    "observation_position" and
    "observation_velocity")

    Args:
        keys (Sequence of str): keys to be concatenated
        out_key: key of the resulting tensor.
        dim (int, optional): dimension along which the contenation will occur.
            Default is -1.
        del_keys (bool, optional): if True, the input values will be deleted after
            concatenation. Default is True.

    Examples:
        >>> transform = CatTensors(keys=["key1", "key2"])
        >>> td = TensorDict({"key1": torch.zeros(1, 1),
        ...     "key2": torch.ones(1, 1)}, [1])
        >>> _ = transform(td)
        >>> print(td.get("observation_vector"))
        tensor([[0., 1.]])

    """

    invertible = False
    inplace = False

    def __init__(
        self,
        keys: Optional[Sequence[str]] = None,
        out_key: str = "observation_vector",
        dim: int = -1,
        del_keys: bool = True,
    ):
        if keys is None:
            raise Exception("CatTensors requires keys to be non-empty")
        super().__init__(keys=keys)
        if not out_key.startswith("next_") and all(
            key.startswith("next_") for key in keys
        ):
            warn(
                f"It seems that 'next_'-like keys are being concatenated to a non 'next_' key {out_key}. This may result in unwanted behaviours, and the 'next_' flag is missing from the output key."
                f"Consider renaming the out_key to 'next_{out_key}'"
            )
        self.out_key = out_key
        self.keys = sorted(list(self.keys))
        if (
            ("reward" in self.keys)
            or ("action" in self.keys)
            or ("reward" in self.keys)
        ):
            raise RuntimeError(
                "Concatenating observations and reward / action / done state "
                "is not allowed."
            )
        self.dim = dim
        self.del_keys = del_keys

    def _call(self, tensordict: _TensorDict) -> _TensorDict:
        if all([key in tensordict.keys() for key in self.keys]):
            out_tensor = torch.cat(
                [tensordict.get(key) for key in self.keys], dim=self.dim
            )
            tensordict.set(self.out_key, out_tensor)
            if self.del_keys:
                tensordict.exclude(*self.keys, inplace=True)
        else:
            raise Exception(
                f"CatTensor failed, as it expected input keys ="
                f" {sorted(list(self.keys))} but got a TensorDict with keys"
                f" {sorted(list(tensordict.keys()))}"
            )
        return tensordict

    def transform_observation_spec(self, observation_spec: TensorSpec) -> TensorSpec:
        if not isinstance(observation_spec, CompositeSpec):
            # then there is a single tensor to be concatenated
            return observation_spec

        keys = [key for key in observation_spec._specs.keys() if key in self.keys]

        sum_shape = sum(
            [
                observation_spec[key].shape[self.dim]
                if observation_spec[key].shape
                else 1
                for key in keys
            ]
        )
        spec0 = observation_spec[keys[0]]
        out_key = self.out_key
        shape = list(spec0.shape)
        device = spec0.device
        shape[self.dim] = sum_shape
        shape = torch.Size(shape)
        observation_spec[out_key] = NdUnboundedContinuousTensorSpec(
            shape=shape,
            dtype=spec0.dtype,
            device=device,
        )
        if self.del_keys:
            for key in self.keys:
                del observation_spec._specs[key]
        return observation_spec

    def __repr__(self) -> str:
        return (
            f"{self.__class__.__name__}(in_keys={self.keys}, out_key"
            f"={self.out_key})"
        )


class DiscreteActionProjection(Transform):
    """Projects discrete actions from a high dimensional space to a low
    dimensional space.

    Given a discrete action (from 1 to N) encoded as a one-hot vector and a
    maximum action index M (with M < N), transforms the action such that
    action_out is at most M.

    If the input action is > M, it is being replaced by a random value
    between N and M. Otherwise the same action is kept.
    This is intended to be used with policies applied over multiple discrete
    control environments with different action space.

    Args:
        max_N (int): max number of action considered.
        M (int): resulting number of actions.

    Examples:
        >>> torch.manual_seed(0)
        >>> N = 2
        >>> M = 1
        >>> action = torch.zeros(N, dtype=torch.long)
        >>> action[-1] = 1
        >>> td = TensorDict({"action": action}, [])
        >>> transform = DiscreteActionProjection(N, M)
        >>> _ = transform.inv(td)
        >>> print(td.get("action"))
        tensor([1])
    """

    inplace = False

    def __init__(self, max_N: int, M: int, action_key: str = "action"):
        super().__init__([action_key])
        self.max_N = max_N
        self.M = M

    def _inv_apply_transform(self, action: torch.Tensor) -> torch.Tensor:
        if action.shape[-1] < self.M:
            raise RuntimeError(
                f"action.shape[-1]={action.shape[-1]} is smaller than "
                f"DiscreteActionProjection.M={self.M}"
            )
        action = action.argmax(-1)  # bool to int
        idx = action >= self.M
        if idx.any():
            action[idx] = torch.randint(self.M, (idx.sum(),))
        action = nn.functional.one_hot(action, self.M)
        return action

    def transform_action_spec(self, action_spec: TensorSpec) -> TensorSpec:
        shape = action_spec.shape
        shape = torch.Size([*shape[:-1], self.max_N])
        action_spec.shape = shape
        action_spec.space.n = self.max_N
        return action_spec

    def __repr__(self) -> str:
        return (
            f"{self.__class__.__name__}(max_N={self.max_N}, M={self.M}, "
            f"keys={self.keys})"
        )


class NoopResetEnv(Transform):
    """
    Runs a series of random actions when an environment is reset.

    Args:
        env (_EnvClass): env on which the random actions have to be
            performed. Can be the same env as the one provided to the
            TransformedEnv class
        noops (int, optional): number of actions performed after reset.
            Default is `30`.
        random (bool, optional): if False, the number of random ops will
            always be equal to the noops value. If True, the number of
            random actions will be randomly selected between 0 and noops.
            Default is `True`.

    """

    inplace = True

    def __init__(self, noops: int = 30, random: bool = True):
        """Sample initial states by taking random number of no-ops on reset.
        No-op is assumed to be action 0.
        """
        super().__init__([])
        self.noops = noops
        self.random = random

    @property
    def base_env(self):
        return self.parent

    def reset(self, tensordict: _TensorDict) -> _TensorDict:
        """Do no-op action for a number of steps in [1, noop_max]."""
        parent = self.parent
        keys = tensordict.keys()
        keys = [key for key in keys if not key.startswith("next_")]
        noops = (
            self.noops if not self.random else torch.randint(self.noops, (1,)).item()
        )
        i = 0
        trial = 0

        while i < noops:
            i += 1
            tensordict = parent.rand_step()
            if parent.is_done:
                parent.reset()
                i = 0
                trial += 1
                if trial > _MAX_NOOPS_TRIALS:
                    parent.reset()
                    tensordict = parent.rand_step()
                    break
        if parent.is_done:
            raise RuntimeError("NoopResetEnv concluded with done environment")
        td = step_tensordict(
<<<<<<< HEAD
            tensordict,
            exclude_done=False,
            exclude_reward=True,
            exclude_action=True
        )
        # td2 = parent.current_tensordict
        # print("compare tds: ", td, td2)
=======
            tensordict, exclude_done=False, exclude_reward=True, exclude_action=True
        )
>>>>>>> 01e00b51

        for k in keys:
            if k not in td.keys():
                print(f"{k} is missing!!")
                td.set(k, tensordict.get(k))

        # replace the next_ prefix
        for out_key in parent.observation_spec:
            td.rename_key(out_key[5:], out_key)

        return td

    def __repr__(self) -> str:
        random = self.random
        noops = self.noops
        class_name = self.__class__.__name__
        return f"{class_name}(noops={noops}, random={random})"


class PinMemoryTransform(Transform):
    """
    Calls pin_memory on the tensordict to facilitate writing on CUDA devices.

    """

    def __init__(self):
        super().__init__([])

    def _call(self, tensordict: _TensorDict) -> _TensorDict:
        return tensordict.pin_memory()


def _sum_left(val, dest):
    while val.ndimension() > dest.ndimension():
        val = val.sum(0)
    return val


class gSDENoise(Transform):
    inplace = False

    def __init__(
        self,
        state_dim=None,
        action_dim=None,
    ) -> None:
        super().__init__(keys=[])
        self.state_dim = state_dim
        self.action_dim = action_dim

    def reset(self, tensordict: _TensorDict) -> _TensorDict:
        tensordict = super().reset(tensordict=tensordict)
        if self.state_dim is None or self.action_dim is None:
            tensordict.set(
                "_eps_gSDE",
                torch.zeros(
                    *tensordict.batch_size,
                    1,
                    device=tensordict.device,
                ),
            )
        else:
            tensordict.set(
                "_eps_gSDE",
                torch.randn(
                    *tensordict.batch_size,
                    self.action_dim,
                    self.state_dim,
                    device=tensordict.device,
                ),
            )

        return tensordict


class VecNorm(Transform):
    """
    Moving average normalization layer for torchrl environments.
    VecNorm keeps track of the summary statistics of a dataset to standardize
    it on-the-fly. If the transform is in 'eval' mode, the running
    statistics are not updated.

    If multiple processes are running a similar environment, one can pass a
    _TensorDict instance that is placed in shared memory: if so, every time
    the normalization layer is queried it will update the values for all
    processes that share the same reference.

    Args:
        keys (iterable of str, optional): keys to be updated.
            default: ["next_observation", "reward"]
        shared_td (_TensorDict, optional): A shared tensordict containing the
            keys of the transform.
        decay (number, optional): decay rate of the moving average.
            default: 0.99
        eps (number, optional): lower bound of the running standard
            deviation (for numerical underflow). Default is 1e-4.

    Examples:
        >>> from torchrl.envs import GymEnv
        >>> t = VecNorm(decay=0.9)
        >>> env = GymEnv("Pendulum-v0")
        >>> env = TransformedEnv(env, t)
        >>> tds = []
        >>> for _ in range(1000):
        ...     td = env.rand_step()
        ...     if td.get("done"):
        ...         _ = env.reset()
        ...     tds += [td]
        >>> tds = torch.stack(tds, 0)
        >>> print((abs(tds.get("next_observation").mean(0))<0.2).all())
        tensor(True)
        >>> print((abs(tds.get("next_observation").std(0)-1)<0.2).all())
        tensor(True)

    """

    inplace = True

    def __init__(
        self,
        keys: Optional[Sequence[str]] = None,
        shared_td: Optional[_TensorDict] = None,
        decay: float = 0.9999,
        eps: float = 1e-4,
    ) -> None:
        if keys is None:
            keys = ["next_observation", "reward"]
        super().__init__(keys)
        self._td = shared_td
        if shared_td is not None and not (
            shared_td.is_shared() or shared_td.is_memmap()
        ):
            raise RuntimeError(
                "shared_td must be either in shared memory or a memmap " "tensordict."
            )
        if shared_td is not None:
            for key in keys:
                if (
                    (key + "_sum" not in shared_td.keys())
                    or (key + "_ssq" not in shared_td.keys())
                    or (key + "_count" not in shared_td.keys())
                ):
                    raise KeyError(
                        f"key {key} not present in the shared tensordict "
                        f"with keys {shared_td.keys()}"
                    )

        self.decay = decay
        self.eps = eps

    def _call(self, tensordict: _TensorDict) -> _TensorDict:
        for key in self.keys:
            if key not in tensordict.keys():
                continue
            self._init(tensordict, key)
            # update anb standardize
            new_val = self._update(
                key, tensordict.get(key), N=max(1, tensordict.numel())
            )

            tensordict.set_(key, new_val)
        return tensordict

    def _init(self, tensordict: _TensorDict, key: str) -> None:
        if self._td is None or key + "_sum" not in self._td.keys():
            td_view = tensordict.view(-1)
            td_select = td_view[0]
            d = {key + "_sum": torch.zeros_like(td_select.get(key))}
            d.update({key + "_ssq": torch.zeros_like(td_select.get(key))})
            d.update(
                {
                    key
                    + "_count": torch.zeros(
                        1, device=td_select.get(key).device, dtype=torch.float
                    )
                }
            )
            if self._td is None:
                self._td = TensorDict(d, batch_size=[])
            else:
                self._td.update(d)
        else:
            pass

    def _update(self, key, value, N) -> torch.Tensor:
        _sum = self._td.get(key + "_sum")
        _ssq = self._td.get(key + "_ssq")
        _count = self._td.get(key + "_count")

        if self.training:
            _sum = self._td.get(key + "_sum")
            value_sum = _sum_left(value, _sum)
            _sum *= self.decay
            _sum += value_sum
            self._td.set_(key + "_sum", _sum, no_check=True)

            _ssq = self._td.get(key + "_ssq")
            value_ssq = _sum_left(value.pow(2), _ssq)
            _ssq *= self.decay
            _ssq += value_ssq
            self._td.set_(key + "_ssq", _ssq, no_check=True)

            _count = self._td.get(key + "_count")
            _count *= self.decay
            _count += N
            self._td.set_(key + "_count", _count, no_check=True)
        else:
            _sum = self._td.get(key + "_sum")
            _ssq = self._td.get(key + "_ssq")
            _count = self._td.get(key + "_count")

        mean = _sum / _count
        std = (_ssq / _count - mean.pow(2)).clamp_min(self.eps).sqrt()
        return (value - mean) / std.clamp_min(self.eps)

    @staticmethod
    def build_td_for_shared_vecnorm(
        env: _EnvClass,
        keys_prefix: Optional[Sequence[str]] = None,
        memmap: bool = False,
    ) -> _TensorDict:
        """Creates a shared tensordict that can be sent to different processes
        for normalization across processes.

        Args:
            env (_EnvClass): example environment to be used to create the
                tensordict
            keys_prefix (iterable of str, optional): prefix of the keys that
                have to be normalized. Default is `["next_", "reward"]`
            memmap (bool): if True, the resulting tensordict will be cast into
                memmory map (using `memmap_()`). Otherwise, the tensordict
                will be placed in shared memory.

        Returns:
            A memory in shared memory to be sent to each process.

        Examples:
            >>> from torch import multiprocessing as mp
            >>> queue = mp.Queue()
            >>> env = make_env()
            >>> td_shared = VecNorm.build_td_for_shared_vecnorm(env,
            ...     ["next_observation", "reward"])
            >>> assert td_shared.is_shared()
            >>> queue.put(td_shared)
            >>> # on workers
            >>> v = VecNorm(shared_td=queue.get())
            >>> env = TransformedEnv(make_env(), v)

        """
        if keys_prefix is None:
            keys_prefix = ["next_", "reward"]
        td = make_tensordict(env)
        keys = set(
            key
            for key in td.keys()
            if any(key.startswith(_prefix) for _prefix in keys_prefix)
        )
        td_select = td.select(*keys)
        if td.batch_dims:
            raise RuntimeError(
                f"VecNorm should be used with non-batched environments. "
                f"Got batch_size={td.batch_size}"
            )
        for key in keys:
            td_select.set(key + "_ssq", td_select.get(key).clone())
            td_select.set(
                key + "_count",
                torch.zeros(
                    *td.batch_size,
                    1,
                    device=td_select.device,
                    dtype=torch.float,
                ),
            )
            td_select.rename_key(key, key + "_sum")
        td_select.zero_()
        if memmap:
            return td_select.memmap_()
        return td_select.share_memory_()

    def get_extra_state(self) -> _TensorDict:
        return self._td

    def set_extra_state(self, td: _TensorDict) -> None:
        if not td.is_shared():
            raise RuntimeError(
                "Only shared tensordicts can be set in VecNorm transforms"
            )
        self._td = td

    def __repr__(self) -> str:
        return (
            f"{self.__class__.__name__}(decay={self.decay:4.4f},"
            f"eps={self.eps:4.4f}, keys={self.keys})"
        )<|MERGE_RESOLUTION|>--- conflicted
+++ resolved
@@ -1560,22 +1560,11 @@
         if parent.is_done:
             raise RuntimeError("NoopResetEnv concluded with done environment")
         td = step_tensordict(
-<<<<<<< HEAD
-            tensordict,
-            exclude_done=False,
-            exclude_reward=True,
-            exclude_action=True
-        )
-        # td2 = parent.current_tensordict
-        # print("compare tds: ", td, td2)
-=======
             tensordict, exclude_done=False, exclude_reward=True, exclude_action=True
         )
->>>>>>> 01e00b51
 
         for k in keys:
             if k not in td.keys():
-                print(f"{k} is missing!!")
                 td.set(k, tensordict.get(k))
 
         # replace the next_ prefix

# Copyright (c) Meta Plobs_dictnc. and affiliates.
#
# This source code is licensed under the MIT license found in the
# LICENSE file in the root directory of this source tree.

from __future__ import annotations

import collections
import multiprocessing as mp
import warnings
from copy import copy, deepcopy
from textwrap import indent
from typing import Any, List, Optional, OrderedDict, Sequence, Tuple, Union

import torch
from tensordict.nn import dispatch
from tensordict.tensordict import TensorDict, TensorDictBase
from tensordict.utils import expand_as_right
from torch import nn, Tensor

from torchrl.data.tensor_specs import (
    BinaryDiscreteTensorSpec,
    BoundedTensorSpec,
    CompositeSpec,
    ContinuousBox,
    DEVICE_TYPING,
    DiscreteTensorSpec,
    OneHotDiscreteTensorSpec,
    TensorSpec,
    UnboundedContinuousTensorSpec,
    UnboundedDiscreteTensorSpec,
)
from torchrl.envs.common import EnvBase, make_tensordict
from torchrl.envs.transforms import functional as F
from torchrl.envs.transforms.utils import check_finite
from torchrl.envs.utils import _sort_keys, step_mdp
from torchrl.objectives.value.functional import reward2go

try:
    from torchvision.transforms.functional import center_crop

    try:
        from torchvision.transforms.functional import InterpolationMode, resize

        def interpolation_fn(interpolation):  # noqa: D103
            return InterpolationMode(interpolation)

    except ImportError:

        def interpolation_fn(interpolation):  # noqa: D103
            return interpolation

        from torchvision.transforms.functional_tensor import resize

    _has_tv = True
except ImportError:
    _has_tv = False

IMAGE_KEYS = ["pixels"]
_MAX_NOOPS_TRIALS = 10

FORWARD_NOT_IMPLEMENTED = "class {} cannot be executed without a parent" "environment."


def _apply_to_composite(function):
    def new_fun(self, observation_spec):
        if isinstance(observation_spec, CompositeSpec):
            d = observation_spec._specs
            for in_key, out_key in zip(self.in_keys, self.out_keys):
                if in_key in observation_spec.keys(True, True):
                    d[out_key] = function(self, observation_spec[in_key].clone())
            return CompositeSpec(
                d, shape=observation_spec.shape, device=observation_spec.device
            )
        else:
            return function(self, observation_spec)

    return new_fun


def _apply_to_composite_inv(function):
    # Changes the input_spec following a transform function.
    # The usage is: if an env expects a certain input (e.g. a double tensor)
    # but the input has to be transformed (e.g. it is float), this function will
    # modify the spec to get a spec that from the outside matches what is given
    # (ie a float).
    # Now since EnvBase.step ignores new inputs (ie the root level of the
    # tensor is not updated) an out_key that does not match the in_key has
    # no effect on the spec.
    def new_fun(self, input_spec):
        if isinstance(input_spec, CompositeSpec):
            d = input_spec._specs
            for in_key, out_key in zip(self.in_keys_inv, self.out_keys_inv):
                if in_key in input_spec.keys(True, True) and in_key == out_key:
                    d[out_key] = function(self, input_spec[in_key].clone())
            return CompositeSpec(d, shape=input_spec.shape, device=input_spec.device)
        else:
            return function(self, input_spec)

    return new_fun


class Transform(nn.Module):
    """Environment transform parent class.

    In principle, a transform receives a tensordict as input and returns (
    the same or another) tensordict as output, where a series of values have
    been modified or created with a new key. When instantiating a new
    transform, the keys that are to be read from are passed to the
    constructor via the :obj:`keys` argument.

    Transforms are to be combined with their target environments with the
    TransformedEnv class, which takes as arguments an :obj:`EnvBase` instance
    and a transform. If multiple transforms are to be used, they can be
    concatenated using the :obj:`Compose` class.
    A transform can be stateless or stateful (e.g. CatTransform). Because of
    this, Transforms support the :obj:`reset` operation, which should reset the
    transform to its initial state (such that successive trajectories are kept
    independent).

    Notably, :obj:`Transform` subclasses take care of transforming the affected
    specs from an environment: when querying
    `transformed_env.observation_spec`, the resulting objects will describe
    the specs of the transformed_in tensors.

    """

    invertible = False

    def __init__(
        self,
        in_keys: Sequence[str],
        out_keys: Optional[Sequence[str]] = None,
        in_keys_inv: Optional[Sequence[str]] = None,
        out_keys_inv: Optional[Sequence[str]] = None,
    ):
        super().__init__()
        if isinstance(in_keys, str):
            in_keys = [in_keys]

        self.in_keys = in_keys
        if out_keys is None:
            out_keys = copy(self.in_keys)
        self.out_keys = out_keys
        if in_keys_inv is None:
            in_keys_inv = []
        self.in_keys_inv = in_keys_inv
        if out_keys_inv is None:
            out_keys_inv = copy(self.in_keys_inv)
        self.out_keys_inv = out_keys_inv
        self.__dict__["_container"] = None
        self.__dict__["_parent"] = None

    def reset(self, tensordict: TensorDictBase) -> TensorDictBase:
        """Resets a tranform if it is stateful."""
        return tensordict

    def init(self, tensordict) -> None:
        pass

    def _apply_transform(self, obs: torch.Tensor) -> None:
        """Applies the transform to a tensor.

        This operation can be called multiple times (if multiples keys of the
        tensordict match the keys of the transform).

        """
        raise NotImplementedError(
            f"{self.__class__.__name__}_apply_transform is not coded. If the transform is coded in "
            "transform._call, make sure that this method is called instead of"
            "transform.forward, which is reserved for usage inside nn.Modules"
            "or appended to a replay buffer."
        )

    def _call(self, tensordict: TensorDictBase) -> TensorDictBase:
        """Reads the input tensordict, and for the selected keys, applies the transform.

        For any operation that relates exclusively to the parent env (e.g. FrameSkip),
        modify the _step method instead. :meth:`~._call` should only be overwritten
        if a modification of the input tensordict is needed.

        :meth:`~._call` will be called by :meth:`TransformedEnv.step` and
        :meth:`TransformedEnv.reset`.

        """
        for in_key, out_key in zip(self.in_keys, self.out_keys):
            is_tuple = isinstance(in_key, tuple)
            if in_key in tensordict.keys(include_nested=is_tuple):
                observation = self._apply_transform(tensordict.get(in_key))
                tensordict.set(
                    out_key,
                    observation,
                )
        return tensordict

    @dispatch(source="in_keys", dest="out_keys")
    def forward(self, tensordict: TensorDictBase) -> TensorDictBase:
        """Reads the input tensordict, and for the selected keys, applies the transform."""
        for in_key, out_key in zip(self.in_keys, self.out_keys):
            if in_key in tensordict.keys(isinstance(in_key, tuple)):
                observation = self._apply_transform(tensordict.get(in_key))
                tensordict.set(
                    out_key,
                    observation,
                )
        return tensordict

    def _step(self, tensordict: TensorDictBase) -> TensorDictBase:
        """The parent method of a transform during the ``env.step`` execution.

        This method should be overwritten whenever the :meth:`~._step` needs to be
        adapted. Unlike :meth:`~._call`, it is assumed that :meth:`~._step`
        will execute some operation with the parent env or that it requires
        access to the content of the tensordict at time ``t`` and not only
        ``t+1`` (the ``"next"`` entry in the input tensordict).

        :meth:`~._step` will only be called by :meth:`TransformedEnv.step` and
        not by :meth:`TransformedEnv.reset`.

        """
        next_tensordict = tensordict.get("next")
        next_tensordict = self._call(next_tensordict)
        tensordict.set("next", next_tensordict)
        return tensordict

    def _inv_apply_transform(self, obs: torch.Tensor) -> torch.Tensor:
        if self.invertible:
            raise NotImplementedError
        else:
            return obs

    def _inv_call(self, tensordict: TensorDictBase) -> TensorDictBase:
        # # We create a shallow copy of the tensordict to avoid that changes are
        # # exposed to the user: we'd like that the input keys remain unchanged
        # # in the originating script if they're being transformed.
        for in_key, out_key in zip(self.in_keys_inv, self.out_keys_inv):
            if in_key in tensordict.keys(include_nested=isinstance(in_key, tuple)):
                item = self._inv_apply_transform(tensordict.get(in_key))
                tensordict.set(
                    out_key,
                    item,
                )
        return tensordict

    @dispatch(source="in_keys_inv", dest="out_keys_inv")
    def inv(self, tensordict: TensorDictBase) -> TensorDictBase:
        out = self._inv_call(tensordict.clone(False))
        return out

    def transform_output_spec(self, output_spec: CompositeSpec) -> CompositeSpec:
        """Transforms the output spec such that the resulting spec matches transform mapping.

        This method should generally be left untouched. Changes should be implemented using
        :meth:`~.transform_observation_spec`, :meth:`~.transform_reward_spec` and :meth:`~.transform_done_spec`.
        Args:
            output_spec (TensorSpec): spec before the transform

        Returns:
            expected spec after the transform

        """
        output_spec = output_spec.clone()
        output_spec["observation"] = self.transform_observation_spec(
            output_spec["observation"]
        )
        if "reward" in output_spec.keys():
            output_spec["reward"] = self.transform_reward_spec(output_spec["reward"])
        if "done" in output_spec.keys():
            output_spec["done"] = self.transform_done_spec(output_spec["done"])
        return output_spec

    def transform_input_spec(self, input_spec: TensorSpec) -> TensorSpec:
        """Transforms the input spec such that the resulting spec matches transform mapping.

        Args:
            input_spec (TensorSpec): spec before the transform

        Returns:
            expected spec after the transform

        """
        return input_spec

    def transform_observation_spec(self, observation_spec: TensorSpec) -> TensorSpec:
        """Transforms the observation spec such that the resulting spec matches transform mapping.

        Args:
            observation_spec (TensorSpec): spec before the transform

        Returns:
            expected spec after the transform

        """
        return observation_spec

    def transform_reward_spec(self, reward_spec: TensorSpec) -> TensorSpec:
        """Transforms the reward spec such that the resulting spec matches transform mapping.

        Args:
            reward_spec (TensorSpec): spec before the transform

        Returns:
            expected spec after the transform

        """
        return reward_spec

    def transform_done_spec(self, done_spec: TensorSpec) -> TensorSpec:
        """Transforms the done spec such that the resulting spec matches transform mapping.

        Args:
            done_spec (TensorSpec): spec before the transform

        Returns:
            expected spec after the transform

        """
        return done_spec

    def dump(self, **kwargs) -> None:
        pass

    def __repr__(self) -> str:
        return f"{self.__class__.__name__}(keys={self.in_keys})"

    def set_container(self, container: Union[Transform, EnvBase]) -> None:
        if self.parent is not None:
            raise AttributeError(
                f"parent of transform {type(self)} already set. "
                "Call `transform.clone()` to get a similar transform with no parent set."
            )
        self.__dict__["_container"] = container

    def reset_parent(self) -> None:
        self.__dict__["_container"] = None
        self.__dict__["_parent"] = None

    def clone(self):
        self_copy = copy(self)
        state = copy(self.__dict__)
        state["_container"] = None
        state["_parent"] = None
        self_copy.__dict__.update(state)
        return self_copy

    @property
    def parent(self) -> Optional[EnvBase]:
        if self.__dict__.get("_parent", None) is None:
            if "_container" not in self.__dict__:
                raise AttributeError("transform parent uninitialized")
            container = self.__dict__["_container"]
            if container is None:
                return container
            out = None
            if not isinstance(container, EnvBase):
                # if it's not an env, it should be a Compose transform
                if not isinstance(container, Compose):
                    raise ValueError(
                        "A transform parent must be either another Compose transform or an environment object."
                    )
                compose = container
                if compose.__dict__["_container"]:
                    # the parent of the compose must be a TransformedEnv
                    compose_parent = TransformedEnv(
                        compose.__dict__["_container"].base_env
                    )
                    if compose_parent.transform is not compose:
                        comp_parent_trans = compose_parent.transform.clone()
                    else:
                        comp_parent_trans = None
                    out = TransformedEnv(
                        compose_parent.base_env,
                        transform=comp_parent_trans,
                    )
                    for orig_trans in compose.transforms:
                        if orig_trans is self:
                            break
                        transform = orig_trans.clone()
                        transform.reset_parent()
                        out.append_transform(transform)
            elif isinstance(container, TransformedEnv):
                out = TransformedEnv(container.base_env)
            else:
                raise ValueError(f"container is of type {type(container)}")
            self.__dict__["_parent"] = out
        return self.__dict__["_parent"]

    def empty_cache(self):
        self.__dict__["_parent"] = None


class TransformedEnv(EnvBase):
    """A transformed_in environment.

    Args:
        env (EnvBase): original environment to be transformed_in.
        transform (Transform, optional): transform to apply to the tensordict resulting
            from :obj:`env.step(td)`. If none is provided, an empty Compose
            placeholder in an eval mode is used.
        cache_specs (bool, optional): if ``True``, the specs will be cached once
            and for all after the first call (i.e. the specs will be
            transformed_in only once). If the transform changes during
            training, the original spec transform may not be valid anymore,
            in which case this value should be set  to `False`. Default is
            `True`.

    Examples:
        >>> env = GymEnv("Pendulum-v0")
        >>> transform = RewardScaling(0.0, 1.0)
        >>> transformed_env = TransformedEnv(env, transform)

    """

    def __init__(
        self,
        env: EnvBase,
        transform: Optional[Transform] = None,
        cache_specs: bool = True,
        **kwargs,
    ):
        self._transform = None
        device = kwargs.pop("device", None)
        if device is not None:
            env = env.to(device)
        else:
            device = env.device
        super().__init__(device=None, **kwargs)

        if isinstance(env, TransformedEnv):
            self._set_env(env.base_env, device)
            if type(transform) is not Compose:
                # we don't use isinstance as some transforms may be subclassed from
                # Compose but with other features that we don't want to loose.
                if transform is not None:
                    transform = [transform]
                else:
                    transform = []
            else:
                for t in transform:
                    t.reset_parent()
            env_transform = env.transform.clone()
            if type(env_transform) is not Compose:
                env_transform = [env_transform]
            else:
                for t in env_transform:
                    t.reset_parent()
            transform = Compose(*env_transform, *transform).to(device)
        else:
            self._set_env(env, device)
            if transform is None:
                transform = Compose()
            else:
                transform = transform.to(device)
        self.transform = transform

        self._last_obs = None
        self.cache_specs = cache_specs
        self.__dict__["_input_spec"] = None
        self.__dict__["_output_spec"] = None
        self.batch_size = self.base_env.batch_size

    def _set_env(self, env: EnvBase, device) -> None:
        if device != env.device:
            env = env.to(device)
        self.base_env = env
        # updates need not be inplace, as transforms may modify values out-place
        self.base_env._inplace_update = False

    @property
    def transform(self) -> Transform:
        return self._transform

    @transform.setter
    def transform(self, transform: Transform):
        if not isinstance(transform, Transform):
            raise ValueError(
                f"""Expected a transform of type torchrl.envs.transforms.Transform,
but got an object of type {type(transform)}."""
            )
        prev_transform = self.transform
        if prev_transform is not None:
            prev_transform.empty_cache()
            prev_transform.__dict__["_container"] = None
        transform.set_container(self)
        transform.eval()
        self._transform = transform

    @property
    def device(self) -> bool:
        return self.base_env.device

    @device.setter
    def device(self, value):
        raise RuntimeError("device is a read-only property")

    @property
    def batch_locked(self) -> bool:
        return self.base_env.batch_locked

    @batch_locked.setter
    def batch_locked(self, value):
        raise RuntimeError("batch_locked is a read-only property")

    @property
    def run_type_checks(self) -> bool:
        return self.base_env.run_type_checks

    @run_type_checks.setter
    def run_type_checks(self, value):
        raise RuntimeError(
            "run_type_checks is a read-only property for TransformedEnvs"
        )

    @property
    def _inplace_update(self):
        return self.base_env._inplace_update

    @property
    def output_spec(self) -> TensorSpec:
        """Observation spec of the transformed environment."""
        if self._output_spec is None or not self.cache_specs:
            output_spec = self.base_env.output_spec.clone()
            output_spec = self.transform.transform_output_spec(output_spec)
            if self.cache_specs:
                self.__dict__["_output_spec"] = output_spec
        else:
            output_spec = self._output_spec
        return output_spec

    @property
    def action_spec(self) -> TensorSpec:
        """Action spec of the transformed environment."""
        return self.input_spec["action"]

    @property
    def input_spec(self) -> TensorSpec:
        """Action spec of the transformed environment."""
        if self._input_spec is None or not self.cache_specs:
            input_spec = self.transform.transform_input_spec(
                self.base_env.input_spec.clone()
            )
            if self.cache_specs:
                self.__dict__["_input_spec"] = input_spec
        else:
            input_spec = self._input_spec
        return input_spec

    @property
    def reward_spec(self) -> TensorSpec:
        """Reward spec of the transformed environment."""
        return self.output_spec["reward"]

    @property
    def observation_spec(self) -> TensorSpec:
        """Observation spec of the transformed environment."""
        return self.output_spec["observation"]

    @property
    def done_spec(self) -> TensorSpec:
        """Done spec of the transformed environment."""
        return self.output_spec["done"]

    def _step(self, tensordict: TensorDictBase) -> TensorDictBase:
        tensordict = tensordict.clone(False)
        tensordict_in = self.transform.inv(tensordict)
        tensordict_out = self.base_env._step(tensordict_in)
        # we want the input entries to remain unchanged
        tensordict_out = tensordict.update(tensordict_out)
        tensordict_out = self.transform._step(tensordict_out)
        return tensordict_out

    def set_seed(
        self, seed: Optional[int] = None, static_seed: bool = False
    ) -> Optional[int]:
        """Set the seeds of the environment."""
        return self.base_env.set_seed(seed, static_seed=static_seed)

    def _set_seed(self, seed: Optional[int]):
        """This method is not used in transformed envs."""
        pass

    def _reset(self, tensordict: Optional[TensorDictBase] = None, **kwargs):
        if tensordict is not None:
            tensordict = tensordict.clone(recurse=False)
        out_tensordict = self.base_env.reset(tensordict=tensordict, **kwargs)
        out_tensordict = self.transform.reset(out_tensordict)
        out_tensordict = self.transform._call(out_tensordict)
        return out_tensordict

    def state_dict(self, *args, **kwargs) -> OrderedDict:
        state_dict = self.transform.state_dict(*args, **kwargs)
        return state_dict

    def load_state_dict(self, state_dict: OrderedDict, **kwargs) -> None:
        self.transform.load_state_dict(state_dict, **kwargs)

    def eval(self) -> TransformedEnv:
        if "transform" in self.__dir__():
            # when calling __init__, eval() is called but transforms are not set
            # yet.
            self.transform.eval()
        return self

    def train(self, mode: bool = True) -> TransformedEnv:
        self.transform.train(mode)
        return self

    @property
    def is_closed(self) -> bool:
        return self.base_env.is_closed

    @is_closed.setter
    def is_closed(self, value: bool):
        self.base_env.is_closed = value

    def close(self):
        self.base_env.close()
        self.is_closed = True

    def empty_cache(self):
        self.__dict__["_output_spec"] = None
        self.__dict__["_input_spec"] = None
        self.__dict__["_cache_in_keys"] = None

    def append_transform(self, transform: Transform) -> None:
        self._erase_metadata()
        if not isinstance(transform, Transform):
            raise ValueError(
                "TransformedEnv.append_transform expected a transform but received an object of "
                f"type {type(transform)} instead."
            )
        transform = transform.to(self.device)
        if not isinstance(self.transform, Compose):
            prev_transform = self.transform
            prev_transform.reset_parent()
            self.transform = Compose()
            self.transform.append(prev_transform)

        self.transform.append(transform)

    def insert_transform(self, index: int, transform: Transform) -> None:
        if not isinstance(transform, Transform):
            raise ValueError(
                "TransformedEnv.insert_transform expected a transform but received an object of "
                f"type {type(transform)} instead."
            )
        transform = transform.to(self.device)
        if not isinstance(self.transform, Compose):
            compose = Compose(self.transform.clone())
            self.transform = compose  # parent set automatically

        self.transform.insert(index, transform)
        self._erase_metadata()

    def __getattr__(self, attr: str) -> Any:
        if attr in self.__dir__():
            return super().__getattr__(
                attr
            )  # make sure that appropriate exceptions are raised
        elif attr.startswith("__"):
            raise AttributeError(
                "passing built-in private methods is "
                f"not permitted with type {type(self)}. "
                f"Got attribute {attr}."
            )
        elif "base_env" in self.__dir__():
            base_env = self.__getattr__("base_env")
            return getattr(base_env, attr)

        raise AttributeError(
            f"env not set in {self.__class__.__name__}, cannot access {attr}"
        )

    def __repr__(self) -> str:
        env_str = indent(f"env={self.base_env}", 4 * " ")
        t_str = indent(f"transform={self.transform}", 4 * " ")
        return f"TransformedEnv(\n{env_str},\n{t_str})"

    def _erase_metadata(self):
        if self.cache_specs:
            self.__dict__["_input_spec"] = None
            self.__dict__["_output_spec"] = None
            self.__dict__["_cache_in_keys"] = None

    def to(self, device: DEVICE_TYPING) -> TransformedEnv:
        self.base_env.to(device)
        self.transform.to(device)

        if self.cache_specs:
            self.__dict__["_input_spec"] = None
            self.__dict__["_output_spec"] = None
        return self

    def __setattr__(self, key, value):
        propobj = getattr(self.__class__, key, None)

        if isinstance(propobj, property):
            ancestors = list(__class__.__mro__)[::-1]
            while isinstance(propobj, property):
                if propobj.fset is not None:
                    return propobj.fset(self, value)
                propobj = getattr(ancestors.pop(), key, None)
            else:
                raise AttributeError(f"can't set attribute {key}")
        else:
            return super().__setattr__(key, value)

    def __del__(self):
        # we may delete a TransformedEnv that contains an env contained by another
        # transformed env and that we don't want to close
        pass


class ObservationTransform(Transform):
    """Abstract class for transformations of the observations."""

    def __init__(
        self,
        in_keys: Optional[Sequence[str]] = None,
        out_keys: Optional[Sequence[str]] = None,
        in_keys_inv: Optional[Sequence[str]] = None,
        out_keys_inv: Optional[Sequence[str]] = None,
    ):
        if in_keys is None:
            in_keys = [
                "observation",
                "pixels",
            ]
        super(ObservationTransform, self).__init__(
            in_keys=in_keys,
            out_keys=out_keys,
            in_keys_inv=in_keys_inv,
            out_keys_inv=out_keys_inv,
        )


class Compose(Transform):
    """Composes a chain of transforms.

    Examples:
        >>> env = GymEnv("Pendulum-v0")
        >>> transforms = [RewardScaling(1.0, 1.0), RewardClipping(-2.0, 2.0)]
        >>> transforms = Compose(*transforms)
        >>> transformed_env = TransformedEnv(env, transforms)

    """

    def __init__(self, *transforms: Transform):
        super().__init__(in_keys=[])
        self.transforms = nn.ModuleList(transforms)
        for t in transforms:
            t.set_container(self)

    def _call(self, tensordict: TensorDictBase) -> TensorDictBase:
        for t in self.transforms:
            tensordict = t._call(tensordict)
        return tensordict

    def forward(self, tensordict: TensorDictBase) -> TensorDictBase:
        for t in self.transforms:
            tensordict = t(tensordict)
        return tensordict

    def _step(self, tensordict: TensorDictBase) -> TensorDictBase:
        for t in self.transforms:
            tensordict = t._step(tensordict)
        return tensordict

    def _inv_call(self, tensordict: TensorDictBase) -> TensorDictBase:
        for t in reversed(self.transforms):
            tensordict = t._inv_call(tensordict)
        return tensordict

    def transform_input_spec(self, input_spec: TensorSpec) -> TensorSpec:
        for t in self.transforms[::-1]:
            input_spec = t.transform_input_spec(input_spec)
        return input_spec

    def transform_observation_spec(self, observation_spec: TensorSpec) -> TensorSpec:
        for t in self.transforms:
            observation_spec = t.transform_observation_spec(observation_spec)
        return observation_spec

    def transform_reward_spec(self, reward_spec: TensorSpec) -> TensorSpec:
        for t in self.transforms:
            reward_spec = t.transform_reward_spec(reward_spec)
        return reward_spec

    def __getitem__(self, item: Union[int, slice, List]) -> Union:
        transform = self.transforms
        transform = transform[item]
        if not isinstance(transform, Transform):
            out = Compose(*(t.clone() for t in self.transforms[item]))
            out.set_container(self.parent)
            return out
        return transform

    def dump(self, **kwargs) -> None:
        for t in self:
            t.dump(**kwargs)

    def reset(self, tensordict: TensorDictBase) -> TensorDictBase:
        for t in self.transforms:
            tensordict = t.reset(tensordict)
        return tensordict

    def init(self, tensordict: TensorDictBase) -> None:
        for t in self.transforms:
            t.init(tensordict)

    def append(self, transform):
        self.empty_cache()
        if not isinstance(transform, Transform):
            raise ValueError(
                "Compose.append expected a transform but received an object of "
                f"type {type(transform)} instead."
            )
        transform.eval()
        self.transforms.append(transform)
        transform.set_container(self)

    def insert(self, index: int, transform: Transform) -> None:
        if not isinstance(transform, Transform):
            raise ValueError(
                "Compose.append expected a transform but received an object of "
                f"type {type(transform)} instead."
            )

        if abs(index) > len(self.transforms):
            raise ValueError(
                f"Index expected to be between [-{len(self.transforms)}, {len(self.transforms)}] got index={index}"
            )

        # empty cache of all transforms to reset parents and specs
        self.empty_cache()
        if index < 0:
            index = index + len(self.transforms)
        transform.eval()
        self.transforms.insert(index, transform)
        transform.set_container(self)

    def to(self, dest: Union[torch.dtype, DEVICE_TYPING]) -> Compose:
        for t in self.transforms:
            t.to(dest)
        return super().to(dest)

    def __iter__(self):
        yield from self.transforms

    def __len__(self):
        return len(self.transforms)

    def __repr__(self) -> str:
        layers_str = ",\n".join(
            [indent(str(trsf), 4 * " ") for trsf in self.transforms]
        )
        return f"{self.__class__.__name__}(\n{indent(layers_str, 4 * ' ')})"

    def empty_cache(self):
        for t in self.transforms:
            t.empty_cache()
        super().empty_cache()

    def reset_parent(self):
        for t in self.transforms:
            t.reset_parent()
        super().reset_parent()

    def clone(self):
        transforms = []
        for t in self.transforms:
            transforms.append(t.clone())
        return Compose(*transforms)


class ToTensorImage(ObservationTransform):
    """Transforms a numpy-like image (3 x W x H) to a pytorch image (3 x W x H).

    Transforms an observation image from a (... x W x H x 3) 0..255 uint8
    tensor to a single/double precision floating point (3 x W x H) tensor
    with values between 0 and 1.

    Args:
        unsqueeze (bool): if ``True``, the observation tensor is unsqueezed
            along the first dimension. default=False.
        dtype (torch.dtype, optional): dtype to use for the resulting
            observations.

    Examples:
        >>> transform = ToTensorImage(in_keys=["pixels"])
        >>> ri = torch.randint(0, 255, (1,1,10,11,3), dtype=torch.uint8)
        >>> td = TensorDict(
        ...     {"pixels": ri},
        ...     [1, 1])
        >>> _ = transform(td)
        >>> obs = td.get("pixels")
        >>> print(obs.shape, obs.dtype)
        torch.Size([1, 1, 3, 10, 11]) torch.float32
    """

    def __init__(
        self,
        unsqueeze: bool = False,
        dtype: Optional[torch.device] = None,
        in_keys: Optional[Sequence[str]] = None,
        out_keys: Optional[Sequence[str]] = None,
    ):
        if in_keys is None:
            in_keys = IMAGE_KEYS  # default
        super().__init__(in_keys=in_keys, out_keys=out_keys)
        self.unsqueeze = unsqueeze
        self.dtype = dtype if dtype is not None else torch.get_default_dtype()

    def _apply_transform(self, observation: torch.FloatTensor) -> torch.Tensor:
        observation = observation.permute(
            *list(range(observation.ndimension() - 3)), -1, -3, -2
        )
        observation = observation.div(255).to(self.dtype)
        if observation.ndimension() == 3 and self.unsqueeze:
            observation = observation.unsqueeze(0)
        return observation

    @_apply_to_composite
    def transform_observation_spec(self, observation_spec: TensorSpec) -> TensorSpec:
        observation_spec = self._pixel_observation(observation_spec)
        observation_spec.shape = torch.Size(
            [
                *observation_spec.shape[:-3],
                observation_spec.shape[-1],
                observation_spec.shape[-3],
                observation_spec.shape[-2],
            ]
        )
        observation_spec.dtype = self.dtype
        return observation_spec

    def _pixel_observation(self, spec: TensorSpec) -> None:
        if isinstance(spec.space, ContinuousBox):
            spec.space.maximum = self._apply_transform(spec.space.maximum)
            spec.space.minimum = self._apply_transform(spec.space.minimum)
        return spec


class TargetReturn(Transform):
    """Sets a target return for the agent to achieve in the environment.

<<<<<<< HEAD
    Target return can be used in goal-conditioned RL algorithms to set a target that should be achieved at the end of an episode by the agent like Upside-Down RL or Decision Transformer.
=======
    In goal-conditioned RL, the :class:`~.TargetReturn` is defined as the
    expected cumulative reward obtained from the current state to the goal state
    or the end of the episode. It is used as input for the policy to guide its behaviour.
    For a trained policy typically the maximum return in the environment is chosen as the target return.
    However, as it is used as input to the policy module, it should be scaled accordingly.
    With the :class:`~.TargetReturn` transform, the tensordict can be updated to include the
    user-specified target return. The mode parameter can be used to specify whether the target return
    gets updated at every step by subtracting the reward achieved at each step or remains constant.
    :class:`~.TargetReturn` should be only used during inference when interacting with the environment as the actual
    return received by the environment might be different from the target return. Therefore, to have the correct
    return labels for training the policy, the :class:`~.TargetReturn` transform should be used in conjunction with
    for example hindsight return relabeling like the :class:`~.Reward2GoTransform` to update the return label for the actually achieved return.
>>>>>>> 47bbf343

    Args:
        target_return (float): target return to be achieved by the agent.
        mode (str): mode to be used to update the target return. Can be either "reduce" or "constant". Default: "reduce".

<<<<<<< HEAD
    """

=======
    Examples:
        >>> transform = TargetReturn(10.0, mode="reduce")
        >>> reward = torch.ones((10,1))
        >>> td = TensorDict({'next': {'reward': reward}}, [10])
        >>> td = transform.reset(td)
        >>> td["next", "target_return"]
        tensor([[10.],
                [10.],
                [10.],
                [10.],
                [10.],
                [10.],
                [10.],
                [10.],
                [10.],
                [10.]])
        # take a step with mode "reduce"
        # target return is updated by subtracting the reward
        >>> td = transform._step(td)
        >>> td["next", "target_return"]
        tensor([[9.],
                [9.],
                [9.],
                [9.],
                [9.],
                [9.],
                [9.],
                [9.],
                [9.],
                [9.]])

    """

    MODES = ["reduce", "constant"]
    MODE_ERR = "Mode can only be 'reduce' or 'constant'."

>>>>>>> 47bbf343
    def __init__(
        self,
        target_return: float,
        mode: str = "reduce",
<<<<<<< HEAD
    ):
        super().__init__(in_keys=["reward"], out_keys=["target_return"])
        self.in_key = "reward"
        self.out_key = "target_return"
=======
        in_keys: Optional[Sequence[str]] = None,
        out_keys: Optional[Sequence[str]] = None,
    ):
        if in_keys is None:
            in_keys = [("next", "reward")]
        if out_keys is None:
            out_keys = [("next", "target_return")]
        if mode not in self.MODES:
            raise ValueError(self.MODE_ERR)

        super().__init__(in_keys=in_keys, out_keys=out_keys)
>>>>>>> 47bbf343
        self.target_return = target_return
        self.mode = mode

    def reset(self, tensordict: TensorDict):
        init_target_return = torch.full(
            size=(*tensordict.batch_size, 1),
            fill_value=self.target_return,
            dtype=torch.float32,
            device=tensordict.device,
        )
<<<<<<< HEAD
        tensordict.set(self.out_key, init_target_return)
        return tensordict

    def _call(self, tensordict: TensorDict) -> TensorDict:
        new_target_return = self._apply_transform(
            tensordict[self.in_key], tensordict[self.out_key]
        )
        tensordict.set(self.out_key, new_target_return)
        return tensordict

    def _step(self, tensordict: TensorDict) -> TensorDict:
        next_tensordict = tensordict.get("next")
        next_tensordict.set(self.out_key, tensordict[self.out_key])
        next_tensordict = self._call(next_tensordict)
        tensordict.set("next", next_tensordict)
        return tensordict
=======

        for out_key in self.out_keys:
            target_return = tensordict.get(out_key, default=None)

            if target_return is None:
                target_return = init_target_return

            tensordict.set(
                out_key,
                target_return,
            )
        return tensordict

    def _call(self, tensordict: TensorDict) -> TensorDict:
        for in_key, out_key in zip(self.in_keys, self.out_keys):
            is_tuple = isinstance(in_key, tuple)
            if in_key in tensordict.keys(include_nested=is_tuple):
                target_return = self._apply_transform(
                    tensordict.get(in_key), tensordict.get(out_key)
                )
                tensordict.set(out_key, target_return)
        return tensordict

    def _step(self, tensordict: TensorDict) -> TensorDict:
        return self._call(tensordict)
>>>>>>> 47bbf343

    def _apply_transform(
        self, reward: torch.Tensor, target_return: torch.Tensor
    ) -> torch.Tensor:
        if self.mode == "reduce":
            target_return = target_return - reward
            return target_return
        elif self.mode == "constant":
            return target_return
        else:
            raise ValueError("Unknown mode: {}".format(self.mode))

    def forward(self, tensordict: TensorDictBase) -> TensorDictBase:
        raise NotImplementedError(
            FORWARD_NOT_IMPLEMENTED.format(self.__class__.__name__)
        )

    def transform_observation_spec(
        self, observation_spec: CompositeSpec
    ) -> CompositeSpec:
        if not isinstance(observation_spec, CompositeSpec):
            raise ValueError(
                f"observation_spec was expected to be of type CompositeSpec. Got {type(observation_spec)} instead."
            )
<<<<<<< HEAD
        observation_spec[self.out_key] = UnboundedDiscreteTensorSpec(
=======

        target_return_spec = UnboundedDiscreteTensorSpec(
>>>>>>> 47bbf343
            shape=self.parent.reward_spec.shape,
            dtype=self.parent.reward_spec.dtype,
            device=self.parent.reward_spec.device,
        )
<<<<<<< HEAD
        observation_spec[self.out_key].space.max = self.target_return
=======
        observation_spec["next"] = CompositeSpec({"target_return": target_return_spec})

        observation_spec[("next", "target_return")].space.max = self.target_return
>>>>>>> 47bbf343

        return observation_spec


class RewardClipping(Transform):
    """Clips the reward between `clamp_min` and `clamp_max`.

    Args:
        clip_min (scalar): minimum value of the resulting reward.
        clip_max (scalar): maximum value of the resulting reward.

    """

    def __init__(
        self,
        clamp_min: float = None,
        clamp_max: float = None,
        in_keys: Optional[Sequence[str]] = None,
        out_keys: Optional[Sequence[str]] = None,
    ):
        if in_keys is None:
            in_keys = ["reward"]
        super().__init__(in_keys=in_keys, out_keys=out_keys)
        clamp_min_tensor = (
            clamp_min if isinstance(clamp_min, Tensor) else torch.tensor(clamp_min)
        )
        clamp_max_tensor = (
            clamp_max if isinstance(clamp_max, Tensor) else torch.tensor(clamp_max)
        )
        self.register_buffer("clamp_min", clamp_min_tensor)
        self.register_buffer("clamp_max", clamp_max_tensor)

    def _apply_transform(self, reward: torch.Tensor) -> torch.Tensor:
        if self.clamp_max is not None and self.clamp_min is not None:
            reward = reward.clamp(self.clamp_min, self.clamp_max)
        elif self.clamp_min is not None:
            reward = reward.clamp_min(self.clamp_min)
        elif self.clamp_max is not None:
            reward = reward.clamp_max(self.clamp_max)
        return reward

    def transform_reward_spec(self, reward_spec: TensorSpec) -> TensorSpec:
        if isinstance(reward_spec, UnboundedContinuousTensorSpec):
            return BoundedTensorSpec(
                self.clamp_min,
                self.clamp_max,
                shape=reward_spec.shape,
                device=reward_spec.device,
                dtype=reward_spec.dtype,
            )
        else:
            raise NotImplementedError(
                f"{self.__class__.__name__}.transform_reward_spec not "
                f"implemented for tensor spec of type"
                f" {type(reward_spec).__name__}"
            )

    def __repr__(self) -> str:
        return (
            f"{self.__class__.__name__}("
            f"clamp_min={float(self.clamp_min):4.4f}, clamp_max"
            f"={float(self.clamp_max):4.4f}, keys={self.in_keys})"
        )


class BinarizeReward(Transform):
    """Maps the reward to a binary value (0 or 1) if the reward is null or non-null, respectively."""

    def __init__(
        self,
        in_keys: Optional[Sequence[str]] = None,
        out_keys: Optional[Sequence[str]] = None,
    ):
        if in_keys is None:
            in_keys = ["reward"]
        super().__init__(in_keys=in_keys, out_keys=out_keys)

    def _apply_transform(self, reward: torch.Tensor) -> torch.Tensor:
        if not reward.shape or reward.shape[-1] != 1:
            raise RuntimeError(
                f"Reward shape last dimension must be singleton, got reward of shape {reward.shape}"
            )
        return (reward > 0.0).to(torch.long)

    def transform_reward_spec(self, reward_spec: TensorSpec) -> TensorSpec:
        return BinaryDiscreteTensorSpec(
            n=1, device=reward_spec.device, shape=reward_spec.shape
        )


class Resize(ObservationTransform):
    """Resizes an pixel observation.

    Args:
        w (int): resulting width
        h (int): resulting height
        interpolation (str): interpolation method
    """

    def __init__(
        self,
        w: int,
        h: int,
        interpolation: str = "bilinear",
        in_keys: Optional[Sequence[str]] = None,
        out_keys: Optional[Sequence[str]] = None,
    ):
        if not _has_tv:
            raise ImportError(
                "Torchvision not found. The Resize transform relies on "
                "torchvision implementation. "
                "Consider installing this dependency."
            )
        if in_keys is None:
            in_keys = IMAGE_KEYS  # default
        super().__init__(in_keys=in_keys, out_keys=out_keys)
        self.w = int(w)
        self.h = int(h)
        self.interpolation = interpolation_fn(interpolation)

    def _apply_transform(self, observation: torch.Tensor) -> torch.Tensor:
        # flatten if necessary
        if observation.shape[-2:] == torch.Size([self.w, self.h]):
            return observation
        ndim = observation.ndimension()
        if ndim > 4:
            sizes = observation.shape[:-3]
            observation = torch.flatten(observation, 0, ndim - 4)
        observation = resize(
            observation, [self.w, self.h], interpolation=self.interpolation
        )
        if ndim > 4:
            observation = observation.unflatten(0, sizes)

        return observation

    @_apply_to_composite
    def transform_observation_spec(self, observation_spec: TensorSpec) -> TensorSpec:
        space = observation_spec.space
        if isinstance(space, ContinuousBox):
            space.minimum = self._apply_transform(space.minimum)
            space.maximum = self._apply_transform(space.maximum)
            observation_spec.shape = space.minimum.shape
        else:
            observation_spec.shape = self._apply_transform(
                torch.zeros(observation_spec.shape)
            ).shape

        return observation_spec

    def __repr__(self) -> str:
        return (
            f"{self.__class__.__name__}("
            f"w={int(self.w)}, h={int(self.h)}, "
            f"interpolation={self.interpolation}, keys={self.in_keys})"
        )


class CenterCrop(ObservationTransform):
    """Crops the center of an image.

    Args:
        w (int): resulting width
        h (int, optional): resulting height. If None, then w is used (square crop).
        in_keys (sequence of str, optional): the entries to crop. If none is provided,
            :obj:`["pixels"]` is assumed.
        out_keys (sequence of str, optional): the cropped images keys. If none is
            provided, :obj:`in_keys` is assumed.

    """

    def __init__(
        self,
        w: int,
        h: int = None,
        in_keys: Optional[Sequence[str]] = None,
        out_keys: Optional[Sequence[str]] = None,
    ):
        if in_keys is None:
            in_keys = IMAGE_KEYS  # default
        super().__init__(in_keys=in_keys, out_keys=out_keys)
        self.w = w
        self.h = h if h else w

    def _apply_transform(self, observation: torch.Tensor) -> torch.Tensor:
        observation = center_crop(observation, [self.w, self.h])
        return observation

    @_apply_to_composite
    def transform_observation_spec(self, observation_spec: TensorSpec) -> TensorSpec:
        space = observation_spec.space
        if isinstance(space, ContinuousBox):
            space.minimum = self._apply_transform(space.minimum)
            space.maximum = self._apply_transform(space.maximum)
            observation_spec.shape = space.minimum.shape
        else:
            observation_spec.shape = self._apply_transform(
                torch.zeros(observation_spec.shape)
            ).shape
        return observation_spec

    def __repr__(self) -> str:
        return (
            f"{self.__class__.__name__}("
            f"w={float(self.w):4.4f}, h={float(self.h):4.4f}, "
        )


class FlattenObservation(ObservationTransform):
    """Flatten adjacent dimensions of a tensor.

    Args:
        first_dim (int): first dimension of the dimensions to flatten.
        last_dim (int): last dimension of the dimensions to flatten.
        in_keys (sequence of str, optional): the entries to flatten. If none is provided,
            :obj:`["pixels"]` is assumed.
        out_keys (sequence of str, optional): the flatten observation keys. If none is
            provided, :obj:`in_keys` is assumed.
        allow_positive_dim (bool, optional): if ``True``, positive dimensions are accepted.
            :obj:`FlattenObservation` will map these to the n^th feature dimension
            (ie n^th dimension after batch size of parent env) of the input tensor.
            Defaults to False, ie. non-negative dimensions are not permitted.
    """

    def __init__(
        self,
        first_dim: int,
        last_dim: int,
        in_keys: Optional[Sequence[str]] = None,
        out_keys: Optional[Sequence[str]] = None,
        allow_positive_dim: bool = False,
    ):
        if in_keys is None:
            in_keys = IMAGE_KEYS  # default
        super().__init__(in_keys=in_keys, out_keys=out_keys)
        if not allow_positive_dim and first_dim >= 0:
            raise ValueError(
                "first_dim should be smaller than 0 to accomodate for "
                "envs of different batch_sizes."
            )
        if not allow_positive_dim and last_dim >= 0:
            raise ValueError(
                "last_dim should be smaller than 0 to accomodate for "
                "envs of different batch_sizes."
            )
        self._first_dim = first_dim
        self._last_dim = last_dim

    @property
    def first_dim(self):
        if self._first_dim >= 0 and self.parent is not None:
            return len(self.parent.batch_size) + self._first_dim
        return self._first_dim

    @property
    def last_dim(self):
        if self._last_dim >= 0 and self.parent is not None:
            return len(self.parent.batch_size) + self._last_dim
        return self._last_dim

    def _apply_transform(self, observation: torch.Tensor) -> torch.Tensor:
        observation = torch.flatten(observation, self.first_dim, self.last_dim)
        return observation

    forward = ObservationTransform._call

    @_apply_to_composite
    def transform_observation_spec(self, observation_spec: TensorSpec) -> TensorSpec:
        space = observation_spec.space

        if isinstance(space, ContinuousBox):
            space.minimum = self._apply_transform(space.minimum)
            space.maximum = self._apply_transform(space.maximum)
            observation_spec.shape = space.minimum.shape
        else:
            observation_spec.shape = self._apply_transform(
                torch.zeros(observation_spec.shape)
            ).shape
        return observation_spec

    def __repr__(self) -> str:
        return (
            f"{self.__class__.__name__}("
            f"first_dim={int(self.first_dim)}, last_dim={int(self.last_dim)}, in_keys={self.in_keys}, out_keys={self.out_keys})"
        )


class UnsqueezeTransform(Transform):
    """Inserts a dimension of size one at the specified position.

    Args:
        unsqueeze_dim (int): dimension to unsqueeze. Must be negative (or allow_positive_dim
            must be turned on).
        allow_positive_dim (bool, optional): if ``True``, positive dimensions are accepted.
            :obj:`UnsqueezeTransform` will map these to the n^th feature dimension
            (ie n^th dimension after batch size of parent env) of the input tensor,
            independently from the tensordict batch size (ie positive dims may be
            dangerous in contexts where tensordict of different batch dimension
            are passed).
            Defaults to False, ie. non-negative dimensions are not permitted.
    """

    invertible = True

    @classmethod
    def __new__(cls, *args, **kwargs):
        cls._unsqueeze_dim = None
        return super().__new__(cls)

    def __init__(
        self,
        unsqueeze_dim: int,
        allow_positive_dim: bool = False,
        in_keys: Optional[Sequence[str]] = None,
        out_keys: Optional[Sequence[str]] = None,
        in_keys_inv: Optional[Sequence[str]] = None,
        out_keys_inv: Optional[Sequence[str]] = None,
    ):
        if in_keys is None:
            in_keys = IMAGE_KEYS  # default
        super().__init__(
            in_keys=in_keys,
            out_keys=out_keys,
            in_keys_inv=in_keys_inv,
            out_keys_inv=out_keys_inv,
        )
        self.allow_positive_dim = allow_positive_dim
        if unsqueeze_dim >= 0 and not allow_positive_dim:
            raise RuntimeError(
                "unsqueeze_dim should be smaller than 0 to accomodate for "
                "envs of different batch_sizes. Turn allow_positive_dim to accomodate "
                "for positive unsqueeze_dim."
            )
        self._unsqueeze_dim = unsqueeze_dim

    @property
    def unsqueeze_dim(self):
        if self._unsqueeze_dim >= 0 and self.parent is not None:
            return len(self.parent.batch_size) + self._unsqueeze_dim
        return self._unsqueeze_dim

    def _apply_transform(self, observation: torch.Tensor) -> torch.Tensor:
        observation = observation.unsqueeze(self.unsqueeze_dim)
        return observation

    def _inv_apply_transform(self, observation: torch.Tensor) -> torch.Tensor:
        observation = observation.squeeze(self.unsqueeze_dim)
        return observation

    def _transform_spec(self, spec: TensorSpec) -> None:
        space = spec.space
        if isinstance(space, ContinuousBox):
            space.minimum = self._apply_transform(space.minimum)
            space.maximum = self._apply_transform(space.maximum)
            spec.shape = space.minimum.shape
        else:
            spec.shape = self._apply_transform(torch.zeros(spec.shape)).shape
        return spec

    def _inv_transform_spec(self, spec: TensorSpec) -> None:
        space = spec.space
        if isinstance(space, ContinuousBox):
            space.minimum = self._inv_apply_transform(space.minimum)
            space.maximum = self._inv_apply_transform(space.maximum)
            spec.shape = space.minimum.shape
        else:
            spec.shape = self._inv_apply_transform(torch.zeros(spec.shape)).shape
        return spec

    @_apply_to_composite_inv
    def transform_input_spec(self, input_spec: TensorSpec) -> TensorSpec:
        return self._inv_transform_spec(input_spec)

    def transform_reward_spec(self, reward_spec: TensorSpec) -> TensorSpec:
        if "reward" in self.in_keys:
            reward_spec = self._transform_spec(reward_spec)
        return reward_spec

    @_apply_to_composite
    def transform_observation_spec(self, observation_spec: TensorSpec) -> TensorSpec:
        return self._transform_spec(observation_spec)

    def __repr__(self) -> str:
        s = (
            f"{self.__class__.__name__}(unsqueeze_dim={self.unsqueeze_dim}, in_keys={self.in_keys}, out_keys={self.out_keys},"
            f" in_keys_inv={self.in_keys_inv}, out_keys_inv={self.out_keys_inv})"
        )
        return s


class SqueezeTransform(UnsqueezeTransform):
    """Removes a dimension of size one at the specified position.

    Args:
        squeeze_dim (int): dimension to squeeze.
    """

    invertible = True

    def __init__(
        self,
        squeeze_dim: int,
        *args,
        in_keys: Optional[Sequence[str]] = None,
        out_keys: Optional[Sequence[str]] = None,
        in_keys_inv: Optional[Sequence[str]] = None,
        out_keys_inv: Optional[Sequence[str]] = None,
        **kwargs,
    ):
        super().__init__(
            squeeze_dim,
            *args,
            in_keys=in_keys,
            out_keys=out_keys,
            in_keys_inv=in_keys_inv,
            out_keys_inv=out_keys_inv,
            **kwargs,
        )

    @property
    def squeeze_dim(self):
        return super().unsqueeze_dim

    _apply_transform = UnsqueezeTransform._inv_apply_transform
    _inv_apply_transform = UnsqueezeTransform._apply_transform


class GrayScale(ObservationTransform):
    """Turns a pixel observation to grayscale."""

    def __init__(
        self,
        in_keys: Optional[Sequence[str]] = None,
        out_keys: Optional[Sequence[str]] = None,
    ):
        if in_keys is None:
            in_keys = IMAGE_KEYS
        super(GrayScale, self).__init__(in_keys=in_keys, out_keys=out_keys)

    def _apply_transform(self, observation: torch.Tensor) -> torch.Tensor:
        observation = F.rgb_to_grayscale(observation)
        return observation

    @_apply_to_composite
    def transform_observation_spec(self, observation_spec: TensorSpec) -> TensorSpec:
        space = observation_spec.space
        if isinstance(space, ContinuousBox):
            space.minimum = self._apply_transform(space.minimum)
            space.maximum = self._apply_transform(space.maximum)
            observation_spec.shape = space.minimum.shape
        else:
            observation_spec.shape = self._apply_transform(
                torch.zeros(observation_spec.shape)
            ).shape
        return observation_spec


class ObservationNorm(ObservationTransform):
    """Observation affine transformation layer.

    Normalizes an observation according to

    .. math::
        obs = obs * scale + loc

    Args:
        loc (number or tensor): location of the affine transform
        scale (number or tensor): scale of the affine transform
        in_keys (list of int, optional): entries to be normalized. Defaults to ["observation", "pixels"].
            All entries will be normalized with the same values: if a different behaviour is desired
            (e.g. a different normalization for pixels and states) different :obj:`ObservationNorm`
            objects should be used.
        out_keys (list of int, optional): output entries. Defaults to the value of `in_keys`.
        in_keys_inv (list of int, optional): ObservationNorm also supports inverse transforms. This will
            only occur if a list of keys is provided to :obj:`in_keys_inv`. If none is provided,
            only the forward transform will be called.
        out_keys_inv (list of int, optional): output entries for the inverse transform.
            Defaults to the value of `in_keys_inv`.
        standard_normal (bool, optional): if ``True``, the transform will be

            .. math::
                obs = (obs-loc)/scale

            as it is done for standardization. Default is `False`.

    Examples:
        >>> torch.set_default_tensor_type(torch.DoubleTensor)
        >>> r = torch.randn(100, 3)*torch.randn(3) + torch.randn(3)
        >>> td = TensorDict({'obs': r}, [100])
        >>> transform = ObservationNorm(
        ...     loc = td.get('obs').mean(0),
        ...     scale = td.get('obs').std(0),
        ...     in_keys=["obs"],
        ...     standard_normal=True)
        >>> _ = transform(td)
        >>> print(torch.isclose(td.get('obs').mean(0),
        ...     torch.zeros(3)).all())
        tensor(True)
        >>> print(torch.isclose(td.get('next_obs').std(0),
        ...     torch.ones(3)).all())
        tensor(True)

    The normalization stats can be automatically computed:
    Examples:
        >>> from torchrl.envs.libs.gym import GymEnv
        >>> torch.manual_seed(0)
        >>> env = GymEnv("Pendulum-v1")
        >>> env = TransformedEnv(env, ObservationNorm(in_keys=["observation"]))
        >>> env.set_seed(0)
        >>> env.transform.init_stats(100)
        >>> print(env.transform.loc, env.transform.scale)
        tensor([-1.3752e+01, -6.5087e-03,  2.9294e-03], dtype=torch.float32) tensor([14.9636,  2.5608,  0.6408], dtype=torch.float32)

    """

    _ERR_INIT_MSG = "Cannot have an mixed initialized and uninitialized loc and scale"

    def __init__(
        self,
        loc: Optional[float, torch.Tensor] = None,
        scale: Optional[float, torch.Tensor] = None,
        in_keys: Optional[Sequence[str]] = None,
        out_keys: Optional[Sequence[str]] = None,
        in_keys_inv: Optional[Sequence[str]] = None,
        out_keys_inv: Optional[Sequence[str]] = None,
        standard_normal: bool = False,
    ):
        if in_keys is None:
            in_keys = [
                "observation",
                "pixels",
            ]
        super().__init__(
            in_keys=in_keys,
            out_keys=out_keys,
            in_keys_inv=in_keys_inv,
            out_keys_inv=out_keys_inv,
        )
        if not isinstance(standard_normal, torch.Tensor):
            standard_normal = torch.tensor(standard_normal)
        self.register_buffer("standard_normal", standard_normal)
        self.eps = 1e-6

        if loc is not None and not isinstance(loc, torch.Tensor):
            loc = torch.tensor(loc, dtype=torch.get_default_dtype())
        elif loc is None:
            if scale is not None:
                raise ValueError(self._ERR_INIT_MSG)
            loc = nn.UninitializedBuffer()

        if scale is not None and not isinstance(scale, torch.Tensor):
            scale = torch.tensor(scale, dtype=torch.get_default_dtype())
            scale = scale.clamp_min(self.eps)
        elif scale is None:
            # check that loc is None too
            if not isinstance(loc, nn.UninitializedBuffer):
                raise ValueError(self._ERR_INIT_MSG)
            scale = nn.UninitializedBuffer()

        # self.observation_spec_key = observation_spec_key
        self.register_buffer("loc", loc)
        self.register_buffer("scale", scale)

    @property
    def initialized(self):
        return not isinstance(self.loc, nn.UninitializedBuffer)

    def init_stats(
        self,
        num_iter: int,
        reduce_dim: Union[int, Tuple[int]] = 0,
        cat_dim: Optional[int] = None,
        key: Optional[str] = None,
        keep_dims: Optional[Tuple[int]] = None,
    ) -> None:
        """Initializes the loc and scale stats of the parent environment.

        Normalization constant should ideally make the observation statistics approach
        those of a standard Gaussian distribution. This method computes a location
        and scale tensor that will empirically compute the mean and standard
        deviation of a Gaussian distribution fitted on data generated randomly with
        the parent environment for a given number of steps.

        Args:
            num_iter (int): number of random iterations to run in the environment.
            reduce_dim (int or tuple of int, optional): dimension to compute the mean and std over.
                Defaults to 0.
            cat_dim (int, optional): dimension along which the batches collected will be concatenated.
                It must be part equal to reduce_dim (if integer) or part of the reduce_dim tuple.
                Defaults to the same value as reduce_dim.
            key (str, optional): if provided, the summary statistics will be
                retrieved from that key in the resulting tensordicts.
                Otherwise, the first key in :obj:`ObservationNorm.in_keys` will be used.
            keep_dims (tuple of int, optional): the dimensions to keep in the loc and scale.
                For instance, one may want the location and scale to have shape [C, 1, 1]
                when normalizing a 3D tensor over the last two dimensions, but not the
                third. Defaults to None.

        """
        if cat_dim is None:
            cat_dim = reduce_dim
            if not isinstance(cat_dim, int):
                raise ValueError(
                    "cat_dim must be specified if reduce_dim is not an integer."
                )
        if (isinstance(reduce_dim, tuple) and cat_dim not in reduce_dim) or (
            isinstance(reduce_dim, int) and cat_dim != reduce_dim
        ):
            raise ValueError("cat_dim must be part of or equal to reduce_dim.")
        if self.initialized:
            raise RuntimeError(
                f"Loc/Scale are already initialized: ({self.loc}, {self.scale})"
            )

        if len(self.in_keys) > 1 and key is None:
            raise RuntimeError(
                "Transform has multiple in_keys but no specific key was passed as an argument"
            )
        key = self.in_keys[0] if key is None else key

        def raise_initialization_exception(module):
            if isinstance(module, ObservationNorm) and not module.initialized:
                raise RuntimeError(
                    "ObservationNorms need to be initialized in the right order."
                    "Trying to initialize an ObservationNorm "
                    "while a parent ObservationNorm transform is still uninitialized"
                )

        parent = self.parent
        if parent is None:
            raise RuntimeError(
                "Cannot initialize the transform if parent env is not defined."
            )
        parent.apply(raise_initialization_exception)

        collected_frames = 0
        data = []
        while collected_frames < num_iter:
            tensordict = parent.rollout(max_steps=num_iter)
            collected_frames += tensordict.numel()
            data.append(tensordict.get(key))

        data = torch.cat(data, cat_dim)
        if isinstance(reduce_dim, int):
            reduce_dim = [reduce_dim]
        if keep_dims is not None:
            if not all(k in reduce_dim for k in keep_dims):
                raise ValueError("keep_dim elements must be part of reduce_dim list.")
        else:
            keep_dims = []
        loc = data.mean(reduce_dim, keepdim=True)
        scale = data.std(reduce_dim, keepdim=True)
        for r in sorted(reduce_dim, reverse=True):
            if r not in keep_dims:
                loc = loc.squeeze(r)
                scale = scale.squeeze(r)

        if not self.standard_normal:
            scale = 1 / scale.clamp_min(self.eps)
            loc = -loc * scale

        if not torch.isfinite(loc).all():
            raise RuntimeError("Non-finite values found in loc")
        if not torch.isfinite(scale).all():
            raise RuntimeError("Non-finite values found in scale")
        self.loc.materialize(shape=loc.shape, dtype=loc.dtype)
        self.loc.copy_(loc)
        self.scale.materialize(shape=scale.shape, dtype=scale.dtype)
        self.scale.copy_(scale.clamp_min(self.eps))

    def _apply_transform(self, obs: torch.Tensor) -> torch.Tensor:
        if not self.initialized:
            raise RuntimeError(
                "Loc/Scale have not been initialized. Either pass in values in the constructor "
                "or call the init_stats method"
            )
        if self.standard_normal:
            loc = self.loc
            scale = self.scale
            return (obs - loc) / scale
        else:
            scale = self.scale
            loc = self.loc
            return obs * scale + loc

    def _inv_apply_transform(self, obs: torch.Tensor) -> torch.Tensor:
        if self.loc is None or self.scale is None:
            raise RuntimeError(
                "Loc/Scale have not been initialized. Either pass in values in the constructor "
                "or call the init_stats method"
            )
        if not self.standard_normal:
            loc = self.loc
            scale = self.scale
            return (obs - loc) / scale
        else:
            scale = self.scale
            loc = self.loc
            return obs * scale + loc

    @_apply_to_composite
    def transform_observation_spec(self, observation_spec: TensorSpec) -> TensorSpec:
        space = observation_spec.space
        if isinstance(space, ContinuousBox):
            space.minimum = self._apply_transform(space.minimum)
            space.maximum = self._apply_transform(space.maximum)
        return observation_spec

    @_apply_to_composite_inv
    def transform_input_spec(self, input_spec: TensorSpec) -> TensorSpec:
        space = input_spec.space
        if isinstance(space, ContinuousBox):
            space.minimum = self._apply_transform(space.minimum)
            space.maximum = self._apply_transform(space.maximum)
        return input_spec

    def __repr__(self) -> str:
        if self.initialized and (self.loc.numel() == 1 and self.scale.numel() == 1):
            return (
                f"{self.__class__.__name__}("
                f"loc={float(self.loc):4.4f}, scale"
                f"={float(self.scale):4.4f}, keys={self.in_keys})"
            )
        else:
            return super().__repr__()


class CatFrames(ObservationTransform):
    """Concatenates successive observation frames into a single tensor.

    This can, for instance, account for movement/velocity of the observed
    feature. Proposed in "Playing Atari with Deep Reinforcement Learning" (
    https://arxiv.org/pdf/1312.5602.pdf).

    CatFrames is a stateful class and it can be reset to its native state by
    calling the `reset()` method.

    Args:
        N (int): number of observation to concatenate.
        dim (int): dimension along which concatenate the
            observations. Should be negative, to ensure that it is compatible
            with environments of different batch_size.
        in_keys (list of int, optional): keys pointing to the frames that have
            to be concatenated. Defaults to ["pixels"].
        out_keys (list of int, optional): keys pointing to where the output
            has to be written. Defaults to the value of `in_keys`.

    """

    inplace = False
    _CAT_DIM_ERR = (
        "dim must be > 0 to accomodate for tensordict of "
        "different batch-sizes (since negative dims are batch invariant)."
    )

    def __init__(
        self,
        N: int,
        dim: int,
        in_keys: Optional[Sequence[str]] = None,
        out_keys: Optional[Sequence[str]] = None,
    ):
        if in_keys is None:
            in_keys = IMAGE_KEYS
        super().__init__(in_keys=in_keys, out_keys=out_keys)
        self.N = N
        if dim > 0:
            raise ValueError(self._CAT_DIM_ERR)
        self.dim = dim
        for in_key in self.in_keys:
            buffer_name = f"_cat_buffers_{in_key}"
            setattr(
                self,
                buffer_name,
                torch.nn.parameter.UninitializedBuffer(
                    device=torch.device("cpu"), dtype=torch.get_default_dtype()
                ),
            )
        # keeps track of calls to _reset since it's only _call that will populate the buffer
        self._just_reset = False

    def reset(self, tensordict: TensorDictBase) -> TensorDictBase:
        """Resets _buffers."""
        _reset = tensordict.get("_reset", None)
        if _reset is None:
            _reset = torch.ones(
                self.parent.done_spec.shape if self.parent else tensordict.batch_size,
                dtype=torch.bool,
                device=tensordict.device
                if tensordict.device is not None
                else torch.device("cpu"),
            )
        _reset = _reset.sum(
            tuple(range(tensordict.batch_dims, _reset.ndim)), dtype=torch.bool
        )

        for in_key in self.in_keys:
            buffer_name = f"_cat_buffers_{in_key}"
            buffer = getattr(self, buffer_name)
            if isinstance(buffer, torch.nn.parameter.UninitializedBuffer):
                continue
            buffer[_reset] = 0

        self._just_reset = True
        return tensordict

    def _make_missing_buffer(self, data, buffer_name):
        shape = list(data.shape)
        d = shape[self.dim]
        shape[self.dim] = d * self.N
        shape = torch.Size(shape)
        getattr(self, buffer_name).materialize(shape)
        buffer = getattr(self, buffer_name).to(data.dtype).to(data.device).zero_()
        setattr(self, buffer_name, buffer)
        return buffer

    def _call(self, tensordict: TensorDictBase) -> TensorDictBase:
        """Update the episode tensordict with max pooled keys."""
        _reset = tensordict.get("_reset", None)
        if _reset is not None:
            _reset = _reset.sum(
                tuple(range(tensordict.batch_dims, _reset.ndim)), dtype=torch.bool
            )

        for in_key, out_key in zip(self.in_keys, self.out_keys):
            # Lazy init of buffers
            buffer_name = f"_cat_buffers_{in_key}"
            data = tensordict[in_key]
            d = data.size(self.dim)
            buffer = getattr(self, buffer_name)
            if isinstance(buffer, torch.nn.parameter.UninitializedBuffer):
                buffer = self._make_missing_buffer(data, buffer_name)
            # shift obs 1 position to the right
            if self._just_reset or (_reset is not None and _reset.any()):
                data_in = buffer[_reset]
                shape = [1 for _ in data_in.shape]
                shape[self.dim] = self.N
                buffer[_reset] = buffer[_reset].copy_(
                    data[_reset].repeat(shape).clone()
                )
            buffer.copy_(torch.roll(buffer, shifts=-d, dims=self.dim))
            # add new obs
            idx = self.dim
            if idx < 0:
                idx = buffer.ndimension() + idx
            else:
                raise ValueError(self._CAT_DIM_ERR)
            idx = [slice(None, None) for _ in range(idx)] + [slice(-d, None)]
            buffer[idx].copy_(data)
            # add to tensordict
            tensordict.set(out_key, buffer.clone())
        self._just_reset = False
        return tensordict

    @_apply_to_composite
    def transform_observation_spec(self, observation_spec: TensorSpec) -> TensorSpec:
        space = observation_spec.space
        if isinstance(space, ContinuousBox):
            space.minimum = torch.cat([space.minimum] * self.N, self.dim)
            space.maximum = torch.cat([space.maximum] * self.N, self.dim)
            observation_spec.shape = space.minimum.shape
        else:
            shape = list(observation_spec.shape)
            shape[self.dim] = self.N * shape[self.dim]
            observation_spec.shape = torch.Size(shape)
        return observation_spec

    def forward(self, tensordict: TensorDictBase) -> TensorDictBase:
        raise NotImplementedError(
            "CatFrames cannot be called independently, only its step and reset methods "
            "are functional. The reason for this is that it is hard to consider using "
            "CatFrames with non-sequential data, such as those collected by a replay buffer "
            "or a dataset. If you need CatFrames to work on a batch of sequential data "
            "(ie as LSTM would work over a whole sequence of data), file an issue on "
            "TorchRL requesting that feature."
        )

    def __repr__(self) -> str:
        return (
            f"{self.__class__.__name__}(N={self.N}, dim"
            f"={self.dim}, keys={self.in_keys})"
        )


class RewardScaling(Transform):
    """Affine transform of the reward.

     The reward is transformed according to:

    .. math::
        reward = reward * scale + loc

    Args:
        loc (number or torch.Tensor): location of the affine transform
        scale (number or torch.Tensor): scale of the affine transform
        standard_normal (bool, optional): if ``True``, the transform will be

            .. math::
                reward = (reward-loc)/scale

            as it is done for standardization. Default is `False`.
    """

    def __init__(
        self,
        loc: Union[float, torch.Tensor],
        scale: Union[float, torch.Tensor],
        in_keys: Optional[Sequence[str]] = None,
        standard_normal: bool = False,
    ):
        if in_keys is None:
            in_keys = ["reward"]
        super().__init__(in_keys=in_keys)
        if not isinstance(standard_normal, torch.Tensor):
            standard_normal = torch.tensor(standard_normal)
        self.register_buffer("standard_normal", standard_normal)

        if not isinstance(loc, torch.Tensor):
            loc = torch.tensor(loc)
        if not isinstance(scale, torch.Tensor):
            scale = torch.tensor(scale)

        self.register_buffer("loc", loc)
        self.register_buffer("scale", scale.clamp_min(1e-6))

    def _apply_transform(self, reward: torch.Tensor) -> torch.Tensor:
        if self.standard_normal:
            loc = self.loc
            scale = self.scale
            reward = (reward - loc) / scale
            return reward
        else:
            scale = self.scale
            loc = self.loc
            reward = reward * scale + loc
            return reward

    def transform_reward_spec(self, reward_spec: TensorSpec) -> TensorSpec:
        if isinstance(reward_spec, UnboundedContinuousTensorSpec):
            return reward_spec
        else:
            raise NotImplementedError(
                f"{self.__class__.__name__}.transform_reward_spec not "
                f"implemented for tensor spec of type"
                f" {type(reward_spec).__name__}"
            )

    def __repr__(self) -> str:
        return (
            f"{self.__class__.__name__}("
            f"loc={self.loc.item():4.4f}, scale={self.scale.item():4.4f}, "
            f"keys={self.in_keys})"
        )


class FiniteTensorDictCheck(Transform):
    """This transform will check that all the items of the tensordict are finite, and raise an exception if they are not."""

    def __init__(self):
        super().__init__(in_keys=[])

    def _call(self, tensordict: TensorDictBase) -> TensorDictBase:
        tensordict.apply(check_finite)
        return tensordict

    forward = _call


class DoubleToFloat(Transform):
    """Maps actions float to double before they are called on the environment.

    Args:
        in_keys (list of str, optional): list of double keys to be converted to
            float before being exposed to external objects and functions.
        in_keys_inv (list of str, optional): list of float keys to be converted to
            double before being passed to the contained base_env or storage.

    Examples:
        >>> td = TensorDict(
        ...     {'obs': torch.ones(1, dtype=torch.double)}, [])
        >>> transform = DoubleToFloat(in_keys=["obs"])
        >>> _ = transform(td)
        >>> print(td.get("obs").dtype)
        torch.float32

    """

    invertible = True

    def __init__(
        self,
        in_keys: Optional[Sequence[str]] = None,
        in_keys_inv: Optional[Sequence[str]] = None,
    ):
        super().__init__(in_keys=in_keys, in_keys_inv=in_keys_inv)

    def _apply_transform(self, obs: torch.Tensor) -> torch.Tensor:
        return obs.to(torch.float)

    def _inv_apply_transform(self, obs: torch.Tensor) -> torch.Tensor:
        return obs.to(torch.double)

    def _transform_spec(self, spec: TensorSpec) -> None:
        if isinstance(spec, CompositeSpec):
            for key in spec:
                self._transform_spec(spec[key])
        else:
            spec.dtype = torch.float
            space = spec.space
            if isinstance(space, ContinuousBox):
                space.minimum = space.minimum.to(torch.float)
                space.maximum = space.maximum.to(torch.float)

    def transform_input_spec(self, input_spec: TensorSpec) -> TensorSpec:
        for key in self.in_keys_inv:
            if input_spec[key].dtype is not torch.double:
                raise TypeError(
                    f"input_spec[{key}].dtype is not double: {input_spec[key].dtype}"
                )
            self._transform_spec(input_spec[key])
        return input_spec

    def transform_reward_spec(self, reward_spec: TensorSpec) -> TensorSpec:
        if "reward" in self.in_keys:
            if reward_spec.dtype is not torch.double:
                raise TypeError("reward_spec.dtype is not double")

            self._transform_spec(reward_spec)
        return reward_spec

    @_apply_to_composite
    def transform_observation_spec(self, observation_spec: TensorSpec) -> TensorSpec:
        self._transform_spec(observation_spec)
        return observation_spec

    def __repr__(self) -> str:
        s = (
            f"{self.__class__.__name__}(in_keys={self.in_keys}, out_keys={self.out_keys}, "
            f"in_keys_inv={self.in_keys_inv}, out_keys_inv={self.out_keys_inv})"
        )
        return s


class CatTensors(Transform):
    """Concatenates several keys in a single tensor.

    This is especially useful if multiple keys describe a single state (e.g.
    "observation_position" and
    "observation_velocity")

    Args:
        in_keys (Sequence of str): keys to be concatenated. If `None` (or not provided)
            the keys will be retrieved from the parent environment the first time
            the transform is used. This behaviour will only work if a parent is set.
        out_key: key of the resulting tensor.
        dim (int, optional): dimension along which the concatenation will occur.
            Default is -1.
        del_keys (bool, optional): if ``True``, the input values will be deleted after
            concatenation. Default is True.
        unsqueeze_if_oor (bool, optional): if ``True``, CatTensor will check that
            the dimension indicated exist for the tensors to concatenate. If not,
            the tensors will be unsqueezed along that dimension.
            Default is False.

    Examples:
        >>> transform = CatTensors(in_keys=["key1", "key2"])
        >>> td = TensorDict({"key1": torch.zeros(1, 1),
        ...     "key2": torch.ones(1, 1)}, [1])
        >>> _ = transform(td)
        >>> print(td.get("observation_vector"))
        tensor([[0., 1.]])
        >>> transform = CatTensors(in_keys=["key1", "key2"], dim=-2, unsqueeze_if_oor=True)
        >>> td = TensorDict({"key1": torch.zeros(1),
        ...     "key2": torch.ones(1)}, [])
        >>> _ = transform(td)
        >>> print(td.get("observation_vector").shape)
        torch.Size([2, 1])

    """

    invertible = False

    def __init__(
        self,
        in_keys: Optional[Sequence[str]] = None,
        out_key: str = "observation_vector",
        dim: int = -1,
        del_keys: bool = True,
        unsqueeze_if_oor: bool = False,
    ):
        self._initialized = in_keys is not None
        if not self._initialized:
            if dim != -1:
                raise ValueError(
                    "Lazy call to CatTensors is only supported when `dim=-1`."
                )
        else:
            in_keys = sorted(in_keys, key=_sort_keys)
        if type(out_key) != str:
            raise Exception("CatTensors requires out_key to be of type string")
        # super().__init__(in_keys=in_keys)
        super(CatTensors, self).__init__(in_keys=in_keys, out_keys=[out_key])
        self.dim = dim
        self._del_keys = del_keys
        self._keys_to_exclude = None
        self.unsqueeze_if_oor = unsqueeze_if_oor

    @property
    def keys_to_exclude(self):
        if self._keys_to_exclude is None:
            self._keys_to_exclude = [
                key for key in self.in_keys if key != self.out_keys[0]
            ]
        return self._keys_to_exclude

    def _find_in_keys(self):
        parent = self.parent
        obs_spec = parent.observation_spec
        in_keys = []
        for key, value in obs_spec.items():
            if len(value.shape) == 1:
                in_keys.append(key)
        return sorted(in_keys, key=_sort_keys)

    def _call(self, tensordict: TensorDictBase) -> TensorDictBase:
        if not self._initialized:
            self.in_keys = self._find_in_keys()
            self._initialized = True

        if all(key in tensordict.keys(include_nested=True) for key in self.in_keys):
            values = [tensordict.get(key) for key in self.in_keys]
            if self.unsqueeze_if_oor:
                pos_idx = self.dim > 0
                abs_idx = self.dim if pos_idx else -self.dim - 1
                values = [
                    v
                    if abs_idx < v.ndimension()
                    else v.unsqueeze(0)
                    if not pos_idx
                    else v.unsqueeze(-1)
                    for v in values
                ]

            out_tensor = torch.cat(values, dim=self.dim)
            tensordict.set(self.out_keys[0], out_tensor)
            if self._del_keys:
                tensordict.exclude(*self.keys_to_exclude, inplace=True)
        else:
            raise Exception(
                f"CatTensor failed, as it expected input keys ="
                f" {sorted(self.in_keys, key=_sort_keys)} but got a TensorDict with keys"
                f" {sorted(tensordict.keys(include_nested=True), key=_sort_keys)}"
            )
        return tensordict

    forward = _call

    def transform_observation_spec(self, observation_spec: TensorSpec) -> TensorSpec:
        # check that all keys are in observation_spec
        if len(self.in_keys) > 1 and not isinstance(observation_spec, CompositeSpec):
            raise ValueError(
                "CatTensor cannot infer the output observation spec as there are multiple input keys but "
                "only one observation_spec."
            )

        if isinstance(observation_spec, CompositeSpec) and len(
            [key for key in self.in_keys if key not in observation_spec.keys(True)]
        ):
            raise ValueError(
                "CatTensor got a list of keys that does not match the keys in observation_spec. "
                "Make sure the environment has an observation_spec attribute that includes all the specs needed for CatTensor."
            )

        if not isinstance(observation_spec, CompositeSpec):
            # by def, there must be only one key
            return observation_spec

        keys = [key for key in observation_spec.keys(True, True) if key in self.in_keys]

        sum_shape = sum(
            [
                observation_spec[key].shape[self.dim]
                if observation_spec[key].shape
                else 1
                for key in keys
            ]
        )
        spec0 = observation_spec[keys[0]]
        out_key = self.out_keys[0]
        shape = list(spec0.shape)
        device = spec0.device
        shape[self.dim] = sum_shape
        shape = torch.Size(shape)
        observation_spec[out_key] = UnboundedContinuousTensorSpec(
            shape=shape,
            dtype=spec0.dtype,
            device=device,
        )
        if self._del_keys:
            for key in self.keys_to_exclude:
                if key in observation_spec.keys(True):
                    del observation_spec[key]
        return observation_spec

    def __repr__(self) -> str:
        return (
            f"{self.__class__.__name__}(in_keys={self.in_keys}, out_key"
            f"={self.out_keys[0]})"
        )


class DiscreteActionProjection(Transform):
    """Projects discrete actions from a high dimensional space to a low dimensional space.

    Given a discrete action (from 1 to N) encoded as a one-hot vector and a
    maximum action index num_actions (with num_actions < N), transforms the action such that
    action_out is at most num_actions.

    If the input action is > num_actions, it is being replaced by a random value
    between 0 and num_actions-1. Otherwise the same action is kept.
    This is intended to be used with policies applied over multiple discrete
    control environments with different action space.

    A call to DiscreteActionProjection.forward (eg from a replay buffer or in a
    sequence of nn.Modules) will call the transform num_actions_effective -> max_actions
    on the :obj:`"in_keys"`, whereas a call to _call will be ignored. Indeed,
    transformed envs are instructed to update the input keys only for the inner
    base_env, but the original input keys will remain unchanged.

    Args:
        num_actions_effective (int): max number of action considered.
        max_actions (int): maximum number of actions that this module can read.
        action_key (str, optional): key name of the action. Defaults to "action".
        include_forward (bool, optional): if ``True``, a call to forward will also
            map the action from one domain to the other when the module is called
            by a replay buffer or an nn.Module chain. Defaults to True.

    Examples:
        >>> torch.manual_seed(0)
        >>> N = 3
        >>> M = 2
        >>> action = torch.zeros(N, dtype=torch.long)
        >>> action[-1] = 1
        >>> td = TensorDict({"action": action}, [])
        >>> transform = DiscreteActionProjection(num_actions_effective=M, max_actions=N)
        >>> _ = transform.inv(td)
        >>> print(td.get("action"))
        tensor([1])
    """

    def __init__(
        self,
        num_actions_effective: int,
        max_actions: int,
        action_key: str = "action",
        include_forward: bool = True,
    ):
        in_keys_inv = [action_key]
        if include_forward:
            in_keys = in_keys_inv
        else:
            in_keys = []
        super().__init__(
            in_keys=in_keys,
            out_keys=in_keys,
            in_keys_inv=in_keys_inv,
            out_keys_inv=in_keys_inv,
        )
        self.num_actions_effective = num_actions_effective
        self.max_actions = max_actions
        if max_actions < num_actions_effective:
            raise RuntimeError(
                "The `max_actions` int must be greater or equal to `num_actions_effective`."
            )

    def _call(self, tensordict: TensorDictBase) -> TensorDictBase:
        # We don't do anything here because the action is modified by the inv
        # method but we don't need to map it back as it won't be updated in the original
        # tensordict
        return tensordict

    def _apply_transform(self, action: torch.Tensor) -> None:
        # We still need to code the forward transform for replay buffers and models
        action = action.argmax(-1)  # bool to int
        action = nn.functional.one_hot(action, self.max_actions)
        return action

    def _inv_apply_transform(self, action: torch.Tensor) -> torch.Tensor:
        if action.shape[-1] != self.max_actions:
            raise RuntimeError(
                f"action.shape[-1]={action.shape[-1]} must match self.max_actions={self.max_actions}."
            )
        action = action.argmax(-1)  # bool to int
        idx = action >= self.num_actions_effective
        if idx.any():
            action[idx] = torch.randint(self.num_actions_effective, (idx.sum(),))
        action = nn.functional.one_hot(action, self.num_actions_effective)
        return action

    def transform_input_spec(self, input_spec: CompositeSpec):
        input_spec = input_spec.clone()
        input_spec["action"] = OneHotDiscreteTensorSpec(
            self.max_actions,
            shape=(*input_spec["action"].shape[:-1], self.max_actions),
            device=input_spec.device,
            dtype=input_spec["action"].dtype,
        )
        return input_spec

    def __repr__(self) -> str:
        return (
            f"{self.__class__.__name__}(num_actions_effective={self.num_actions_effective}, max_actions={self.max_actions}, "
            f"in_keys_inv={self.in_keys_inv})"
        )


class FrameSkipTransform(Transform):
    """A frame-skip transform.

    This transform applies the same action repeatedly in the parent environment,
    which improves stability on certain training algorithms.

    Args:
        frame_skip (int, optional): a positive integer representing the number
            of frames during which the same action must be applied.

    """

    def __init__(self, frame_skip: int = 1):
        super().__init__([])
        if frame_skip < 1:
            raise ValueError("frame_skip should have a value greater or equal to one.")
        self.frame_skip = frame_skip

    def _step(self, tensordict: TensorDictBase) -> TensorDictBase:
        parent = self.parent
        if parent is None:
            raise RuntimeError("parent not found for FrameSkipTransform")
        reward = tensordict.get(("next", "reward"))
        for _ in range(self.frame_skip - 1):
            tensordict = parent._step(tensordict)
            reward = reward + tensordict.get(("next", "reward"))
        return tensordict.set(("next", "reward"), reward)

    def forward(self, tensordict):
        raise RuntimeError(
            "FrameSkipTransform can only be used when appended to a transformed env."
        )


class NoopResetEnv(Transform):
    """Runs a series of random actions when an environment is reset.

    Args:
        env (EnvBase): env on which the random actions have to be
            performed. Can be the same env as the one provided to the
            TransformedEnv class
        noops (int, optional): number of actions performed after reset.
            Default is `30`.
        random (bool, optional): if False, the number of random ops will
            always be equal to the noops value. If True, the number of
            random actions will be randomly selected between 0 and noops.
            Default is `True`.

    """

    def __init__(self, noops: int = 30, random: bool = True):
        """Sample initial states by taking random number of no-ops on reset.

        No-op is assumed to be action 0.
        """
        super().__init__([])
        self.noops = noops
        self.random = random

    @property
    def base_env(self):
        return self.parent

    def reset(self, tensordict: TensorDictBase) -> TensorDictBase:
        """Do no-op action for a number of steps in [1, noop_max]."""
        td_reset = tensordict.clone(False)
        tensordict = tensordict.clone(False)
        # check that there is a single done state -- behaviour is undefined for multiple dones
        parent = self.parent
        if parent is None:
            raise RuntimeError(
                "NoopResetEnv.parent not found. Make sure that the parent is set."
            )
        if tensordict.get("done").numel() > 1:
            raise ValueError(
                "there is more than one done state in the parent environment. "
                "NoopResetEnv is designed to work on single env instances, as partial reset "
                "is currently not supported. If you feel like this is a missing feature, submit "
                "an issue on TorchRL github repo. "
                "In case you are trying to use NoopResetEnv over a batch of environments, know "
                "that you can have a transformed batch of transformed envs, such as: "
                "`TransformedEnv(ParallelEnv(3, lambda: TransformedEnv(MyEnv(), NoopResetEnv(3))), OtherTransform())`."
            )
        noops = (
            self.noops if not self.random else torch.randint(self.noops, (1,)).item()
        )
        trial = 0

        while True:
            i = 0
            while i < noops:
                i += 1
                tensordict = parent.rand_step(tensordict)
                tensordict = step_mdp(tensordict, exclude_done=False)
                if tensordict.get("done"):
                    tensordict = parent.reset(td_reset.clone(False))
                    break
            else:
                break

            trial += 1
            if trial > _MAX_NOOPS_TRIALS:
                tensordict = parent.rand_step(tensordict)
                if tensordict.get(("next", "done")):
                    raise RuntimeError(
                        f"parent is still done after a single random step (i={i})."
                    )
                break

        if tensordict.get("done"):
            raise RuntimeError("NoopResetEnv concluded with done environment")
        return tensordict

    def __repr__(self) -> str:
        random = self.random
        noops = self.noops
        class_name = self.__class__.__name__
        return f"{class_name}(noops={noops}, random={random})"


class TensorDictPrimer(Transform):
    """A primer for TensorDict initialization at reset time.

    This transform will populate the tensordict at reset with values drawn from
    the relative tensorspecs provided at initialization.
    If the transform is used out of the env context (e.g. as an nn.Module or
    appended to a replay buffer), a call to `forward` will also populate the
    tensordict with the desired features.

    Args:
        primers (dict, optional): a dictionary containing key-spec pairs which will
            be used to populate the input tensordict.
        random (bool, optional): if ``True``, the values will be drawn randomly from
            the TensorSpec domain (or a unit Gaussian if unbounded). Otherwise a fixed value will be assumed.
            Defaults to `False`.
        default_value (float, optional): if non-random filling is chosen, this
            value will be used to populate the tensors. Defaults to `0.0`.
        **kwargs: each keyword argument corresponds to a key in the tensordict.
            The corresponding value has to be a TensorSpec instance indicating
            what the value must be.

    When used in a TransfomedEnv, the spec shapes must match the envs shape if
    the parent env is batch-locked (:obj:`env.batch_locked=True`).
    If the env is not batch-locked (e.g. model-based envs), it is assumed that the batch is
    given by the input tensordict instead.

    Examples:
        >>> from torchrl.envs.libs.gym import GymEnv
        >>> base_env = SerialEnv(2, GymEnv("Pendulum-v1"))
        >>> env = TransformedEnv(base_env)
        >>> # the env is batch-locked, so the leading dims of the spec must match those of the env
        >>> env.append_transform(TensorDictPrimer(mykey=UnboundedContinuousTensorSpec([2, 3])))
        >>> print(env.reset())
        TensorDict(
            fields={
                done: Tensor(torch.Size([1]), dtype=torch.bool),
                mykey: Tensor(torch.Size([3]), dtype=torch.float32),
                observation: Tensor(torch.Size([3]), dtype=torch.float32)},
            batch_size=torch.Size([]),
            device=cpu,
            is_shared=False)
    """

    def __init__(self, primers: dict = None, random=False, default_value=0.0, **kwargs):
        self.device = kwargs.pop("device", None)
        if primers is not None:
            if kwargs:
                raise RuntimeError(
                    "providing the primers as a dictionary is incompatible with extra keys provided "
                    "as kwargs."
                )
            kwargs = primers
        self.primers = kwargs
        self.random = random
        self.default_value = default_value

        # sanity check
        for spec in self.primers.values():
            if not isinstance(spec, TensorSpec):
                raise ValueError(
                    "The values of the primers must be a subtype of the TensorSpec class. "
                    f"Got {type(spec)} instead."
                )
        super().__init__([])

    @property
    def device(self):
        device = self._device
        if device is None and self.parent is not None:
            device = self.parent.device
            self._device = device
        return device

    @device.setter
    def device(self, value):
        if value is None:
            self._device = None
            return
        self._device = torch.device(value)

    def to(self, dtype_or_device):
        if not isinstance(dtype_or_device, torch.dtype):
            self.device = dtype_or_device
        return super().to(dtype_or_device)

    def transform_observation_spec(
        self, observation_spec: CompositeSpec
    ) -> CompositeSpec:
        if not isinstance(observation_spec, CompositeSpec):
            raise ValueError(
                f"observation_spec was expected to be of type CompositeSpec. Got {type(observation_spec)} instead."
            )
        for key, spec in self.primers.items():
            if spec.shape[: len(observation_spec.shape)] != observation_spec.shape:
                raise RuntimeError(
                    f"The leading shape of the primer specs ({self.__class__}) should match the one of the parent env. "
                    f"Got observation_spec.shape={observation_spec.shape} but the '{key}' entry's shape is {spec.shape}."
                )
            try:
                device = observation_spec.device
            except RuntimeError:
                device = self.device
            observation_spec[key] = spec.to(device)
        return observation_spec

    @property
    def _batch_size(self):
        return self.parent.batch_size

    def forward(self, tensordict: TensorDictBase) -> TensorDictBase:
        for key, spec in self.primers.items():
            if spec.shape[: len(tensordict.shape)] != tensordict.shape:
                raise RuntimeError(
                    "The leading shape of the spec must match the tensordict's, "
                    "but it does not: got "
                    f"tensordict.shape={tensordict.shape} whereas {key} spec's shape is "
                    f"{spec.shape}."
                )
            if self.random:
                value = spec.rand()
            else:
                value = torch.full_like(
                    spec.zero(),
                    self.default_value,
                )
            tensordict.set(key, value)
        return tensordict

    def _step(self, tensordict: TensorDictBase) -> TensorDictBase:
        for key in self.primers.keys():
            if isinstance(key, str):
                key = (key,)
            tensordict[("next", *key)] = tensordict[key]
        return tensordict

    def reset(self, tensordict: TensorDictBase) -> TensorDictBase:
        """Sets the default values in the input tensordict.

        If the parent is batch-locked, we assume that the specs have the appropriate leading
        shape. We allow for execution when the parent is missing, in which case the
        spec shape is assumed to match the tensordict's.

        """
        shape = (
            ()
            if (not self.parent or self.parent.batch_locked)
            else tensordict.batch_size
        )
        for key, spec in self.primers.items():
            if self.random:
                value = spec.rand(shape)
            else:
                value = torch.full_like(
                    spec.zero(shape),
                    self.default_value,
                )
            tensordict.set(key, value)
        return tensordict

    def __repr__(self) -> str:
        class_name = self.__class__.__name__
        return f"{class_name}(primers={self.primers}, default_value={self.default_value}, random={self.random})"


class PinMemoryTransform(Transform):
    """Calls pin_memory on the tensordict to facilitate writing on CUDA devices."""

    def __init__(self):
        super().__init__([])

    def _call(self, tensordict: TensorDictBase) -> TensorDictBase:
        return tensordict.pin_memory()

    forward = _call


def _sum_left(val, dest):
    while val.ndimension() > dest.ndimension():
        val = val.sum(0)
    return val


class gSDENoise(TensorDictPrimer):
    """A gSDE noise initializer.

    See the :func:`~torchrl.modules.models.exploration.gSDEModule' for more info.
    """

    def __init__(
        self,
        state_dim=None,
        action_dim=None,
        shape=None,
    ) -> None:
        self.state_dim = state_dim
        self.action_dim = action_dim
        if shape is None:
            shape = ()
        tail_dim = (
            (1,) if state_dim is None or action_dim is None else (action_dim, state_dim)
        )
        random = state_dim is not None and action_dim is not None
        shape = tuple(shape) + tail_dim
        primers = {"_eps_gSDE": UnboundedContinuousTensorSpec(shape=shape)}
        super().__init__(primers=primers, random=random)


class VecNorm(Transform):
    """Moving average normalization layer for torchrl environments.

    VecNorm keeps track of the summary statistics of a dataset to standardize
    it on-the-fly. If the transform is in 'eval' mode, the running
    statistics are not updated.

    If multiple processes are running a similar environment, one can pass a
    TensorDictBase instance that is placed in shared memory: if so, every time
    the normalization layer is queried it will update the values for all
    processes that share the same reference.

    To use VecNorm at inference time and avoid updating the values with the new
    observations, one should substitute this layer by `vecnorm.to_observation_norm()`.

    Args:
        in_keys (iterable of str, optional): keys to be updated.
            default: ["observation", "reward"]
        shared_td (TensorDictBase, optional): A shared tensordict containing the
            keys of the transform.
        decay (number, optional): decay rate of the moving average.
            default: 0.99
        eps (number, optional): lower bound of the running standard
            deviation (for numerical underflow). Default is 1e-4.
        shapes (List[torch.Size], optional): if provided, represents the shape
            of each in_keys. Its length must match the one of ``in_keys``.
            Each shape must match the trailing dimension of the corresponding
            entry.
            If not, the feature dimensions of the entry (ie all dims that do
            not belong to the tensordict batch-size) will be considered as
            feature dimension.

    Examples:
        >>> from torchrl.envs.libs.gym import GymEnv
        >>> t = VecNorm(decay=0.9)
        >>> env = GymEnv("Pendulum-v0")
        >>> env = TransformedEnv(env, t)
        >>> tds = []
        >>> for _ in range(1000):
        ...     td = env.rand_step()
        ...     if td.get("done"):
        ...         _ = env.reset()
        ...     tds += [td]
        >>> tds = torch.stack(tds, 0)
        >>> print((abs(tds.get(("next", "observation")).mean(0))<0.2).all())
        tensor(True)
        >>> print((abs(tds.get(("next", "observation")).std(0)-1)<0.2).all())
        tensor(True)

    """

    def __init__(
        self,
        in_keys: Optional[Sequence[str]] = None,
        shared_td: Optional[TensorDictBase] = None,
        lock: mp.Lock = None,
        decay: float = 0.9999,
        eps: float = 1e-4,
        shapes: List[torch.Size] = None,
    ) -> None:
        if lock is None:
            lock = mp.Lock()
        if in_keys is None:
            in_keys = ["observation", "reward"]
        super().__init__(in_keys)
        self._td = shared_td
        if shared_td is not None and not (
            shared_td.is_shared() or shared_td.is_memmap()
        ):
            raise RuntimeError(
                "shared_td must be either in shared memory or a memmap " "tensordict."
            )
        if shared_td is not None:
            for key in in_keys:
                if (
                    (key + "_sum" not in shared_td.keys())
                    or (key + "_ssq" not in shared_td.keys())
                    or (key + "_count" not in shared_td.keys())
                ):
                    raise KeyError(
                        f"key {key} not present in the shared tensordict "
                        f"with keys {shared_td.keys()}"
                    )

        self.lock = lock
        self.decay = decay
        self.shapes = shapes
        self.eps = eps

    def _key_str(self, key):
        if not isinstance(key, str):
            key = "_".join(key)
        return key

    def _call(self, tensordict: TensorDictBase) -> TensorDictBase:
        if self.lock is not None:
            self.lock.acquire()

        for key in self.in_keys:
            if key not in tensordict.keys(include_nested=True):
                continue
            self._init(tensordict, key)
            # update and standardize
            new_val = self._update(
                key, tensordict.get(key), N=max(1, tensordict.numel())
            )

            tensordict.set(key, new_val)

        if self.lock is not None:
            self.lock.release()

        return tensordict

    forward = _call

    def _init(self, tensordict: TensorDictBase, key: str) -> None:
        key_str = self._key_str(key)
        if self._td is None or key_str + "_sum" not in self._td.keys():
            if key is not key_str and key_str in tensordict.keys():
                raise RuntimeError(
                    f"Conflicting key names: {key_str} from VecNorm and input tensordict keys."
                )
            if self.shapes is None:
                td_view = tensordict.view(-1)
                td_select = td_view[0]
                item = td_select.get(key)
                d = {key_str + "_sum": torch.zeros_like(item)}
                d.update({key_str + "_ssq": torch.zeros_like(item)})
            else:
                idx = 0
                for in_key in self.in_keys:
                    if in_key != key:
                        idx += 1
                    else:
                        break
                shape = self.shapes[idx]
                item = tensordict.get(key)
                d = {
                    key_str
                    + "_sum": torch.zeros(shape, device=item.device, dtype=item.dtype)
                }
                d.update(
                    {
                        key_str
                        + "_ssq": torch.zeros(
                            shape, device=item.device, dtype=item.dtype
                        )
                    }
                )

            d.update(
                {
                    key_str
                    + "_count": torch.zeros(1, device=item.device, dtype=torch.float)
                }
            )
            if self._td is None:
                self._td = TensorDict(d, batch_size=[])
            else:
                self._td.update(d)
        else:
            pass

    def _update(self, key, value, N) -> torch.Tensor:
        key = self._key_str(key)
        _sum = self._td.get(key + "_sum")
        _ssq = self._td.get(key + "_ssq")
        _count = self._td.get(key + "_count")

        _sum = self._td.get(key + "_sum")
        value_sum = _sum_left(value, _sum)
        _sum *= self.decay
        _sum += value_sum
        self._td.set_(
            key + "_sum",
            _sum,
        )

        _ssq = self._td.get(key + "_ssq")
        value_ssq = _sum_left(value.pow(2), _ssq)
        _ssq *= self.decay
        _ssq += value_ssq
        self._td.set_(
            key + "_ssq",
            _ssq,
        )

        _count = self._td.get(key + "_count")
        _count *= self.decay
        _count += N
        self._td.set_(
            key + "_count",
            _count,
        )

        mean = _sum / _count
        std = (_ssq / _count - mean.pow(2)).clamp_min(self.eps).sqrt()
        return (value - mean) / std.clamp_min(self.eps)

    def to_observation_norm(self) -> Union[Compose, ObservationNorm]:
        """Converts VecNorm into an ObservationNorm class that can be used at inference time."""
        out = []
        for key in self.in_keys:
            _sum = self._td.get(key + "_sum")
            _ssq = self._td.get(key + "_ssq")
            _count = self._td.get(key + "_count")
            mean = _sum / _count
            std = (_ssq / _count - mean.pow(2)).clamp_min(self.eps).sqrt()

            _out = ObservationNorm(
                loc=mean,
                scale=std,
                standard_normal=True,
                in_keys=self.in_keys,
            )
            if len(self.in_keys) == 1:
                return _out
            else:
                out += ObservationNorm
        return Compose(*out)

    @staticmethod
    def build_td_for_shared_vecnorm(
        env: EnvBase,
        keys: Optional[Sequence[str]] = None,
        memmap: bool = False,
    ) -> TensorDictBase:
        """Creates a shared tensordict for normalization across processes.

        Args:
            env (EnvBase): example environment to be used to create the
                tensordict
            keys (iterable of str, optional): keys that
                have to be normalized. Default is `["next", "reward"]`
            memmap (bool): if ``True``, the resulting tensordict will be cast into
                memmory map (using `memmap_()`). Otherwise, the tensordict
                will be placed in shared memory.

        Returns:
            A memory in shared memory to be sent to each process.

        Examples:
            >>> from torch import multiprocessing as mp
            >>> queue = mp.Queue()
            >>> env = make_env()
            >>> td_shared = VecNorm.build_td_for_shared_vecnorm(env,
            ...     ["next", "reward"])
            >>> assert td_shared.is_shared()
            >>> queue.put(td_shared)
            >>> # on workers
            >>> v = VecNorm(shared_td=queue.get())
            >>> env = TransformedEnv(make_env(), v)

        """
        raise NotImplementedError("this feature is currently put on hold.")
        sep = ".-|-."
        if keys is None:
            keys = ["next", "reward"]
        td = make_tensordict(env)
        keys = {key for key in td.keys() if key in keys}
        td_select = td.select(*keys)
        td_select = td_select.flatten_keys(sep)
        if td.batch_dims:
            raise RuntimeError(
                f"VecNorm should be used with non-batched environments. "
                f"Got batch_size={td.batch_size}"
            )
        keys = list(td_select.keys())
        for key in keys:
            td_select.set(key + "_ssq", td_select.get(key).clone())
            td_select.set(
                key + "_count",
                torch.zeros(
                    *td.batch_size,
                    1,
                    device=td_select.device,
                    dtype=torch.float,
                ),
            )
            td_select.rename_key_(key, key + "_sum")
        td_select.exclude(*keys).zero_()
        td_select = td_select.unflatten_keys(sep)
        if memmap:
            return td_select.memmap_()
        return td_select.share_memory_()

    def get_extra_state(self) -> OrderedDict:
        return collections.OrderedDict({"lock": self.lock, "td": self._td})

    def set_extra_state(self, state: OrderedDict) -> None:
        lock = state["lock"]
        if lock is not None:
            """
            since locks can't be serialized, we have use cases for stripping them
            for example in ParallelEnv, in which case keep the lock we already have
            to avoid an updated tensor dict being sent between processes to erase locks
            """
            self.lock = lock
        td = state["td"]
        if td is not None and not td.is_shared():
            raise RuntimeError(
                "Only shared tensordicts can be set in VecNorm transforms"
            )
        self._td = td

    def __repr__(self) -> str:
        return (
            f"{self.__class__.__name__}(decay={self.decay:4.4f},"
            f"eps={self.eps:4.4f}, keys={self.in_keys})"
        )


class RewardSum(Transform):
    """Tracks episode cumulative rewards.

    This transform accepts a list of tensordict reward keys (i.e. ´in_keys´) and tracks their cumulative
    value along each episode. When called, the transform creates a new tensordict key for each in_key named
    ´episode_{in_key}´ where  the cumulative values are written. All ´in_keys´ should be part of the env
    reward and be present in the env reward_spec.

    If no in_keys are specified, this transform assumes ´reward´ to be the input key. However, multiple rewards
    (e.g. reward1 and reward2) can also be specified. If ´in_keys´ are not present in the provided tensordict,
    this transform hos no effect.
    """

    def __init__(
        self,
        in_keys: Optional[Sequence[str]] = None,
        out_keys: Optional[Sequence[str]] = None,
    ):
        """Initialises the transform. Filters out non-reward input keys and defines output keys."""
        if in_keys is None:
            in_keys = [("next", "reward")]
        if out_keys is None and in_keys == [("next", "reward")]:
            out_keys = ["episode_reward"]
        elif out_keys is None:
            raise RuntimeError(
                "the out_keys must be specified for non-conventional in-keys in RewardSum."
            )

        super().__init__(in_keys=in_keys, out_keys=out_keys)

    def reset(self, tensordict: TensorDictBase) -> TensorDictBase:
        """Resets episode rewards."""
        # Non-batched environments
        _reset = tensordict.get(
            "_reset",
            torch.ones(
                self.parent.done_spec.shape if self.parent else tensordict.batch_size,
                dtype=torch.bool,
                device=tensordict.device,
            ),
        )
        if _reset.any():
            for in_key, out_key in zip(self.in_keys, self.out_keys):
                if out_key in tensordict.keys():
                    value = tensordict[out_key]
                    tensordict[out_key] = value.masked_fill(
                        expand_as_right(_reset, value), 0.0
                    )
                elif in_key == ("next", "reward"):
                    # Since the episode reward is not in the tensordict, we need to allocate it
                    # with zeros entirely (regardless of the _reset mask)
                    tensordict[out_key] = self.parent.reward_spec.zero()
                else:
                    try:
                        tensordict[out_key] = self.parent.observation_spec[
                            in_key
                        ].zero()
                    except KeyError as err:
                        raise KeyError(
                            f"The key {in_key} was not found in the parent "
                            f"observation_spec with keys "
                            f"{list(self.parent.observation_spec.keys(True))}. "
                        ) from err

        return tensordict

    def _step(self, tensordict: TensorDictBase) -> TensorDictBase:
        """Updates the episode rewards with the step rewards."""
        # Update episode rewards
        for in_key, out_key in zip(self.in_keys, self.out_keys):
            if in_key in tensordict.keys(isinstance(in_key, tuple)):
                reward = tensordict.get(in_key)
                if out_key not in tensordict.keys():
                    tensordict.set(("next", out_key), torch.zeros_like(reward))
                tensordict["next", out_key] = tensordict[out_key] + reward
        return tensordict

    def transform_observation_spec(self, observation_spec: TensorSpec) -> TensorSpec:
        """Transforms the observation spec, adding the new keys generated by RewardSum."""
        # Retrieve parent reward spec
        reward_spec = self.parent.reward_spec

        episode_specs = {}
        if isinstance(reward_spec, CompositeSpec):
            # If reward_spec is a CompositeSpec, all in_keys should be keys of reward_spec
            if not all(k in reward_spec.keys(True, True) for k in self.in_keys):
                raise KeyError("Not all in_keys are present in ´reward_spec´")

            # Define episode specs for all out_keys
            for out_key in self.out_keys:
                episode_spec = UnboundedContinuousTensorSpec(
                    shape=reward_spec.shape,
                    device=reward_spec.device,
                    dtype=reward_spec.dtype,
                )
                episode_specs.update({out_key: episode_spec})

        else:
            # If reward_spec is not a CompositeSpec, the only in_key should be ´reward´
            if set(self.in_keys) != {("next", "reward")}:
                raise KeyError(
                    "reward_spec is not a CompositeSpec class, in_keys should only include ´reward´"
                )

            # Define episode spec
            episode_spec = UnboundedContinuousTensorSpec(
                device=reward_spec.device,
                dtype=reward_spec.dtype,
                shape=reward_spec.shape,
            )
            episode_specs.update({"episode_reward": episode_spec})

        # Update observation_spec with episode_specs
        if not isinstance(observation_spec, CompositeSpec):
            observation_spec = CompositeSpec(
                observation=observation_spec, shape=self.parent.batch_size
            )
        observation_spec.update(episode_specs)
        return observation_spec

    def forward(self, tensordict: TensorDictBase) -> TensorDictBase:
        raise NotImplementedError(
            FORWARD_NOT_IMPLEMENTED.format(self.__class__.__name__)
        )


class StepCounter(Transform):
    """Counts the steps from a reset and sets the done state to True after a certain number of steps.

    Args:
        max_steps (int, optional): a positive integer that indicates the
            maximum number of steps to take before setting the ``truncated_key``
            entry to ``True``.
            However, the step count will still be
            incremented on each call to step() into the `step_count` attribute.
        truncated_key (str, optional): the key where the truncated key should
            be written. Defaults to ``"truncated"``, which is recognised by
            data collectors as a reset signal.
    """

    invertible = False

    def __init__(
        self, max_steps: Optional[int] = None, truncated_key: str = "truncated"
    ):
        if max_steps is not None and max_steps < 1:
            raise ValueError("max_steps should have a value greater or equal to one.")
        self.max_steps = max_steps
        self.truncated_key = truncated_key
        super().__init__([])

    def reset(self, tensordict: TensorDictBase) -> TensorDictBase:
        done = tensordict.get("done", None)
        if done is None:
            done = torch.ones(
                self.parent.done_spec.shape,
                dtype=self.parent.done_spec.dtype,
                device=self.parent.done_spec.device,
            )
        _reset = tensordict.get(
            "_reset",
            # TODO: decide if using done here, or using a default `True` tensor
            default=None,
        )
        if _reset is None:
            _reset = torch.ones_like(done)
        step_count = tensordict.get(
            "step_count",
            default=None,
        )
        if step_count is None:
            step_count = torch.zeros_like(done, dtype=torch.int64)

        step_count[_reset] = 0
        tensordict.set(
            "step_count",
            step_count,
        )
        if self.max_steps is not None:
            truncated = step_count >= self.max_steps
            tensordict.set(self.truncated_key, truncated)
        return tensordict

    def _step(self, tensordict: TensorDictBase) -> TensorDictBase:
        tensordict = tensordict.clone(False)
        step_count = tensordict.get(
            "step_count",
        )
        next_step_count = step_count + 1
        tensordict.set(("next", "step_count"), next_step_count)
        if self.max_steps is not None:
            truncated = next_step_count >= self.max_steps
            tensordict.set(("next", self.truncated_key), truncated)
        return tensordict

    def transform_observation_spec(
        self, observation_spec: CompositeSpec
    ) -> CompositeSpec:
        if not isinstance(observation_spec, CompositeSpec):
            raise ValueError(
                f"observation_spec was expected to be of type CompositeSpec. Got {type(observation_spec)} instead."
            )
        observation_spec["step_count"] = UnboundedDiscreteTensorSpec(
            shape=self.parent.done_spec.shape
            if self.parent
            else observation_spec.shape,
            dtype=torch.int64,
            device=observation_spec.device,
        )
        observation_spec["step_count"].space.minimum = (
            observation_spec["step_count"].space.minimum * 0
        )
        if self.max_steps is not None and self.truncated_key != "done":
            observation_spec[self.truncated_key] = self.parent.done_spec.clone()
        return observation_spec

    def transform_input_spec(self, input_spec: CompositeSpec) -> CompositeSpec:
        if not isinstance(input_spec, CompositeSpec):
            raise ValueError(
                f"input_spec was expected to be of type CompositeSpec. Got {type(input_spec)} instead."
            )
        input_spec["step_count"] = UnboundedDiscreteTensorSpec(
            shape=self.parent.done_spec.shape if self.parent else input_spec.shape,
            dtype=torch.int64,
            device=input_spec.device,
        )
        input_spec["step_count"].space.minimum = (
            input_spec["step_count"].space.minimum * 0
        )
        return input_spec

    def forward(self, tensordict: TensorDictBase) -> TensorDictBase:
        raise NotImplementedError(
            "StepCounter cannot be called independently, only its step and reset methods "
            "are functional. The reason for this is that it is hard to consider using "
            "StepCounter with non-sequential data, such as those collected by a replay buffer "
            "or a dataset. If you need StepCounter to work on a batch of sequential data "
            "(ie as LSTM would work over a whole sequence of data), file an issue on "
            "TorchRL requesting that feature."
        )


class ExcludeTransform(Transform):
    """Excludes keys from the input tensordict.

    Args:
        *excluded_keys (iterable of str): The name of the keys to exclude. If the key is
            not present, it is simply ignored.

    """

    def __init__(self, *excluded_keys):
        super().__init__(in_keys=[], in_keys_inv=[], out_keys=[], out_keys_inv=[])
        if not all(isinstance(item, str) for item in excluded_keys):
            raise ValueError("excluded_keys must be a list or tuple of strings.")
        self.excluded_keys = excluded_keys
        if "reward" in excluded_keys:
            raise RuntimeError("'reward' cannot be excluded from the keys.")

    def _call(self, tensordict: TensorDictBase) -> TensorDictBase:
        return tensordict.exclude(*self.excluded_keys)

    forward = _call

    def reset(self, tensordict: TensorDictBase) -> TensorDictBase:
        return tensordict.exclude(*self.excluded_keys)

    def transform_observation_spec(self, observation_spec: TensorSpec) -> TensorSpec:
        if any(key in observation_spec.keys(True, True) for key in self.excluded_keys):
            return CompositeSpec(
                **{
                    key: value
                    for key, value in observation_spec.items()
                    if key not in self.excluded_keys
                },
                shape=observation_spec.shape,
            )
        return observation_spec


class SelectTransform(Transform):
    """Select keys from the input tensordict.

    In general, the :obj:`ExcludeTransform` should be preferred: this transforms also
        selects the "action" (or other keys from input_spec), "done" and "reward"
        keys but other may be necessary.

    Args:
        *selected_keys (iterable of str): The name of the keys to select. If the key is
            not present, it is simply ignored.

    """

    def __init__(self, *selected_keys):
        super().__init__(in_keys=[], in_keys_inv=[], out_keys=[], out_keys_inv=[])
        if not all(isinstance(item, str) for item in selected_keys):
            raise ValueError("excluded_keys must be a list or tuple of strings.")
        self.selected_keys = selected_keys

    def _call(self, tensordict: TensorDictBase) -> TensorDictBase:
        if self.parent:
            input_keys = self.parent.input_spec.keys(True, True)
        else:
            input_keys = []
        return tensordict.select(
            *self.selected_keys, "reward", "done", *input_keys, strict=False
        )

    forward = _call

    def reset(self, tensordict: TensorDictBase) -> TensorDictBase:
        if self.parent:
            input_keys = self.parent.input_spec.keys(True, True)
        else:
            input_keys = []
        return tensordict.select(
            *self.selected_keys, "reward", "done", *input_keys, strict=False
        )

    def transform_observation_spec(self, observation_spec: TensorSpec) -> TensorSpec:
        return CompositeSpec(
            **{
                key: value
                for key, value in observation_spec.items()
                if key in self.selected_keys
            },
            shape=observation_spec.shape,
        )


class TimeMaxPool(Transform):
    """Take the maximum value in each position over the last T observations.

    This transform take the maximum value in each position for all in_keys tensors over the last T time steps.

    Args:
        in_keys (sequence of str, optional): input keys on which the max pool will be applied. Defaults to "observation" if left empty.
        out_keys (sequence of str, optional): output keys where the output will be written. Defaults to `in_keys` if left empty.
        T (int, optional): Number of time steps over which to apply max pooling.
    """

    invertible = False

    def __init__(
        self,
        in_keys: Optional[Sequence[str]] = None,
        out_keys: Optional[Sequence[str]] = None,
        T: int = 1,
    ):
        if in_keys is None:
            in_keys = ["observation"]
        super().__init__(in_keys=in_keys, out_keys=out_keys)
        if T < 1:
            raise ValueError(
                "TimeMaxPoolTranform T parameter should have a value greater or equal to one."
            )
        if len(self.in_keys) != len(self.out_keys):
            raise ValueError(
                "TimeMaxPoolTranform in_keys and out_keys don't have the same number of elements"
            )
        self.buffer_size = T
        for in_key in self.in_keys:
            buffer_name = f"_maxpool_buffer_{in_key}"
            setattr(
                self,
                buffer_name,
                torch.nn.parameter.UninitializedBuffer(
                    device=torch.device("cpu"), dtype=torch.get_default_dtype()
                ),
            )

    def reset(self, tensordict: TensorDictBase) -> TensorDictBase:
        """Resets _buffers."""
        # Non-batched environments
        if len(tensordict.batch_size) < 1 or tensordict.batch_size[0] == 1:
            for in_key in self.in_keys:
                buffer_name = f"_maxpool_buffer_{in_key}"
                buffer = getattr(self, buffer_name)
                if isinstance(buffer, torch.nn.parameter.UninitializedBuffer):
                    continue
                buffer.fill_(0.0)

        # Batched environments
        else:
            _reset = tensordict.get(
                "_reset",
                torch.ones(
                    self.parent.done_spec.shape
                    if self.parent
                    else tensordict.batch_size,
                    dtype=torch.bool,
                    device=tensordict.device,
                ),
            )
            for in_key in self.in_keys:
                buffer_name = f"_maxpool_buffer_{in_key}"
                buffer = getattr(self, buffer_name)
                if isinstance(buffer, torch.nn.parameter.UninitializedBuffer):
                    continue
                _reset = _reset.sum(
                    tuple(range(tensordict.batch_dims, _reset.ndim)), dtype=torch.bool
                )
                buffer[:, _reset] = 0.0

        return tensordict

    def _make_missing_buffer(self, data, buffer_name):
        buffer = getattr(self, buffer_name)
        buffer.materialize((self.buffer_size,) + data.shape)
        buffer = buffer.to(data.dtype).to(data.device).zero_()
        setattr(self, buffer_name, buffer)

    def _call(self, tensordict: TensorDictBase) -> TensorDictBase:
        """Update the episode tensordict with max pooled keys."""
        for in_key, out_key in zip(self.in_keys, self.out_keys):
            # Lazy init of buffers
            buffer_name = f"_maxpool_buffer_{in_key}"
            buffer = getattr(self, buffer_name)
            if isinstance(buffer, torch.nn.parameter.UninitializedBuffer):
                data = tensordict[in_key]
                self._make_missing_buffer(data, buffer_name)
            # shift obs 1 position to the right
            buffer.copy_(torch.roll(buffer, shifts=1, dims=0))
            # add new obs
            buffer[0].copy_(tensordict[in_key])
            # apply max pooling
            pooled_tensor, _ = buffer.max(dim=0)
            # add to tensordict
            tensordict.set(out_key, pooled_tensor)

        return tensordict

    @_apply_to_composite
    def transform_observation_spec(self, observation_spec: TensorSpec) -> TensorSpec:
        return observation_spec

    def forward(self, tensordict: TensorDictBase) -> TensorDictBase:
        raise NotImplementedError(
            "TimeMaxPool cannot be called independently, only its step and reset methods "
            "are functional. The reason for this is that it is hard to consider using "
            "TimeMaxPool with non-sequential data, such as those collected by a replay buffer "
            "or a dataset. If you need TimeMaxPool to work on a batch of sequential data "
            "(ie as LSTM would work over a whole sequence of data), file an issue on "
            "TorchRL requesting that feature."
        )


class RandomCropTensorDict(Transform):
    """A trajectory sub-sampler for ReplayBuffer and modules.

    Gathers a sub-sequence of a defined length along the last dimension of the input
    tensordict.
    This can be used to get cropped trajectories from trajectories sampled
    from a ReplayBuffer.

    This transform is primarily designed to be used with replay buffers and modules.
    Currently, it cannot be used as an environment transform.
    Do not hesitate to request for this behaviour through an issue if this is
    desired.

    Args:
        sub_seq_len (int): the length of the sub-trajectory to sample
        sample_dim (int, optional): the dimension along which the cropping
            should occur. Negative dimensions should be preferred to make
            the transform robust to tensordicts of varying batch dimensions.
            Defaults to -1 (the default time dimension in TorchRL).
        mask_key (str): If provided, this represents the mask key to be looked
            for when doing the sampling. If provided, it only valid elements will
            be returned. It is assumed that the mask is a boolean tensor with
            first True values and then False values, not mixed together.
            :class:`RandomCropTensorDict` will NOT check that this is respected
            hence any error caused by an improper mask risks to go unnoticed.
            Defaults: None (no mask key).
    """

    def __init__(
        self, sub_seq_len: int, sample_dim: int = -1, mask_key: Optional[str] = None
    ):
        self.sub_seq_len = sub_seq_len
        if sample_dim > 0:
            warnings.warn(
                "A positive shape has been passed to the RandomCropTensorDict "
                "constructor. This may have unexpected behaviours when the "
                "passed tensordicts have inconsistent batch dimensions. "
                "For context, by convention, TorchRL concatenates time steps "
                "along the last dimension of the tensordict."
            )
        self.sample_dim = sample_dim
        self.mask_key = mask_key
        super().__init__([])

    def forward(self, tensordict: TensorDictBase) -> TensorDictBase:
        shape = tensordict.shape
        dim = self.sample_dim
        # shape must have at least one dimension
        if not len(shape):
            raise RuntimeError(
                "Cannot sub-sample from a tensordict with an empty shape."
            )
        if shape[dim] < self.sub_seq_len:
            raise RuntimeError(
                f"Cannot sample trajectories of length {self.sub_seq_len} along"
                f" dimension {dim} given a tensordict of shape "
                f"{tensordict.shape}. Consider reducing the sub_seq_len "
                f"parameter or increase sample length."
            )
        max_idx_0 = shape[dim] - self.sub_seq_len
        idx_shape = list(tensordict.shape)
        idx_shape[dim] = 1
        device = tensordict.device
        if device is None:
            device = torch.device("cpu")
        if self.mask_key is None or self.mask_key not in tensordict.keys(
            isinstance(self.mask_key, tuple)
        ):
            idx_0 = torch.randint(max_idx_0, idx_shape, device=device)
        else:
            # get the traj length for each entry
            mask = tensordict.get(self.mask_key)
            if mask.shape != tensordict.shape:
                raise ValueError(
                    "Expected a mask of the same shape as the tensordict. Got "
                    f"mask.shape={mask.shape} and tensordict.shape="
                    f"{tensordict.shape} instead."
                )
            traj_lengths = mask.cumsum(self.sample_dim).max(self.sample_dim, True)[0]
            if (traj_lengths < self.sub_seq_len).any():
                raise RuntimeError(
                    f"Cannot sample trajectories of length {self.sub_seq_len} when the minimum "
                    f"trajectory length is {traj_lengths.min()}."
                )
            # take a random number between 0 and traj_lengths - self.sub_seq_len
            idx_0 = (
                torch.rand(idx_shape, device=device) * (traj_lengths - self.sub_seq_len)
            ).to(torch.long)
        arange = torch.arange(self.sub_seq_len, device=idx_0.device)
        arange_shape = [1 for _ in range(tensordict.ndimension())]
        arange_shape[dim] = len(arange)
        arange = arange.view(arange_shape)
        idx = idx_0 + arange
        return tensordict.gather(dim=self.sample_dim, index=idx)


class InitTracker(Transform):
    """Reset tracker.

    This transform populates the step/reset tensordict with a reset tracker entry
    that is set to ``True`` whenever :meth:`~.reset` is called.

    Args:
         init_key (str, optional): the key to be used for the tracker entry.

    Examples:
        >>> from torchrl.envs.libs.gym import GymEnv
        >>> env = TransformedEnv(GymEnv("Pendulum-v1"), InitTracker())
        >>> td = env.reset()
        >>> print(td["is_init"])
        tensor(True)
        >>> td = env.rand_step(td)
        >>> print(td["next", "is_init"])
        tensor(False)

    """

    def __init__(self, init_key: bool = "is_init"):
        super().__init__(in_keys=[], out_keys=[init_key])

    def _call(self, tensordict: TensorDictBase) -> TensorDictBase:
        if self.out_keys[0] not in tensordict.keys():
            device = tensordict.device
            if device is None:
                device = torch.device("cpu")
            tensordict.set(
                self.out_keys[0],
                torch.zeros(
                    self.parent.done_spec.shape, device=device, dtype=torch.bool
                ),
            )
        return tensordict

    def reset(self, tensordict: TensorDictBase) -> TensorDictBase:
        device = tensordict.device
        if device is None:
            device = torch.device("cpu")
        _reset = tensordict.get("_reset", None)
        if _reset is None:
            _reset = torch.ones(
                self.parent.done_spec.shape,
                device=device,
                dtype=torch.bool,
            )
        tensordict.set(self.out_keys[0], _reset.clone())
        return tensordict

    def transform_observation_spec(self, observation_spec: TensorSpec) -> TensorSpec:
        observation_spec[self.out_keys[0]] = DiscreteTensorSpec(
            2,
            dtype=torch.bool,
            device=self.parent.device,
            shape=self.parent.done_spec.shape,
        )
        return observation_spec

    def forward(self, tensordict: TensorDictBase) -> TensorDictBase:
        raise NotImplementedError(
            FORWARD_NOT_IMPLEMENTED.format(self.__class__.__name__)
        )


class RenameTransform(Transform):
    """A transform to rename entries in the output tensordict.

    Args:
        in_keys (list of str/tuples of str): the entries to rename
        out_keys (list of str/tuples of str): the name of the entries after renaming.
        in_keys_inv (list of str/tuples of str): the entries to rename before
            passing the input tensordict to :meth:`EnvBase._step`.
        out_keys_inv (list of str/tuples of str): the names of the renamed
            entries passed to :meth:`EnvBase._step`.
        create_copy (bool, optional): if ``True``, the entries will be copied
            with a different name rather than being renamed. This allows for
            renaming immutable entries such as ``"reward"`` and ``"done"``.

    Examples:
        >>> from torchrl.envs.libs.gym import GymEnv
        >>> env = TransformedEnv(
        ...     GymEnv("Pendulum-v1"),
        ...     RenameTransform(["observation", ], ["stuff",], create_copy=False),
        ... )
        >>> tensordict = env.rollout(3)
        >>> print(tensordict)
        TensorDict(
            fields={
                action: Tensor(shape=torch.Size([3, 1]), device=cpu, dtype=torch.float32, is_shared=False),
                done: Tensor(shape=torch.Size([3, 1]), device=cpu, dtype=torch.bool, is_shared=False),
                next: TensorDict(
                    fields={
                        done: Tensor(shape=torch.Size([3, 1]), device=cpu, dtype=torch.bool, is_shared=False),
                        reward: Tensor(shape=torch.Size([3, 1]), device=cpu, dtype=torch.float32, is_shared=False),
                        stuff: Tensor(shape=torch.Size([3, 3]), device=cpu, dtype=torch.float32, is_shared=False)},
                    batch_size=torch.Size([3]),
                    device=cpu,
                    is_shared=False),
                reward: Tensor(shape=torch.Size([3, 1]), device=cpu, dtype=torch.float32, is_shared=False),
                stuff: Tensor(shape=torch.Size([3, 3]), device=cpu, dtype=torch.float32, is_shared=False)},
            batch_size=torch.Size([3]),
            device=cpu,
            is_shared=False)
        >>> # if the output is also an input, we need to rename if both ways:
        >>> from torchrl.envs.libs.brax import BraxEnv
        >>> env = TransformedEnv(
        ...     BraxEnv("fast"),
        ...     RenameTransform(["state"], ["newname"], ["state"], ["newname"])
        ... )
        >>> _ = env.set_seed(1)
        >>> tensordict = env.rollout(3)
        >>> assert "newname" in tensordict.keys()
        >>> assert "state" not in tensordict.keys()

    """

    def __init__(
        self, in_keys, out_keys, in_keys_inv=None, out_keys_inv=None, create_copy=False
    ):
        if "done" in in_keys and not create_copy:
            raise ValueError(
                "Renaming 'done' is not allowed. Set `create_copy` to `True` "
                "to create a copy of the done state."
            )
        if "reward" in in_keys and not create_copy:
            raise ValueError(
                "Renaming 'reward' is not allowed. Set `create_copy` to `True` "
                "to create a copy of the reward entry."
            )
        if in_keys_inv is None:
            in_keys_inv = []
        if out_keys_inv is None:
            out_keys_inv = copy(in_keys_inv)
        self.create_copy = create_copy
        super().__init__(in_keys, out_keys, in_keys_inv, out_keys_inv)
        if len(self.in_keys) != len(self.out_keys):
            raise ValueError(
                f"The number of in_keys ({len(self.in_keys)}) should match the number of out_keys ({len(self.out_keys)})."
            )
        if len(self.in_keys_inv) != len(self.out_keys_inv):
            raise ValueError(
                f"The number of in_keys_inv ({len(self.in_keys_inv)}) should match the number of out_keys_inv ({len(self.out_keys)})."
            )
        if len(set(out_keys).intersection(in_keys)):
            raise ValueError(
                f"Cannot have matching in and out_keys because order is unclear. "
                f"Please use separated transforms. "
                f"Got in_keys={in_keys} and out_keys={out_keys}."
            )

    def _call(self, tensordict: TensorDictBase) -> TensorDictBase:
        if self.create_copy:
            out = tensordict.select(*self.in_keys)
            for in_key, out_key in zip(self.in_keys, self.out_keys):
                out.rename_key_(in_key, out_key)
            tensordict = tensordict.update(out)
        else:
            for in_key, out_key in zip(self.in_keys, self.out_keys):
                tensordict.rename_key_(in_key, out_key)
        return tensordict

    forward = _call

    def _inv_call(self, tensordict: TensorDictBase) -> TensorDictBase:
        # no in-place modif
        if self.create_copy:
            out = tensordict.select(*self.out_keys_inv)
            for in_key, out_key in zip(self.in_keys_inv, self.out_keys_inv):
                out.rename_key_(out_key, in_key)
            tensordict = tensordict.update(out)
        else:
            for in_key, out_key in zip(self.in_keys_inv, self.out_keys_inv):
                tensordict.rename_key_(out_key, in_key)
        return tensordict

    def transform_output_spec(self, output_spec: CompositeSpec) -> CompositeSpec:
        # we need to check whether there are special keys
        output_spec = output_spec.clone()
        if "done" in self.in_keys:
            for i, out_key in enumerate(self.out_keys):  # noqa: B007
                if self.in_keys[i] == "done":
                    break
            else:
                raise RuntimeError("Expected one key to be 'done'")
            output_spec["observation"][out_key] = output_spec["done"].clone()
        if "reward" in self.in_keys:
            for i, out_key in enumerate(self.out_keys):  # noqa: B007
                if self.in_keys[i] == "reward":
                    break
            else:
                raise RuntimeError("Expected one key to be 'reward'")
            output_spec["observation"][out_key] = output_spec["reward"].clone()
        for in_key, out_key in zip(self.in_keys, self.out_keys):
            if in_key in ("reward", "done"):
                continue
            if out_key in ("done", "reward"):
                output_spec[out_key] = output_spec["observation"][in_key].clone()
            else:
                output_spec["observation"][out_key] = output_spec["observation"][
                    in_key
                ].clone()
            if not self.create_copy:
                del output_spec["observation"][in_key]
        return output_spec

    def transform_input_spec(self, input_spec: CompositeSpec) -> CompositeSpec:
        # we need to check whether there are special keys
        input_spec = input_spec.clone()
        for in_key, out_key in zip(self.in_keys_inv, self.out_keys_inv):
            input_spec[out_key] = input_spec[in_key].clone()
            if not self.create_copy:
                del input_spec[in_key]
        return input_spec


class Reward2GoTransform(Transform):
    """Calculates the reward to go based on the episode reward and a discount factor.

    As the :class:`~.Reward2GoTransform` is only an inverse transform the ``in_keys`` will be directly used for the ``in_keys_inv``.
    The reward-to-go can be only calculated once the episode is finished. Therefore, the transform should be applied to the replay buffer
    and not to the collector.

    Args:
        in_keys (list of str/tuples of str): the entries to rename. Defaults to
            ``("next", "reward")`` if none is provided.
        out_keys (list of str/tuples of str): the entries to rename. Defaults to
            the values of ``in_keys`` if none is provided.
        gamma (float or torch.Tensor): the discount factor. Defaults to 1.0.

    Examples:
        >>> # Using this transform as part of a replay buffer
        >>> from torchrl.data import ReplayBuffer, LazyTensorStorage
        >>> torch.manual_seed(0)
        >>> r2g = Reward2GoTransform(gamma=0.99, out_keys=["reward_to_go"])
        >>> rb = ReplayBuffer(storage=LazyTensorStorage(100), transform=r2g)
        >>> batch, timesteps = 4, 5
        >>> done = torch.zeros(batch, timesteps, 1, dtype=torch.bool)
        >>> for i in range(batch):
        ...     while not done[i].any():
        ...         done[i] = done[i].bernoulli_(0.1)
        >>> reward = torch.ones(batch, timesteps, 1)
        >>> td = TensorDict(
        ...     {"next": {"done": done, "reward": reward}},
        ...     [batch, timesteps],
        ... )
        >>> rb.extend(td)
        >>> sample = rb.sample(1)
        >>> print(sample["next", "reward"])
        tensor([[[1.],
                 [1.],
                 [1.],
                 [1.],
                 [1.]]])
        >>> print(sample["reward_to_go"])
        tensor([[[4.9010],
                 [3.9404],
                 [2.9701],
                 [1.9900],
                 [1.0000]]])

    One can also use this transform directly with a collector: make sure to
    append the `inv` method of the transform.

    Examples:
        >>> from torchrl.collectors import SyncDataCollector, RandomPolicy
        >>> from torchrl.envs.libs.gym import GymEnv
        >>> t = Reward2GoTransform(gamma=0.99, out_keys=["reward_to_go"])
        >>> env = GymEnv("Pendulum-v1")
        >>> collector = SyncDataCollector(
        ...     env,
        ...     RandomPolicy(env.action_spec),
        ...     frames_per_batch=200,
        ...     total_frames=-1,
        ...     postproc=t.inv
        ... )
        >>> for data in collector:
        ...     break
        >>> print(data)
        TensorDict(
            fields={
                action: Tensor(shape=torch.Size([200, 1]), device=cpu, dtype=torch.float32, is_shared=False),
                collector: TensorDict(
                    fields={
                        traj_ids: Tensor(shape=torch.Size([200]), device=cpu, dtype=torch.int64, is_shared=False)},
                    batch_size=torch.Size([200]),
                    device=cpu,
                    is_shared=False),
                done: Tensor(shape=torch.Size([200, 1]), device=cpu, dtype=torch.bool, is_shared=False),
                next: TensorDict(
                    fields={
                        done: Tensor(shape=torch.Size([200, 1]), device=cpu, dtype=torch.bool, is_shared=False),
                        observation: Tensor(shape=torch.Size([200, 3]), device=cpu, dtype=torch.float32, is_shared=False),
                        reward: Tensor(shape=torch.Size([200, 1]), device=cpu, dtype=torch.float32, is_shared=False)},
                    batch_size=torch.Size([200]),
                    device=cpu,
                    is_shared=False),
                observation: Tensor(shape=torch.Size([200, 3]), device=cpu, dtype=torch.float32, is_shared=False),
                reward: Tensor(shape=torch.Size([200, 1]), device=cpu, dtype=torch.float32, is_shared=False),
                reward_to_go: Tensor(shape=torch.Size([200, 1]), device=cpu, dtype=torch.float32, is_shared=False)},
            batch_size=torch.Size([200]),
            device=cpu,
            is_shared=False)

    Using this transform as part of an env will raise an exception

    Examples:
        >>> t = Reward2GoTransform(gamma=0.99)
        >>> TransformedEnv(GymEnv("Pendulum-v1"), t)  # crashes

    """

    ENV_ERR = (
        "The Reward2GoTransform is only an inverse transform and can "
        "only be applied to the replay buffer and not to the collector or the environment."
    )

    def __init__(
        self,
        gamma: Optional[Union[float, torch.Tensor]] = 1.0,
        in_keys: Optional[Sequence[str]] = None,
        out_keys: Optional[Sequence[str]] = None,
    ):
        if in_keys is None:
            in_keys = [("next", "reward")]
        if out_keys is None:
            out_keys = deepcopy(in_keys)
        # out_keys = ["reward_to_go"]
        super().__init__(
            in_keys=in_keys,
            in_keys_inv=in_keys,
            out_keys_inv=out_keys,
        )

        if not isinstance(gamma, torch.Tensor):
            gamma = torch.tensor(gamma)

        self.register_buffer("gamma", gamma)

    def _inv_call(self, tensordict: TensorDictBase) -> TensorDictBase:
        done = tensordict.get(("next", "done"))
        truncated = tensordict.get(("next", "truncated"), None)
        if truncated is not None:
            done_or_truncated = done | truncated
        else:
            done_or_truncated = done
        if not done_or_truncated.any(-2).all():
            raise RuntimeError(
                "No episode ends found to calculate the reward to go. Make sure that the number of frames_per_batch is larger than number of steps per episode."
            )
        found = False
        for in_key, out_key in zip(self.in_keys_inv, self.out_keys_inv):
            if in_key in tensordict.keys(include_nested=True):
                found = True
                item = self._inv_apply_transform(
                    tensordict.get(in_key), done_or_truncated
                )
                tensordict.set(
                    out_key,
                    item,
                )
        if not found:
            raise KeyError(f"Could not find any of the input keys {self.in_keys}.")
        return tensordict

    def forward(self, tensordict: TensorDictBase) -> TensorDictBase:
        return tensordict

    def _call(self, tensordict: TensorDictBase) -> TensorDictBase:
        raise ValueError(self.ENV_ERR)

    def _inv_apply_transform(
        self, reward: torch.Tensor, done: torch.Tensor
    ) -> torch.Tensor:
        return reward2go(reward, done, self.gamma)

    def set_container(self, container):
        if isinstance(container, EnvBase) or container.parent is not None:
            raise ValueError(self.ENV_ERR)<|MERGE_RESOLUTION|>--- conflicted
+++ resolved
@@ -944,9 +944,6 @@
 class TargetReturn(Transform):
     """Sets a target return for the agent to achieve in the environment.
 
-<<<<<<< HEAD
-    Target return can be used in goal-conditioned RL algorithms to set a target that should be achieved at the end of an episode by the agent like Upside-Down RL or Decision Transformer.
-=======
     In goal-conditioned RL, the :class:`~.TargetReturn` is defined as the
     expected cumulative reward obtained from the current state to the goal state
     or the end of the episode. It is used as input for the policy to guide its behaviour.
@@ -959,16 +956,11 @@
     return received by the environment might be different from the target return. Therefore, to have the correct
     return labels for training the policy, the :class:`~.TargetReturn` transform should be used in conjunction with
     for example hindsight return relabeling like the :class:`~.Reward2GoTransform` to update the return label for the actually achieved return.
->>>>>>> 47bbf343
 
     Args:
         target_return (float): target return to be achieved by the agent.
         mode (str): mode to be used to update the target return. Can be either "reduce" or "constant". Default: "reduce".
 
-<<<<<<< HEAD
-    """
-
-=======
     Examples:
         >>> transform = TargetReturn(10.0, mode="reduce")
         >>> reward = torch.ones((10,1))
@@ -1005,17 +997,10 @@
     MODES = ["reduce", "constant"]
     MODE_ERR = "Mode can only be 'reduce' or 'constant'."
 
->>>>>>> 47bbf343
     def __init__(
         self,
         target_return: float,
         mode: str = "reduce",
-<<<<<<< HEAD
-    ):
-        super().__init__(in_keys=["reward"], out_keys=["target_return"])
-        self.in_key = "reward"
-        self.out_key = "target_return"
-=======
         in_keys: Optional[Sequence[str]] = None,
         out_keys: Optional[Sequence[str]] = None,
     ):
@@ -1027,7 +1012,6 @@
             raise ValueError(self.MODE_ERR)
 
         super().__init__(in_keys=in_keys, out_keys=out_keys)
->>>>>>> 47bbf343
         self.target_return = target_return
         self.mode = mode
 
@@ -1038,24 +1022,6 @@
             dtype=torch.float32,
             device=tensordict.device,
         )
-<<<<<<< HEAD
-        tensordict.set(self.out_key, init_target_return)
-        return tensordict
-
-    def _call(self, tensordict: TensorDict) -> TensorDict:
-        new_target_return = self._apply_transform(
-            tensordict[self.in_key], tensordict[self.out_key]
-        )
-        tensordict.set(self.out_key, new_target_return)
-        return tensordict
-
-    def _step(self, tensordict: TensorDict) -> TensorDict:
-        next_tensordict = tensordict.get("next")
-        next_tensordict.set(self.out_key, tensordict[self.out_key])
-        next_tensordict = self._call(next_tensordict)
-        tensordict.set("next", next_tensordict)
-        return tensordict
-=======
 
         for out_key in self.out_keys:
             target_return = tensordict.get(out_key, default=None)
@@ -1081,7 +1047,6 @@
 
     def _step(self, tensordict: TensorDict) -> TensorDict:
         return self._call(tensordict)
->>>>>>> 47bbf343
 
     def _apply_transform(
         self, reward: torch.Tensor, target_return: torch.Tensor
@@ -1106,23 +1071,15 @@
             raise ValueError(
                 f"observation_spec was expected to be of type CompositeSpec. Got {type(observation_spec)} instead."
             )
-<<<<<<< HEAD
-        observation_spec[self.out_key] = UnboundedDiscreteTensorSpec(
-=======
 
         target_return_spec = UnboundedDiscreteTensorSpec(
->>>>>>> 47bbf343
             shape=self.parent.reward_spec.shape,
             dtype=self.parent.reward_spec.dtype,
             device=self.parent.reward_spec.device,
         )
-<<<<<<< HEAD
-        observation_spec[self.out_key].space.max = self.target_return
-=======
         observation_spec["next"] = CompositeSpec({"target_return": target_return_spec})
 
         observation_spec[("next", "target_return")].space.max = self.target_return
->>>>>>> 47bbf343
 
         return observation_spec
 

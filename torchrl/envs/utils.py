--- conflicted
+++ resolved
@@ -66,11 +66,7 @@
         exclude_reward (bool, optional): if ``True``, the :obj:`"reward"` key will be discarded
             from the resulting tensordict. If ``False``, it will be copied (and replaced)
             from the ``"next"`` entry (if present).
-<<<<<<< HEAD
-            Default is ``False``.
-=======
             Default is ``True``.
->>>>>>> 03616918
         exclude_done (bool, optional): if ``True``, the :obj:`"done"` key will be discarded
             from the resulting tensordict. If ``False``, it will be copied (and replaced)
             from the ``"next"`` entry (if present).

# Copyright (c) Meta Platforms, Inc. and affiliates.
#
# This source code is licensed under the MIT license found in the
# LICENSE file in the root directory of this source tree.
from __future__ import annotations

from copy import copy

import pkg_resources
import torch

from tensordict import is_tensor_collection, unravel_key
from tensordict.nn.probabilistic import (  # noqa
    # Note: the `set_interaction_mode` and their associated arg `default_interaction_mode` are being deprecated!
    #       Please use the `set_/interaction_type` ones above with the InteractionType enum instead.
    #       See more details: https://github.com/pytorch/rl/issues/1016
    interaction_mode as exploration_mode,
    interaction_type as exploration_type,
    InteractionType as ExplorationType,
    set_interaction_mode as set_exploration_mode,
    set_interaction_type as set_exploration_type,
)
from tensordict.tensordict import (
    LazyStackedTensorDict,
    NestedKey,
    TensorDict,
    TensorDictBase,
)
<<<<<<< HEAD

# from tensordict.utils import unravel_keys
from torchrl._utils import unravel_key
=======
>>>>>>> 13dcc552

__all__ = [
    "exploration_mode",
    "exploration_type",
    "set_exploration_mode",
    "set_exploration_type",
    "ExplorationType",
    "check_env_specs",
    "step_mdp",
    "make_composite_from_td",
]


from torchrl.data import CompositeSpec

AVAILABLE_LIBRARIES = {pkg.key for pkg in pkg_resources.working_set}


def _convert_exploration_type(*, exploration_mode, exploration_type):
    if exploration_mode is not None:
        return ExplorationType.from_str(exploration_mode)
    return exploration_type


class _classproperty(property):
    def __get__(self, cls, owner):
        return classmethod(self.fget).__get__(None, owner)()


def step_mdp(
    tensordict: TensorDictBase,
    next_tensordict: TensorDictBase = None,
    keep_other: bool = True,
    exclude_reward: bool = True,
    exclude_done: bool = False,
    exclude_action: bool = True,
    reward_key: NestedKey = "reward",
    done_key: NestedKey = "done",
    action_key: NestedKey = "action",
) -> TensorDictBase:
    """Creates a new tensordict that reflects a step in time of the input tensordict.

    Given a tensordict retrieved after a step, returns the :obj:`"next"` indexed-tensordict.
    The arguments allow for a precise control over what should be kept and what
    should be copied from the ``"next"`` entry. The default behaviour is:
    move the observation entries, reward and done states to the root, exclude
    the current action and keep all extra keys (non-action, non-done, non-reward).

    Args:
        tensordict (TensorDictBase): tensordict with keys to be renamed
        next_tensordict (TensorDictBase, optional): destination tensordict
        keep_other (bool, optional): if ``True``, all keys that do not start with :obj:`'next_'` will be kept.
            Default is ``True``.
        exclude_reward (bool, optional): if ``True``, the :obj:`"reward"` key will be discarded
            from the resulting tensordict. If ``False``, it will be copied (and replaced)
            from the ``"next"`` entry (if present).
            Default is ``True``.
        exclude_done (bool, optional): if ``True``, the :obj:`"done"` key will be discarded
            from the resulting tensordict. If ``False``, it will be copied (and replaced)
            from the ``"next"`` entry (if present).
            Default is ``False``.
        exclude_action (bool, optional): if ``True``, the :obj:`"action"` key will
            be discarded from the resulting tensordict. If ``False``, it will
            be kept in the root tensordict (since it should not be present in
            the ``"next"`` entry).
            Default is ``True``.
        reward_key (key, optional): the key where the reward is written. Defaults
            to "reward".
        done_key (key, optional): the key where the done is written. Defaults
            to "done".
        action_key (key, optional): the key where the action is written. Defaults
            to "action".

    Returns:
         A new tensordict (or next_tensordict) containing the tensors of the t+1 step.

    Examples:
    This funtion allows for this kind of loop to be used:
        >>> from tensordict import TensorDict
        >>> import torch
        >>> td = TensorDict({
        ...     "done": torch.zeros((), dtype=torch.bool),
        ...     "reward": torch.zeros(()),
        ...     "extra": torch.zeros(()),
        ...     "next": TensorDict({
        ...         "done": torch.zeros((), dtype=torch.bool),
        ...         "reward": torch.zeros(()),
        ...         "obs": torch.zeros(()),
        ...     }, []),
        ...     "obs": torch.zeros(()),
        ...     "action": torch.zeros(()),
        ... }, [])
        >>> print(step_mdp(td))
        TensorDict(
            fields={
                done: Tensor(shape=torch.Size([]), device=cpu, dtype=torch.bool, is_shared=False),
                extra: Tensor(shape=torch.Size([]), device=cpu, dtype=torch.float32, is_shared=False),
                obs: Tensor(shape=torch.Size([]), device=cpu, dtype=torch.float32, is_shared=False)},
            batch_size=torch.Size([]),
            device=None,
            is_shared=False)
        >>> print(step_mdp(td, exclude_done=True))  # "done" is dropped
        TensorDict(
            fields={
                extra: Tensor(shape=torch.Size([]), device=cpu, dtype=torch.float32, is_shared=False),
                obs: Tensor(shape=torch.Size([]), device=cpu, dtype=torch.float32, is_shared=False)},
            batch_size=torch.Size([]),
            device=None,
            is_shared=False)
        >>> print(step_mdp(td, exclude_reward=False))  # "reward" is kept
        TensorDict(
            fields={
                done: Tensor(shape=torch.Size([]), device=cpu, dtype=torch.bool, is_shared=False),
                extra: Tensor(shape=torch.Size([]), device=cpu, dtype=torch.float32, is_shared=False),
                obs: Tensor(shape=torch.Size([]), device=cpu, dtype=torch.float32, is_shared=False),
                reward: Tensor(shape=torch.Size([]), device=cpu, dtype=torch.float32, is_shared=False)},
            batch_size=torch.Size([]),
            device=None,
            is_shared=False)
        >>> print(step_mdp(td, exclude_action=False))  # "action" persists at the root
        TensorDict(
            fields={
                action: Tensor(shape=torch.Size([]), device=cpu, dtype=torch.float32, is_shared=False),
                done: Tensor(shape=torch.Size([]), device=cpu, dtype=torch.bool, is_shared=False),
                extra: Tensor(shape=torch.Size([]), device=cpu, dtype=torch.float32, is_shared=False),
                obs: Tensor(shape=torch.Size([]), device=cpu, dtype=torch.float32, is_shared=False)},
            batch_size=torch.Size([]),
            device=None,
            is_shared=False)
        >>> print(step_mdp(td, keep_other=False))  # "extra" is missing
        TensorDict(
            fields={
                done: Tensor(shape=torch.Size([]), device=cpu, dtype=torch.bool, is_shared=False),
                obs: Tensor(shape=torch.Size([]), device=cpu, dtype=torch.float32, is_shared=False)},
            batch_size=torch.Size([]),
            device=None,
            is_shared=False)

    """
    if isinstance(tensordict, LazyStackedTensorDict):
        if next_tensordict is not None:
            next_tensordicts = next_tensordict.unbind(tensordict.stack_dim)
        else:
            next_tensordicts = [None] * len(tensordict.tensordicts)
        out = torch.stack(
            [
                step_mdp(
                    td,
                    next_tensordict=ntd,
                    keep_other=keep_other,
                    exclude_reward=exclude_reward,
                    exclude_done=exclude_done,
                    exclude_action=exclude_action,
                    reward_key=reward_key,
                    done_key=done_key,
                    action_key=action_key,
                )
                for td, ntd in zip(tensordict.tensordicts, next_tensordicts)
            ],
            tensordict.stack_dim,
        )
        if next_tensordict is not None:
            next_tensordict.update(out)
            return next_tensordict
        return out

    action_key = unravel_key(action_key)
    done_key = unravel_key(done_key)
    reward_key = unravel_key(reward_key)

    excluded = set()
    if exclude_reward:
        excluded = {reward_key}
    if exclude_done:
        excluded = excluded.union({done_key})
    if exclude_action:
        excluded = excluded.union({action_key})
    next_td = tensordict.get("next")
    out = _clone_no_keys(next_td)

    total_key = ()
    if keep_other:
        for key in tensordict.keys():
            if key != "next":
                _set(tensordict, out, key, total_key, excluded)
    elif not exclude_action:
        _set_single_key(tensordict, out, action_key)
    for key in next_td.keys():
        _set(next_td, out, key, total_key, excluded)
    if next_tensordict is not None:
        return next_tensordict.update(out)
    else:
        return out


def _set_single_key(source, dest, key, clone=False):
    # key should be already unraveled
    if isinstance(key, str):
        key = (key,)
    for k in key:
        val = source.get(k)
        if is_tensor_collection(val):
            new_val = dest.get(k, None)
            if new_val is None:
                new_val = _clone_no_keys(val)
                dest._set(k, new_val)
            source = val
            dest = new_val
        else:
            if clone:
                val = val.clone()
            dest._set(k, val)


def _set(source, dest, key, total_key, excluded):
    total_key = total_key + (key,)
    non_empty = False
    if unravel_key(total_key) not in excluded:
        val = source.get(key)
        if is_tensor_collection(val):
            new_val = dest.get(key, None)
            if new_val is None:
                new_val = _clone_no_keys(val)
            non_empty_local = False
            for subkey in val.keys():
                non_empty_local = (
                    _set(val, new_val, subkey, total_key, excluded) or non_empty_local
                )
            if non_empty_local:
                dest._set(key, new_val)
            non_empty = non_empty_local
        else:
            non_empty = True
            dest._set(key, val)
    return non_empty


def _clone_no_keys(td):
    return TensorDict(
        source={},
        batch_size=td.batch_size,
        device=td.device,
        names=copy(td._td_dim_names),
        _run_checks=False,
        _is_shared=td.is_shared(),
        _is_memmap=td.is_memmap(),
    )


def get_available_libraries():
    """Returns all the supported libraries."""
    return SUPPORTED_LIBRARIES


def _check_gym():
    """Returns True if the gym library is installed."""
    return "gym" in AVAILABLE_LIBRARIES


def _check_gym_atari():
    """Returns True if the gym library is installed and atari envs can be found."""
    if not _check_gym():
        return False
    return "atari-py" in AVAILABLE_LIBRARIES


def _check_mario():
    """Returns True if the "gym-super-mario-bros" library is installed."""
    return "gym-super-mario-bros" in AVAILABLE_LIBRARIES


def _check_dmcontrol():
    """Returns True if the "dm-control" library is installed."""
    return "dm-control" in AVAILABLE_LIBRARIES


def _check_dmlab():
    """Returns True if the "deepmind-lab" library is installed."""
    return "deepmind-lab" in AVAILABLE_LIBRARIES


SUPPORTED_LIBRARIES = {
    "gym": _check_gym(),  # OpenAI
    "gym[atari]": _check_gym_atari(),  #
    "dm_control": _check_dmcontrol(),
    "habitat": None,
    "gym-super-mario-bros": _check_mario(),
    # "vizdoom": None,  # gym based, https://github.com/mwydmuch/ViZDoom
    # "openspiel": None,  # DM, https://github.com/deepmind/open_spiel
    # "pysc2": None,  # DM, https://github.com/deepmind/pysc2
    # "deepmind_lab": _check_dmlab(),
    # DM, https://github.com/deepmind/lab, https://github.com/deepmind/lab/tree/master/python/pip_package
    # "serpent.ai": None,  # https://github.com/SerpentAI/SerpentAI
    # "gfootball": None,  # 2.8k G, https://github.com/google-research/football
    # DM, https://github.com/deepmind/dm_control
    # FB, https://github.com/facebookresearch/habitat-sim
    # "meta-world": None,  # https://github.com/rlworkgroup/metaworld
    # "minerl": None,  # https://github.com/minerllabs/minerl
    # "multi-agent-emergence-environments": None,
    # OpenAI, https://github.com/openai/multi-agent-emergence-environments
    # "procgen": None,  # OpenAI, https://github.com/openai/procgen
    # "pybullet": None,  # https://github.com/benelot/pybullet-gym
    # "realworld_rl_suite": None,
    # G, https://github.com/google-research/realworldrl_suite
    # "rlcard": None,  # https://github.com/datamllab/rlcard
    # "screeps": None,  # https://github.com/screeps/screeps
    # "ml-agents": None,
}


def _per_level_env_check(data0, data1, check_dtype):
    """Checks shape and dtype of two tensordicts, accounting for lazy stacks."""
    if isinstance(data0, LazyStackedTensorDict) and isinstance(
        data1, LazyStackedTensorDict
    ):
        if data0.stack_dim != data1.stack_dim:
            raise AssertionError(f"Stack dimension mismatch: {data0} vs {data1}.")
        for _data0, _data1 in zip(data0.tensordicts, data1.tensordicts):
            _per_level_env_check(_data0, _data1, check_dtype=check_dtype)
        return
    else:
        keys0 = set(data0.keys())
        keys1 = set(data1.keys())
        if keys0 != keys1:
            raise AssertionError(f"Keys mismatch: {keys0} vs {keys1}")
        for key in keys0:
            _data0 = data0[key]
            _data1 = data1[key]
            if _data0.shape != _data1.shape:
                raise AssertionError(
                    f"The shapes of the real and fake tensordict don't match for key {key}. "
                    f"Got fake={_data0.shape} and real={_data0.shape}."
                )
            if isinstance(_data0, TensorDictBase):
                _per_level_env_check(_data0, _data1, check_dtype=check_dtype)
            else:
                if check_dtype and (_data0.dtype != _data1.dtype):
                    raise AssertionError(
                        f"The dtypes of the real and fake tensordict don't match for key {key}. "
                        f"Got fake={_data0.dtype} and real={_data1.dtype}."
                    )


def check_env_specs(env, return_contiguous=True, check_dtype=True, seed=0):
    """Tests an environment specs against the results of short rollout.

    This test function should be used as a sanity check for an env wrapped with
    torchrl's EnvBase subclasses: any discrepancy between the expected data and
    the data collected should raise an assertion error.

    A broken environment spec will likely make it impossible to use parallel
    environments.

    Args:
        env (EnvBase): the env for which the specs have to be checked against data.
        return_contiguous (bool, optional): if ``True``, the random rollout will be called with
            return_contiguous=True. This will fail in some cases (e.g. heterogeneous shapes
            of inputs/outputs). Defaults to True.
        check_dtype (bool, optional): if False, dtype checks will be skipped.
            Defaults to True.
        seed (int, optional): for reproducibility, a seed is set.

    Caution: this function resets the env seed. It should be used "offline" to
    check that an env is adequately constructed, but it may affect the seeding
    of an experiment and as such should be kept out of training scripts.

    """
    torch.manual_seed(seed)
    env.set_seed(seed)

    fake_tensordict = env.fake_tensordict()
    real_tensordict = env.rollout(3, return_contiguous=return_contiguous)

    if return_contiguous:
        fake_tensordict = fake_tensordict.unsqueeze(real_tensordict.batch_dims - 1)
        fake_tensordict = fake_tensordict.expand(*real_tensordict.shape)
    else:
        fake_tensordict = torch.stack([fake_tensordict.clone() for _ in range(3)], -1)
    if (
        fake_tensordict.apply(lambda x: torch.zeros_like(x))
        != real_tensordict.apply(lambda x: torch.zeros_like(x))
    ).any():
        raise AssertionError(
            "zeroing the two tensordicts did not make them identical. "
            f"Check for discrepancies:\nFake=\n{fake_tensordict}\nReal=\n{real_tensordict}"
        )

    # Checks shapes and eventually dtypes of keys at all nesting levels
    _per_level_env_check(fake_tensordict, real_tensordict, check_dtype=check_dtype)

    # Check specs
    last_td = real_tensordict[..., -1]
    _action_spec = env.input_spec["_action_spec"]
    _state_spec = env.input_spec["_state_spec"]
    _obs_spec = env.output_spec["_observation_spec"]
    _reward_spec = env.output_spec["_reward_spec"]
    _done_spec = env.output_spec["_done_spec"]
    for name, spec in (
        ("action", _action_spec),
        ("state", _state_spec),
        ("done", _done_spec),
        ("obs", _obs_spec),
    ):
        if spec is None:
            spec = CompositeSpec(shape=env.batch_size, device=env.device)
        td = last_td.select(*spec.keys(True, True), strict=True)
        if not spec.is_in(td):
            raise AssertionError(
                f"spec check failed at root for spec {name}={spec} and data {td}."
            )
    for name, spec in (
        ("reward", _reward_spec),
        ("done", _done_spec),
        ("obs", _obs_spec),
    ):
        if spec is None:
            spec = CompositeSpec(shape=env.batch_size, device=env.device)
        td = last_td.get("next").select(*spec.keys(True, True), strict=True)
        if not spec.is_in(td):
            raise AssertionError(
                f"spec check failed at root for spec {name}={spec} and data {td}."
            )

    print("check_env_specs succeeded!")


def _selective_unsqueeze(tensor: torch.Tensor, batch_size: torch.Size, dim: int = -1):
    shape_len = len(tensor.shape)

    if shape_len < len(batch_size):
        raise RuntimeError(
            f"Tensor has less dims than batch_size. shape:{tensor.shape}, batch_size: {batch_size}"
        )
    if tensor.shape[: len(batch_size)] != batch_size:
        raise RuntimeError(
            f"Tensor does not have given batch_size. shape:{tensor.shape}, batch_size: {batch_size}"
        )

    if shape_len == len(batch_size):
        return tensor.unsqueeze(dim=dim)
    return tensor


class classproperty:
    """A class-property object.

    Usage: Allows for iterators coded as properties.
    """

    def __init__(self, fget):
        self.fget = fget

    def __get__(self, owner_self, owner_cls):
        return self.fget(owner_cls)


def _sort_keys(element):
    if isinstance(element, tuple):
        element = unravel_key(element)
        return "_-|-_".join(element)
    return element


def make_composite_from_td(data):
    """Creates a CompositeSpec instance from a tensordict, assuming all values are unbounded.

    Args:
        data (tensordict.TensorDict): a tensordict to be mapped onto a CompositeSpec.

    Examples:
        >>> from tensordict import TensorDict
        >>> data = TensorDict({
        ...     "obs": torch.randn(3),
        ...     "action": torch.zeros(2, dtype=torch.int),
        ...     "next": {"obs": torch.randn(3), "reward": torch.randn(1)}
        ... }, [])
        >>> spec = make_composite_from_td(data)
        >>> print(spec)
        CompositeSpec(
            obs: UnboundedContinuousTensorSpec(
                 shape=torch.Size([3]), space=None, device=cpu, dtype=torch.float32, domain=continuous),
            action: UnboundedContinuousTensorSpec(
                 shape=torch.Size([2]), space=None, device=cpu, dtype=torch.int32, domain=continuous),
            next: CompositeSpec(
                obs: UnboundedContinuousTensorSpec(
                     shape=torch.Size([3]), space=None, device=cpu, dtype=torch.float32, domain=continuous),
                reward: UnboundedContinuousTensorSpec(
                     shape=torch.Size([1]), space=ContinuousBox(minimum=Tensor(shape=torch.Size([]), device=cpu, dtype=torch.float32, contiguous=True), maximum=Tensor(shape=torch.Size([]), device=cpu, dtype=torch.float32, contiguous=True)), device=cpu, dtype=torch.float32, domain=continuous), device=cpu, shape=torch.Size([])), device=cpu, shape=torch.Size([]))
        >>> assert (spec.zero() == data.zero_()).all()
    """
    from torchrl.data import CompositeSpec, UnboundedContinuousTensorSpec

    # custom funtion to convert a tensordict in a similar spec structure
    # of unbounded values.
    composite = CompositeSpec(
        {
            key: make_composite_from_td(tensor)
            if isinstance(tensor, TensorDictBase)
            else UnboundedContinuousTensorSpec(
                dtype=tensor.dtype, device=tensor.device, shape=tensor.shape
            )
            for key, tensor in data.items()
        },
        shape=data.shape,
    )
    return composite<|MERGE_RESOLUTION|>--- conflicted
+++ resolved
@@ -26,12 +26,6 @@
     TensorDict,
     TensorDictBase,
 )
-<<<<<<< HEAD
-
-# from tensordict.utils import unravel_keys
-from torchrl._utils import unravel_key
-=======
->>>>>>> 13dcc552
 
 __all__ = [
     "exploration_mode",

# Copyright (c) Meta Platforms, Inc. and affiliates.
#
# This source code is licensed under the MIT license found in the
# LICENSE file in the root directory of this source tree.
from __future__ import annotations

import importlib.util
import re

import torch

from tensordict import is_tensor_collection, unravel_key
from tensordict.nn.probabilistic import (  # noqa
    # Note: the `set_interaction_mode` and their associated arg `default_interaction_mode` are being deprecated!
    #       Please use the `set_/interaction_type` ones above with the InteractionType enum instead.
    #       See more details: https://github.com/pytorch/rl/issues/1016
    interaction_mode as exploration_mode,
    interaction_type as exploration_type,
    InteractionType as ExplorationType,
    set_interaction_mode as set_exploration_mode,
    set_interaction_type as set_exploration_type,
)
from tensordict.tensordict import LazyStackedTensorDict, NestedKey, TensorDictBase

__all__ = [
    "exploration_mode",
    "exploration_type",
    "set_exploration_mode",
    "set_exploration_type",
    "ExplorationType",
    "check_env_specs",
    "step_mdp",
    "make_composite_from_td",
]


from torchrl.data import CompositeSpec
from torchrl.data.utils import check_no_exclusive_keys


def _convert_exploration_type(*, exploration_mode, exploration_type):
    if exploration_mode is not None:
        return ExplorationType.from_str(exploration_mode)
    return exploration_type


class _classproperty(property):
    def __get__(self, cls, owner):
        return classmethod(self.fget).__get__(None, owner)()


def step_mdp(
    tensordict: TensorDictBase,
    next_tensordict: TensorDictBase = None,
    keep_other: bool = True,
    exclude_reward: bool = True,
    exclude_done: bool = False,
    exclude_action: bool = True,
    reward_key: NestedKey = "reward",
    done_key: NestedKey = "done",
    action_key: NestedKey = "action",
) -> TensorDictBase:
    """Creates a new tensordict that reflects a step in time of the input tensordict.

    Given a tensordict retrieved after a step, returns the :obj:`"next"` indexed-tensordict.
    The arguments allow for a precise control over what should be kept and what
    should be copied from the ``"next"`` entry. The default behaviour is:
    move the observation entries, reward and done states to the root, exclude
    the current action and keep all extra keys (non-action, non-done, non-reward).

    Args:
        tensordict (TensorDictBase): tensordict with keys to be renamed
        next_tensordict (TensorDictBase, optional): destination tensordict
        keep_other (bool, optional): if ``True``, all keys that do not start with :obj:`'next_'` will be kept.
            Default is ``True``.
        exclude_reward (bool, optional): if ``True``, the :obj:`"reward"` key will be discarded
            from the resulting tensordict. If ``False``, it will be copied (and replaced)
            from the ``"next"`` entry (if present).
            Default is ``True``.
        exclude_done (bool, optional): if ``True``, the :obj:`"done"` key will be discarded
            from the resulting tensordict. If ``False``, it will be copied (and replaced)
            from the ``"next"`` entry (if present).
            Default is ``False``.
        exclude_action (bool, optional): if ``True``, the :obj:`"action"` key will
            be discarded from the resulting tensordict. If ``False``, it will
            be kept in the root tensordict (since it should not be present in
            the ``"next"`` entry).
            Default is ``True``.
        reward_key (key, optional): the key where the reward is written. Defaults
            to "reward".
        done_key (key, optional): the key where the done is written. Defaults
            to "done".
        action_key (key, optional): the key where the action is written. Defaults
            to "action".

    Returns:
         A new tensordict (or next_tensordict) containing the tensors of the t+1 step.

    Examples:
    This funtion allows for this kind of loop to be used:
        >>> from tensordict import TensorDict
        >>> import torch
        >>> td = TensorDict({
        ...     "done": torch.zeros((), dtype=torch.bool),
        ...     "reward": torch.zeros(()),
        ...     "extra": torch.zeros(()),
        ...     "next": TensorDict({
        ...         "done": torch.zeros((), dtype=torch.bool),
        ...         "reward": torch.zeros(()),
        ...         "obs": torch.zeros(()),
        ...     }, []),
        ...     "obs": torch.zeros(()),
        ...     "action": torch.zeros(()),
        ... }, [])
        >>> print(step_mdp(td))
        TensorDict(
            fields={
                done: Tensor(shape=torch.Size([]), device=cpu, dtype=torch.bool, is_shared=False),
                extra: Tensor(shape=torch.Size([]), device=cpu, dtype=torch.float32, is_shared=False),
                obs: Tensor(shape=torch.Size([]), device=cpu, dtype=torch.float32, is_shared=False)},
            batch_size=torch.Size([]),
            device=None,
            is_shared=False)
        >>> print(step_mdp(td, exclude_done=True))  # "done" is dropped
        TensorDict(
            fields={
                extra: Tensor(shape=torch.Size([]), device=cpu, dtype=torch.float32, is_shared=False),
                obs: Tensor(shape=torch.Size([]), device=cpu, dtype=torch.float32, is_shared=False)},
            batch_size=torch.Size([]),
            device=None,
            is_shared=False)
        >>> print(step_mdp(td, exclude_reward=False))  # "reward" is kept
        TensorDict(
            fields={
                done: Tensor(shape=torch.Size([]), device=cpu, dtype=torch.bool, is_shared=False),
                extra: Tensor(shape=torch.Size([]), device=cpu, dtype=torch.float32, is_shared=False),
                obs: Tensor(shape=torch.Size([]), device=cpu, dtype=torch.float32, is_shared=False),
                reward: Tensor(shape=torch.Size([]), device=cpu, dtype=torch.float32, is_shared=False)},
            batch_size=torch.Size([]),
            device=None,
            is_shared=False)
        >>> print(step_mdp(td, exclude_action=False))  # "action" persists at the root
        TensorDict(
            fields={
                action: Tensor(shape=torch.Size([]), device=cpu, dtype=torch.float32, is_shared=False),
                done: Tensor(shape=torch.Size([]), device=cpu, dtype=torch.bool, is_shared=False),
                extra: Tensor(shape=torch.Size([]), device=cpu, dtype=torch.float32, is_shared=False),
                obs: Tensor(shape=torch.Size([]), device=cpu, dtype=torch.float32, is_shared=False)},
            batch_size=torch.Size([]),
            device=None,
            is_shared=False)
        >>> print(step_mdp(td, keep_other=False))  # "extra" is missing
        TensorDict(
            fields={
                done: Tensor(shape=torch.Size([]), device=cpu, dtype=torch.bool, is_shared=False),
                obs: Tensor(shape=torch.Size([]), device=cpu, dtype=torch.float32, is_shared=False)},
            batch_size=torch.Size([]),
            device=None,
            is_shared=False)

    """
    if isinstance(tensordict, LazyStackedTensorDict):
        if next_tensordict is not None:
            next_tensordicts = next_tensordict.unbind(tensordict.stack_dim)
        else:
            next_tensordicts = [None] * len(tensordict.tensordicts)
        out = torch.stack(
            [
                step_mdp(
                    td,
                    next_tensordict=ntd,
                    keep_other=keep_other,
                    exclude_reward=exclude_reward,
                    exclude_done=exclude_done,
                    exclude_action=exclude_action,
                    reward_key=reward_key,
                    done_key=done_key,
                    action_key=action_key,
                )
                for td, ntd in zip(tensordict.tensordicts, next_tensordicts)
            ],
            tensordict.stack_dim,
        )
        if next_tensordict is not None:
            next_tensordict.update(out)
            return next_tensordict
        return out

    action_key = unravel_key(action_key)
    done_key = unravel_key(done_key)
    reward_key = unravel_key(reward_key)

    excluded = set()
    if exclude_reward:
        excluded = {reward_key}
    if exclude_done:
        excluded = excluded.union({done_key})
    if exclude_action:
        excluded = excluded.union({action_key})
    next_td = tensordict.get("next")
    out = next_td.empty()

    total_key = ()
    if keep_other:
        for key in tensordict.keys():
            if key != "next":
                _set(tensordict, out, key, total_key, excluded)
    elif not exclude_action:
        _set_single_key(tensordict, out, action_key)
    for key in next_td.keys():
        _set(next_td, out, key, total_key, excluded)
    if next_tensordict is not None:
        return next_tensordict.update(out)
    else:
        return out


def _set_single_key(source, dest, key, clone=False):
    # key should be already unraveled
    if isinstance(key, str):
        key = (key,)
    for k in key:
<<<<<<< HEAD
        shape = source.get_item_shape(k)
        if -1 not in shape:
=======
        try:
>>>>>>> 7b21e526
            val = source.get(k)
            if is_tensor_collection(val):
                new_val = dest.get(k, None)
                if new_val is None:
                    new_val = val.empty()
                    # dest.set(k, new_val)
                    dest._set_str(k, new_val, inplace=False, validated=True)
                source = val
                dest = new_val
            else:
                if clone:
                    val = val.clone()
                # dest.set(k, val)
                dest._set_str(k, val, inplace=False, validated=True)
<<<<<<< HEAD
        else:
            # this is a het key
            for s_td, d_td in zip(source.tensordicts, dest.tensordicts):
                _set_single_key(s_td, d_td, k, clone)
            break
=======
        # This is a temporary solution to understand if a key is heterogeneous
        # while not having performance impact when the exception is not raised
        except RuntimeError as err:
            if re.match(r"Found more than one unique shape in the tensors", str(err)):
                # this is a het key
                for s_td, d_td in zip(source.tensordicts, dest.tensordicts):
                    _set_single_key(s_td, d_td, k, clone)
                break
            else:
                raise err
>>>>>>> 7b21e526


def _set(source, dest, key, total_key, excluded):
    total_key = total_key + (key,)
    non_empty = False
    if unravel_key(total_key) not in excluded:
<<<<<<< HEAD
        shape = source.get_item_shape(key)
        if -1 not in shape:
=======
        try:
>>>>>>> 7b21e526
            val = source.get(key)
            if is_tensor_collection(val):
                new_val = dest.get(key, None)
                if new_val is None:
                    new_val = val.empty()
                non_empty_local = False
                for subkey in val.keys():
                    non_empty_local = (
                        _set(val, new_val, subkey, total_key, excluded)
                        or non_empty_local
                    )
                if non_empty_local:
                    # dest.set(key, new_val)
                    dest._set_str(key, new_val, inplace=False, validated=True)
                non_empty = non_empty_local
            else:
                non_empty = True
                # dest.set(key, val)
                dest._set_str(key, val, inplace=False, validated=True)
<<<<<<< HEAD
        else:
            # this is a het key
            non_empty_local = False
            for s_td, d_td in zip(source.tensordicts, dest.tensordicts):
                non_empty_local = (
                    _set(s_td, d_td, key, total_key, excluded) or non_empty_local
                )
            non_empty = non_empty_local
=======
        # This is a temporary solution to understand if a key is heterogeneous
        # while not having performance impact when the exception is not raised
        except RuntimeError as err:
            if re.match(r"Found more than one unique shape in the tensors", str(err)):
                # this is a het key
                non_empty_local = False
                for s_td, d_td in zip(source.tensordicts, dest.tensordicts):
                    non_empty_local = (
                        _set(s_td, d_td, key, total_key, excluded) or non_empty_local
                    )
                non_empty = non_empty_local
            else:
                raise err
>>>>>>> 7b21e526

    return non_empty


def get_available_libraries():
    """Returns all the supported libraries."""
    return SUPPORTED_LIBRARIES


def _check_gym():
    """Returns True if the gym library is installed."""
    return importlib.util.find_spec("gym") is not None


def _check_gym_atari():
    """Returns True if the gym library is installed and atari envs can be found."""
    if not _check_gym():
        return False
    return importlib.util.find_spec("atari-py") is not None


def _check_mario():
    """Returns True if the "gym-super-mario-bros" library is installed."""
    return importlib.util.find_spec("gym-super-mario-bros") is not None


def _check_dmcontrol():
    """Returns True if the "dm-control" library is installed."""
    return importlib.util.find_spec("dm_control") is not None


def _check_dmlab():
    """Returns True if the "deepmind-lab" library is installed."""
    return importlib.util.find_spec("deepmind_lab") is not None


SUPPORTED_LIBRARIES = {
    "gym": _check_gym(),  # OpenAI
    "gym[atari]": _check_gym_atari(),  #
    "dm_control": _check_dmcontrol(),
    "habitat": None,
    "gym-super-mario-bros": _check_mario(),
    # "vizdoom": None,  # gym based, https://github.com/mwydmuch/ViZDoom
    # "openspiel": None,  # DM, https://github.com/deepmind/open_spiel
    # "pysc2": None,  # DM, https://github.com/deepmind/pysc2
    # "deepmind_lab": _check_dmlab(),
    # DM, https://github.com/deepmind/lab, https://github.com/deepmind/lab/tree/master/python/pip_package
    # "serpent.ai": None,  # https://github.com/SerpentAI/SerpentAI
    # "gfootball": None,  # 2.8k G, https://github.com/google-research/football
    # DM, https://github.com/deepmind/dm_control
    # FB, https://github.com/facebookresearch/habitat-sim
    # "meta-world": None,  # https://github.com/rlworkgroup/metaworld
    # "minerl": None,  # https://github.com/minerllabs/minerl
    # "multi-agent-emergence-environments": None,
    # OpenAI, https://github.com/openai/multi-agent-emergence-environments
    # "procgen": None,  # OpenAI, https://github.com/openai/procgen
    # "pybullet": None,  # https://github.com/benelot/pybullet-gym
    # "realworld_rl_suite": None,
    # G, https://github.com/google-research/realworldrl_suite
    # "rlcard": None,  # https://github.com/datamllab/rlcard
    # "screeps": None,  # https://github.com/screeps/screeps
    # "ml-agents": None,
}


def _per_level_env_check(data0, data1, check_dtype):
    """Checks shape and dtype of two tensordicts, accounting for lazy stacks."""
    if isinstance(data0, LazyStackedTensorDict) and isinstance(
        data1, LazyStackedTensorDict
    ):
        if data0.stack_dim != data1.stack_dim:
            raise AssertionError(f"Stack dimension mismatch: {data0} vs {data1}.")
        for _data0, _data1 in zip(data0.tensordicts, data1.tensordicts):
            _per_level_env_check(_data0, _data1, check_dtype=check_dtype)
        return
    else:
        keys0 = set(data0.keys())
        keys1 = set(data1.keys())
        if keys0 != keys1:
            raise AssertionError(f"Keys mismatch: {keys0} vs {keys1}")
        for key in keys0:
            _data0 = data0[key]
            _data1 = data1[key]
            if _data0.shape != _data1.shape:
                raise AssertionError(
                    f"The shapes of the real and fake tensordict don't match for key {key}. "
                    f"Got fake={_data0.shape} and real={_data0.shape}."
                )
            if isinstance(_data0, TensorDictBase):
                _per_level_env_check(_data0, _data1, check_dtype=check_dtype)
            else:
                if check_dtype and (_data0.dtype != _data1.dtype):
                    raise AssertionError(
                        f"The dtypes of the real and fake tensordict don't match for key {key}. "
                        f"Got fake={_data0.dtype} and real={_data1.dtype}."
                    )


def check_env_specs(env, return_contiguous=True, check_dtype=True, seed=0):
    """Tests an environment specs against the results of short rollout.

    This test function should be used as a sanity check for an env wrapped with
    torchrl's EnvBase subclasses: any discrepancy between the expected data and
    the data collected should raise an assertion error.

    A broken environment spec will likely make it impossible to use parallel
    environments.

    Args:
        env (EnvBase): the env for which the specs have to be checked against data.
        return_contiguous (bool, optional): if ``True``, the random rollout will be called with
            return_contiguous=True. This will fail in some cases (e.g. heterogeneous shapes
            of inputs/outputs). Defaults to True.
        check_dtype (bool, optional): if False, dtype checks will be skipped.
            Defaults to True.
        seed (int, optional): for reproducibility, a seed is set.

    Caution: this function resets the env seed. It should be used "offline" to
    check that an env is adequately constructed, but it may affect the seeding
    of an experiment and as such should be kept out of training scripts.

    """
    torch.manual_seed(seed)
    env.set_seed(seed)

    fake_tensordict = env.fake_tensordict()
    real_tensordict = env.rollout(3, return_contiguous=return_contiguous)

    if return_contiguous:
        fake_tensordict = fake_tensordict.unsqueeze(real_tensordict.batch_dims - 1)
        fake_tensordict = fake_tensordict.expand(*real_tensordict.shape)
    else:
        fake_tensordict = torch.stack([fake_tensordict.clone() for _ in range(3)], -1)
    if (
        fake_tensordict.apply(lambda x: torch.zeros_like(x))
        != real_tensordict.apply(lambda x: torch.zeros_like(x))
    ).any():
        raise AssertionError(
            "zeroing the two tensordicts did not make them identical. "
            f"Check for discrepancies:\nFake=\n{fake_tensordict}\nReal=\n{real_tensordict}"
        )

    # Checks shapes and eventually dtypes of keys at all nesting levels
    _per_level_env_check(fake_tensordict, real_tensordict, check_dtype=check_dtype)

    # Check specs
    last_td = real_tensordict[..., -1]
    _action_spec = env.input_spec["_action_spec"]
    _state_spec = env.input_spec["_state_spec"]
    _obs_spec = env.output_spec["_observation_spec"]
    _reward_spec = env.output_spec["_reward_spec"]
    _done_spec = env.output_spec["_done_spec"]
    for name, spec in (
        ("action", _action_spec),
        ("state", _state_spec),
        ("done", _done_spec),
        ("obs", _obs_spec),
    ):
        if not check_no_exclusive_keys(spec):
            raise AssertionError(
                "It appears you are using some LazyStackedCompositeSpecs with exclusive keys "
                "(keys present in some but not all of the stacked specs). To use such heterogeneous specs, "
                "you will need to first pass your stack through `torchrl.data.consolidate_spec`."
            )
        if spec is None:
            spec = CompositeSpec(shape=env.batch_size, device=env.device)
        td = last_td.select(*spec.keys(True, True), strict=True)
        if not spec.is_in(td):
            raise AssertionError(
                f"spec check failed at root for spec {name}={spec} and data {td}."
            )
    for name, spec in (
        ("reward", _reward_spec),
        ("done", _done_spec),
        ("obs", _obs_spec),
    ):
        if spec is None:
            spec = CompositeSpec(shape=env.batch_size, device=env.device)
        td = last_td.get("next").select(*spec.keys(True, True), strict=True)
        if not spec.is_in(td):
            raise AssertionError(
                f"spec check failed at root for spec {name}={spec} and data {td}."
            )

    print("check_env_specs succeeded!")


def _selective_unsqueeze(tensor: torch.Tensor, batch_size: torch.Size, dim: int = -1):
    shape_len = len(tensor.shape)

    if shape_len < len(batch_size):
        raise RuntimeError(
            f"Tensor has less dims than batch_size. shape:{tensor.shape}, batch_size: {batch_size}"
        )
    if tensor.shape[: len(batch_size)] != batch_size:
        raise RuntimeError(
            f"Tensor does not have given batch_size. shape:{tensor.shape}, batch_size: {batch_size}"
        )

    if shape_len == len(batch_size):
        return tensor.unsqueeze(dim=dim)
    return tensor


class classproperty:
    """A class-property object.

    Usage: Allows for iterators coded as properties.
    """

    def __init__(self, fget):
        self.fget = fget

    def __get__(self, owner_self, owner_cls):
        return self.fget(owner_cls)


def _sort_keys(element):
    if isinstance(element, tuple):
        element = unravel_key(element)
        return "_-|-_".join(element)
    return element


def make_composite_from_td(data):
    """Creates a CompositeSpec instance from a tensordict, assuming all values are unbounded.

    Args:
        data (tensordict.TensorDict): a tensordict to be mapped onto a CompositeSpec.

    Examples:
        >>> from tensordict import TensorDict
        >>> data = TensorDict({
        ...     "obs": torch.randn(3),
        ...     "action": torch.zeros(2, dtype=torch.int),
        ...     "next": {"obs": torch.randn(3), "reward": torch.randn(1)}
        ... }, [])
        >>> spec = make_composite_from_td(data)
        >>> print(spec)
        CompositeSpec(
            obs: UnboundedContinuousTensorSpec(
                 shape=torch.Size([3]), space=None, device=cpu, dtype=torch.float32, domain=continuous),
            action: UnboundedContinuousTensorSpec(
                 shape=torch.Size([2]), space=None, device=cpu, dtype=torch.int32, domain=continuous),
            next: CompositeSpec(
                obs: UnboundedContinuousTensorSpec(
                     shape=torch.Size([3]), space=None, device=cpu, dtype=torch.float32, domain=continuous),
                reward: UnboundedContinuousTensorSpec(
                     shape=torch.Size([1]), space=ContinuousBox(minimum=Tensor(shape=torch.Size([]), device=cpu, dtype=torch.float32, contiguous=True), maximum=Tensor(shape=torch.Size([]), device=cpu, dtype=torch.float32, contiguous=True)), device=cpu, dtype=torch.float32, domain=continuous), device=cpu, shape=torch.Size([])), device=cpu, shape=torch.Size([]))
        >>> assert (spec.zero() == data.zero_()).all()
    """
    from torchrl.data import CompositeSpec, UnboundedContinuousTensorSpec

    # custom funtion to convert a tensordict in a similar spec structure
    # of unbounded values.
    composite = CompositeSpec(
        {
            key: make_composite_from_td(tensor)
            if isinstance(tensor, TensorDictBase)
            else UnboundedContinuousTensorSpec(
                dtype=tensor.dtype, device=tensor.device, shape=tensor.shape
            )
            for key, tensor in data.items()
        },
        shape=data.shape,
    )
    return composite<|MERGE_RESOLUTION|>--- conflicted
+++ resolved
@@ -220,12 +220,7 @@
     if isinstance(key, str):
         key = (key,)
     for k in key:
-<<<<<<< HEAD
-        shape = source.get_item_shape(k)
-        if -1 not in shape:
-=======
         try:
->>>>>>> 7b21e526
             val = source.get(k)
             if is_tensor_collection(val):
                 new_val = dest.get(k, None)
@@ -240,13 +235,6 @@
                     val = val.clone()
                 # dest.set(k, val)
                 dest._set_str(k, val, inplace=False, validated=True)
-<<<<<<< HEAD
-        else:
-            # this is a het key
-            for s_td, d_td in zip(source.tensordicts, dest.tensordicts):
-                _set_single_key(s_td, d_td, k, clone)
-            break
-=======
         # This is a temporary solution to understand if a key is heterogeneous
         # while not having performance impact when the exception is not raised
         except RuntimeError as err:
@@ -257,19 +245,13 @@
                 break
             else:
                 raise err
->>>>>>> 7b21e526
 
 
 def _set(source, dest, key, total_key, excluded):
     total_key = total_key + (key,)
     non_empty = False
     if unravel_key(total_key) not in excluded:
-<<<<<<< HEAD
-        shape = source.get_item_shape(key)
-        if -1 not in shape:
-=======
         try:
->>>>>>> 7b21e526
             val = source.get(key)
             if is_tensor_collection(val):
                 new_val = dest.get(key, None)
@@ -289,16 +271,6 @@
                 non_empty = True
                 # dest.set(key, val)
                 dest._set_str(key, val, inplace=False, validated=True)
-<<<<<<< HEAD
-        else:
-            # this is a het key
-            non_empty_local = False
-            for s_td, d_td in zip(source.tensordicts, dest.tensordicts):
-                non_empty_local = (
-                    _set(s_td, d_td, key, total_key, excluded) or non_empty_local
-                )
-            non_empty = non_empty_local
-=======
         # This is a temporary solution to understand if a key is heterogeneous
         # while not having performance impact when the exception is not raised
         except RuntimeError as err:
@@ -312,7 +284,6 @@
                 non_empty = non_empty_local
             else:
                 raise err
->>>>>>> 7b21e526
 
     return non_empty
 

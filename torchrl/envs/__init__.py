--- conflicted
+++ resolved
@@ -5,11 +5,7 @@
 
 from .batched_envs import ParallelEnv, SerialEnv
 from .common import EnvBase, EnvMetaData, make_tensordict
-<<<<<<< HEAD
-from .custom import LLMHashingEnv, PendulumEnv, TicTacToeEnv
-=======
 from .custom import ChessEnv, LLMHashingEnv, PendulumEnv, TicTacToeEnv
->>>>>>> e673c970
 from .env_creator import env_creator, EnvCreator, get_env_metadata
 from .gym_like import default_info_dict_reader, GymLikeEnv
 from .libs import (

# Copyright (c) Meta Platforms, Inc. and affiliates.
#
# This source code is licensed under the MIT license found in the
# LICENSE file in the root directory of this source tree.

from typing import Dict, List, Optional, Union

import torch
from tensordict.tensordict import TensorDict, TensorDictBase

from torchrl.data import (
    CompositeSpec,
    DEVICE_TYPING,
    DiscreteTensorSpec,
    LazyStackedCompositeSpec,
    UnboundedContinuousTensorSpec,
)
from torchrl.envs.common import _EnvWrapper, EnvBase
from torchrl.envs.libs.gym import _gym_to_torchrl_spec_transform, set_gym_backend
from torchrl.envs.utils import _selective_unsqueeze

IMPORT_ERR = None
try:
    import vmas

    _has_vmas = True

except ImportError as err:
    _has_vmas = False
    IMPORT_ERR = err

__all__ = ["VmasWrapper", "VmasEnv"]


def _get_envs() -> List:
    if not _has_vmas:
        return []
    all_scenarios = vmas.scenarios + vmas.mpe_scenarios + vmas.debug_scenarios
    # TODO heterogenous spaces
    # For now torchrl does not support heterogenous spaces (Tple(Box)) so many OpenAI MPE scenarios do not work
    heterogenous_spaces_scenarios = [
        "simple_adversary",
        "simple_crypto",
        "simple_push",
        "simple_speaker_listener",
        "simple_tag",
        "simple_world_comm",
    ]

    return [
        scenario
        for scenario in all_scenarios
        if scenario not in heterogenous_spaces_scenarios
    ]


class VmasWrapper(_EnvWrapper):
    """Vmas environment wrapper.

    Examples:
        >>>  env = VmasWrapper(
        ...      vmas.make_env(
        ...          scenario="flocking",
        ...          num_envs=32,
        ...          continuous_actions=True,
        ...          max_steps=200,
        ...          device="cpu",
        ...          seed=None,
        ...          # Scenario kwargs
        ...          n_agents=5,
        ...      )
        ...  )
        >>>  print(env.rollout(10))
        TensorDict(
            fields={
                action: Tensor(shape=torch.Size([32, 10, 5, 2]), device=cpu, dtype=torch.float32, is_shared=False),
                done: Tensor(shape=torch.Size([32, 10, 5, 1]), device=cpu, dtype=torch.bool, is_shared=False),
                info: TensorDict(
                    fields={
                        agent_collision_rew: Tensor(shape=torch.Size([32, 10, 5, 1]), device=cpu, dtype=torch.float32, is_shared=False),
                        agent_distance_rew: Tensor(shape=torch.Size([32, 10, 5, 1]), device=cpu, dtype=torch.float32, is_shared=False)},
                    batch_size=torch.Size([32, 10, 5]),
                    device=cpu,
                    is_shared=False),
                next: TensorDict(
                    fields={
                        done: Tensor(shape=torch.Size([32, 10, 5, 1]), device=cpu, dtype=torch.bool, is_shared=False),
                        info: TensorDict(
                            fields={
                                agent_collision_rew: Tensor(shape=torch.Size([32, 10, 5, 1]), device=cpu, dtype=torch.float32, is_shared=False),
                                agent_distance_rew: Tensor(shape=torch.Size([32, 10, 5, 1]), device=cpu, dtype=torch.float32, is_shared=False)},
                            batch_size=torch.Size([32, 10, 5]),
                            device=cpu,
                            is_shared=False),
                        observation: Tensor(shape=torch.Size([32, 10, 5, 18]), device=cpu, dtype=torch.float32, is_shared=False),
                        reward: Tensor(shape=torch.Size([32, 10, 5, 1]), device=cpu, dtype=torch.float32, is_shared=False)},
                    batch_size=torch.Size([32, 10]),
                    device=cpu,
                    is_shared=False),
                observation: Tensor(shape=torch.Size([32, 10, 5, 18]), device=cpu, dtype=torch.float32, is_shared=False),
                reward: Tensor(shape=torch.Size([32, 10, 5, 1]), device=cpu, dtype=torch.float32, is_shared=False)},
            batch_size=torch.Size([32, 10]),
            device=cpu,
            is_shared=False)

    """

    git_url = "https://github.com/proroklab/VectorizedMultiAgentSimulator"
    libname = "vmas"
    available_envs = _get_envs()

    def __init__(
        self,
        env: "vmas.simulator.environment.environment.Environment" = None,
        categorical_actions: bool = True,
        **kwargs,
    ):
        if env is not None:
            kwargs["env"] = env
            if "device" in kwargs.keys() and kwargs["device"] != str(env.device):
                raise TypeError("Env device is different from vmas device")
            kwargs["device"] = str(env.device)
<<<<<<< HEAD
        super().__init__(**kwargs, allow_done_after_reset=True)
=======
        self.categorical_actions = categorical_actions
        super().__init__(**kwargs)
>>>>>>> 99bd15a5

    @property
    def lib(self):
        return vmas

    def _build_env(
        self,
        env: "vmas.simulator.environment.environment.Environment",
        from_pixels: bool = False,
        pixels_only: bool = False,
    ):
        self.from_pixels = from_pixels
        self.pixels_only = pixels_only

        # TODO pixels
        if self.from_pixels:
            raise NotImplementedError("vmas rendering not yet implemented")

        # Adjust batch size
        if len(self.batch_size) == 0:
            # Batch size not set
            self.batch_size = torch.Size((env.num_envs,))
        elif len(self.batch_size) == 1:
            # Batch size is set
            if not self.batch_size[0] == env.num_envs:
                raise TypeError(
                    "Batch size used in constructor does not match vmas batch size."
                )
        else:
            raise TypeError(
                "Batch size used in constructor is not compatible with vmas."
            )

        return env

    @set_gym_backend("gym")
    def _make_specs(
        self, env: "vmas.simulator.environment.environment.Environment"
    ) -> None:
        # TODO heterogenous spaces

        # Agent specs
        action_specs = []
        observation_specs = []
        reward_specs = []
        info_specs = []
        for agent_index, agent in enumerate(self.agents):
            action_specs.append(
                CompositeSpec(
                    {
                        "action": _gym_to_torchrl_spec_transform(
                            self.action_space[agent_index],
                            categorical_action_encoding=self.categorical_actions,
                            device=self.device,
                            remap_state_to_observation=False,
                        )  # shape = (n_actions_per_agent,)
                    },
                )
            )
            observation_specs.append(
                CompositeSpec(
                    {
                        "observation": _gym_to_torchrl_spec_transform(
                            self.observation_space[agent_index],
                            device=self.device,
                            remap_state_to_observation=False,
                        )  # shape = (n_obs_per_agent,)
                    },
                )
            )
            reward_specs.append(
                CompositeSpec(
                    {
                        "reward": UnboundedContinuousTensorSpec(
                            shape=torch.Size((1,)),
                            device=self.device,
                        )  # shape = (1,)
                    }
                )
            )
            agent_info = self.scenario.info(agent)
            if len(agent_info):
                info_specs.append(
                    CompositeSpec(
                        {
                            key: UnboundedContinuousTensorSpec(
                                shape=_selective_unsqueeze(
                                    value, batch_size=self.batch_size
                                ).shape[1:],
                                device=self.device,
                                dtype=torch.float32,
                            )
                            for key, value in agent_info.items()
                        },
                    ).to(self.device)
                )

        # Create multi-agent specs
        multi_agent_action_spec = torch.stack(
            action_specs, dim=0
        )  # shape = (n_agents, n_actions_per_agent)
        multi_agent_observation_spec = torch.stack(
            observation_specs, dim=0
        )  # shape = (n_agents, n_obs_per_agent)
        multi_agent_reward_spec = torch.stack(
            reward_specs, dim=0
        )  # shape = (n_agents, 1)

        self.het_specs = isinstance(
            multi_agent_observation_spec, LazyStackedCompositeSpec
        ) or isinstance(multi_agent_action_spec, LazyStackedCompositeSpec)

        done_spec = DiscreteTensorSpec(
            n=2,
            shape=torch.Size((1,)),
            dtype=torch.bool,
            device=self.device,
        )  # shape = (1,)

        self.unbatched_action_spec = CompositeSpec({"agents": multi_agent_action_spec})
        self.unbatched_observation_spec = CompositeSpec(
            {"agents": multi_agent_observation_spec}
        )
        if len(info_specs):
            multi_agent_info_spec = torch.stack(info_specs, dim=0)
            self.unbatched_observation_spec[("agents", "info")] = multi_agent_info_spec

        self.unbatched_reward_spec = CompositeSpec({"agents": multi_agent_reward_spec})
        self.unbatched_done_spec = done_spec

        self.action_spec = self.unbatched_action_spec.expand(
            *self.batch_size, *self.unbatched_action_spec.shape
        )
        self.observation_spec = self.unbatched_observation_spec.expand(
            *self.batch_size, *self.unbatched_observation_spec.shape
        )
        self.reward_spec = self.unbatched_reward_spec.expand(
            *self.batch_size, *self.unbatched_reward_spec.shape
        )
        self.done_spec = self.unbatched_done_spec.expand(
            *self.batch_size, *self.unbatched_done_spec.shape
        )

    def _check_kwargs(self, kwargs: Dict):
        if "env" not in kwargs:
            raise TypeError("Could not find environment key 'env' in kwargs.")
        env = kwargs["env"]
        if not isinstance(env, vmas.simulator.environment.Environment):
            raise TypeError(
                "env is not of type 'vmas.simulator.environment.Environment'."
            )

    def _init_env(self) -> Optional[int]:
        pass

    def _set_seed(self, seed: Optional[int]):
        self._env.seed(seed)

    def _reset(
        self, tensordict: Optional[TensorDictBase] = None, **kwargs
    ) -> TensorDictBase:
        if tensordict is not None and "_reset" in tensordict.keys():
            _reset = tensordict.get("_reset")
            envs_to_reset = _reset.squeeze(-1)
            if envs_to_reset.all():
                self._env.reset(return_observations=False)
            else:
                for env_index, to_reset in enumerate(envs_to_reset):
                    if to_reset:
                        self._env.reset_at(env_index, return_observations=False)
        else:
            self._env.reset(return_observations=False)

        obs, dones, infos = self._env.get_from_scenario(
            get_observations=True,
            get_infos=True,
            get_rewards=False,
            get_dones=True,
        )
        dones = self.read_done(dones)

        agent_tds = []
        for i in range(self.n_agents):
            agent_obs = self.read_obs(obs[i])
            agent_info = self.read_info(infos[i])

            agent_td = TensorDict(
                source={
                    "observation": agent_obs,
                },
                batch_size=self.batch_size,
                device=self.device,
            )
            if agent_info is not None:
                agent_td.set("info", agent_info)
            agent_tds.append(agent_td)

        agent_tds = torch.stack(agent_tds, dim=1)
        if not self.het_specs:
            agent_tds = agent_tds.to_tensordict()
        tensordict_out = TensorDict(
            source={"agents": agent_tds, "done": dones},
            batch_size=self.batch_size,
            device=self.device,
        )

        return tensordict_out

    def _step(
        self,
        tensordict: TensorDictBase,
    ) -> TensorDictBase:
        action = tensordict.get(("agents", "action"))
        action = self.read_action(action)

        obs, rews, dones, infos = self._env.step(action)

        dones = self.read_done(dones)

        agent_tds = []
        for i in range(self.n_agents):
            agent_obs = self.read_obs(obs[i])
            agent_rew = self.read_reward(rews[i])
            agent_info = self.read_info(infos[i])

            agent_td = TensorDict(
                source={
                    "observation": agent_obs,
                    "reward": agent_rew,
                },
                batch_size=self.batch_size,
                device=self.device,
            )
            if agent_info is not None:
                agent_td.set("info", agent_info)
            agent_tds.append(agent_td)

        agent_tds = torch.stack(agent_tds, dim=1)
        if not self.het_specs:
            agent_tds = agent_tds.to_tensordict()
        tensordict_out = TensorDict(
            source={"agents": agent_tds, "done": dones},
            batch_size=self.batch_size,
            device=self.device,
        )

        return tensordict_out

    def read_obs(
        self, observations: Union[Dict, torch.Tensor]
    ) -> Union[Dict, torch.Tensor]:
        if isinstance(observations, torch.Tensor):
            return _selective_unsqueeze(observations, batch_size=self.batch_size)
        return TensorDict(
            source={key: self.read_obs(value) for key, value in observations.items()},
            batch_size=self.batch_size,
        )

    def read_info(self, infos: Dict[str, torch.Tensor]) -> torch.Tensor:
        if len(infos) == 0:
            return None
        infos = TensorDict(
            source={
                key: _selective_unsqueeze(
                    value.to(torch.float32), batch_size=self.batch_size
                )
                for key, value in infos.items()
            },
            batch_size=self.batch_size,
            device=self.device,
        )

        return infos

    def read_done(self, done):
        done = _selective_unsqueeze(done, batch_size=self.batch_size)
        return done

    def read_reward(self, rewards):
        rewards = _selective_unsqueeze(rewards, batch_size=self.batch_size)
        return rewards

    def read_action(self, action):
        if not self.continuous_actions and not self.categorical_actions:
            action = self.unbatched_action_spec["agents", "action"].to_categorical(
                action
            )
        agent_actions = []
        for i in range(self.n_agents):
            agent_actions.append(action[:, i, ...])
        return agent_actions

    def __repr__(self) -> str:
        return (
            f"{self.__class__.__name__}(num_envs={self.num_envs}, n_agents={self.n_agents},"
            f" batch_size={self.batch_size}, device={self.device})"
        )

    def to(self, device: DEVICE_TYPING) -> EnvBase:
        self._env.to(device)
        return super().to(device)


class VmasEnv(VmasWrapper):
    """Vmas environment wrapper.

    Examples:
        >>>  env = VmasEnv(
        ...      scenario="flocking",
        ...      num_envs=32,
        ...      continuous_actions=True,
        ...      max_steps=200,
        ...      device="cpu",
        ...      seed=None,
        ...      # Scenario kwargs
        ...      n_agents=5,
        ...  )
        >>>  print(env.rollout(10))
        TensorDict(
            fields={
                action: Tensor(torch.Size([5, 32, 10, 2]), dtype=torch.float64),
                done: Tensor(torch.Size([5, 32, 10, 1]), dtype=torch.bool),
                info: TensorDict(
                    fields={
                        cohesion_rew: Tensor(torch.Size([5, 32, 10, 1]), dtype=torch.float32),
                        collision_rew: Tensor(torch.Size([5, 32, 10, 1]), dtype=torch.float32),
                        separation_rew: Tensor(torch.Size([5, 32, 10, 1]), dtype=torch.float32),
                        velocity_rew: Tensor(torch.Size([5, 32, 10, 1]), dtype=torch.float32)},
                    batch_size=torch.Size([5, 32, 10]),
                    device=cpu,
                    is_shared=False),
                next: TensorDict(
                    fields={
                        info: TensorDict(
                            fields={
                                cohesion_rew: Tensor(torch.Size([5, 32, 10, 1]), dtype=torch.float32),
                                collision_rew: Tensor(torch.Size([5, 32, 10, 1]), dtype=torch.float32),
                                separation_rew: Tensor(torch.Size([5, 32, 10, 1]), dtype=torch.float32),
                                velocity_rew: Tensor(torch.Size([5, 32, 10, 1]), dtype=torch.float32)},
                            batch_size=torch.Size([5, 32, 10]),
                            device=cpu,
                            is_shared=False),
                        observation: Tensor(torch.Size([5, 32, 10, 18]), dtype=torch.float32)},
                    batch_size=torch.Size([5, 32, 10]),
                    device=cpu,
                    is_shared=False),
                observation: Tensor(torch.Size([5, 32, 10, 18]), dtype=torch.float32),
                reward: Tensor(torch.Size([5, 32, 10, 1]), dtype=torch.float32)},
            batch_size=torch.Size([5, 32, 10]),
            device=cpu,
            is_shared=False)
    """

    def __init__(
        self,
        scenario: Union[str, "vmas.simulator.scenario.BaseScenario"],
        num_envs: int,
        continuous_actions: bool = True,
        max_steps: Optional[int] = None,
        categorical_actions: bool = True,
        seed: Optional[int] = None,
        **kwargs,
    ):
        if not _has_vmas:
            raise ImportError(
                f"vmas python package was not found. Please install this dependency. "
                f"More info: {self.git_url}."
            ) from IMPORT_ERR
        kwargs["scenario"] = scenario
        kwargs["num_envs"] = num_envs
        kwargs["continuous_actions"] = continuous_actions
        kwargs["max_steps"] = max_steps
        kwargs["seed"] = seed
        kwargs["categorical_actions"] = categorical_actions
        super().__init__(**kwargs)

    def _check_kwargs(self, kwargs: Dict):
        if "scenario" not in kwargs:
            raise TypeError("Could not find environment key 'scenario' in kwargs.")
        if "num_envs" not in kwargs:
            raise TypeError("Could not find environment key 'num_envs' in kwargs.")

    def _build_env(
        self,
        scenario: Union[str, "vmas.simulator.scenario.BaseScenario"],
        num_envs: int,
        continuous_actions: bool,
        max_steps: Optional[int],
        seed: Optional[int],
        **scenario_kwargs,
    ) -> "vmas.simulator.environment.environment.Environment":
        self.scenario_name = scenario
        from_pixels = scenario_kwargs.pop("from_pixels", False)
        pixels_only = scenario_kwargs.pop("pixels_only", False)

        return super()._build_env(
            env=vmas.make_env(
                scenario=scenario,
                num_envs=num_envs,
                device=self.device,
                continuous_actions=continuous_actions,
                max_steps=max_steps,
                seed=seed,
                wrapper=None,
                **scenario_kwargs,
            ),
            pixels_only=pixels_only,
            from_pixels=from_pixels,
        )

    def __repr__(self):
        return f"{super().__repr__()} (scenario={self.scenario_name})"<|MERGE_RESOLUTION|>--- conflicted
+++ resolved
@@ -120,12 +120,8 @@
             if "device" in kwargs.keys() and kwargs["device"] != str(env.device):
                 raise TypeError("Env device is different from vmas device")
             kwargs["device"] = str(env.device)
-<<<<<<< HEAD
+        self.categorical_actions = categorical_actions
         super().__init__(**kwargs, allow_done_after_reset=True)
-=======
-        self.categorical_actions = categorical_actions
-        super().__init__(**kwargs)
->>>>>>> 99bd15a5
 
     @property
     def lib(self):

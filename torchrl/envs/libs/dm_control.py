# Copyright (c) Meta Platforms, Inc. and affiliates.
#
# This source code is licensed under the MIT license found in the
# LICENSE file in the root directory of this source tree.
from __future__ import annotations

import collections
import os
from typing import Any, Dict, Optional, Tuple, Union

import numpy as np
import torch

from torchrl.data import (
    CompositeSpec,
    NdBoundedTensorSpec,
    NdUnboundedContinuousTensorSpec,
    NdUnboundedDiscreteTensorSpec,
    TensorSpec,
)

from ...data.utils import DEVICE_TYPING, numpy_to_torch_dtype_dict
from ..gym_like import GymLikeEnv

if torch.has_cuda and torch.cuda.device_count() > 1:
    n = torch.cuda.device_count() - 1
    os.environ["EGL_DEVICE_ID"] = str(1 + (os.getpid() % n))
    print("EGL_DEVICE_ID: ", os.environ["EGL_DEVICE_ID"])

try:

    import dm_control
    import dm_env
    from dm_control import suite
    from dm_control.suite.wrappers import pixels

    _has_dmc = True

except ImportError as err:
    _has_dmc = False
    IMPORT_ERR = str(err)

__all__ = ["DMControlEnv", "DMControlWrapper"]


def _dmcontrol_to_torchrl_spec_transform(
    spec,
    dtype: Optional[torch.dtype] = None,
    device: DEVICE_TYPING = None,
) -> TensorSpec:
    if isinstance(spec, collections.OrderedDict):
        spec = {
            k: _dmcontrol_to_torchrl_spec_transform(item, device=device)
            for k, item in spec.items()
        }
        return CompositeSpec(**spec)
    elif isinstance(spec, dm_env.specs.BoundedArray):
        if dtype is None:
            dtype = numpy_to_torch_dtype_dict[spec.dtype]
        shape = spec.shape
        if not len(shape):
            shape = torch.Size([1])
        return NdBoundedTensorSpec(
            shape=shape,
            minimum=spec.minimum,
            maximum=spec.maximum,
            dtype=dtype,
            device=device,
        )
    elif isinstance(spec, dm_env.specs.Array):
        shape = spec.shape
        if not len(shape):
            shape = torch.Size([1])
        if dtype is None:
            dtype = numpy_to_torch_dtype_dict[spec.dtype]
        if dtype in (torch.float, torch.double, torch.half):
            return NdUnboundedContinuousTensorSpec(
                shape=shape, dtype=dtype, device=device
            )
        else:
            return NdUnboundedDiscreteTensorSpec(
                shape=shape, dtype=dtype, device=device
            )

    else:
        raise NotImplementedError(type(spec))


def _get_envs(to_dict: bool = True) -> Dict[str, Any]:
    if not _has_dmc:
        return {}
    if not to_dict:
        return tuple(suite.BENCHMARKING) + tuple(suite.EXTRA)
    d = {}
    for tup in suite.BENCHMARKING:
        env_name = tup[0]
        d.setdefault(env_name, []).append(tup[1])
    for tup in suite.EXTRA:
        env_name = tup[0]
        d.setdefault(env_name, []).append(tup[1])
    return d


def _robust_to_tensor(array: Union[float, np.ndarray]) -> torch.Tensor:
    if isinstance(array, np.ndarray):
        return torch.tensor(array.copy())
    else:
        return torch.tensor(array)


class DMControlWrapper(GymLikeEnv):
    """DeepMind Control lab environment wrapper.

    Args:
        env (dm_control.suite env): environment instance
        from_pixels (bool): if True, the observation

    Examples:
        >>> env = dm_control.suite.load("cheetah", "run")
        >>> env = DMControlWrapper(env,
        ...    from_pixels=True, frame_skip=4)
        >>> td = env.rand_step()
        >>> print(td)
        >>> print(env.available_envs)

    """

    git_url = "https://github.com/deepmind/dm_control"
    libname = "dm_control"
    available_envs = _get_envs()

    def __init__(self, env=None, **kwargs):
        if env is not None:
            kwargs["env"] = env
        super().__init__(**kwargs)

    def _build_env(
        self,
        env,
        _seed: Optional[int] = None,
        from_pixels: bool = False,
        render_kwargs: Optional[dict] = None,
        pixels_only: bool = False,
        camera_id: Union[int, str] = 0,
        **kwargs,
    ):
        self.from_pixels = from_pixels
        self.pixels_only = pixels_only

        if from_pixels:
            self._set_egl_device(self.device)
            self.render_kwargs = {"camera_id": camera_id}
            if render_kwargs is not None:
                self.render_kwargs.update(render_kwargs)
            env = pixels.Wrapper(
                env,
                pixels_only=self.pixels_only,
                render_kwargs=self.render_kwargs,
            )
        return env

    def _make_specs(self, env: "gym.Env") -> None:  # noqa: F821
        # specs are defined when first called
        return

    def _check_kwargs(self, kwargs: Dict):
        if "env" not in kwargs:
            raise TypeError("Could not find environment key 'env' in kwargs.")
        env = kwargs["env"]
        if not isinstance(env, (dm_control.rl.control.Environment, pixels.Wrapper)):
            raise TypeError(
                "env is not of type 'dm_control.rl.control.Environment' or `dm_control.suite.wrappers.pixels.Wrapper`."
            )

    def _set_egl_device(self, device: DEVICE_TYPING):
        # Deprecated as lead to unreliable rendering
        # egl device needs to be set before importing mujoco bindings: in
        # distributed settings, it'll be easy to tell which cuda device to use.
        # In mp settings, we'll need to use mp.Pool with a specific init function
        # that defines the EGL device before importing libraries. For now, we'll
        # just use a common EGL_DEVICE_ID environment variable for all processes.
        return

    def to(self, device: DEVICE_TYPING) -> DMControlEnv:
        super().to(device)
        self._set_egl_device(self.device)
        return self

    def _init_env(self, seed: Optional[int] = None) -> Optional[int]:
        seed = self.set_seed(seed)
        return seed

    def _set_seed(self, _seed: Optional[int]) -> Optional[int]:
        if _seed is None:
            return None
        random_state = np.random.RandomState(_seed)
        if isinstance(self._env, pixels.Wrapper):
            if not hasattr(self._env._env.task, "_random"):
                raise RuntimeError("self._env._env.task._random does not exist")
            self._env._env.task._random = random_state
        else:
            if not hasattr(self._env.task, "_random"):
                raise RuntimeError("self._env._env.task._random does not exist")
            self._env.task._random = random_state
        self.reset()
        return _seed

    def _output_transform(
        self, timestep_tuple: Tuple["TimeStep"]  # noqa: F821
    ) -> Tuple[np.ndarray, float, bool]:
        if type(timestep_tuple) is not tuple:
            timestep_tuple = (timestep_tuple,)
        reward = timestep_tuple[0].reward

        done = False  # dm_control envs are non-terminating
        observation = timestep_tuple[0].observation
        return observation, reward, done

    @property
    def input_spec(self) -> TensorSpec:
        if self._input_spec is None:
            self.__dict__["_input_spec"] = CompositeSpec(
                action=_dmcontrol_to_torchrl_spec_transform(
                    self._env.action_spec(), device=self.device
                )
            )
        return self._input_spec

    @input_spec.setter
    def input_spec(self, value: TensorSpec) -> None:
        if not isinstance(value, CompositeSpec):
            raise TypeError("The type of an input_spec must be Composite.")
        self.__dict__["_input_spec"] = value

    @property
    def observation_spec(self) -> TensorSpec:
        if self._observation_spec is None:
            self.__dict__["_observation_spec"] = _dmcontrol_to_torchrl_spec_transform(
                self._env.observation_spec(), device=self.device
            )
        return self._observation_spec

    @observation_spec.setter
    def observation_spec(self, value: TensorSpec) -> None:
        if not isinstance(value, CompositeSpec):
            raise TypeError("The type of an observation_spec must be Composite.")
        self.__dict__["_observation_spec"] = value

    @property
    def reward_spec(self) -> TensorSpec:
        if self._reward_spec is None:
<<<<<<< HEAD
            _reward_spec = _dmcontrol_to_torchrl_spec_transform(
                self._env.reward_spec(), device=self.device
            )
            if _reward_spec.shape == torch.Size([]):
                _reward_spec.shape = torch.Size([1])
            self._reward_spec = _reward_spec
=======
            reward_spec = _dmcontrol_to_torchrl_spec_transform(
                self._env.reward_spec(), device=self.device
            )
            if len(reward_spec.shape) == 0:
                reward_spec.shape = torch.Size([1])
            self.__dict__["_reward_spec"] = reward_spec
>>>>>>> 427c89d2
        return self._reward_spec

    @reward_spec.setter
    def reward_spec(self, value: TensorSpec) -> None:
        if not hasattr(value, "shape"):
            raise TypeError(
                f"reward_spec of type {type(value)} do not have a shape " f"attribute."
            )
        if len(value.shape) == 0:
            raise RuntimeError(
                "the reward_spec shape cannot be empty (this error"
                " usually comes from trying to set a reward_spec"
                " with a null number of dimensions. Try using a multidimensional"
                " spec instead, for instance with a singleton dimension at the tail)."
            )
        self.__dict__["_reward_spec"] = value

    def __repr__(self) -> str:
        return (
            f"{self.__class__.__name__}(env={self._env}, batch_size={self.batch_size})"
        )


class DMControlEnv(DMControlWrapper):
    """DeepMind Control lab environment wrapper.

    Args:
        env_name (str): name of the environment
        task_name (str): name of the task
        seed (int, optional): seed to use for the environment
        from_pixels (bool, optional): if True, the observation will be returned
            as an image.
            Default is False.

    Examples:
        >>> env = DMControlEnv(env_name="cheetah", task_name="run",
        ...    from_pixels=True, frame_skip=4)
        >>> td = env.rand_step()
        >>> print(td)
        >>> print(env.available_envs)

    """

    def __init__(self, env_name, task_name, **kwargs):
        if not _has_dmc:
            raise ImportError(
                f"""dm_control python package was not found. Please install this dependency.
(Got the error message: {IMPORT_ERR}).
"""
            )
        kwargs["env_name"] = env_name
        kwargs["task_name"] = task_name
        super().__init__(**kwargs)

    def _build_env(
        self,
        env_name: str,
        task_name: str,
        _seed: Optional[int] = None,
        **kwargs,
    ):
        self.env_name = env_name
        self.task_name = task_name

        from_pixels = kwargs.get("from_pixels")
        if "from_pixels" in kwargs:
            del kwargs["from_pixels"]
        pixels_only = kwargs.get("pixels_only")
        if "pixels_only" in kwargs:
            del kwargs["pixels_only"]

        if not _has_dmc:
            raise RuntimeError(
                f"dm_control not found, unable to create {env_name}:"
                f" {task_name}. Consider downloading and installing "
                f"dm_control from {self.git_url}"
            )

        if _seed is not None:
            random_state = np.random.RandomState(_seed)
            kwargs = {"random": random_state}
        camera_id = kwargs.pop("camera_id", 0)
        env = suite.load(env_name, task_name, task_kwargs=kwargs)
        return super()._build_env(
            env,
            from_pixels=from_pixels,
            pixels_only=pixels_only,
            camera_id=camera_id,
            **kwargs,
        )

    def rebuild_with_kwargs(self, **new_kwargs):
        self._constructor_kwargs.update(new_kwargs)
        self._env = self._build_env()
        self._make_specs(self._env)

    def _check_kwargs(self, kwargs: Dict):
        if "env_name" in kwargs:
            env_name = kwargs["env_name"]
            if "task_name" in kwargs:
                task_name = kwargs["task_name"]
                if (
                    env_name not in self.available_envs
                    or task_name not in self.available_envs[env_name]
                ):
                    raise RuntimeError(
                        f"{env_name} with task {task_name} is unknown in {self.libname}"
                    )
            else:
                raise TypeError("dm_control requires task_name to be specified")
        else:
            raise TypeError("dm_control requires env_name to be specified")

    def __repr__(self) -> str:
        return f"{self.__class__.__name__}(env={self.env_name}, task={self.task_name}, batch_size={self.batch_size})"<|MERGE_RESOLUTION|>--- conflicted
+++ resolved
@@ -249,21 +249,12 @@
     @property
     def reward_spec(self) -> TensorSpec:
         if self._reward_spec is None:
-<<<<<<< HEAD
-            _reward_spec = _dmcontrol_to_torchrl_spec_transform(
-                self._env.reward_spec(), device=self.device
-            )
-            if _reward_spec.shape == torch.Size([]):
-                _reward_spec.shape = torch.Size([1])
-            self._reward_spec = _reward_spec
-=======
             reward_spec = _dmcontrol_to_torchrl_spec_transform(
                 self._env.reward_spec(), device=self.device
             )
             if len(reward_spec.shape) == 0:
                 reward_spec.shape = torch.Size([1])
             self.__dict__["_reward_spec"] = reward_spec
->>>>>>> 427c89d2
         return self._reward_spec
 
     @reward_spec.setter

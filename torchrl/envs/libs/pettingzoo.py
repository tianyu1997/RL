--- conflicted
+++ resolved
@@ -158,11 +158,7 @@
             them to categorical or one-hot.
         seed (int, optional): the seed. Defaults to ``None``.
         done_on_any (bool, optional): whether the environment's done keys are set by aggregating the agent keys
-<<<<<<< HEAD
-            using ``any()`` (when True) or ``all()`` (when False). Default (``None``) is to use ``any()`` for
-=======
             using ``any()`` (when ``True``) or ``all()`` (when ``False``). Default (``None``) is to use ``any()`` for
->>>>>>> 79e2b078
             parallel environments and ``all()`` for AEC ones.
 
     Examples:
@@ -212,11 +208,7 @@
         use_mask: bool = False,
         categorical_actions: bool = True,
         seed: int | None = None,
-<<<<<<< HEAD
-        done_on_any: bool = None,
-=======
         done_on_any: bool | None = None,
->>>>>>> 79e2b078
         **kwargs,
     ):
         if env is not None:
@@ -931,11 +923,7 @@
             them to categorical or one-hot.
         seed (int, optional): the seed.  Defaults to ``None``.
         done_on_any (bool, optional): whether the environment's done keys are set by aggregating the agent keys
-<<<<<<< HEAD
-            using ``any()`` (when True) or ``all()`` (when False). Default (``None``) is to use ``any()`` for
-=======
             using ``any()`` (when ``True``) or ``all()`` (when ``False``). Default (``None``) is to use ``any()`` for
->>>>>>> 79e2b078
             parallel environments and ``all()`` for AEC ones.
 
     Examples:
@@ -975,11 +963,7 @@
         use_mask: bool = False,
         categorical_actions: bool = True,
         seed: int | None = None,
-<<<<<<< HEAD
-        done_on_any: bool = None,
-=======
         done_on_any: bool | None = None,
->>>>>>> 79e2b078
         **kwargs,
     ):
         if not _has_pettingzoo:

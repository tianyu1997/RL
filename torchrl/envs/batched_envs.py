--- conflicted
+++ resolved
@@ -1520,15 +1520,10 @@
         if partial_steps is not None and partial_steps.all():
             partial_steps = None
         if partial_steps is not None:
-<<<<<<< HEAD
             partial_steps = partial_steps.view(tensordict.shape)
-            shared_tensordict_parent = (
-                self.shared_tensordict_parent._get_sub_tensordict(partial_steps)
-=======
-            workers_range = partial_steps.nonzero().squeeze().tolist()
+            workers_range = partial_steps.nonzero(as_tuple=True)[0].tolist()
             shared_tensordict_parent = TensorDict.lazy_stack(
                 [self._shared_tensordict[i] for i in workers_range]
->>>>>>> 09ddc6fe
             )
             next_td = TensorDict.lazy_stack(
                 [self._shared_tensordict_parent_next[i] for i in workers_range]
@@ -1536,10 +1531,6 @@
             tensordict_ = TensorDict.lazy_stack(
                 [self._shared_tensordict_parent_root[i] for i in workers_range]
             )
-<<<<<<< HEAD
-            tensordict = tensordict[partial_steps]
-            workers_range = partial_steps.nonzero(as_tuple=True)[0].tolist()
-=======
             if self.shared_tensordict_parent.device is None:
                 tensordict = tensordict._fast_apply(
                     lambda x, y: x[partial_steps].to(y.device)
@@ -1554,7 +1545,6 @@
                 tensordict = tensordict[partial_steps].to(
                     self.shared_tensordict_parent.device
                 )
->>>>>>> 09ddc6fe
         else:
             workers_range = range(self.num_workers)
             shared_tensordict_parent = self.shared_tensordict_parent
@@ -1705,22 +1695,8 @@
         if partial_steps is not None and partial_steps.all():
             partial_steps = None
         if partial_steps is not None:
-<<<<<<< HEAD
             partial_steps = partial_steps.view(tensordict.shape)
-            shared_tensordict_parent = (
-                self.shared_tensordict_parent._get_sub_tensordict(partial_steps)
-            )
-            tensordict = tensordict._fast_apply(
-                lambda x, y: x[partial_steps].to(y.device)
-                if y is not None
-                else x[partial_steps],
-                shared_tensordict_parent,
-                default=None,
-                device=shared_tensordict_parent.device,
-            )
             workers_range = partial_steps.nonzero(as_tuple=True)[0].tolist()
-=======
-            workers_range = partial_steps.nonzero().squeeze().tolist()
             shared_tensordict_parent = TensorDict.lazy_stack(
                 [self.shared_tensordicts[i] for i in workers_range]
             )
@@ -1738,7 +1714,6 @@
                 tensordict = tensordict[partial_steps].to(
                     self.shared_tensordict_parent.device
                 )
->>>>>>> 09ddc6fe
         else:
             workers_range = range(self.num_workers)
             shared_tensordict_parent = self.shared_tensordict_parent

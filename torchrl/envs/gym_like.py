--- conflicted
+++ resolved
@@ -165,17 +165,7 @@
 
         """
         if isinstance(observations, dict):
-<<<<<<< HEAD
-            observations = {"next_" + key: value for key, value in observations.items()}
-        if isinstance(observations, TensorDict):
-            observations = TensorDict(
-                {"next_" + key: value for key, value in observations.items()},
-                device=observations.device,
-                batch_size=observations.batch_size,
-            )
-=======
             observations = {key: value for key, value in observations.items()}
->>>>>>> 0e3f0665
         if not isinstance(observations, (TensorDict, dict)):
             key = list(self.observation_spec.keys())[0]
             observations = {key: observations}

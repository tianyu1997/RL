# Copyright (c) Meta Platforms, Inc. and affiliates.
#
# This source code is licensed under the MIT license found in the
# LICENSE file in the root directory of this source tree.

import abc
from copy import deepcopy
from typing import Optional, Union, List

import numpy as np
import torch

from torchrl.data import TensorDict
from torchrl.data.utils import DEVICE_TYPING
from torchrl.envs.common import EnvBase
from torchrl.modules.tensordict_module import TensorDictModule

__all__ = ["ModelBasedEnvBase"]


class ModelBasedEnvBase(EnvBase, metaclass=abc.ABCMeta):
    """Basic environnement for Model Based RL algorithms.

    Wrapper around the model of the MBRL algorithm.
    It is meant to give an env framework to a world model (including but not limited to observations, reward, done state and safety constraints models).
    and to behave as a classical environment.

    This is a base class for other environments and it should not be used directly.

    Example:
    >>> import torch
    >>> from torchrl.data import TensorDict, CompositeSpec, NdUnboundedContinuousTensorSpec
    >>> class MyMBEnv(ModelBasedEnvBase):
    ...     def __init__(self, world_model, device="cpu", dtype=None, batch_size=None):
    ...         super().__init__(world_model, device=device, dtype=dtype, batch_size=batch_size)
    ...         self.observation_spec = CompositeSpec(
    ...             next_hidden_observation=NdUnboundedContinuousTensorSpec((4,))
    ...         )
    ...         self.input_spec = CompositeSpec(
    ...             hidden_observation=NdUnboundedContinuousTensorSpec((4,)),
    ...             action=NdUnboundedContinuousTensorSpec((1,)),
    ...         )
    ...         self.reward_spec = NdUnboundedContinuousTensorSpec((1,))
    ...
    ...     def _reset(self, tensordict: TensorDict) -> TensorDict:
    ...         tensordict = TensorDict({},
    ...             batch_size=self.batch_size,
    ...             device=self.device,
    ...         )
    ...         tensordict = tensordict.update(self.input_spec.rand(self.batch_size))
    ...         tensordict = tensordict.update(self.observation_spec.rand(self.batch_size))
    ...         return tensordict
    >>> # This environment is used as follows:
    >>> from torchrl.modules import MLP, WorldModelWrapper
    >>> import torch.nn as nn
    >>> world_model = WorldModelWrapper(
    ...     TensorDictModule(
    ...         MLP(out_features=4, activation_class=nn.ReLU, activate_last_layer=True, depth=0),
    ...         in_keys=["hidden_observation", "action"],
    ...         out_keys=["next_hidden_observation"],
    ...     ),
    ...     TensorDictModule(
    ...         nn.Linear(4, 1),
    ...         in_keys=["hidden_observation"],
    ...         out_keys=["reward"],
    ...     ),
    ... )
    >>> env = MyMBEnv(world_model)
    >>> tensordict = env.rollout(max_steps=10)
    >>> print(tensordict)
    TensorDict(
        fields={
            action: Tensor(torch.Size([10, 1]), dtype=torch.float32),
            done: Tensor(torch.Size([10, 1]), dtype=torch.bool),
            hidden_observation: Tensor(torch.Size([10, 4]), dtype=torch.float32),
            next_hidden_observation: Tensor(torch.Size([10, 4]), dtype=torch.float32),
            reward: Tensor(torch.Size([10, 1]), dtype=torch.float32)},
        batch_size=torch.Size([10]),
        device=cpu,
        is_shared=False)


    Properties:
        - observation_spec (CompositeSpec): sampling spec of the observations;
        - action_spec (TensorSpec): sampling spec of the actions;
        - reward_spec (TensorSpec): sampling spec of the rewards;
        - input_spec (CompositeSpec): sampling spec of the inputs;
        - batch_size (torch.Size): batch_size to be used by the env. If not set, the env accept tensordicts of all batch sizes.
        - device (torch.device): device where the env input and output are expected to live
        - is_done (torch.Tensor): boolean value(s) indicating if the environment has reached a done state since the
            last reset

    Args:
        world_model (nn.Module): model that generates world states and its corresponding rewards;
        params (List[torch.Tensor], optional): list of parameters of the world model;
        buffers (List[torch.Tensor], optional): list of buffers of the world model;
        device (torch.device, optional): device where the env input and output are expected to live
        dtype (torch.dtype, optional): dtype of the env input and output
        batch_size (torch.Size, optional): number of environments contained in the instance
        run_type_check (bool, optional): whether to run type checks on the step of the env

    Methods:
        step (TensorDict -> TensorDict): step in the environment
        reset (TensorDict, optional -> TensorDict): reset the environment
        set_seed (int -> int): sets the seed of the environment
        rand_step (TensorDict, optional -> TensorDict): random step given the action spec
        rollout (Callable, ... -> TensorDict): executes a rollout in the environment with the given policy (or random
            steps if no policy is provided)

    """

    def __init__(
        self,
        world_model: TensorDictModule,
        params: Optional[List[torch.Tensor]] = None,
        buffers: Optional[List[torch.Tensor]] = None,
        device: DEVICE_TYPING = "cpu",
        dtype: Optional[Union[torch.dtype, np.dtype]] = None,
        batch_size: Optional[torch.Size] = None,
        run_type_checks: bool = False,
    ):
        super(ModelBasedEnvBase, self).__init__(
<<<<<<< HEAD
            device=device, dtype=dtype, batch_size=batch_size, run_type_checks=False
=======
            device=device,
            dtype=dtype,
            batch_size=batch_size,
            run_type_checks=run_type_checks,
>>>>>>> b0982cc6
        )
        self.world_model = world_model.to(self.device)
        self.world_model_params = params
        self.world_model_buffers = buffers

    @classmethod
    def __new__(cls, *args, **kwargs):
        return super().__new__(
            cls, *args, _inplace_update=False, _batch_locked=False, **kwargs
        )

    def set_specs_from_env(self, env: EnvBase):
        """
        Sets the specs of the environment from the specs of the given environment.
        """
        self.observation_spec = deepcopy(env.observation_spec).to(self.device)
        self.reward_spec = deepcopy(env.reward_spec).to(self.device)
        self.input_spec = deepcopy(env.input_spec).to(self.device)

    def _step(
        self,
        tensordict: TensorDict,
    ) -> TensorDict:
        # step method requires to be immutable
        tensordict_out = tensordict.clone(recurse=False)
        # Compute world state
        if self.world_model_params is not None:
            tensordict_out = self.world_model(
                tensordict_out,
                params=self.world_model_params,
                buffers=self.world_model_buffers,
            )
        else:
            tensordict_out = self.world_model(tensordict_out)
        # Step requires a done flag. No sense for MBRL so we set it to False
        if "done" not in self.world_model.out_keys:
            tensordict_out["done"] = torch.zeros(
                tensordict_out.shape,
                dtype=torch.bool,
                device=tensordict_out.device,
            )
        return tensordict_out

    @abc.abstractmethod
    def _reset(self, tensordict: TensorDict, **kwargs) -> TensorDict:
        raise NotImplementedError

    def _set_seed(self, seed: Optional[int]) -> int:
        raise Warning("Set seed isn't needed for model based environments")<|MERGE_RESOLUTION|>--- conflicted
+++ resolved
@@ -120,14 +120,10 @@
         run_type_checks: bool = False,
     ):
         super(ModelBasedEnvBase, self).__init__(
-<<<<<<< HEAD
-            device=device, dtype=dtype, batch_size=batch_size, run_type_checks=False
-=======
             device=device,
             dtype=dtype,
             batch_size=batch_size,
             run_type_checks=run_type_checks,
->>>>>>> b0982cc6
         )
         self.world_model = world_model.to(self.device)
         self.world_model_params = params

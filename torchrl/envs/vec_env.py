# Copyright (c) Meta Platforms, Inc. and affiliates.
#
# This source code is licensed under the MIT license found in the
# LICENSE file in the root directory of this source tree.

from __future__ import annotations

import logging

import os
from collections import OrderedDict
from copy import deepcopy
from multiprocessing import connection
from multiprocessing.synchronize import Lock as MpLock
from time import sleep
from typing import Any, Callable, Dict, List, Optional, Sequence, Tuple, Union
from warnings import warn

import numpy as np
import torch

from tensordict import TensorDict
from tensordict.tensordict import LazyStackedTensorDict, TensorDictBase
from torch import multiprocessing as mp
from torchrl._utils import _check_for_faulty_process
from torchrl.data import CompositeSpec, TensorSpec, UnboundedContinuousTensorSpec
from torchrl.data.utils import CloudpickleWrapper, DEVICE_TYPING
from torchrl.envs.common import _EnvWrapper, EnvBase
from torchrl.envs.env_creator import get_env_metadata
<<<<<<< HEAD
from torchrl.envs.utils import _sort_keys
=======
from torchrl.envs.libs.gym import _gym_to_torchrl_spec_transform

try:
    # Libraries necessary for MultiThreadedEnv
    import envpool
    import gym
    import treevalue

    _has_envpool = True
except ImportError as err:
    _has_envpool = False
    IMPORT_ERR_ENVPOOL = err
>>>>>>> 4a6516ae


def _check_start(fun):
    def decorated_fun(self: _BatchedEnv, *args, **kwargs):
        if self.is_closed:
            self._create_td()
            self._start_workers()
        else:
            if isinstance(self, ParallelEnv):
                _check_for_faulty_process(self._workers)
        return fun(self, *args, **kwargs)

    return decorated_fun


class _dispatch_caller_parallel:
    def __init__(self, attr, parallel_env):
        self.attr = attr
        self.parallel_env = parallel_env

    def __call__(self, *args, **kwargs):
        # remove self from args
        args = [_arg if _arg is not self.parallel_env else "_self" for _arg in args]
        for channel in self.parallel_env.parent_channels:
            channel.send((self.attr, (args, kwargs)))

        results = []
        for channel in self.parallel_env.parent_channels:
            msg, result = channel.recv()
            results.append(result)

        return results

    def __iter__(self):
        # if the object returned is not a callable
        return iter(self.__call__())


class _dispatch_caller_serial:
    def __init__(self, list_callable: List[Callable, Any]):
        self.list_callable = list_callable

    def __call__(self, *args, **kwargs):
        return [_callable(*args, **kwargs) for _callable in self.list_callable]


class _BatchedEnv(EnvBase):
    """Batched environments allow the user to query an arbitrary method / attribute of the environment running remotely.

    Those queries will return a list of length equal to the number of workers containing the
    values resulting from those queries.
        >>> env = ParallelEnv(3, my_env_fun)
        >>> custom_attribute_list = env.custom_attribute
        >>> custom_method_list = env.custom_method(*args)

    Args:
        num_workers: number of workers (i.e. env instances) to be deployed simultaneously;
        create_env_fn (callable or list of callables): function (or list of functions) to be used for the environment
            creation.
            If a single task is used, a callable should be used and not a list of identical callables:
            if a list of callable is provided, the environment will be executed as if multiple, diverse tasks were
            needed, which comes with a slight compute overhead;
        create_env_kwargs (dict or list of dicts, optional): kwargs to be used with the environments being created;
        env_input_keys (list of str, optional): list of keys that are to be considered policy-output. If the policy has it,
            the attribute policy.out_keys can be used.
            Providing the env_input_keys permit to select which keys to update after the policy is called, which can
            drastically decrease the IO burden when the tensordict is placed in shared memory / memory map.
            env_input_keys will typically contain "action" and if this list is not provided this object
            will look for corresponding keys. When working with stateless models, it is important to include the
            state to be read by the environment. If none is provided, _BatchedEnv will use the :obj:`EnvBase.input_spec`
            keys as indicators of the keys to be sent to the env.
        pin_memory (bool): if True and device is "cpu", calls :obj:`pin_memory` on the tensordicts when created.
        selected_keys (list of str, optional): keys that have to be returned by the environment.
            When creating a batch of environment, it might be the case that only some of the keys are to be returned.
            For instance, if the environment returns 'next_pixels' and 'next_vector', the user might only
            be interested in, say, 'vector'. By indicating which keys must be returned in the tensordict,
            one can easily control the amount of data occupied in memory (for instance to limit the memory size of a
            replay buffer) and/or limit the amount of data passed from one process to the other;
        excluded_keys (list of str, optional): list of keys to be excluded from the returned tensordicts.
            See selected_keys for more details;
        share_individual_td (bool, optional): if True, a different tensordict is created for every process/worker and a lazy
            stack is returned.
            default = None (False if single task);
        shared_memory (bool): whether or not the returned tensordict will be placed in shared memory;
        memmap (bool): whether or not the returned tensordict will be placed in memory map.
        policy_proof (callable, optional): if provided, it'll be used to get the list of
            tensors to return through the :obj:`step()` and :obj:`reset()` methods, such as :obj:`"hidden"` etc.
        device (str, int, torch.device): for consistency, this argument is kept. However this
            argument should not be passed, as the device will be inferred from the environments.
            It is assumed that all environments will run on the same device as a common shared
            tensordict will be used to pass data from process to process. The device can be
            changed after instantiation using :obj:`env.to(device)`.
        allow_step_when_done (bool, optional): if True, batched environments can
            execute steps after a done state is encountered.
            Defaults to :obj:`False`.

    """

    _verbose: bool = False
    _excluded_wrapped_keys = [
        "is_closed",
        "parent_channels",
        "batch_size",
        "_dummy_env_str",
    ]

    def __init__(
        self,
        num_workers: int,
        create_env_fn: Union[Callable[[], EnvBase], Sequence[Callable[[], EnvBase]]],
        create_env_kwargs: Union[dict, Sequence[dict]] = None,
        env_input_keys: Optional[Sequence[str]] = None,
        pin_memory: bool = False,
        selected_keys: Optional[Sequence[str]] = None,
        excluded_keys: Optional[Sequence[str]] = None,
        share_individual_td: Optional[bool] = None,
        shared_memory: bool = True,
        memmap: bool = False,
        policy_proof: Optional[Callable] = None,
        device: Optional[DEVICE_TYPING] = None,
        allow_step_when_done: bool = False,
    ):
        if device is not None:
            raise ValueError(
                "Device setting for batched environment can't be done at initialization. "
                "The device will be inferred from the constructed environment. "
                "It can be set through the `to(device)` method."
            )

        super().__init__(device=None)
        self.is_closed = True

        self._single_task = callable(create_env_fn) or (len(set(create_env_fn)) == 1)
        if callable(create_env_fn):
            create_env_fn = [create_env_fn for _ in range(num_workers)]
        else:
            if len(create_env_fn) != num_workers:
                raise RuntimeError(
                    f"num_workers and len(create_env_fn) mismatch, "
                    f"got {len(create_env_fn)} and {num_workers}"
                )
            if (
                share_individual_td is False and not self._single_task
            ):  # then it has been explicitly set by the user
                raise ValueError(
                    "share_individual_td must be set to None or True when using multi-task batched environments"
                )
            share_individual_td = True
        create_env_kwargs = {} if create_env_kwargs is None else create_env_kwargs
        if isinstance(create_env_kwargs, dict):
            create_env_kwargs = [
                deepcopy(create_env_kwargs) for _ in range(num_workers)
            ]

        self.policy_proof = policy_proof
        self.num_workers = num_workers
        self.create_env_fn = create_env_fn
        self.create_env_kwargs = create_env_kwargs
        self.env_input_keys = env_input_keys
        self.pin_memory = pin_memory
        self.selected_keys = selected_keys
        self.excluded_keys = excluded_keys
        self.share_individual_td = bool(share_individual_td)
        self._share_memory = shared_memory
        self._memmap = memmap
        self.allow_step_when_done = allow_step_when_done
        if self._share_memory and self._memmap:
            raise RuntimeError(
                "memmap and shared memory are mutually exclusive features."
            )
        self._batch_size = None
        self.__dict__["_observation_spec"] = None
        self.__dict__["_input_spec"] = None
        self.__dict__["_reward_spec"] = None
        self._device = None
        self._dummy_env_str = None
        self._seeds = None
        # self._prepare_dummy_env(create_env_fn, create_env_kwargs)
        self._get_metadata(create_env_fn, create_env_kwargs)

    def _get_metadata(
        self, create_env_fn: List[Callable], create_env_kwargs: List[Dict]
    ):
        if self._single_task:
            # if EnvCreator, the metadata are already there
            meta_data = get_env_metadata(create_env_fn[0], create_env_kwargs[0])
            self.meta_data = meta_data.expand(
                *(self.num_workers, *meta_data.batch_size)
            )
        else:
            n_tasks = len(create_env_fn)
            self.meta_data = []
            for i in range(n_tasks):
                self.meta_data.append(
                    get_env_metadata(create_env_fn[i], create_env_kwargs[i])
                )
        self._set_properties()

    def update_kwargs(self, kwargs: Union[dict, List[dict]]) -> None:
        """Updates the kwargs of each environment given a dictionary or a list of dictionaries.

        Args:
            kwargs (dict or list of dict): new kwargs to use with the environments

        """
        if isinstance(kwargs, dict):
            for _kwargs in self.create_env_kwargs:
                _kwargs.update(kwargs)
        else:
            for _kwargs, _new_kwargs in zip(self.create_env_kwargs, kwargs):
                _kwargs.update(_new_kwargs)

    def _set_properties(self):
        meta_data = self.meta_data
        if self._single_task:
            self._batch_size = meta_data.batch_size
            observation_spec = meta_data.specs["observation_spec"]

            self.observation_spec = observation_spec

            reward_spec = meta_data.specs["reward_spec"]
            self.reward_spec = reward_spec

            input_spec = meta_data.specs["input_spec"]
            self.input_spec = input_spec

            self._dummy_env_str = meta_data.env_str
            self._device = meta_data.device
            self._env_tensordict = meta_data.tensordict
            self._batch_locked = meta_data.batch_locked
        else:
            self._batch_size = torch.Size([self.num_workers, *meta_data[0].batch_size])
            self._device = meta_data[0].device
            # TODO: check that all action_spec and reward spec match (issue #351)

            reward_spec = meta_data[0].specs["reward_spec"]
            reward_spec = reward_spec.expand(self.num_workers, *reward_spec.shape)
            self.reward_spec = reward_spec

            _observation_spec = {}
            for md in meta_data:
                _observation_spec.update(dict(**md.specs["observation_spec"]))
            observation_spec = CompositeSpec(
                **_observation_spec, shape=meta_data[0].batch_size
            )
            observation_spec = observation_spec.expand(
                self.num_workers, *observation_spec.shape
            )
            self.observation_spec = observation_spec

            _input_spec = {}
            for md in meta_data:
                _input_spec.update(dict(**md.specs["input_spec"]))
            input_spec = CompositeSpec(**_input_spec, shape=meta_data[0].batch_size)
            input_spec = input_spec.expand(self.num_workers, *input_spec.shape)
            self.input_spec = input_spec

            self._dummy_env_str = str(meta_data[0])
            self._env_tensordict = torch.stack(
                [meta_data.tensordict for meta_data in meta_data], 0
            )
            self._batch_locked = meta_data[0].batch_locked

    def state_dict(self) -> OrderedDict:
        raise NotImplementedError

    def load_state_dict(self, state_dict: OrderedDict) -> None:
        raise NotImplementedError

    @property
    def batch_size(self) -> TensorSpec:
        if "_batch_size" not in self.__dir__():
            raise AttributeError("_batch_size is not initialized")
        if self._batch_size is None:
            self._set_properties()
        return self._batch_size

    @property
    def device(self) -> torch.device:
        if self._device is None:
            self._set_properties()
        return self._device

    @device.setter
    def device(self, value: DEVICE_TYPING) -> None:
        self.to(value)

    @property
    def observation_spec(self) -> TensorSpec:
        if self._observation_spec is None:
            self._set_properties()
        return self._observation_spec

    @observation_spec.setter
    def observation_spec(self, value: TensorSpec) -> None:
        if not isinstance(value, CompositeSpec) and value is not None:
            raise TypeError("The type of an observation_spec must be Composite.")
        self.__dict__["_observation_spec"] = value

    @property
    def input_spec(self) -> TensorSpec:
        if self._input_spec is None:
            self._set_properties()
        return self._input_spec

    @input_spec.setter
    def input_spec(self, value: TensorSpec) -> None:
        if not isinstance(value, CompositeSpec) and value is not None:
            raise TypeError("The type of an input_spec must be Composite.")
        self.__dict__["_input_spec"] = value

    @property
    def reward_spec(self) -> TensorSpec:
        if self._reward_spec is None:
            self._set_properties()
        return self._reward_spec

    @reward_spec.setter
    def reward_spec(self, value: TensorSpec) -> None:
        if not hasattr(value, "shape") and value is not None:
            raise TypeError(
                f"reward_spec of type {type(value)} do not have a shape " f"attribute."
            )
        if value is not None and len(value.shape) == 0:
            raise RuntimeError(
                "the reward_spec shape cannot be empty (this error"
                " usually comes from trying to set a reward_spec"
                " with a null number of dimensions. Try using a multidimensional"
                " spec instead, for instance with a singleton dimension at the tail)."
            )
        self.__dict__["_reward_spec"] = value

    def _create_td(self) -> None:
        """Creates self.shared_tensordict_parent, a TensorDict used to store the most recent observations."""
        if self._single_task:
            shared_tensordict_parent = self._env_tensordict.clone()
            if not self._env_tensordict.shape[0] == self.num_workers:
                raise RuntimeError(
                    "batched environment base tensordict has the wrong shape"
                )
            raise_no_selected_keys = False
            if self.selected_keys is None:
                self.selected_keys = list(shared_tensordict_parent.keys())
                if self.excluded_keys is not None:
                    self.selected_keys = set(self.selected_keys).difference(
                        self.excluded_keys
                    )
                else:
                    raise_no_selected_keys = True
        else:
            shared_tensordict_parent = self._env_tensordict.clone()
            raise_no_selected_keys = False
            if self.selected_keys is None:
                self.selected_keys = [
                    list(tensordict.keys())
                    for tensordict in shared_tensordict_parent.tensordicts
                ]
                if self.excluded_keys is not None:
                    self.excluded_keys = [
                        self.excluded_keys for _ in range(self.num_workers)
                    ]
                    self.selected_keys = [
                        set(selected_keys).difference(excluded_keys)
                        for selected_keys, excluded_keys in zip(
                            self.selected_keys, self.excluded_keys
                        )
                    ]
                else:
                    raise_no_selected_keys = True

        if self.env_input_keys is not None:
            if not all(
                action_key in self.selected_keys for action_key in self.env_input_keys
            ):
                raise KeyError(
                    "One of the action keys is not part of the selected keys or is part of the excluded keys. Action "
                    "keys need to be part of the selected keys for env.step() to be called."
                )
        else:
            if self._single_task:
                self.env_input_keys = sorted(self.input_spec.keys(), key=_sort_keys)
            else:
                env_input_keys = set()
                for meta_data in self.meta_data:
                    env_input_keys = env_input_keys.union(
                        meta_data.specs["input_spec"].keys()
                    )
                self.env_input_keys = sorted(env_input_keys, key=_sort_keys)
            if not len(self.env_input_keys):
                raise RuntimeError(
                    f"found 0 action keys in {sorted(self.selected_keys, key=_sort_keys)}"
                )
        if self._single_task:
            shared_tensordict_parent = shared_tensordict_parent.select(
                *self.selected_keys,
                strict=False,
            )
            self.shared_tensordict_parent = shared_tensordict_parent.to(self.device)
        else:
            shared_tensordict_parent = torch.stack(
                [
                    tensordict.select(*selected_keys, strict=False).to(self.device)
                    for tensordict, selected_keys in zip(
                        shared_tensordict_parent, self.selected_keys
                    )
                ],
                0,
            )
            self.shared_tensordict_parent = shared_tensordict_parent

        if self.share_individual_td:
            if not isinstance(self.shared_tensordict_parent, LazyStackedTensorDict):
                self.shared_tensordicts = [
                    td.clone() for td in self.shared_tensordict_parent.unbind(0)
                ]
                self.shared_tensordict_parent = torch.stack(self.shared_tensordicts, 0)
            else:
                self.shared_tensordicts = self.shared_tensordict_parent
            if self._share_memory:
                for td in self.shared_tensordicts:
                    td.share_memory_()
            elif self._memmap:
                for td in self.shared_tensordicts:
                    td.memmap_()
        else:
            if self._share_memory:
                self.shared_tensordict_parent.share_memory_()
                if not self.shared_tensordict_parent.is_shared():
                    raise RuntimeError("share_memory_() failed")
            elif self._memmap:
                self.shared_tensordict_parent.memmap_()
                if not self.shared_tensordict_parent.is_memmap():
                    raise RuntimeError("memmap_() failed")

            self.shared_tensordicts = self.shared_tensordict_parent.unbind(0)
        if self.pin_memory:
            self.shared_tensordict_parent.pin_memory()

        if raise_no_selected_keys:
            if self._verbose:
                print(
                    f"\n {self.__class__.__name__}.shared_tensordict_parent is \n{self.shared_tensordict_parent}. \n"
                    f"You can select keys to be synchronised by setting the selected_keys and/or excluded_keys "
                    f"arguments when creating the batched environment."
                )

    def _start_workers(self) -> None:
        """Starts the various envs."""
        raise NotImplementedError

    def __repr__(self) -> str:
        if self._dummy_env_str is None:
            self._dummy_env_str = self._set_properties()
        return (
            f"{self.__class__.__name__}("
            f"\n\tenv={self._dummy_env_str}, "
            f"\n\tbatch_size={self.batch_size})"
        )

    def close(self) -> None:
        if self.is_closed:
            raise RuntimeError("trying to close a closed environment")
        if self._verbose:
            print(f"closing {self.__class__.__name__}")

        self.observation_spec = None
        self.reward_spec = None

        self._shutdown_workers()
        self.is_closed = True

    def _shutdown_workers(self) -> None:
        raise NotImplementedError

    def _set_seed(self, seed: Optional[int]):
        """This method is not used in batched envs."""
        pass

    def start(self) -> None:
        if not self.is_closed:
            raise RuntimeError("trying to start a environment that is not closed.")
        self._create_td()
        self._start_workers()

    def to(self, device: DEVICE_TYPING):
        device = torch.device(device)
        if device == self.device:
            return self
        self._device = device
        self.meta_data = (
            self.meta_data.to(device)
            if self._single_task
            else [meta_data.to(device) for meta_data in self.meta_data]
        )
        if not self.is_closed:
            warn(
                "Casting an open environment to another device requires closing and re-opening it. "
                "This may have unexpected and unwanted effects (e.g. on seeding etc.)"
            )
            # the tensordicts must be re-created on device
            super().to(device)
            self.close()
            self.start()
        else:
            self.input_spec = self.input_spec.to(device)
            self.reward_spec = self.reward_spec.to(device)
            self.observation_spec = self.observation_spec.to(device)
        return self


class SerialEnv(_BatchedEnv):
    """Creates a series of environments in the same process."""

    __doc__ += _BatchedEnv.__doc__

    _share_memory = False

    def _start_workers(self) -> None:
        _num_workers = self.num_workers

        self._envs = []

        for idx in range(_num_workers):
            env = self.create_env_fn[idx](**self.create_env_kwargs[idx])
            self._envs.append(env.to(self.device))
        self.is_closed = False

    @_check_start
    def state_dict(self) -> OrderedDict:
        state_dict = OrderedDict()
        for idx, env in enumerate(self._envs):
            state_dict[f"worker{idx}"] = env.state_dict()

        return state_dict

    @_check_start
    def load_state_dict(self, state_dict: OrderedDict) -> None:
        if "worker0" not in state_dict:
            state_dict = OrderedDict(
                **{f"worker{idx}": state_dict for idx in range(self.num_workers)}
            )
        for idx, env in enumerate(self._envs):
            env.load_state_dict(state_dict[f"worker{idx}"])

    @_check_start
    def _step(
        self,
        tensordict: TensorDict,
    ) -> TensorDict:
        self._assert_tensordict_shape(tensordict)
        tensordict_in = tensordict.clone(False)
        # update the shared tensordict to keep the input entries up-to-date
        self.shared_tensordict_parent.update_(
            tensordict_in.select(*self.input_spec.keys(), strict=False)
        )
        # If a key is both in input and output spec, we should keep it because it has been modified
        input_keys = set(self.input_spec.keys(True)) - set(
            self.observation_spec.keys(True)
        )
        for i in range(self.num_workers):
            # shared_tensordicts are locked, and we need to select the keys since we update in-place.
            # There may be unexpected keys, such as "_reset", that we should comfortably ignore here.
            out_td = self._envs[i]._step(tensordict_in[i])
            out_td = out_td.exclude(*input_keys)
            out_td = out_td.select(*self.shared_tensordicts[i].keys(), strict=False)
            self.shared_tensordicts[i].update_(out_td)
        # We must pass a clone of the tensordict, as the values of this tensordict
        # will be modified in-place at further steps
        return self.shared_tensordict_parent.clone()

    def _shutdown_workers(self) -> None:
        if not self.is_closed:
            for env in self._envs:
                env.close()
            del self._envs

    @_check_start
    def set_seed(
        self, seed: Optional[int] = None, static_seed: bool = False
    ) -> Optional[int]:
        for env in self._envs:
            new_seed = env.set_seed(seed, static_seed=static_seed)
            seed = new_seed
        return seed

    @_check_start
    def _reset(self, tensordict: TensorDictBase, **kwargs) -> TensorDictBase:

        if tensordict is not None and "_reset" in tensordict.keys():
            self._assert_tensordict_shape(tensordict)
            _reset = tensordict.get("_reset")
        else:
            _reset = torch.ones(self.batch_size, dtype=torch.bool)

        keys = set()
        for i, _env in enumerate(self._envs):
            if not _reset[i].any():
                continue
            _tensordict = tensordict[i] if tensordict is not None else None
            _td = _env._reset(tensordict=_tensordict, **kwargs)
            if "_reset" in _td.keys():
                _td.del_("_reset")
            keys = keys.union(_td.keys())
            self.shared_tensordicts[i].update_(_td)

        return self.shared_tensordict_parent.select(
            *keys,
            strict=False,
        ).clone()

    def __getattr__(self, attr: str) -> Any:
        if attr in self.__dir__():
            return super().__getattr__(
                attr
            )  # make sure that appropriate exceptions are raised
        elif attr.startswith("__"):
            raise AttributeError(
                "dispatching built-in private methods is "
                f"not permitted with type {type(self)}. "
                f"Got attribute {attr}."
            )
        else:
            if attr in self._excluded_wrapped_keys:
                raise AttributeError(f"Getting {attr} resulted in an exception")
            try:
                # determine if attr is a callable
                list_attr = [getattr(env, attr) for env in self._envs]
                callable_attr = callable(list_attr[0])
                if callable_attr:
                    if self.is_closed:
                        raise RuntimeError(
                            "Trying to access attributes of closed/non started "
                            "environments. Check that the batched environment "
                            "has been started (e.g. by calling env.reset)"
                        )
                    return _dispatch_caller_serial(list_attr)
                else:
                    return list_attr
            except AttributeError:
                raise AttributeError(
                    f"attribute {attr} not found in " f"{self._dummy_env_str}"
                )

    def to(self, device: DEVICE_TYPING):
        device = torch.device(device)
        if device == self.device:
            return self
        super().to(device)
        if not self.is_closed:
            for env in self._envs:
                env.to(device)
        return self


class ParallelEnv(_BatchedEnv):
    """Creates one environment per process.

    TensorDicts are passed via shared memory or memory map.

    """

    __doc__ += _BatchedEnv.__doc__

    def _start_workers(self) -> None:

        _num_workers = self.num_workers
        ctx = mp.get_context("spawn")

        self.parent_channels = []
        self._workers = []

        for idx in range(_num_workers):
            if self._verbose:
                print(f"initiating worker {idx}")
            # No certainty which module multiprocessing_context is
            channel1, channel2 = ctx.Pipe()
            env_fun = self.create_env_fn[idx]
            if env_fun.__class__.__name__ != "EnvCreator":
                env_fun = CloudpickleWrapper(env_fun)

            w = mp.Process(
                target=_run_worker_pipe_shared_mem,
                args=(
                    idx,
                    channel1,
                    channel2,
                    env_fun,
                    self.create_env_kwargs[idx],
                    False,
                    self.env_input_keys,
                    self.device,
                    self.allow_step_when_done,
                ),
            )
            w.daemon = True
            w.start()
            channel2.close()
            self.parent_channels.append(channel1)
            self._workers.append(w)

        # send shared tensordict to workers
        for channel, shared_tensordict in zip(
            self.parent_channels, self.shared_tensordicts
        ):
            channel.send(("init", shared_tensordict))
        self.is_closed = False

    @_check_start
    def state_dict(self) -> OrderedDict:
        state_dict = OrderedDict()
        for channel in self.parent_channels:
            channel.send(("state_dict", None))
        for idx, channel in enumerate(self.parent_channels):
            msg, _state_dict = channel.recv()
            if msg != "state_dict":
                raise RuntimeError(f"Expected 'state_dict' but received {msg}")
            state_dict[f"worker{idx}"] = _state_dict

        return state_dict

    @_check_start
    def load_state_dict(self, state_dict: OrderedDict) -> None:
        if "worker0" not in state_dict:
            state_dict = OrderedDict(
                **{f"worker{idx}": state_dict for idx in range(self.num_workers)}
            )
        for i, channel in enumerate(self.parent_channels):
            channel.send(("load_state_dict", state_dict[f"worker{i}"]))
        for channel in self.parent_channels:
            msg, _ = channel.recv()
            if msg != "loaded":
                raise RuntimeError(f"Expected 'loaded' but received {msg}")

    @_check_start
    def _step(self, tensordict: TensorDictBase) -> TensorDictBase:
        self._assert_tensordict_shape(tensordict)

        self.shared_tensordict_parent.update_(
            tensordict.select(*self.input_spec.keys(), strict=False)
        )
        for i in range(self.num_workers):
            self.parent_channels[i].send(("step", None))

        keys = set()
        for i in range(self.num_workers):
            msg, data = self.parent_channels[i].recv()
            if msg != "step_result":
                raise RuntimeError(
                    f"Expected 'step_result' but received {msg} from worker {i}"
                )
            # data is the set of updated keys
            keys = keys.union(data)
        # We must pass a clone of the tensordict, as the values of this tensordict
        # will be modified in-place at further steps
        return self.shared_tensordict_parent.select(
            *keys,
            strict=False,
        ).clone()

    @_check_start
    def _shutdown_workers(self) -> None:
        if self.is_closed:
            raise RuntimeError(
                "calling {self.__class__.__name__}._shutdown_workers only allowed when env.is_closed = False"
            )
        for i, channel in enumerate(self.parent_channels):
            if self._verbose:
                print(f"closing {i}")
            # try:
            channel.send(("close", None))
            # except:
            #     raise RuntimeError(f"closing {channel} number {i} failed")
            msg, _ = channel.recv()
            if msg != "closing":
                raise RuntimeError(
                    f"Expected 'closing' but received {msg} from worker {i}"
                )

        del self.shared_tensordicts, self.shared_tensordict_parent

        for channel in self.parent_channels:
            channel.close()
        for proc in self._workers:
            proc.join()
        del self._workers
        del self.parent_channels

    @_check_start
    def set_seed(
        self, seed: Optional[int] = None, static_seed: bool = False
    ) -> Optional[int]:
        self._seeds = []
        for channel in self.parent_channels:
            channel.send(("seed", (seed, static_seed)))
            self._seeds.append(seed)
            msg, new_seed = channel.recv()
            if msg != "seeded":
                raise RuntimeError(f"Expected 'seeded' but received {msg}")
            seed = new_seed
        return seed

    @_check_start
    def _reset(self, tensordict: TensorDictBase, **kwargs) -> TensorDictBase:
        cmd_out = "reset"
        if tensordict is not None and "_reset" in tensordict.keys():
            self._assert_tensordict_shape(tensordict)
            _reset = tensordict.get("_reset")
        else:
            _reset = torch.ones(self.batch_size, dtype=torch.bool)

        for i, channel in enumerate(self.parent_channels):
            if not _reset[i].any():
                continue
            kwargs["tensordict"] = tensordict[i] if tensordict is not None else None
            channel.send((cmd_out, kwargs))

        keys = set()
        for i, channel in enumerate(self.parent_channels):
            if not _reset[i].any():
                continue
            cmd_in, new_keys = channel.recv()
            keys = keys.union(new_keys)
            if cmd_in != "reset_obs":
                raise RuntimeError(f"received cmd {cmd_in} instead of reset_obs")
        check_count = 0
        while self.shared_tensordict_parent.get("done")[_reset].any():
            if check_count == 4:
                raise RuntimeError(
                    "Envs have just been reset bur env is done on specified '_reset' dimensions."
                )
            else:
                check_count += 1
                # there might be some delay between writing the shared tensordict
                # and reading the updated value on the main process
                sleep(0.01)
        return self.shared_tensordict_parent.select(
            *keys,
            strict=False,
        ).clone()

    def __reduce__(self):
        if not self.is_closed:
            # ParallelEnv contains non-instantiated envs, thus it can be
            # closed and serialized if the environment building functions
            # permit it
            self.close()
        return super().__reduce__()

    def __getattr__(self, attr: str) -> Any:
        if attr in self.__dir__():
            return super().__getattr__(
                attr
            )  # make sure that appropriate exceptions are raised
        elif attr.startswith("__"):
            raise AttributeError(
                "dispatching built-in private methods is not permitted."
            )
        else:
            if attr in self._excluded_wrapped_keys:
                raise AttributeError(f"Getting {attr} resulted in an exception")
            try:
                # _ = getattr(self._dummy_env, attr)
                if self.is_closed:
                    raise RuntimeError(
                        "Trying to access attributes of closed/non started "
                        "environments. Check that the batched environment "
                        "has been started (e.g. by calling env.reset)"
                    )
                # dispatch to workers
                return _dispatch_caller_parallel(attr, self)
            except AttributeError:
                raise AttributeError(
                    f"attribute {attr} not found in " f"{self._dummy_env_str}"
                )

    def to(self, device: DEVICE_TYPING):
        device = torch.device(device)
        if device == self.device:
            return self
        super().to(device)
        if self._seeds is not None:
            warn(
                "Sending a seeded ParallelEnv to another device requires "
                f"re-seeding it. Re-seeding envs to {self._seeds}."
            )
            self.set_seed(self._seeds[0])
        return self


def _recursively_strip_locks_from_state_dict(state_dict: OrderedDict) -> OrderedDict:
    return OrderedDict(
        **{
            k: _recursively_strip_locks_from_state_dict(item)
            if isinstance(item, OrderedDict)
            else None
            if isinstance(item, MpLock)
            else item
            for k, item in state_dict.items()
        }
    )


def _run_worker_pipe_shared_mem(
    idx: int,
    parent_pipe: connection.Connection,
    child_pipe: connection.Connection,
    env_fun: Union[EnvBase, Callable],
    env_fun_kwargs: Dict[str, Any],
    pin_memory: bool,
    env_input_keys: Dict[str, Any],
    device: DEVICE_TYPING = "cpu",
    allow_step_when_done: bool = False,
    verbose: bool = False,
) -> None:
    parent_pipe.close()
    pid = os.getpid()
    if not isinstance(env_fun, EnvBase):
        env = env_fun(**env_fun_kwargs)
    else:
        if env_fun_kwargs:
            raise RuntimeError(
                "env_fun_kwargs must be empty if an environment is passed to a process."
            )
        env = env_fun
    env = env.to(device)
    i = -1
    initialized = False

    # make sure that process can be closed
    tensordict = None
    _td = None
    data = None

    reset_keys = None
    step_keys = None

    while True:
        try:
            cmd, data = child_pipe.recv()
        except EOFError as err:
            raise EOFError(f"proc {pid} failed, last command: {cmd}.") from err
        if cmd == "seed":
            if not initialized:
                raise RuntimeError("call 'init' before closing")
            # torch.manual_seed(data)
            # np.random.seed(data)
            new_seed = env.set_seed(data[0], static_seed=data[1])
            child_pipe.send(("seeded", new_seed))

        elif cmd == "init":
            if verbose:
                print(f"initializing {pid}")
            if initialized:
                raise RuntimeError("worker already initialized")
            i = 0
            tensordict = data
            if not (tensordict.is_shared() or tensordict.is_memmap()):
                raise RuntimeError(
                    "tensordict must be placed in shared memory (share_memory_() or memmap_())"
                )
            initialized = True

        elif cmd == "reset":
            reset_kwargs = data
            if verbose:
                print(f"resetting worker {pid}")
            if not initialized:
                raise RuntimeError("call 'init' before resetting")
            # _td = tensordict.select("observation").to(env.device).clone()
            _td = env._reset(**reset_kwargs)
            if "_reset" in _td.keys():
                _td.del_("_reset")
            done = _td.get("done", None)
            if done is None:
                _td["done"] = done = torch.zeros(
                    *_td.batch_size, 1, dtype=torch.bool, device=env.device
                )
            elif done is not None and done.shape != torch.Size([*_td.batch_size, 1]):
                _td.set("done", done.unsqueeze(-1))
            if reset_keys is None:
                reset_keys = set(_td.keys())
            if pin_memory:
                _td.pin_memory()
            tensordict.update_(_td)
            child_pipe.send(("reset_obs", reset_keys))

        elif cmd == "step":
            if not initialized:
                raise RuntimeError("called 'init' before step")
            i += 1
            if _td is not None:
                _td = _td.update(
                    tensordict.select(
                        *env_input_keys,
                        strict=False,
                    ),
                )
            else:
                _td = tensordict.clone(recurse=False)
            _td = env._step(_td)
            if step_keys is None:
                step_keys = set(env.observation_spec.keys()).union(
                    {"done", "terminated", "reward"}
                )
            if pin_memory:
                _td.pin_memory()
            tensordict.update_(_td.select(*step_keys, strict=False))
            msg = "step_result"
            data = (msg, step_keys)
            child_pipe.send(data)

        elif cmd == "close":
            del tensordict, _td, data
            if not initialized:
                raise RuntimeError("call 'init' before closing")
            env.close()
            del env

            child_pipe.send(("closing", None))
            child_pipe.close()
            if verbose:
                print(f"{pid} closed")
            break

        elif cmd == "load_state_dict":
            env.load_state_dict(data)
            msg = "loaded"
            child_pipe.send((msg, None))

        elif cmd == "state_dict":
            state_dict = _recursively_strip_locks_from_state_dict(env.state_dict())
            msg = "state_dict"
            child_pipe.send((msg, state_dict))

        else:
            err_msg = f"{cmd} from env"
            try:
                attr = getattr(env, cmd)
                if callable(attr):
                    args, kwargs = data
                    args_replace = []
                    for _arg in args:
                        if isinstance(_arg, str) and _arg == "_self":
                            continue
                        else:
                            args_replace.append(_arg)
                    result = attr(*args_replace, **kwargs)
                else:
                    result = attr
            except Exception as err:
                raise RuntimeError(f"querying {err_msg} resulted in an error.") from err
            if cmd not in ("to"):
                child_pipe.send(("_".join([cmd, "done"]), result))
            else:
                # don't send env through pipe
                child_pipe.send(("_".join([cmd, "done"]), None))


class MultiThreadedEnvWrapper(_EnvWrapper):
    """Wrapper for envpool-based multithreaded environments."""

    _verbose: bool = False

    def __init__(
        self,
        env: Optional["envpool.python.envpool.EnvPoolMixin"] = None,
        **kwargs,
    ):
        if not _has_envpool:
            raise ImportError(
                "envpool python package or one of its dependencies (gym, treevalue) were not found. Please install these dependencies."
            ) from IMPORT_ERR_ENVPOOL
        if env is not None:
            kwargs["env"] = env
            self.num_workers = env.config["num_envs"]
            # For synchronous mode batch size is equal to the number of workers
            self.batch_size = torch.Size([self.num_workers])
        super().__init__(**kwargs)

        # Buffer to keep the latest observation for each worker
        # It's a TensorDict when the observation consists of several variables, e.g. "position" and "velocity"
        self.obs: Union[torch.tensor, TensorDict] = self.observation_spec[
            "observation"
        ].zero((self.num_workers,))

    def _check_kwargs(self, kwargs: Dict):
        if "env" not in kwargs:
            raise TypeError("Could not find environment key 'env' in kwargs.")
        env = kwargs["env"]
        if not isinstance(env, (envpool.python.envpool.EnvPoolMixin,)):
            raise TypeError("env is not of type 'envpool.python.envpool.EnvPoolMixin'.")

    def _build_env(self, env: "envpool.python.envpool.EnvPoolMixin"):
        return env

    def _make_specs(
        self, env: "envpool.python.envpool.EnvPoolMixin"
    ) -> None:  # noqa: F821
        self.input_spec = self._get_input_spec()
        self.reward_spec = self._get_reward_spec()
        self.observation_spec = self._get_observation_spec()

    def _init_env(self) -> Optional[int]:
        pass

    def _reset(self, tensordict: TensorDictBase) -> TensorDictBase:
        reset_workers = self._parse_reset_workers(tensordict)
        reset_data = self._env.reset(reset_workers)
        tensordict_out = self._transform_reset_output(reset_data, reset_workers)
        self.is_closed = False
        return tensordict_out

    @torch.no_grad()
    def _step(self, tensordict: TensorDictBase) -> TensorDictBase:
        action = tensordict.get("action")
        # Action needs to be moved to CPU and converted to numpy before being passed to envpool
        action = action.to(torch.device("cpu"))
        step_output = self._env.step(action.numpy())
        tensordict_out = self._transform_step_output(step_output)
        return tensordict_out

    def _get_input_spec(self) -> TensorSpec:
        # Envpool provides Gym-compatible specs as env.spec.action_space and
        # DM_Control-compatible specs as env.spec.action_spec(). We use the Gym ones.

        # Gym specs produced by EnvPool don't contain batch_size, we add it to satisfy checks in EnvBase
        action_spec = self._add_shape_to_spec(self._env.spec.action_space)
        transformed_spec = _gym_to_torchrl_spec_transform(
            action_spec,
            device=self.device,
            categorical_action_encoding=True,
        )
        if not transformed_spec.shape:
            transformed_spec.shape = (self.num_workers,)
        return CompositeSpec(
            action=transformed_spec,
            shape=transformed_spec.shape,
        )

    def _get_observation_spec(self) -> TensorSpec:
        # Gym specs produced by EnvPool don't contain batch_size, we add it to satisfy checks in EnvBase
        obs_spec = self._add_shape_to_spec(self._env.spec.observation_space)
        observation_spec = _gym_to_torchrl_spec_transform(
            obs_spec,
            device=self.device,
            categorical_action_encoding=True,
        )
        if isinstance(observation_spec, CompositeSpec):
            observation_spec.shape = (self.num_workers,)
        return CompositeSpec(
            observation=observation_spec,
            shape=observation_spec.shape,
        )

    def _add_shape_to_spec(
        self, spec: gym.spaces.space.Space
    ) -> gym.spaces.space.Space:
        if isinstance(spec, gym.spaces.Box):
            return gym.spaces.Box(
                low=np.stack([spec.low] * self.num_workers),
                high=np.stack([spec.high] * self.num_workers),
                dtype=spec.dtype,
                shape=(self.num_workers, *spec.shape),
            )
        if isinstance(spec, gym.spaces.dict.Dict):
            spec_dict = {}
            for key in spec.keys():
                if isinstance(spec[key], gym.spaces.Box):
                    spec_dict[key] = gym.spaces.Box(
                        low=np.stack([spec[key].low] * self.num_workers),
                        high=np.stack([spec[key].high] * self.num_workers),
                        dtype=spec[key].dtype,
                        shape=(self.num_workers, *spec[key].shape),
                    )
                elif isinstance(spec[key], gym.spaces.dict.Dict):
                    # If needed, we could add support by applying this function recursively
                    raise TypeError("Nested specs with depth > 1 are not supported.")
            return spec_dict
        if isinstance(spec, gym.spaces.discrete.Discrete):
            # Discrete spec in Gym doesn't have shape, so nothing to change
            return spec
        raise TypeError(f"Unsupported spec type {spec.__class__}.")

    def _get_reward_spec(self) -> TensorSpec:
        return UnboundedContinuousTensorSpec(
            device=self.device, shape=(self.num_workers,)
        )

    def __repr__(self) -> str:
        return f"{self.__class__.__name__}(num_workers={self.num_workers}, device={self.device})"

    def _parse_reset_workers(self, tensordict):
        """Convert worker information from mask to indices, e.g. (0, 1, 0, 0, 1) to  (1, 4)."""
        if tensordict is None or "reset_workers" not in tensordict.keys():
            return None
        reset_workers = tensordict.get("reset_workers")
        if reset_workers is None:
            return None
        return np.where(reset_workers)[0]

    def _transform_reset_output(
        self,
        envpool_output: Tuple[Union["treevalue.TreeValue", np.ndarray], Any],
        reset_workers: Optional[List[int]],
    ):
        """Process output of envpool env.reset."""
        observation, _ = envpool_output
        if reset_workers is not None:
            # Only specified workers were reset - need to set observation buffer values only for them
            if isinstance(observation, treevalue.TreeValue):
                # If observation contain several fields, it will be returned as treevalue.TreeValue.
                # Convert to treevalue.FastTreeValue to allow indexing
                observation = treevalue.FastTreeValue(observation)
            for i, worker in enumerate(reset_workers):
                self.obs[worker] = self._treevalue_or_numpy_to_tensor_or_dict(
                    observation[i]
                )
        else:
            # All workers were reset - rewrite the whole observation buffer
            self.obs = self._treevalue_or_numpy_to_tensor_or_dict(observation)

        tensordict_out = TensorDict(
            {"observation": self.obs},
            batch_size=self.batch_size,
            device=self.device,
        )
        self._is_done = torch.zeros(self.batch_size, dtype=torch.bool)
        tensordict_out.set("done", self._is_done)
        return tensordict_out

    def _transform_step_output(
        self, envpool_output: Tuple[Any, Any, Any, ...]
    ) -> TensorDict:
        """Process output of envpool env.step."""
        obs, reward, done, *_ = envpool_output

        obs = self._treevalue_or_numpy_to_tensor_or_dict(obs)

        tensordict_out = TensorDict(
            {"observation": obs, "reward": torch.tensor(reward)},
            batch_size=self.batch_size,
            device=self.device,
        )
        self._is_done = done
        tensordict_out.set("done", self._is_done)
        return tensordict_out

    def _treevalue_or_numpy_to_tensor_or_dict(
        self, x: Union["treevalue.TreeValue", np.ndarray]
    ) -> Union[torch.Tensor, Dict[str, torch.Tensor]]:
        """Converts observation returned by EnvPool.

        EnvPool step and reset return observation as a numpy array or a TreeValue of numpy arrays, which we convert
        to a tensor or a dictionary of tensors. Currently only supports depth 1 trees, but can easily be extended to
        arbitrary depth if necessary.
        """
        if isinstance(x, treevalue.TreeValue):
            ret = self._treevalue_to_dict(x)
        else:
            ret = torch.tensor(x)
        return ret

    def _treevalue_to_dict(self, tv: "treevalue.TreeValue") -> Dict[str, Any]:
        """Converts TreeValue to a dictionary.

        Currently only supports depth 1 trees, but can easily be extended to arbitrary depth if necessary.
        """
        return {k[0]: torch.tensor(v) for k, v in treevalue.flatten(tv)}

    def _set_seed(self, seed: Optional[int]):
        if seed is not None:
            print(
                "MultiThreadedEnvWrapper._set_seed ignored, as setting seed in an existing envorinment is not\
                   supported by envpool. Please create a new environment, passing the seed to the constructor."
            )


class MultiThreadedEnv(MultiThreadedEnvWrapper):
    """Multithreaded execution of environments based on EnvPool.

    An alternative to ParallelEnv based on multithreading. It's faster, as it doesn't require new process spawning, but
    less flexible, as it only supports environments implemented in EnvPool library.
    Currently only supports synchronous execution mode, when the batch size is equal to the number of workers, see
    https://envpool.readthedocs.io/en/latest/content/python_interface.html#batch-size.

    >>> env = MultiThreadedEnv(num_workers=3, env_name="Pendulum-v1")
    >>> env.reset()
    >>> env.rand_step()
    >>> env.rollout(5)
    >>> env.close()

    Args:
        num_workers: number of worker threads to create.
        env_name: name of the environment, corresponding to task_id in EnvPool.
        create_env_kwargs: additional arguments which will be passed to envpool.make.
    """

    def __init__(
        self,
        num_workers: int,
        env_name: str,
        create_env_kwargs: Optional[Dict[str, Any]] = None,
        **kwargs,
    ):

        self.env_name = env_name.replace("ALE/", "")  # Naming convention of EnvPool
        self.num_workers = num_workers
        self.batch_size = torch.Size([num_workers])
        self.create_env_kwargs = create_env_kwargs or {}

        kwargs["num_workers"] = num_workers
        kwargs["env_name"] = self.env_name
        kwargs["create_env_kwargs"] = create_env_kwargs
        super().__init__(**kwargs)

    def _build_env(
        self,
        env_name: str,
        num_workers: int,
        create_env_kwargs: Optional[Dict[str, Any]],
    ) -> Any:
        create_env_kwargs = create_env_kwargs or {}
        env = envpool.make(
            task_id=env_name,
            env_type="gym",
            num_envs=num_workers,
            gym_reset_return_info=True,
            **create_env_kwargs,
        )
        return super()._build_env(env)

    def _set_seed(self, seed: Optional[int]):
        """Library EnvPool only supports setting a seed by recreating the environment."""
        if seed is not None:
            logging.debug("Recreating EnvPool environment to set seed.")
            self.create_env_kwargs["seed"] = seed
            self._env = self._build_env(
                env_name=self.env_name,
                num_workers=self.num_workers,
                create_env_kwargs=self.create_env_kwargs,
            )

    def _check_kwargs(self, kwargs: Dict):
        for arg in ["num_workers", "env_name", "create_env_kwargs"]:
            if arg not in kwargs:
                raise TypeError(f"Expected '{arg}' to be part of kwargs")

    def __repr__(self) -> str:
        return f"{self.__class__.__name__}(env={self.env_name}, num_workers={self.num_workers}, device={self.device})"<|MERGE_RESOLUTION|>--- conflicted
+++ resolved
@@ -27,9 +27,6 @@
 from torchrl.data.utils import CloudpickleWrapper, DEVICE_TYPING
 from torchrl.envs.common import _EnvWrapper, EnvBase
 from torchrl.envs.env_creator import get_env_metadata
-<<<<<<< HEAD
-from torchrl.envs.utils import _sort_keys
-=======
 from torchrl.envs.libs.gym import _gym_to_torchrl_spec_transform
 
 try:
@@ -42,7 +39,7 @@
 except ImportError as err:
     _has_envpool = False
     IMPORT_ERR_ENVPOOL = err
->>>>>>> 4a6516ae
+from torchrl.envs.utils import _sort_keys
 
 
 def _check_start(fun):

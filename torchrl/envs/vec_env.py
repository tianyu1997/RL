# Copyright (c) Meta Platforms, Inc. and affiliates.
#
# This source code is licensed under the MIT license found in the
# LICENSE file in the root directory of this source tree.

from __future__ import annotations

import os
from collections import OrderedDict
from copy import deepcopy
from multiprocessing import connection
from multiprocessing.synchronize import Lock as MpLock
from time import sleep
from typing import Callable, Optional, Sequence, Union, Any, List, Dict
from warnings import warn

import torch
from torch import multiprocessing as mp

from torchrl import _check_for_faulty_process
from torchrl.data import TensorDict, TensorSpec, CompositeSpec
from torchrl.data.tensordict.tensordict import TensorDictBase, LazyStackedTensorDict
from torchrl.data.utils import CloudpickleWrapper, DEVICE_TYPING
from torchrl.envs.common import EnvBase
from torchrl.envs.env_creator import get_env_metadata

__all__ = ["SerialEnv", "ParallelEnv"]


def _check_start(fun):
    def decorated_fun(self: _BatchedEnv, *args, **kwargs):
        if self.is_closed:
            self._create_td()
            self._start_workers()
        else:
            if isinstance(self, ParallelEnv):
                _check_for_faulty_process(self._workers)
        return fun(self, *args, **kwargs)

    return decorated_fun


class _dispatch_caller_parallel:
    def __init__(self, attr, parallel_env):
        self.attr = attr
        self.parallel_env = parallel_env

    def __call__(self, *args, **kwargs):
        # remove self from args
        args = [_arg if _arg is not self.parallel_env else "_self" for _arg in args]
        for i, channel in enumerate(self.parallel_env.parent_channels):
            channel.send((self.attr, (args, kwargs)))

        results = []
        for channel in self.parallel_env.parent_channels:
            msg, result = channel.recv()
            results.append(result)

        return results

    def __iter__(self):
        # if the object returned is not a callable
        return iter(self.__call__())


class _dispatch_caller_serial:
    def __init__(self, list_callable: List[Callable, Any]):
        self.list_callable = list_callable

    def __call__(self, *args, **kwargs):
        return [_callable(*args, **kwargs) for _callable in self.list_callable]


class _BatchedEnv(EnvBase):
    """

    Batched environments allow the user to query an arbitrary method / attribute of the environment running remotely.
    Those queries will return a list of length equal to the number of workers containing the
    values resulting from those queries.
        >>> env = ParallelEnv(3, my_env_fun)
        >>> custom_attribute_list = env.custom_attribute
        >>> custom_method_list = env.custom_method(*args)

    Args:
        num_workers: number of workers (i.e. env instances) to be deployed simultaneously;
        create_env_fn (callable or list of callables): function (or list of functions) to be used for the environment
            creation.
            If a single task is used, a callable should be used and not a list of identical callables:
            if a list of callable is provided, the environment will be executed as if multiple, diverse tasks were
            needed, which comes with a slight compute overhead;
        create_env_kwargs (dict or list of dicts, optional): kwargs to be used with the environments being created;
        env_input_keys (list of str, optional): list of keys that are to be considered policy-output. If the policy has it,
            the attribute policy.out_keys can be used.
            Providing the env_input_keys permit to select which keys to update after the policy is called, which can
            drastically decrease the IO burden when the tensordict is placed in shared memory / memory map.
            env_input_keys will typically contain "action" and if this list is not provided this object
            will look for corresponding keys. When working with stateless models, it is important to include the
            state to be read by the environment. If none is provided, _BatchedEnv will use the `EnvBase.input_spec`
            keys as indicators of the keys to be sent to the env.
        pin_memory (bool): if True and device is "cpu", calls `pin_memory` on the tensordicts when created.
        selected_keys (list of str, optional): keys that have to be returned by the environment.
            When creating a batch of environment, it might be the case that only some of the keys are to be returned.
            For instance, if the environment returns 'next_pixels' and 'next_vector', the user might only
            be interested in, say, 'next_vector'. By indicating which keys must be returned in the tensordict,
            one can easily control the amount of data occupied in memory (for instance to limit the memory size of a
            replay buffer) and/or limit the amount of data passed from one process to the other;
        excluded_keys (list of str, optional): list of keys to be excluded from the returned tensordicts.
            See selected_keys for more details;
        share_individual_td (bool, optional): if True, a different tensordict is created for every process/worker and a lazy
            stack is returned.
            default = None (False if single task);
        shared_memory (bool): whether or not the returned tensordict will be placed in shared memory;
        memmap (bool): whether or not the returned tensordict will be placed in memory map.
        policy_proof (callable, optional): if provided, it'll be used to get the list of
            tensors to return through the `step()` and `reset()` methods, such as `"hidden"` etc.
        device (str, int, torch.device): for consistency, this argument is kept. However this
            argument should not be passed, as the device will be inferred from the environments.
            It is assumed that all environments will run on the same device as a common shared
            tensordict will be used to pass data from process to process. The device can be
            changed after instantiation using `env.to(device)`.

    """

    _verbose: bool = False
    _excluded_wrapped_keys = [
        "is_closed",
        "parent_channels",
        "batch_size",
        "_dummy_env_str",
    ]

    def __init__(
        self,
        num_workers: int,
        create_env_fn: Union[Callable[[], EnvBase], Sequence[Callable[[], EnvBase]]],
        create_env_kwargs: Union[dict, Sequence[dict]] = None,
        env_input_keys: Optional[Sequence[str]] = None,
        pin_memory: bool = False,
        selected_keys: Optional[Sequence[str]] = None,
        excluded_keys: Optional[Sequence[str]] = None,
        share_individual_td: Optional[bool] = None,
        shared_memory: bool = True,
        memmap: bool = False,
        policy_proof: Optional[Callable] = None,
        device: Optional[DEVICE_TYPING] = None,
    ):
        if device is not None:
            raise ValueError(
                "Device setting for batched environment can't be done at initialization. "
                "The device will be inferred from the constructed environment. "
                "It can be set through the `to(device)` method."
            )

        super().__init__(device=None)
        self.is_closed = True

        self._single_task = callable(create_env_fn) or (len(set(create_env_fn)) == 1)
        if callable(create_env_fn):
            create_env_fn = [create_env_fn for _ in range(num_workers)]
        else:
            if len(create_env_fn) != num_workers:
                raise RuntimeError(
                    f"num_workers and len(create_env_fn) mismatch, "
                    f"got {len(create_env_fn)} and {num_workers}"
                )
            if (
                share_individual_td is False and not self._single_task
            ):  # then it has been explicitly set by the user
                raise ValueError(
                    "share_individual_td must be set to None or True when using multi-task batched environments"
                )
            share_individual_td = True
        create_env_kwargs = dict() if create_env_kwargs is None else create_env_kwargs
        if isinstance(create_env_kwargs, dict):
            create_env_kwargs = [
                deepcopy(create_env_kwargs) for _ in range(num_workers)
            ]

        self.policy_proof = policy_proof
        self.num_workers = num_workers
        self.create_env_fn = create_env_fn
        self.create_env_kwargs = create_env_kwargs
        self.env_input_keys = env_input_keys
        self.pin_memory = pin_memory
        self.selected_keys = selected_keys
        self.excluded_keys = excluded_keys
        self.share_individual_td = bool(share_individual_td)
        self._share_memory = shared_memory
        self._memmap = memmap
        if self._share_memory and self._memmap:
            raise RuntimeError(
                "memmap and shared memory are mutually exclusive features."
            )
        self._batch_size = None
        self._action_spec = None
        self._observation_spec = None
        self._reward_spec = None
        self._device = None
        self._dummy_env_str = None
        self._seeds = None
        # self._prepare_dummy_env(create_env_fn, create_env_kwargs)
        self._get_metadata(create_env_fn, create_env_kwargs)

    def _get_metadata(
        self, create_env_fn: List[Callable], create_env_kwargs: List[Dict]
    ):
        if self._single_task:
            # if EnvCreator, the metadata are already there
            self.meta_data = get_env_metadata(
                create_env_fn[0], create_env_kwargs[0]
            ).expand(self.num_workers)
        else:
            n_tasks = len(create_env_fn)
            self.meta_data = []
            for i in range(n_tasks):
                self.meta_data.append(
                    get_env_metadata(create_env_fn[i], create_env_kwargs[i])
                )
        self._set_properties()

    # def _prepare_dummy_env(
    #     self, create_env_fn: List[Callable], create_env_kwargs: List[Dict]
    # ):
    #     self._dummy_env_instance = None
    #     if self._single_task:
    #         # if EnvCreator, the metadata are already there
    #         if isinstance(create_env_fn[0], EnvCreator):
    #             self._dummy_env_fun = create_env_fn[0]
    #             self._dummy_env_fun.create_env_kwargs.update(create_env_kwargs[0])
    #         # get the metadata
    #
    #         try:
    #             self._dummy_env_fun = CloudpickleWrapper(
    #                 create_env_fn[0], **create_env_kwargs[0]
    #             )
    #         except RuntimeError as err:
    #             if isinstance(create_env_fn[0], EnvCreator):
    #                 self._dummy_env_fun = create_env_fn[0]
    #                 self._dummy_env_fun.create_env_kwargs.update(create_env_kwargs[0])
    #             else:
    #                 raise err
    #     else:
    #         n_tasks = len(create_env_fn)
    #         self._dummy_env_fun = []
    #         for i in range(n_tasks):
    #             try:
    #                 self._dummy_env_fun.append(
    #                     CloudpickleWrapper(create_env_fn[i], **create_env_kwargs[i])
    #                 )
    #             except RuntimeError as err:
    #                 if isinstance(create_env_fn[i], EnvCreator):
    #                     self._dummy_env_fun.append(create_env_fn[i])
    #                     self._dummy_env_fun[i].create_env_kwargs.update(
    #                         create_env_kwargs[i]
    #                     )
    #                 else:
    #                     raise err

    def update_kwargs(self, kwargs: Union[dict, List[dict]]) -> None:
        """Updates the kwargs of each environment given a dictionary or a list of dictionaries.

        Args:
            kwargs (dict or list of dict): new kwargs to use with the environments

        """
        if isinstance(kwargs, dict):
            for _kwargs in self.create_env_kwargs:
                _kwargs.update(kwargs)
        else:
            for _kwargs, _new_kwargs in zip(self.create_env_kwargs, kwargs):
                _kwargs.update(_new_kwargs)

    def _set_properties(self):
        if self._single_task:
            self._batch_size = self.meta_data.batch_size
            self._action_spec = self.meta_data.specs["action_spec"]
            self._observation_spec = self.meta_data.specs["observation_spec"]
            self._reward_spec = self.meta_data.specs["reward_spec"]
            self._input_spec = self.meta_data.specs["input_spec"]
            self._dummy_env_str = self.meta_data.env_str
            self._device = self.meta_data.device
            self._env_tensordict = self.meta_data.tensordict
        else:
            self._batch_size = torch.Size(
                [self.num_workers, *self.meta_data[0].batch_size]
            )
            self._device = self.meta_data[0].device
            # TODO: check that all action_spec and reward spec match (issue #351)
            self._action_spec = self.meta_data[0].specs["action_spec"]
            self._reward_spec = self.meta_data[0].specs["reward_spec"]
            self._observation_spec = {}
            for md in self.meta_data:
                self._observation_spec.update(dict(**md.specs["observation_spec"]))
            self._observation_spec = CompositeSpec(**self._observation_spec)
            self._input_spec = {}
            for md in self.meta_data:
                self._input_spec.update(dict(**md.specs["input_spec"]))
            self._input_spec = CompositeSpec(**self._input_spec)
            self._dummy_env_str = str(self.meta_data[0])
            self._env_tensordict = torch.stack(
                [meta_data.tensordict for meta_data in self.meta_data], 0
            )

    def state_dict(self) -> OrderedDict:
        raise NotImplementedError

    def load_state_dict(self, state_dict: OrderedDict) -> None:
        raise NotImplementedError

    @property
    def batch_size(self) -> TensorSpec:
        if "_batch_size" not in self.__dir__():
            raise AttributeError("_batch_size is not initialized")
        if self._batch_size is None:
            self._set_properties()
        return self._batch_size

    @property
    def action_spec(self) -> TensorSpec:
        if self._action_spec is None:
            self._set_properties()
        return self._action_spec

    @action_spec.setter
    def action_spec(self, value: TensorSpec) -> None:
        self._action_spec = value

    @property
    def device(self) -> torch.device:
        if self._device is None:
            self._set_properties()
        return self._device

    @device.setter
    def device(self, value: DEVICE_TYPING) -> None:
        self.to(value)

    @property
    def observation_spec(self) -> TensorSpec:
        if self._observation_spec is None:
            self._set_properties()
        return self._observation_spec

    @observation_spec.setter
    def observation_spec(self, value: TensorSpec) -> None:
        self._observation_spec = value

    @property
    def reward_spec(self) -> TensorSpec:
        if self._reward_spec is None:
            self._set_properties()
        return self._reward_spec

    @reward_spec.setter
    def reward_spec(self, value: TensorSpec) -> None:
        self._reward_spec = value

    def is_done_set_fn(self, value: bool) -> None:
        self._is_done = value.all()

    def _create_td(self) -> None:
        """Creates self.shared_tensordict_parent, a TensorDict used to store the most recent observations."""
<<<<<<< HEAD
        with self._dummy_env_context as dummy_env:
            if self._single_task:
                input_spec = dummy_env.input_spec
                shared_tensordict_parent = make_tensordict(
                    dummy_env,
                    self.policy_proof,
                )
                shared_tensordict_parent = shared_tensordict_parent.expand(
                    self.num_workers
                ).clone()
                raise_no_selected_keys = False
                if self.selected_keys is None:
                    self.selected_keys = list(shared_tensordict_parent.keys())
                    if self.excluded_keys is not None:
                        self.selected_keys = set(self.selected_keys).difference(
                            self.excluded_keys
                        )
                    else:
                        raise_no_selected_keys = True
            else:
                shared_tensordict_parent = torch.stack(
                    [
                        make_tensordict(
                            _dummy_env,
                            self.policy_proof,
                        )
                        for _dummy_env in dummy_env
                    ],
                    0,
=======
        if self._single_task:
            shared_tensordict_parent = self._env_tensordict.clone()
            if not self._env_tensordict.shape[0] == self.num_workers:
                raise RuntimeError(
                    "batched environment base tensordict has the wrong shape"
>>>>>>> bba5a205
                )
            raise_no_selected_keys = False
            if self.selected_keys is None:
                self.selected_keys = list(shared_tensordict_parent.keys())
                if self.excluded_keys is not None:
                    self.selected_keys = set(self.selected_keys).difference(
                        self.excluded_keys
                    )
                else:
                    raise_no_selected_keys = True
        else:
            shared_tensordict_parent = self._env_tensordict.clone()
            raise_no_selected_keys = False
            if self.selected_keys is None:
                self.selected_keys = [
                    list(tensordict.keys())
                    for tensordict in shared_tensordict_parent.tensordicts
                ]
                if self.excluded_keys is not None:
                    self.excluded_keys = [
                        self.excluded_keys for _ in range(self.num_workers)
                    ]
                    self.selected_keys = [
                        set(selected_keys).difference(excluded_keys)
                        for selected_keys, excluded_keys in zip(
                            self.selected_keys, self.excluded_keys
                        )
                    ]
                else:
                    raise_no_selected_keys = True

<<<<<<< HEAD
            if self.env_input_keys is not None:
                if not all(
                    action_key in self.selected_keys
                    for action_key in self.env_input_keys
                ):
                    raise KeyError(
                        "One of the action keys is not part of the selected keys or is part of the excluded keys. Action "
                        "keys need to be part of the selected keys for env.step() to be called."
                    )
            else:
                if self._single_task:
                    self.env_input_keys = sorted(list(input_spec.keys()))
                else:
                    env_input_keys = set()
                    for env in dummy_env:
                        env_input_keys = env_input_keys.union(env.input_spec.keys())
                    self.env_input_keys = sorted(list(env_input_keys))
                if not len(self.env_input_keys):
                    raise RuntimeError(
                        f"found 0 action keys in {sorted(list(self.selected_keys))}"
                    )
=======
        if self.env_input_keys is not None:
            if not all(
                action_key in self.selected_keys for action_key in self.env_input_keys
            ):
                raise KeyError(
                    "One of the action keys is not part of the selected keys or is part of the excluded keys. Action "
                    "keys need to be part of the selected keys for env.step() to be called."
                )
        else:
            if self._single_task:
                self.env_input_keys = sorted(list(self.input_spec.keys()))
            else:
                env_input_keys = set()
                for meta_data in self.meta_data:
                    env_input_keys = env_input_keys.union(
                        meta_data.specs["input_spec"].keys()
                    )
                self.env_input_keys = sorted(list(env_input_keys))
            if not len(self.env_input_keys):
                raise RuntimeError(
                    f"found 0 action keys in {sorted(list(self.selected_keys))}"
                )
>>>>>>> bba5a205
        if self._single_task:
            shared_tensordict_parent = shared_tensordict_parent.select(
                *self.selected_keys
            )
            self.shared_tensordict_parent = shared_tensordict_parent.to(self.device)
        else:
            shared_tensordict_parent = torch.stack(
                [
                    tensordict.select(*selected_keys).to(self.device)
                    for tensordict, selected_keys in zip(
                        shared_tensordict_parent, self.selected_keys
                    )
                ],
                0,
            )
            self.shared_tensordict_parent = shared_tensordict_parent

        if self.share_individual_td:
            if not isinstance(self.shared_tensordict_parent, LazyStackedTensorDict):
                self.shared_tensordicts = [
                    td.clone() for td in self.shared_tensordict_parent.unbind(0)
                ]
                self.shared_tensordict_parent = torch.stack(self.shared_tensordicts, 0)
            else:
                self.shared_tensordicts = self.shared_tensordict_parent
            if self._share_memory:
                for td in self.shared_tensordicts:
                    td.share_memory_()
            elif self._memmap:
                for td in self.shared_tensordicts:
                    td.memmap_()
        else:
            if self._share_memory:
                self.shared_tensordict_parent.share_memory_()
                if not self.shared_tensordict_parent.is_shared():
                    raise RuntimeError("share_memory_() failed")
            elif self._memmap:
                self.shared_tensordict_parent.memmap_()
                if not self.shared_tensordict_parent.is_memmap():
                    raise RuntimeError("memmap_() failed")

            self.shared_tensordicts = self.shared_tensordict_parent.unbind(0)
        if self.pin_memory:
            self.shared_tensordict_parent.pin_memory()

        if raise_no_selected_keys:
            if self._verbose:
                print(
                    f"\n {self.__class__.__name__}.shared_tensordict_parent is \n{self.shared_tensordict_parent}. \n"
                    f"You can select keys to be synchronised by setting the selected_keys and/or excluded_keys "
                    f"arguments when creating the batched environment."
                )

    def _start_workers(self) -> None:
        """Starts the various envs."""
        raise NotImplementedError

    def __repr__(self) -> str:
        if self._dummy_env_str is None:
            self._dummy_env_str = self._set_properties()
        return (
            f"{self.__class__.__name__}("
            f"\n\tenv={self._dummy_env_str}, "
            f"\n\tbatch_size={self.batch_size})"
        )

    def close(self) -> None:
        if self.is_closed:
            raise RuntimeError("trying to close a closed environment")
        if self._verbose:
            print(f"closing {self.__class__.__name__}")

        self.action_spec = None
        self.observation_spec = None
        self.reward_spec = None

        self._shutdown_workers()
        self.is_closed = True

    def _shutdown_workers(self) -> None:
        raise NotImplementedError

    def start(self) -> None:
        if not self.is_closed:
            raise RuntimeError("trying to start a environment that is not closed.")
        self._create_td()
        self._start_workers()

    def to(self, device: DEVICE_TYPING):
        device = torch.device(device)
        if device == self.device:
            return self
        self._device = device
        if not self.is_closed:
            warn(
                "Casting an open environment to another device requires closing and re-opening it. "
                "This may have unexpected and unwanted effects (e.g. on seeding etc.)"
            )
            # the tensordicts must be re-created on device
            super().to(device)
            self.close()
            self.start()
        else:
            self.action_spec = self.action_spec.to(device)
            self.reward_spec = self.reward_spec.to(device)
            self.observation_spec = self.observation_spec.to(device)
        return self


class SerialEnv(_BatchedEnv):
    """
    Creates a series of environments in the same process.

    """

    __doc__ += _BatchedEnv.__doc__

    _share_memory = False

    def _start_workers(self) -> None:
        _num_workers = self.num_workers

        self._envs = []

        for idx in range(_num_workers):
            env = self.create_env_fn[idx](**self.create_env_kwargs[idx])
            self._envs.append(env.to(self.device))
        self.is_closed = False

    @_check_start
    def state_dict(self) -> OrderedDict:
        state_dict = OrderedDict()
        for idx, env in enumerate(self._envs):
            state_dict[f"worker{idx}"] = env.state_dict()

        return state_dict

    @_check_start
    def load_state_dict(self, state_dict: OrderedDict) -> None:
        if "worker0" not in state_dict:
            state_dict = OrderedDict(
                **{f"worker{idx}": state_dict for idx in range(self.num_workers)}
            )
        for idx, env in enumerate(self._envs):
            env.load_state_dict(state_dict[f"worker{idx}"])

    @_check_start
    def _step(
        self,
        tensordict: TensorDict,
    ) -> TensorDict:
        self._assert_tensordict_shape(tensordict)

        tensordict_in = tensordict.select(*self.env_input_keys)
        tensordict_out = []
        for i in range(self.num_workers):
            _tensordict_out = self._envs[i].step(tensordict_in[i])
            tensordict_out.append(_tensordict_out)
        # We must pass a clone of the tensordict, as the values of this tensordict
        # will be modified in-place at further steps
        return torch.stack(tensordict_out, 0).clone()

    def _shutdown_workers(self) -> None:
        if not self.is_closed:
            for env in self._envs:
                env.close()
            del self._envs

    @_check_start
    def set_seed(self, seed: int) -> int:
        for i, env in enumerate(self._envs):
            new_seed = env.set_seed(seed)
            seed = new_seed
        return seed

    @_check_start
    def _reset(self, tensordict: TensorDictBase, **kwargs) -> TensorDictBase:
        if tensordict is not None and "reset_workers" in tensordict.keys():
            self._assert_tensordict_shape(tensordict)
            reset_workers = tensordict.get("reset_workers")
        else:
            reset_workers = torch.ones(self.num_workers, 1, dtype=torch.bool)

        keys = set()
        for i, _env in enumerate(self._envs):
            if not reset_workers[i]:
                continue
            _td = _env.reset(execute_step=False, **kwargs)
            keys = keys.union(_td.keys())
            self.shared_tensordicts[i].update_(_td)

        return self.shared_tensordict_parent.select(*keys).clone()

    def __getattr__(self, attr: str) -> Any:
        if attr in self.__dir__():
            return super().__getattr__(
                attr
            )  # make sure that appropriate exceptions are raised
        elif attr.startswith("__"):
            raise AttributeError(
                "dispatching built-in private methods is "
                f"not permitted with type {type(self)}. "
                f"Got attribute {attr}."
            )
        else:
            if attr in self._excluded_wrapped_keys:
                raise AttributeError(f"Getting {attr} resulted in an exception")
            try:
                # determine if attr is a callable
                list_attr = [getattr(env, attr) for env in self._envs]
                callable_attr = callable(list_attr[0])
                if callable_attr:
                    if self.is_closed:
                        raise RuntimeError(
                            "Trying to access attributes of closed/non started "
                            "environments. Check that the batched environment "
                            "has been started (e.g. by calling env.reset)"
                        )
                    return _dispatch_caller_serial(list_attr)
                else:
                    return list_attr
            except AttributeError:
                raise AttributeError(
                    f"attribute {attr} not found in " f"{self._dummy_env_str}"
                )

    def to(self, device: DEVICE_TYPING):
        device = torch.device(device)
        if device == self.device:
            return self
        super().to(device)
        if not self.is_closed:
            for env in self._envs:
                env.to(device)
        return self


class ParallelEnv(_BatchedEnv):
    """
    Creates one environment per process.
    TensorDicts are passed via shared memory or memory map.

    """

    __doc__ += _BatchedEnv.__doc__

    def _start_workers(self) -> None:

        _num_workers = self.num_workers
        ctx = mp.get_context("spawn")

        self.parent_channels = []
        self._workers = []

        for idx in range(_num_workers):
            if self._verbose:
                print(f"initiating worker {idx}")
            # No certainty which module multiprocessing_context is
            channel1, channel2 = ctx.Pipe()
            env_fun = self.create_env_fn[idx]
            if env_fun.__class__.__name__ != "EnvCreator":
                env_fun = CloudpickleWrapper(env_fun)

            w = mp.Process(
                target=_run_worker_pipe_shared_mem,
                args=(
                    idx,
                    channel1,
                    channel2,
                    env_fun,
                    self.create_env_kwargs[idx],
                    False,
                    self.env_input_keys,
                    self.device,
                ),
            )
            w.daemon = True
            w.start()
            channel2.close()
            self.parent_channels.append(channel1)
            self._workers.append(w)

        # send shared tensordict to workers
        for channel, shared_tensordict in zip(
            self.parent_channels, self.shared_tensordicts
        ):
            channel.send(("init", shared_tensordict))
        self.is_closed = False

    @_check_start
    def state_dict(self) -> OrderedDict:
        state_dict = OrderedDict()
        for idx, channel in enumerate(self.parent_channels):
            channel.send(("state_dict", None))
        for idx, channel in enumerate(self.parent_channels):
            msg, _state_dict = channel.recv()
            if msg != "state_dict":
                raise RuntimeError(f"Expected 'state_dict' but received {msg}")
            state_dict[f"worker{idx}"] = _state_dict

        return state_dict

    @_check_start
    def load_state_dict(self, state_dict: OrderedDict) -> None:
        if "worker0" not in state_dict:
            state_dict = OrderedDict(
                **{f"worker{idx}": state_dict for idx in range(self.num_workers)}
            )
        for i, channel in enumerate(self.parent_channels):
            channel.send(("load_state_dict", state_dict[f"worker{i}"]))
        for channel in self.parent_channels:
            msg, _ = channel.recv()
            if msg != "loaded":
                raise RuntimeError(f"Expected 'loaded' but received {msg}")

    @_check_start
    def _step(self, tensordict: TensorDictBase) -> TensorDictBase:
        self._assert_tensordict_shape(tensordict)

        self.shared_tensordict_parent.update_(tensordict.select(*self.env_input_keys))
        for i in range(self.num_workers):
            self.parent_channels[i].send(("step", None))

        keys = set()
        for i in range(self.num_workers):
            msg, data = self.parent_channels[i].recv()
            if msg != "step_result":
                if msg != "done":
                    raise RuntimeError(
                        f"Expected 'done' but received {msg} from worker {i}"
                    )
            # data is the set of updated keys
            keys = keys.union(data)
        # We must pass a clone of the tensordict, as the values of this tensordict
        # will be modified in-place at further steps
        return self.shared_tensordict_parent.select(*keys).clone()

    @_check_start
    def _shutdown_workers(self) -> None:
        if self.is_closed:
            raise RuntimeError(
                "calling {self.__class__.__name__}._shutdown_workers only allowed when env.is_closed = False"
            )
        for i, channel in enumerate(self.parent_channels):
            if self._verbose:
                print(f"closing {i}")
            # try:
            channel.send(("close", None))
            # except:
            #     raise RuntimeError(f"closing {channel} number {i} failed")
            msg, _ = channel.recv()
            if msg != "closing":
                raise RuntimeError(
                    f"Expected 'closing' but received {msg} from worker {i}"
                )

        del self.shared_tensordicts, self.shared_tensordict_parent

        for channel in self.parent_channels:
            channel.close()
        for proc in self._workers:
            proc.join()
        del self._workers
        del self.parent_channels

    @_check_start
    def set_seed(self, seed: int) -> int:
        self._seeds = []
        for channel in self.parent_channels:
            channel.send(("seed", seed))
            self._seeds.append(seed)
            msg, new_seed = channel.recv()
            if msg != "seeded":
                raise RuntimeError(f"Expected 'seeded' but received {msg}")
            seed = new_seed
        return seed

    @_check_start
    def _reset(self, tensordict: TensorDictBase, **kwargs) -> TensorDictBase:
        cmd_out = "reset"
        if tensordict is not None and "reset_workers" in tensordict.keys():
            self._assert_tensordict_shape(tensordict)
            reset_workers = tensordict.get("reset_workers")
        else:
            reset_workers = torch.ones(self.num_workers, 1, dtype=torch.bool)

        for i, channel in enumerate(self.parent_channels):
            if not reset_workers[i]:
                continue
            channel.send((cmd_out, kwargs))

        keys = set()
        for i, channel in enumerate(self.parent_channels):
            if not reset_workers[i]:
                continue
            cmd_in, new_keys = channel.recv()
            keys = keys.union(new_keys)
            if cmd_in != "reset_obs":
                raise RuntimeError(f"received cmd {cmd_in} instead of reset_obs")
        check_count = 0
        while self.shared_tensordict_parent.get("done").any():
            if check_count == 4:
                raise RuntimeError("Envs have just been reset but some are still done")
            else:
                check_count += 1
                # there might be some delay between writing the shared tensordict
                # and reading the updated value on the main process
                sleep(0.01)
        return self.shared_tensordict_parent.select(*keys).clone()

    def __reduce__(self):
        if not self.is_closed:
            # ParallelEnv contains non-instantiated envs, thus it can be
            # closed and serialized if the environment building functions
            # permit it
            self.close()
        return super().__reduce__()

    def __getattr__(self, attr: str) -> Any:
        if attr in self.__dir__():
            return super().__getattr__(
                attr
            )  # make sure that appropriate exceptions are raised
        elif attr.startswith("__"):
            raise AttributeError(
                "dispatching built-in private methods is not permitted."
            )
        else:
            if attr in self._excluded_wrapped_keys:
                raise AttributeError(f"Getting {attr} resulted in an exception")
            try:
                # _ = getattr(self._dummy_env, attr)
                if self.is_closed:
                    raise RuntimeError(
                        "Trying to access attributes of closed/non started "
                        "environments. Check that the batched environment "
                        "has been started (e.g. by calling env.reset)"
                    )
                # dispatch to workers
                return _dispatch_caller_parallel(attr, self)
            except AttributeError:
                raise AttributeError(
                    f"attribute {attr} not found in " f"{self._dummy_env_str}"
                )

    def to(self, device: DEVICE_TYPING):
        device = torch.device(device)
        if device == self.device:
            return self
        super().to(device)
        if self._seeds is not None:
            warn(
                "Sending a seeded ParallelEnv to another device requires "
                f"re-seeding it. Re-seeding envs to {self._seeds}."
            )
            self.set_seed(self._seeds[0])
        return self


def recursively_strip_locks_from_state_dict(state_dict: OrderedDict) -> OrderedDict:
    return OrderedDict(
        **{
            k: recursively_strip_locks_from_state_dict(item)
            if isinstance(item, OrderedDict)
            else None
            if isinstance(item, MpLock)
            else item
            for k, item in state_dict.items()
        }
    )


def _run_worker_pipe_shared_mem(
    idx: int,
    parent_pipe: connection.Connection,
    child_pipe: connection.Connection,
    env_fun: Union[EnvBase, Callable],
    env_fun_kwargs: dict,
    pin_memory: bool,
    env_input_keys: dict,
    device: DEVICE_TYPING = "cpu",
    verbose: bool = False,
) -> None:
    parent_pipe.close()
    pid = os.getpid()
    if not isinstance(env_fun, EnvBase):
        env = env_fun(**env_fun_kwargs)
    else:
        if env_fun_kwargs:
            raise RuntimeError(
                "env_fun_kwargs must be empty if an environment is passed to a process."
            )
        env = env_fun
    env = env.to(device)
    i = -1
    initialized = False

    # make sure that process can be closed
    tensordict = None
    _td = None
    data = None

    reset_keys = None
    step_keys = None

    while True:
        try:
            cmd, data = child_pipe.recv()
        except EOFError as err:
            raise EOFError(
                f"proc {pid} failed, last command: {cmd}. " f"\nErr={str(err)}"
            )
        if cmd == "seed":
            if not initialized:
                raise RuntimeError("call 'init' before closing")
            # torch.manual_seed(data)
            # np.random.seed(data)
            new_seed = env.set_seed(data)
            child_pipe.send(("seeded", new_seed))

        elif cmd == "init":
            if verbose:
                print(f"initializing {pid}")
            if initialized:
                raise RuntimeError("worker already initialized")
            i = 0
            tensordict = data
            if not (tensordict.is_shared() or tensordict.is_memmap()):
                raise RuntimeError(
                    "tensordict must be placed in shared memory (share_memory_() or memmap_())"
                )
            initialized = True

        elif cmd == "reset":
            reset_kwargs = data
            if verbose:
                print(f"resetting worker {pid}")
            if not initialized:
                raise RuntimeError("call 'init' before resetting")
            # _td = tensordict.select("observation").to(env.device).clone()
            _td = env.reset(execute_step=False, **reset_kwargs)
            if reset_keys is None:
                reset_keys = set(_td.keys())
            if pin_memory:
                _td.pin_memory()
            tensordict.update_(_td)
            child_pipe.send(("reset_obs", reset_keys))
            just_reset = True
            if env.is_done:
                raise RuntimeError(
                    f"{env.__class__.__name__}.is_done is {env.is_done} after reset"
                )

        elif cmd == "step":
            if not initialized:
                raise RuntimeError("called 'init' before step")
            i += 1
            _td = tensordict.select(*env_input_keys)
            if env.is_done:
                raise RuntimeError(
                    f"calling step when env is done, just reset = {just_reset}"
                )
            _td = env.step(_td)
            if step_keys is None:
                step_keys = set(_td.keys()) - set(env_input_keys)
            if pin_memory:
                _td.pin_memory()
            tensordict.update_(_td.select(*step_keys))
            if _td.get("done"):
                msg = "done"
            else:
                msg = "step_result"
            data = (msg, step_keys)
            child_pipe.send(data)
            just_reset = False

        elif cmd == "close":
            del tensordict, _td, data
            if not initialized:
                raise RuntimeError("call 'init' before closing")
            env.close()
            del env

            child_pipe.send(("closing", None))
            child_pipe.close()
            if verbose:
                print(f"{pid} closed")
            break

        elif cmd == "load_state_dict":
            env.load_state_dict(data)
            msg = "loaded"
            child_pipe.send((msg, None))

        elif cmd == "state_dict":
            state_dict = recursively_strip_locks_from_state_dict(env.state_dict())
            msg = "state_dict"
            child_pipe.send((msg, state_dict))

        else:
            err_msg = f"{cmd} from env"
            try:
                attr = getattr(env, cmd)
                if callable(attr):
                    args, kwargs = data
                    args_replace = []
                    for _arg in args:
                        if isinstance(_arg, str) and _arg == "_self":
                            continue
                        else:
                            args_replace.append(_arg)
                    result = attr(*args_replace, **kwargs)
                else:
                    result = attr
            except Exception as err:
                raise RuntimeError(
                    f"querying {err_msg} resulted in the following error: " f"{err}"
                )
            if cmd not in ("to"):
                child_pipe.send(("_".join([cmd, "done"]), result))
            else:
                # don't send env through pipe
                child_pipe.send(("_".join([cmd, "done"]), None))<|MERGE_RESOLUTION|>--- conflicted
+++ resolved
@@ -360,43 +360,11 @@
 
     def _create_td(self) -> None:
         """Creates self.shared_tensordict_parent, a TensorDict used to store the most recent observations."""
-<<<<<<< HEAD
-        with self._dummy_env_context as dummy_env:
-            if self._single_task:
-                input_spec = dummy_env.input_spec
-                shared_tensordict_parent = make_tensordict(
-                    dummy_env,
-                    self.policy_proof,
-                )
-                shared_tensordict_parent = shared_tensordict_parent.expand(
-                    self.num_workers
-                ).clone()
-                raise_no_selected_keys = False
-                if self.selected_keys is None:
-                    self.selected_keys = list(shared_tensordict_parent.keys())
-                    if self.excluded_keys is not None:
-                        self.selected_keys = set(self.selected_keys).difference(
-                            self.excluded_keys
-                        )
-                    else:
-                        raise_no_selected_keys = True
-            else:
-                shared_tensordict_parent = torch.stack(
-                    [
-                        make_tensordict(
-                            _dummy_env,
-                            self.policy_proof,
-                        )
-                        for _dummy_env in dummy_env
-                    ],
-                    0,
-=======
         if self._single_task:
             shared_tensordict_parent = self._env_tensordict.clone()
             if not self._env_tensordict.shape[0] == self.num_workers:
                 raise RuntimeError(
                     "batched environment base tensordict has the wrong shape"
->>>>>>> bba5a205
                 )
             raise_no_selected_keys = False
             if self.selected_keys is None:
@@ -428,29 +396,6 @@
                 else:
                     raise_no_selected_keys = True
 
-<<<<<<< HEAD
-            if self.env_input_keys is not None:
-                if not all(
-                    action_key in self.selected_keys
-                    for action_key in self.env_input_keys
-                ):
-                    raise KeyError(
-                        "One of the action keys is not part of the selected keys or is part of the excluded keys. Action "
-                        "keys need to be part of the selected keys for env.step() to be called."
-                    )
-            else:
-                if self._single_task:
-                    self.env_input_keys = sorted(list(input_spec.keys()))
-                else:
-                    env_input_keys = set()
-                    for env in dummy_env:
-                        env_input_keys = env_input_keys.union(env.input_spec.keys())
-                    self.env_input_keys = sorted(list(env_input_keys))
-                if not len(self.env_input_keys):
-                    raise RuntimeError(
-                        f"found 0 action keys in {sorted(list(self.selected_keys))}"
-                    )
-=======
         if self.env_input_keys is not None:
             if not all(
                 action_key in self.selected_keys for action_key in self.env_input_keys
@@ -473,7 +418,6 @@
                 raise RuntimeError(
                     f"found 0 action keys in {sorted(list(self.selected_keys))}"
                 )
->>>>>>> bba5a205
         if self._single_task:
             shared_tensordict_parent = shared_tensordict_parent.select(
                 *self.selected_keys

--- conflicted
+++ resolved
@@ -22,14 +22,9 @@
 from tensordict.tensordict import LazyStackedTensorDict, TensorDictBase
 from torch import multiprocessing as mp
 from torchrl._utils import _check_for_faulty_process
-<<<<<<< HEAD
-from torchrl.data.tensor_specs import (
-    CompositeSpec,
-=======
 from torchrl.data import (
     CompositeSpec,
     DiscreteTensorSpec,
->>>>>>> 2de55cb8
     TensorSpec,
     UnboundedContinuousTensorSpec,
 )

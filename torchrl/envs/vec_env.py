# Copyright (c) Meta Platforms, Inc. and affiliates.
#
# This source code is licensed under the MIT license found in the
# LICENSE file in the root directory of this source tree.

from __future__ import annotations

import logging

import os
from collections import OrderedDict
from copy import deepcopy
from multiprocessing import connection
from multiprocessing.synchronize import Lock as MpLock
from typing import Any, Callable, Dict, List, Optional, Sequence, Tuple, Union
from warnings import warn

import numpy as np
import torch

from tensordict import TensorDict
from tensordict.tensordict import LazyStackedTensorDict, TensorDictBase
from torch import multiprocessing as mp
<<<<<<< HEAD
from torchrl._utils import _check_for_faulty_process
from torchrl.data.tensor_specs import (
=======
from torchrl._utils import _check_for_faulty_process, VERBOSE
from torchrl.data import (
>>>>>>> ee583064
    CompositeSpec,
    DiscreteTensorSpec,
    TensorSpec,
    UnboundedContinuousTensorSpec,
)
from torchrl.data.utils import CloudpickleWrapper, DEVICE_TYPING
from torchrl.envs.common import _EnvWrapper, EnvBase
from torchrl.envs.env_creator import get_env_metadata
from torchrl.envs.libs.gym import _gym_to_torchrl_spec_transform

try:
    # Libraries necessary for MultiThreadedEnv
    import envpool

    import treevalue

    _has_envpool = True
except ImportError as err:
    _has_envpool = False
    IMPORT_ERR_ENVPOOL = err
from torchrl.envs.utils import _sort_keys


def _check_start(fun):
    def decorated_fun(self: _BatchedEnv, *args, **kwargs):
        if self.is_closed:
            self._create_td()
            self._start_workers()
        else:
            if isinstance(self, ParallelEnv):
                _check_for_faulty_process(self._workers)
        return fun(self, *args, **kwargs)

    return decorated_fun


class _dispatch_caller_parallel:
    def __init__(self, attr, parallel_env):
        self.attr = attr
        self.parallel_env = parallel_env

    def __call__(self, *args, **kwargs):
        # remove self from args
        args = [_arg if _arg is not self.parallel_env else "_self" for _arg in args]
        for channel in self.parallel_env.parent_channels:
            channel.send((self.attr, (args, kwargs)))

        results = []
        for channel in self.parallel_env.parent_channels:
            msg, result = channel.recv()
            results.append(result)

        return results

    def __iter__(self):
        # if the object returned is not a callable
        return iter(self.__call__())


class _dispatch_caller_serial:
    def __init__(self, list_callable: List[Callable, Any]):
        self.list_callable = list_callable

    def __call__(self, *args, **kwargs):
        return [_callable(*args, **kwargs) for _callable in self.list_callable]


class _BatchedEnv(EnvBase):
    """Batched environments allow the user to query an arbitrary method / attribute of the environment running remotely.

    Those queries will return a list of length equal to the number of workers containing the
    values resulting from those queries.
        >>> env = ParallelEnv(3, my_env_fun)
        >>> custom_attribute_list = env.custom_attribute
        >>> custom_method_list = env.custom_method(*args)

    Args:
        num_workers: number of workers (i.e. env instances) to be deployed simultaneously;
        create_env_fn (callable or list of callables): function (or list of functions) to be used for the environment
            creation.
            If a single task is used, a callable should be used and not a list of identical callables:
            if a list of callable is provided, the environment will be executed as if multiple, diverse tasks were
            needed, which comes with a slight compute overhead;
        create_env_kwargs (dict or list of dicts, optional): kwargs to be used with the environments being created;
        pin_memory (bool): if True and device is "cpu", calls :obj:`pin_memory` on the tensordicts when created.
        share_individual_td (bool, optional): if True, a different tensordict is created for every process/worker and a lazy
            stack is returned.
            default = None (False if single task);
        shared_memory (bool): whether or not the returned tensordict will be placed in shared memory;
        memmap (bool): whether or not the returned tensordict will be placed in memory map.
        policy_proof (callable, optional): if provided, it'll be used to get the list of
            tensors to return through the :obj:`step()` and :obj:`reset()` methods, such as :obj:`"hidden"` etc.
        device (str, int, torch.device): for consistency, this argument is kept. However this
            argument should not be passed, as the device will be inferred from the environments.
            It is assumed that all environments will run on the same device as a common shared
            tensordict will be used to pass data from process to process. The device can be
            changed after instantiation using :obj:`env.to(device)`.
        allow_step_when_done (bool, optional): if True, batched environments can
            execute steps after a done state is encountered.
            Defaults to :obj:`False`.

    """

    _verbose: bool = VERBOSE
    _excluded_wrapped_keys = [
        "is_closed",
        "parent_channels",
        "batch_size",
        "_dummy_env_str",
    ]

    def __init__(
        self,
        num_workers: int,
        create_env_fn: Union[Callable[[], EnvBase], Sequence[Callable[[], EnvBase]]],
        create_env_kwargs: Union[dict, Sequence[dict]] = None,
        pin_memory: bool = False,
        share_individual_td: Optional[bool] = None,
        shared_memory: bool = True,
        memmap: bool = False,
        policy_proof: Optional[Callable] = None,
        device: Optional[DEVICE_TYPING] = None,
        allow_step_when_done: bool = False,
    ):
        if device is not None:
            raise ValueError(
                "Device setting for batched environment can't be done at initialization. "
                "The device will be inferred from the constructed environment. "
                "It can be set through the `to(device)` method."
            )

        super().__init__(device=None)
        self.is_closed = True
        self._cache_in_keys = None

        self._single_task = callable(create_env_fn) or (len(set(create_env_fn)) == 1)
        if callable(create_env_fn):
            create_env_fn = [create_env_fn for _ in range(num_workers)]
        else:
            if len(create_env_fn) != num_workers:
                raise RuntimeError(
                    f"num_workers and len(create_env_fn) mismatch, "
                    f"got {len(create_env_fn)} and {num_workers}"
                )
            if (
                share_individual_td is False and not self._single_task
            ):  # then it has been explicitly set by the user
                raise ValueError(
                    "share_individual_td must be set to None or True when using multi-task batched environments"
                )
            share_individual_td = True
        create_env_kwargs = {} if create_env_kwargs is None else create_env_kwargs
        if isinstance(create_env_kwargs, dict):
            create_env_kwargs = [
                deepcopy(create_env_kwargs) for _ in range(num_workers)
            ]

        self.policy_proof = policy_proof
        self.num_workers = num_workers
        self.create_env_fn = create_env_fn
        self.create_env_kwargs = create_env_kwargs
        self.pin_memory = pin_memory
        self.share_individual_td = bool(share_individual_td)
        self._share_memory = shared_memory
        self._memmap = memmap
        self.allow_step_when_done = allow_step_when_done
        if self._share_memory and self._memmap:
            raise RuntimeError(
                "memmap and shared memory are mutually exclusive features."
            )
        self._batch_size = None
        self.__dict__["_output_spec"] = None
        self.__dict__["_input_spec"] = None
        self._device = None
        self._dummy_env_str = None
        self._seeds = None
        # self._prepare_dummy_env(create_env_fn, create_env_kwargs)
        self._get_metadata(create_env_fn, create_env_kwargs)

    def _get_metadata(
        self, create_env_fn: List[Callable], create_env_kwargs: List[Dict]
    ):
        if self._single_task:
            # if EnvCreator, the metadata are already there
            meta_data = get_env_metadata(create_env_fn[0], create_env_kwargs[0])
            self.meta_data = meta_data.expand(
                *(self.num_workers, *meta_data.batch_size)
            )
        else:
            n_tasks = len(create_env_fn)
            self.meta_data = []
            for i in range(n_tasks):
                self.meta_data.append(
                    get_env_metadata(create_env_fn[i], create_env_kwargs[i])
                )
        self._set_properties()

    def update_kwargs(self, kwargs: Union[dict, List[dict]]) -> None:
        """Updates the kwargs of each environment given a dictionary or a list of dictionaries.

        Args:
            kwargs (dict or list of dict): new kwargs to use with the environments

        """
        if isinstance(kwargs, dict):
            for _kwargs in self.create_env_kwargs:
                _kwargs.update(kwargs)
        else:
            for _kwargs, _new_kwargs in zip(self.create_env_kwargs, kwargs):
                _kwargs.update(_new_kwargs)

    def _get_in_keys_to_exclude(self, tensordict):
        if self._cache_in_keys is None:
            self._cache_in_keys = list(
                set(self.input_spec.keys(True)).intersection(
                    tensordict.keys(True, True)
                )
            )
        return self._cache_in_keys

    def _set_properties(self):
        meta_data = self.meta_data
        if self._single_task:
            self._batch_size = meta_data.batch_size

            input_spec = meta_data.specs["input_spec"]
            self.input_spec = input_spec
            output_spec = meta_data.specs["output_spec"]
            self.output_spec = output_spec

            self._dummy_env_str = meta_data.env_str
            self._device = meta_data.device
            self._env_tensordict = meta_data.tensordict
            self._batch_locked = meta_data.batch_locked
        else:
            self._batch_size = torch.Size([self.num_workers, *meta_data[0].batch_size])
            self._device = meta_data[0].device
            # TODO: check that all action_spec and reward spec match (issue #351)

            _input_spec = {}
            for md in meta_data:
                _input_spec.update(md.specs["input_spec"])
            input_spec = CompositeSpec(_input_spec, shape=meta_data[0].batch_size)
            input_spec = input_spec.expand(self.num_workers, *input_spec.shape)
            self.input_spec = input_spec

            _output_spec = {}
            for md in meta_data:
                _output_spec.update(md.specs["output_spec"])
            output_spec = CompositeSpec(_output_spec, shape=meta_data[0].batch_size)
            output_spec = output_spec.expand(self.num_workers, *output_spec.shape)
            self.output_spec = output_spec

            self._dummy_env_str = str(meta_data[0])
            self._env_tensordict = torch.stack(
                [meta_data.tensordict for meta_data in meta_data], 0
            )
            self._batch_locked = meta_data[0].batch_locked
        self.output_spec = self.output_spec.to(self.device)
        self.input_spec = self.input_spec.to(self.device)

    def state_dict(self) -> OrderedDict:
        raise NotImplementedError

    def load_state_dict(self, state_dict: OrderedDict) -> None:
        raise NotImplementedError

    @property
    def batch_size(self) -> TensorSpec:
        if "_batch_size" not in self.__dir__():
            raise AttributeError("_batch_size is not initialized")
        if self._batch_size is None:
            self._set_properties()
        return self._batch_size

    @property
    def device(self) -> torch.device:
        if self._device is None:
            self._set_properties()
        return self._device

    @device.setter
    def device(self, value: DEVICE_TYPING) -> None:
        self.to(value)

    @property
    def input_spec(self) -> TensorSpec:
        if self._input_spec is None:
            self._set_properties()
        return self._input_spec

    @input_spec.setter
    def input_spec(self, value: TensorSpec) -> None:
        if not isinstance(value, CompositeSpec) and value is not None:
            raise TypeError("The type of an input_spec must be Composite.")
        self.__dict__["_input_spec"] = value

    @property
    def output_spec(self) -> TensorSpec:
        if self._output_spec is None:
            self._set_properties()
        return self._output_spec

    @output_spec.setter
    def output_spec(self, value: TensorSpec) -> None:
        if not isinstance(value, CompositeSpec) and value is not None:
            raise TypeError("The type of an output_spec must be Composite.")
        self.__dict__["_output_spec"] = value

    def _create_td(self) -> None:
        """Creates self.shared_tensordict_parent, a TensorDict used to store the most recent observations."""
        if self._single_task:
            shared_tensordict_parent = self._env_tensordict.clone()
            if not self._env_tensordict.shape[0] == self.num_workers:
                raise RuntimeError(
                    "batched environment base tensordict has the wrong shape"
                )
        else:
            shared_tensordict_parent = self._env_tensordict.clone()

        if self._single_task:
            self.env_input_keys = sorted(self.input_spec.keys(True), key=_sort_keys)
            self.env_output_keys = []
            self.env_obs_keys = []
            for key in self.output_spec["observation"].keys(True):
                if isinstance(key, str):
                    key = (key,)
                self.env_output_keys.append(("next", *key))
                self.env_obs_keys.append(key)
            self.env_output_keys.append(("next", "reward"))
            self.env_output_keys.append(("next", "done"))
        else:
            env_input_keys = set()
            for meta_data in self.meta_data:
                env_input_keys = env_input_keys.union(
                    meta_data.specs["input_spec"].keys(True)
                )
            env_output_keys = set()
            env_obs_keys = set()
            for meta_data in self.meta_data:
                env_obs_keys = env_obs_keys.union(
                    key
                    for key in meta_data.specs["output_spec"]["observation"].keys(True)
                )
                env_output_keys = env_output_keys.union(
                    ("next", key) if isinstance(key, str) else ("next", *key)
                    for key in meta_data.specs["output_spec"]["observation"].keys(True)
                )
            env_output_keys = env_output_keys.union(
                {("next", "reward"), ("next", "done")}
            )
            self.env_obs_keys = sorted(env_obs_keys, key=_sort_keys)
            self.env_input_keys = sorted(env_input_keys, key=_sort_keys)
            self.env_output_keys = sorted(env_output_keys, key=_sort_keys)
        self._selected_keys = (
            set(self.env_output_keys)
            .union(self.env_input_keys)
            .union(self.env_obs_keys)
        )
        self._selected_keys.add("done")

        self._selected_reset_keys = self.env_obs_keys + ["done"]
        self._selected_step_keys = self.env_output_keys

        if self._single_task:
            shared_tensordict_parent = shared_tensordict_parent.select(
                *self._selected_keys,
                strict=False,
            )
            self.shared_tensordict_parent = shared_tensordict_parent.to(self.device)
        else:
            # Multi-task: we share tensordict that *may* have different keys
            shared_tensordict_parent = [
                tensordict.select(*self._selected_keys, strict=False).to(self.device)
                for tensordict in shared_tensordict_parent
            ]
            shared_tensordict_parent = torch.stack(
                shared_tensordict_parent,
                0,
            )
            self.shared_tensordict_parent = shared_tensordict_parent

        if self.share_individual_td:
            if not isinstance(self.shared_tensordict_parent, LazyStackedTensorDict):
                self.shared_tensordicts = [
                    td.clone() for td in self.shared_tensordict_parent.unbind(0)
                ]
                self.shared_tensordict_parent = torch.stack(self.shared_tensordicts, 0)
            else:
                # Multi-task: we share tensordict that *may* have different keys
                # LazyStacked already stores this so we don't need to do anything
                self.shared_tensordicts = self.shared_tensordict_parent
            if self._share_memory:
                for td in self.shared_tensordicts:
                    td.share_memory_()
            elif self._memmap:
                for td in self.shared_tensordicts:
                    td.memmap_()
        else:
            if self._share_memory:
                self.shared_tensordict_parent.share_memory_()
                if not self.shared_tensordict_parent.is_shared():
                    raise RuntimeError("share_memory_() failed")
            elif self._memmap:
                self.shared_tensordict_parent.memmap_()
                if not self.shared_tensordict_parent.is_memmap():
                    raise RuntimeError("memmap_() failed")

            self.shared_tensordicts = self.shared_tensordict_parent.unbind(0)
        if self.pin_memory:
            self.shared_tensordict_parent.pin_memory()

    def _start_workers(self) -> None:
        """Starts the various envs."""
        raise NotImplementedError

    def __repr__(self) -> str:
        if self._dummy_env_str is None:
            self._dummy_env_str = self._set_properties()
        return (
            f"{self.__class__.__name__}("
            f"\n\tenv={self._dummy_env_str}, "
            f"\n\tbatch_size={self.batch_size})"
        )

    def close(self) -> None:
        if self.is_closed:
            raise RuntimeError("trying to close a closed environment")
        if self._verbose:
            print(f"closing {self.__class__.__name__}")

        self.input_spec = None
        self.output_spec = None

        self._shutdown_workers()
        self.is_closed = True

    def _shutdown_workers(self) -> None:
        raise NotImplementedError

    def _set_seed(self, seed: Optional[int]):
        """This method is not used in batched envs."""
        pass

    def start(self) -> None:
        if not self.is_closed:
            raise RuntimeError("trying to start a environment that is not closed.")
        self._create_td()
        self._start_workers()

    def to(self, device: DEVICE_TYPING):
        device = torch.device(device)
        if device == self.device:
            return self
        self._device = device
        self.meta_data = (
            self.meta_data.to(device)
            if self._single_task
            else [meta_data.to(device) for meta_data in self.meta_data]
        )
        if not self.is_closed:
            warn(
                "Casting an open environment to another device requires closing and re-opening it. "
                "This may have unexpected and unwanted effects (e.g. on seeding etc.)"
            )
            # the tensordicts must be re-created on device
            super().to(device)
            self.close()
            self.start()
        else:
            self.input_spec = self.input_spec.to(device)
            self.output_spec = self.output_spec.to(device)
        return self


class SerialEnv(_BatchedEnv):
    """Creates a series of environments in the same process."""

    __doc__ += _BatchedEnv.__doc__

    _share_memory = False

    def _start_workers(self) -> None:
        _num_workers = self.num_workers

        self._envs = []

        for idx in range(_num_workers):
            env = self.create_env_fn[idx](**self.create_env_kwargs[idx])
            self._envs.append(env.to(self.device))
        self.is_closed = False

    @_check_start
    def state_dict(self) -> OrderedDict:
        state_dict = OrderedDict()
        for idx, env in enumerate(self._envs):
            state_dict[f"worker{idx}"] = env.state_dict()

        return state_dict

    @_check_start
    def load_state_dict(self, state_dict: OrderedDict) -> None:
        if "worker0" not in state_dict:
            state_dict = OrderedDict(
                **{f"worker{idx}": state_dict for idx in range(self.num_workers)}
            )
        for idx, env in enumerate(self._envs):
            env.load_state_dict(state_dict[f"worker{idx}"])

    @_check_start
    def _step(
        self,
        tensordict: TensorDict,
    ) -> TensorDict:
        self._assert_tensordict_shape(tensordict)
        tensordict_in = tensordict.clone(False)
        for i in range(self.num_workers):
            # shared_tensordicts are locked, and we need to select the keys since we update in-place.
            # There may be unexpected keys, such as "_reset", that we should comfortably ignore here.
            out_td = self._envs[i]._step(tensordict_in[i])
            out_td.update(tensordict_in[i].select(*self.env_input_keys))
            self.shared_tensordicts[i].update_(
                out_td.select(*self.env_input_keys, *self.env_output_keys)
            )
        # We must pass a clone of the tensordict, as the values of this tensordict
        # will be modified in-place at further steps
        return self.shared_tensordict_parent.select(*self._selected_step_keys).clone()

    def _shutdown_workers(self) -> None:
        if not self.is_closed:
            for env in self._envs:
                env.close()
            del self._envs

    @_check_start
    def set_seed(
        self, seed: Optional[int] = None, static_seed: bool = False
    ) -> Optional[int]:
        for env in self._envs:
            new_seed = env.set_seed(seed, static_seed=static_seed)
            seed = new_seed
        return seed

    @_check_start
    def _reset(self, tensordict: TensorDictBase, **kwargs) -> TensorDictBase:

        if tensordict is not None and "_reset" in tensordict.keys():
            self._assert_tensordict_shape(tensordict)
            _reset = tensordict.get("_reset")
        else:
            _reset = torch.ones(self.batch_size, dtype=torch.bool)

        for i, _env in enumerate(self._envs):
            if tensordict is not None:
                tensordict_ = tensordict[i]
                if tensordict_.is_empty():
                    tensordict_ = None
            else:
                tensordict_ = None
            if not _reset[i].any():
                # We update the stored tensordict with the value of the "next"
                # key as one may be surprised to receive data that is not up-to-date
                self.shared_tensordicts[i].update_(
                    self.shared_tensordicts[i]["next"].select(
                        *self._selected_reset_keys, strict=False
                    )
                )
                if tensordict_ is not None:
                    self.shared_tensordicts[i].update_(
                        tensordict_.select(*self._selected_reset_keys, strict=False)
                    )
                continue
            _td = _env._reset(tensordict=tensordict_, **kwargs)
            self.shared_tensordicts[i].update_(
                _td.select(*self._selected_keys, strict=False)
            )

        return self.shared_tensordict_parent.select(*self._selected_reset_keys).clone()

    def __getattr__(self, attr: str) -> Any:
        if attr in self.__dir__():
            return super().__getattr__(
                attr
            )  # make sure that appropriate exceptions are raised
        elif attr.startswith("__"):
            raise AttributeError(
                "dispatching built-in private methods is "
                f"not permitted with type {type(self)}. "
                f"Got attribute {attr}."
            )
        else:
            if attr in self._excluded_wrapped_keys:
                raise AttributeError(f"Getting {attr} resulted in an exception")
            try:
                # determine if attr is a callable
                list_attr = [getattr(env, attr) for env in self._envs]
                callable_attr = callable(list_attr[0])
                if callable_attr:
                    if self.is_closed:
                        raise RuntimeError(
                            "Trying to access attributes of closed/non started "
                            "environments. Check that the batched environment "
                            "has been started (e.g. by calling env.reset)"
                        )
                    return _dispatch_caller_serial(list_attr)
                else:
                    return list_attr
            except AttributeError:
                raise AttributeError(
                    f"attribute {attr} not found in " f"{self._dummy_env_str}"
                )

    def to(self, device: DEVICE_TYPING):
        device = torch.device(device)
        if device == self.device:
            return self
        super().to(device)
        if not self.is_closed:
            for env in self._envs:
                env.to(device)
        return self


class ParallelEnv(_BatchedEnv):
    """Creates one environment per process.

    TensorDicts are passed via shared memory or memory map.

    """

    __doc__ += _BatchedEnv.__doc__

    def _start_workers(self) -> None:

        _num_workers = self.num_workers
        ctx = mp.get_context("spawn")

        self.parent_channels = []
        self._workers = []

        for idx in range(_num_workers):
            if self._verbose:
                print(f"initiating worker {idx}")
            # No certainty which module multiprocessing_context is
            channel1, channel2 = ctx.Pipe()
            env_fun = self.create_env_fn[idx]
            if env_fun.__class__.__name__ != "EnvCreator":
                env_fun = CloudpickleWrapper(env_fun)

            w = mp.Process(
                target=_run_worker_pipe_shared_mem,
                args=(
                    idx,
                    channel1,
                    channel2,
                    env_fun,
                    self.create_env_kwargs[idx],
                    False,
                    self.env_input_keys,
                    self.device,
                    self.allow_step_when_done,
                ),
            )
            w.daemon = True
            w.start()
            channel2.close()
            self.parent_channels.append(channel1)
            self._workers.append(w)

        # send shared tensordict to workers
        for channel, shared_tensordict in zip(
            self.parent_channels, self.shared_tensordicts
        ):
            channel.send(("init", shared_tensordict))
        self.is_closed = False

    @_check_start
    def state_dict(self) -> OrderedDict:
        state_dict = OrderedDict()
        for channel in self.parent_channels:
            channel.send(("state_dict", None))
        for idx, channel in enumerate(self.parent_channels):
            msg, _state_dict = channel.recv()
            if msg != "state_dict":
                raise RuntimeError(f"Expected 'state_dict' but received {msg}")
            state_dict[f"worker{idx}"] = _state_dict

        return state_dict

    @_check_start
    def load_state_dict(self, state_dict: OrderedDict) -> None:
        if "worker0" not in state_dict:
            state_dict = OrderedDict(
                **{f"worker{idx}": state_dict for idx in range(self.num_workers)}
            )
        for i, channel in enumerate(self.parent_channels):
            channel.send(("load_state_dict", state_dict[f"worker{i}"]))
        for channel in self.parent_channels:
            msg, _ = channel.recv()
            if msg != "loaded":
                raise RuntimeError(f"Expected 'loaded' but received {msg}")

    @_check_start
    def _step(self, tensordict: TensorDictBase) -> TensorDictBase:
        self._assert_tensordict_shape(tensordict)

        self.shared_tensordict_parent.update_(
            tensordict.select(*self.env_input_keys, strict=False)
        )
        for i in range(self.num_workers):
            self.parent_channels[i].send(("step", None))

        # keys = set()
        for i in range(self.num_workers):
            msg, _ = self.parent_channels[i].recv()
            if msg != "step_result":
                raise RuntimeError(
                    f"Expected 'step_result' but received {msg} from worker {i}"
                )
        # We must pass a clone of the tensordict, as the values of this tensordict
        # will be modified in-place at further steps
        return self.shared_tensordict_parent.select(*self._selected_step_keys).clone()

    @_check_start
    def _shutdown_workers(self) -> None:
        if self.is_closed:
            raise RuntimeError(
                "calling {self.__class__.__name__}._shutdown_workers only allowed when env.is_closed = False"
            )
        for i, channel in enumerate(self.parent_channels):
            if self._verbose:
                print(f"closing {i}")
            # try:
            channel.send(("close", None))
            # except:
            #     raise RuntimeError(f"closing {channel} number {i} failed")
            msg, _ = channel.recv()
            if msg != "closing":
                raise RuntimeError(
                    f"Expected 'closing' but received {msg} from worker {i}"
                )

        del self.shared_tensordicts, self.shared_tensordict_parent

        for channel in self.parent_channels:
            channel.close()
        for proc in self._workers:
            proc.join()
        del self._workers
        del self.parent_channels

    @_check_start
    def set_seed(
        self, seed: Optional[int] = None, static_seed: bool = False
    ) -> Optional[int]:
        self._seeds = []
        for channel in self.parent_channels:
            channel.send(("seed", (seed, static_seed)))
            self._seeds.append(seed)
            msg, new_seed = channel.recv()
            if msg != "seeded":
                raise RuntimeError(f"Expected 'seeded' but received {msg}")
            seed = new_seed
        return seed

    @_check_start
    def _reset(self, tensordict: TensorDictBase, **kwargs) -> TensorDictBase:
        cmd_out = "reset"
        if tensordict is not None and "_reset" in tensordict.keys():
            self._assert_tensordict_shape(tensordict)
            _reset = tensordict.get("_reset")
        else:
            _reset = torch.ones(self.batch_size, dtype=torch.bool, device=self.device)

        for i, channel in enumerate(self.parent_channels):
            if tensordict is not None:
                tensordict_ = tensordict[i]
                if tensordict_.is_empty():
                    tensordict_ = None
            else:
                tensordict_ = None
            kwargs["tensordict"] = tensordict_
            if not _reset[i].any():
                self.shared_tensordicts[i].update_(
                    self.shared_tensordicts[i]["next"].select(
                        *self._selected_reset_keys, strict=False
                    )
                )
                if kwargs["tensordict"] is not None:
                    self.shared_tensordicts[i].update_(
                        kwargs["tensordict"].select(
                            *self._selected_reset_keys, strict=False
                        )
                    )
                # we must update the
                continue
            channel.send((cmd_out, kwargs))

        for i, channel in enumerate(self.parent_channels):
            if not _reset[i].any():
                continue
            cmd_in, _ = channel.recv()
            if cmd_in != "reset_obs":
                raise RuntimeError(f"received cmd {cmd_in} instead of reset_obs")
        return self.shared_tensordict_parent.select(*self._selected_reset_keys).clone()

    def __reduce__(self):
        if not self.is_closed:
            # ParallelEnv contains non-instantiated envs, thus it can be
            # closed and serialized if the environment building functions
            # permit it
            self.close()
        return super().__reduce__()

    def __getattr__(self, attr: str) -> Any:
        if attr in self.__dir__():
            return super().__getattr__(
                attr
            )  # make sure that appropriate exceptions are raised
        elif attr.startswith("__"):
            raise AttributeError(
                "dispatching built-in private methods is not permitted."
            )
        else:
            if attr in self._excluded_wrapped_keys:
                raise AttributeError(f"Getting {attr} resulted in an exception")
            try:
                # _ = getattr(self._dummy_env, attr)
                if self.is_closed:
                    raise RuntimeError(
                        "Trying to access attributes of closed/non started "
                        "environments. Check that the batched environment "
                        "has been started (e.g. by calling env.reset)"
                    )
                # dispatch to workers
                return _dispatch_caller_parallel(attr, self)
            except AttributeError:
                raise AttributeError(
                    f"attribute {attr} not found in " f"{self._dummy_env_str}"
                )

    def to(self, device: DEVICE_TYPING):
        device = torch.device(device)
        if device == self.device:
            return self
        super().to(device)
        if self._seeds is not None:
            warn(
                "Sending a seeded ParallelEnv to another device requires "
                f"re-seeding it. Re-seeding envs to {self._seeds}."
            )
            self.set_seed(self._seeds[0])
        return self


def _recursively_strip_locks_from_state_dict(state_dict: OrderedDict) -> OrderedDict:
    return OrderedDict(
        **{
            k: _recursively_strip_locks_from_state_dict(item)
            if isinstance(item, OrderedDict)
            else None
            if isinstance(item, MpLock)
            else item
            for k, item in state_dict.items()
        }
    )


def _run_worker_pipe_shared_mem(
    idx: int,
    parent_pipe: connection.Connection,
    child_pipe: connection.Connection,
    env_fun: Union[EnvBase, Callable],
    env_fun_kwargs: Dict[str, Any],
    pin_memory: bool,
    env_input_keys: Dict[str, Any],
    device: DEVICE_TYPING = "cpu",
    allow_step_when_done: bool = False,
    verbose: bool = False,
) -> None:
    parent_pipe.close()
    pid = os.getpid()
    if not isinstance(env_fun, EnvBase):
        env = env_fun(**env_fun_kwargs)
    else:
        if env_fun_kwargs:
            raise RuntimeError(
                "env_fun_kwargs must be empty if an environment is passed to a process."
            )
        env = env_fun
    env = env.to(device)
    i = -1
    initialized = False

    # make sure that process can be closed
    tensordict = None
    _td = None

    reset_keys = None

    while True:
        try:
            cmd, data = child_pipe.recv()
        except EOFError as err:
            raise EOFError(f"proc {pid} failed, last command: {cmd}.") from err
        if cmd == "seed":
            if not initialized:
                raise RuntimeError("call 'init' before closing")
            # torch.manual_seed(data)
            # np.random.seed(data)
            new_seed = env.set_seed(data[0], static_seed=data[1])
            child_pipe.send(("seeded", new_seed))

        elif cmd == "init":
            if verbose:
                print(f"initializing {pid}")
            if initialized:
                raise RuntimeError("worker already initialized")
            i = 0
            tensordict = data
            if not (tensordict.is_shared() or tensordict.is_memmap()):
                raise RuntimeError(
                    "tensordict must be placed in shared memory (share_memory_() or memmap_())"
                )
            initialized = True

        elif cmd == "reset":
            reset_kwargs = data
            if verbose:
                print(f"resetting worker {pid}")
            if not initialized:
                raise RuntimeError("call 'init' before resetting")
            # _td = tensordict.select("observation").to(env.device).clone()
            _td = env._reset(**reset_kwargs)

            if "_reset" in _td.keys():
                _td.del_("_reset")
            if pin_memory:
                _td.pin_memory()
            tensordict.update_(_td.select(*tensordict.keys(True, True), strict=False))
            child_pipe.send(("reset_obs", reset_keys))

        elif cmd == "step":
            if not initialized:
                raise RuntimeError("called 'init' before step")
            i += 1
            if _td is not None:
                _td = _td.update(
                    tensordict.select(*env_input_keys),
                )
            else:
                _td = tensordict.clone(recurse=False)
            _td = env._step(_td)
            if pin_memory:
                _td.pin_memory()
            tensordict.update_(_td.select("next"))
            msg = "step_result"
            data = (msg, None)
            child_pipe.send(data)

        elif cmd == "close":
            del tensordict, _td, data
            if not initialized:
                raise RuntimeError("call 'init' before closing")
            env.close()
            del env

            child_pipe.send(("closing", None))
            child_pipe.close()
            if verbose:
                print(f"{pid} closed")
            break

        elif cmd == "load_state_dict":
            env.load_state_dict(data)
            msg = "loaded"
            child_pipe.send((msg, None))

        elif cmd == "state_dict":
            state_dict = _recursively_strip_locks_from_state_dict(env.state_dict())
            msg = "state_dict"
            child_pipe.send((msg, state_dict))

        else:
            err_msg = f"{cmd} from env"
            try:
                attr = getattr(env, cmd)
                if callable(attr):
                    args, kwargs = data
                    args_replace = []
                    for _arg in args:
                        if isinstance(_arg, str) and _arg == "_self":
                            continue
                        else:
                            args_replace.append(_arg)
                    result = attr(*args_replace, **kwargs)
                else:
                    result = attr
            except Exception as err:
                raise RuntimeError(f"querying {err_msg} resulted in an error.") from err
            if cmd not in ("to"):
                child_pipe.send(("_".join([cmd, "done"]), result))
            else:
                # don't send env through pipe
                child_pipe.send(("_".join([cmd, "done"]), None))


class MultiThreadedEnvWrapper(_EnvWrapper):
    """Wrapper for envpool-based multithreaded environments."""

    _verbose: bool = False

    def __init__(
        self,
        env: Optional["envpool.python.envpool.EnvPoolMixin"] = None,
        **kwargs,
    ):
        if not _has_envpool:
            raise ImportError(
                "envpool python package or one of its dependencies (gym, treevalue) were not found. Please install these dependencies."
            ) from IMPORT_ERR_ENVPOOL
        if env is not None:
            kwargs["env"] = env
            self.num_workers = env.config["num_envs"]
            # For synchronous mode batch size is equal to the number of workers
            self.batch_size = torch.Size([self.num_workers])
        super().__init__(**kwargs)

        # Buffer to keep the latest observation for each worker
        # It's a TensorDict when the observation consists of several variables, e.g. "position" and "velocity"
        self.obs: Union[torch.tensor, TensorDict] = self.observation_spec.zero()

    def _check_kwargs(self, kwargs: Dict):
        if "env" not in kwargs:
            raise TypeError("Could not find environment key 'env' in kwargs.")
        env = kwargs["env"]
        if not isinstance(env, (envpool.python.envpool.EnvPoolMixin,)):
            raise TypeError("env is not of type 'envpool.python.envpool.EnvPoolMixin'.")

    def _build_env(self, env: "envpool.python.envpool.EnvPoolMixin"):
        return env

    def _make_specs(
        self, env: "envpool.python.envpool.EnvPoolMixin"
    ) -> None:  # noqa: F821
        self.input_spec = self._get_input_spec()
        self.output_spec = self._get_output_spec()

    def _init_env(self) -> Optional[int]:
        pass

    def _reset(self, tensordict: TensorDictBase) -> TensorDictBase:
        if tensordict is not None:
            reset_workers = tensordict.get("_reset", None)
        else:
            reset_workers = None
        if reset_workers is not None:
            reset_data = self._env.reset(np.where(reset_workers.cpu().numpy())[0])
        else:
            reset_data = self._env.reset()
        tensordict_out = self._transform_reset_output(reset_data, reset_workers)
        self.is_closed = False
        return tensordict_out

    @torch.no_grad()
    def _step(self, tensordict: TensorDictBase) -> TensorDictBase:
        action = tensordict.get("action")
        # Action needs to be moved to CPU and converted to numpy before being passed to envpool
        action = action.to(torch.device("cpu"))
        step_output = self._env.step(action.numpy())
        tensordict_out = self._transform_step_output(step_output)
        return tensordict_out.select().set("next", tensordict_out)

    def _get_input_spec(self) -> TensorSpec:
        # Envpool provides Gym-compatible specs as env.spec.action_space and
        # DM_Control-compatible specs as env.spec.action_spec(). We use the Gym ones.

        # Gym specs produced by EnvPool don't contain batch_size, we add it to satisfy checks in EnvBase
        action_spec = _gym_to_torchrl_spec_transform(
            self._env.spec.action_space,
            device=self.device,
            categorical_action_encoding=True,
        )
        action_spec = self._add_shape_to_spec(action_spec)
        return CompositeSpec(
            action=action_spec,
            shape=(self.num_workers,),
        )

    def _get_output_spec(self) -> TensorSpec:
        return CompositeSpec(
            observation=self._get_observation_spec(),
            reward=self._get_reward_spec(),
            done=self._get_done_spec(),
            shape=(self.num_workers,),
        )

    def _get_observation_spec(self) -> TensorSpec:
        # Gym specs produced by EnvPool don't contain batch_size, we add it to satisfy checks in EnvBase
        observation_spec = _gym_to_torchrl_spec_transform(
            self._env.spec.observation_space,
            device=self.device,
            categorical_action_encoding=True,
        )
        observation_spec = self._add_shape_to_spec(observation_spec)
        if isinstance(observation_spec, CompositeSpec):
            return observation_spec
        return CompositeSpec(
            observation=observation_spec,
            shape=(self.num_workers,),
        )

    def _add_shape_to_spec(self, spec: TensorSpec) -> TensorSpec:
        return spec.expand((self.num_workers, *spec.shape))

    def _get_reward_spec(self) -> TensorSpec:
        return UnboundedContinuousTensorSpec(
            device=self.device,
            shape=self.batch_size,
        )

    def _get_done_spec(self) -> TensorSpec:
        return DiscreteTensorSpec(
            2,
            device=self.device,
            shape=self.batch_size,
            dtype=torch.bool,
        )

    def __repr__(self) -> str:
        return f"{self.__class__.__name__}(num_workers={self.num_workers}, device={self.device})"

    def _transform_reset_output(
        self,
        envpool_output: Tuple[Union["treevalue.TreeValue", np.ndarray], Any],
        reset_workers: Optional[torch.Tensor],
    ):
        """Process output of envpool env.reset."""
        observation, _ = envpool_output
        if reset_workers is not None:
            # Only specified workers were reset - need to set observation buffer values only for them
            if isinstance(observation, treevalue.TreeValue):
                # If observation contain several fields, it will be returned as treevalue.TreeValue.
                # Convert to treevalue.FastTreeValue to allow indexing
                observation = treevalue.FastTreeValue(observation)
            self.obs[reset_workers] = self._treevalue_or_numpy_to_tensor_or_dict(
                observation
            )
        else:
            # All workers were reset - rewrite the whole observation buffer
            self.obs = TensorDict(
                self._treevalue_or_numpy_to_tensor_or_dict(observation), self.batch_size
            )

        obs = self.obs.clone(False)
        obs.update({"done": self.done_spec.zero()})
        return obs

    def _transform_step_output(
        self, envpool_output: Tuple[Any, Any, Any, ...]
    ) -> TensorDict:
        """Process output of envpool env.step."""
        obs, reward, done, *_ = envpool_output

        obs = self._treevalue_or_numpy_to_tensor_or_dict(obs)
        obs.update({"reward": torch.tensor(reward), "done": done})
        self.obs = tensordict_out = TensorDict(
            obs,
            batch_size=self.batch_size,
            device=self.device,
        )
        return tensordict_out

    def _treevalue_or_numpy_to_tensor_or_dict(
        self, x: Union["treevalue.TreeValue", np.ndarray]
    ) -> Union[torch.Tensor, Dict[str, torch.Tensor]]:
        """Converts observation returned by EnvPool.

        EnvPool step and reset return observation as a numpy array or a TreeValue of numpy arrays, which we convert
        to a tensor or a dictionary of tensors. Currently only supports depth 1 trees, but can easily be extended to
        arbitrary depth if necessary.
        """
        if isinstance(x, treevalue.TreeValue):
            ret = self._treevalue_to_dict(x)
        else:
            ret = {"observation": torch.tensor(x)}
        return ret

    def _treevalue_to_dict(self, tv: "treevalue.TreeValue") -> Dict[str, Any]:
        """Converts TreeValue to a dictionary.

        Currently only supports depth 1 trees, but can easily be extended to arbitrary depth if necessary.
        """
        return {k[0]: torch.tensor(v) for k, v in treevalue.flatten(tv)}

    def _set_seed(self, seed: Optional[int]):
        if seed is not None:
            print(
                "MultiThreadedEnvWrapper._set_seed ignored, as setting seed in an existing envorinment is not\
                   supported by envpool. Please create a new environment, passing the seed to the constructor."
            )


class MultiThreadedEnv(MultiThreadedEnvWrapper):
    """Multithreaded execution of environments based on EnvPool.

    An alternative to ParallelEnv based on multithreading. It's faster, as it doesn't require new process spawning, but
    less flexible, as it only supports environments implemented in EnvPool library.
    Currently only supports synchronous execution mode, when the batch size is equal to the number of workers, see
    https://envpool.readthedocs.io/en/latest/content/python_interface.html#batch-size.

    >>> env = MultiThreadedEnv(num_workers=3, env_name="Pendulum-v1")
    >>> env.reset()
    >>> env.rand_step()
    >>> env.rollout(5)
    >>> env.close()

    Args:
        num_workers: number of worker threads to create.
        env_name: name of the environment, corresponding to task_id in EnvPool.
        create_env_kwargs: additional arguments which will be passed to envpool.make.
    """

    def __init__(
        self,
        num_workers: int,
        env_name: str,
        create_env_kwargs: Optional[Dict[str, Any]] = None,
        **kwargs,
    ):

        self.env_name = env_name.replace("ALE/", "")  # Naming convention of EnvPool
        self.num_workers = num_workers
        self.batch_size = torch.Size([num_workers])
        self.create_env_kwargs = create_env_kwargs or {}

        kwargs["num_workers"] = num_workers
        kwargs["env_name"] = self.env_name
        kwargs["create_env_kwargs"] = create_env_kwargs
        super().__init__(**kwargs)

    def _build_env(
        self,
        env_name: str,
        num_workers: int,
        create_env_kwargs: Optional[Dict[str, Any]],
    ) -> Any:
        create_env_kwargs = create_env_kwargs or {}
        env = envpool.make(
            task_id=env_name,
            env_type="gym",
            num_envs=num_workers,
            gym_reset_return_info=True,
            **create_env_kwargs,
        )
        return super()._build_env(env)

    def _set_seed(self, seed: Optional[int]):
        """Library EnvPool only supports setting a seed by recreating the environment."""
        if seed is not None:
            logging.debug("Recreating EnvPool environment to set seed.")
            self.create_env_kwargs["seed"] = seed
            self._env = self._build_env(
                env_name=self.env_name,
                num_workers=self.num_workers,
                create_env_kwargs=self.create_env_kwargs,
            )

    def _check_kwargs(self, kwargs: Dict):
        for arg in ["num_workers", "env_name", "create_env_kwargs"]:
            if arg not in kwargs:
                raise TypeError(f"Expected '{arg}' to be part of kwargs")

    def __repr__(self) -> str:
        return f"{self.__class__.__name__}(env={self.env_name}, num_workers={self.num_workers}, device={self.device})"<|MERGE_RESOLUTION|>--- conflicted
+++ resolved
@@ -21,13 +21,8 @@
 from tensordict import TensorDict
 from tensordict.tensordict import LazyStackedTensorDict, TensorDictBase
 from torch import multiprocessing as mp
-<<<<<<< HEAD
-from torchrl._utils import _check_for_faulty_process
+from torchrl._utils import _check_for_faulty_process, VERBOSE
 from torchrl.data.tensor_specs import (
-=======
-from torchrl._utils import _check_for_faulty_process, VERBOSE
-from torchrl.data import (
->>>>>>> ee583064
     CompositeSpec,
     DiscreteTensorSpec,
     TensorSpec,

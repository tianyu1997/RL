import uuid
from datetime import datetime

try:
    import configargparse as argparse

    _configargparse = True
except:
    import argparse

    _configargparse = False
import torch.cuda
from torch.utils.tensorboard import SummaryWriter

from torchrl.agents.helpers.agents import make_agent, parser_agent_args
from torchrl.agents.helpers.collectors import (
<<<<<<< HEAD
    parser_collector_args_offpolicy,
    make_collector_offpolicy,
=======
    make_collector_offline,
    parser_collector_args_offline,
>>>>>>> b7b4930f
)
from torchrl.agents.helpers.envs import (
    correct_for_frame_skip,
    get_stats_random_rollout,
    parallel_env_constructor,
    parser_env_args,
    transformed_env_constructor,
)
from torchrl.agents.helpers.losses import make_sac_loss, parser_loss_args
from torchrl.agents.helpers.models import (
    make_sac_model,
    parser_model_args_continuous,
)
from torchrl.agents.helpers.recorder import parser_recorder_args
from torchrl.agents.helpers.replay_buffer import (
    make_replay_buffer,
    parser_replay_args,
)
from torchrl.data.transforms import RewardScaling, TransformedEnv
from torchrl.modules import OrnsteinUhlenbeckProcessWrapper


def make_args():
<<<<<<< HEAD
    parser = argparse.ArgumentParser()
    if _configargparse:
        parser.add_argument(
            "-c",
            "--config",
            required=True,
            is_config_file=True,
            help="config file path",
        )
=======
    parser = configargparse.ArgumentParser()
    parser.add_argument(
        "-c",
        "--config",
        required=True,
        is_config_file=True,
        help="config file path",
    )
>>>>>>> b7b4930f
    parser_agent_args(parser)
    parser_collector_args_offpolicy(parser)
    parser_env_args(parser)
    parser_loss_args(parser, algorithm="SAC")
    parser_model_args_continuous(parser, "SAC")
    parser_recorder_args(parser)
    parser_replay_args(parser)
    return parser


parser = make_args()

DEFAULT_REWARD_SCALING = {
    "Hopper-v1": 5,
    "Walker2d-v1": 5,
    "HalfCheetah-v1": 5,
    "cheetah": 5,
    "Ant-v2": 5,
    "Humanoid-v2": 20,
    "humanoid": 100,
}

if __name__ == "__main__":
    args = parser.parse_args()

    args = correct_for_frame_skip(args)

    if not isinstance(args.reward_scaling, float):
        args.reward_scaling = DEFAULT_REWARD_SCALING.get(args.env_name, 5.0)

    device = (
        torch.device("cpu")
        if torch.cuda.device_count() == 0
        else torch.device("cuda:0")
    )

    exp_name = "_".join(
        [
            "SAC",
            args.exp_name,
            str(uuid.uuid4())[:8],
            datetime.now().strftime("%y_%m_%d-%H_%M_%S"),
        ]
    )
    writer = SummaryWriter(f"sac_logging/{exp_name}")
    video_tag = exp_name if args.record_video else ""

    proof_env = transformed_env_constructor(args=args, use_env_creator=False)()
    model = make_sac_model(
        proof_env,
        device=device,
        tanh_loc=args.tanh_loc,
        default_policy_scale=args.default_policy_scale,
    )
    loss_module, target_net_updater = make_sac_loss(model, args)

    actor_model_explore = model[0]
    if args.ou_exploration:
        actor_model_explore = OrnsteinUhlenbeckProcessWrapper(
            actor_model_explore, annealing_num_steps=args.annealing_frames
        ).to(device)
    if device == torch.device("cpu"):
        # mostly for debugging
        actor_model_explore.share_memory()

    stats = None
    if not args.vecnorm:
        stats = get_stats_random_rollout(args, proof_env)

    create_env_fn = parallel_env_constructor(args=args, stats=stats)

    collector = make_collector_offpolicy(
        make_env=create_env_fn,
        actor_model_explore=actor_model_explore,
        args=args,
    )

    replay_buffer = make_replay_buffer(device, args)

    recorder = transformed_env_constructor(
        args,
        video_tag=video_tag,
        norm_obs_only=True,
        stats=stats,
        writer=writer,
    )()

    # remove video recorder from recorder to have matching state_dict keys
    if args.record_video:
        recorder_rm = TransformedEnv(recorder.env, recorder.transform[1:])
    else:
        recorder_rm = recorder

    recorder_rm.load_state_dict(create_env_fn.state_dict()["worker0"])
    # reset reward scaling
    for t in recorder.transform:
        if isinstance(t, RewardScaling):
            t.scale.fill_(1.0)

    agent = make_agent(
        collector,
        loss_module,
        recorder,
        target_net_updater,
        actor_model_explore,
        replay_buffer,
        writer,
        args,
    )

    agent.train()<|MERGE_RESOLUTION|>--- conflicted
+++ resolved
@@ -14,13 +14,8 @@
 
 from torchrl.agents.helpers.agents import make_agent, parser_agent_args
 from torchrl.agents.helpers.collectors import (
-<<<<<<< HEAD
     parser_collector_args_offpolicy,
     make_collector_offpolicy,
-=======
-    make_collector_offline,
-    parser_collector_args_offline,
->>>>>>> b7b4930f
 )
 from torchrl.agents.helpers.envs import (
     correct_for_frame_skip,
@@ -44,7 +39,6 @@
 
 
 def make_args():
-<<<<<<< HEAD
     parser = argparse.ArgumentParser()
     if _configargparse:
         parser.add_argument(
@@ -54,16 +48,6 @@
             is_config_file=True,
             help="config file path",
         )
-=======
-    parser = configargparse.ArgumentParser()
-    parser.add_argument(
-        "-c",
-        "--config",
-        required=True,
-        is_config_file=True,
-        help="config file path",
-    )
->>>>>>> b7b4930f
     parser_agent_args(parser)
     parser_collector_args_offpolicy(parser)
     parser_env_args(parser)
@@ -144,11 +128,7 @@
     replay_buffer = make_replay_buffer(device, args)
 
     recorder = transformed_env_constructor(
-        args,
-        video_tag=video_tag,
-        norm_obs_only=True,
-        stats=stats,
-        writer=writer,
+        args, video_tag=video_tag, norm_obs_only=True, stats=stats, writer=writer
     )()
 
     # remove video recorder from recorder to have matching state_dict keys

import dataclasses
import uuid
from dataclasses import dataclass
from datetime import datetime
from pathlib import Path

import hydra
import torch
import torch.cuda
import tqdm
from dreamer_utils import (
    parallel_env_constructor,
    transformed_env_constructor,
    EnvConfig,
)
from hydra.core.config_store import ConfigStore

# float16
from torch.cuda.amp import autocast, GradScaler
from torch.nn.utils import clip_grad_norm_
from torchrl.envs import ParallelEnv, EnvCreator
from torchrl.envs.transforms import RewardScaling, TransformedEnv
from torchrl.modules.tensordict_module.exploration import (
    AdditiveGaussianWrapper,
    OrnsteinUhlenbeckProcessWrapper,
)
from torchrl.objectives.costs.dreamer import (
    DreamerActorLoss,
    DreamerModelLoss,
    DreamerValueLoss,
)
from torchrl.record import VideoRecorder
from torchrl.trainers.helpers.collectors import (
    make_collector_offpolicy,
    OffPolicyCollectorConfig,
)
from torchrl.trainers.helpers.envs import (
    correct_for_frame_skip,
    get_stats_random_rollout,
)
from torchrl.trainers.helpers.logger import LoggerConfig
from torchrl.trainers.helpers.models import (
    make_dreamer,
    DreamerConfig,
)
from torchrl.trainers.helpers.replay_buffer import (
    make_replay_buffer,
    ReplayArgsConfig,
)
from torchrl.trainers.trainers import Recorder, RewardNormalizer


@dataclass
class TrainingConfig:
    optim_steps_per_batch: int = 500
    # Number of optimization steps in between two collection of data. See frames_per_batch below.
    # LR scheduler.
    batch_size: int = 256

    batch_length: int = 50
    # batch size of the TensorDict retrieved from the replay buffer. Default=256.
    log_interval: int = 10000
    # logging interval, in terms of optimization steps. Default=10000.


config_fields = [
    (config_field.name, config_field.type, config_field)
    for config_cls in (
        OffPolicyCollectorConfig,
        EnvConfig,
        LoggerConfig,
        ReplayArgsConfig,
        DreamerConfig,
        TrainingConfig,
    )
    for config_field in dataclasses.fields(config_cls)
]
Config = dataclasses.make_dataclass(cls_name="Config", fields=config_fields)
cs = ConfigStore.instance()
cs.store(name="config", node=Config)


def grad_norm(optimizer: torch.optim.Optimizer):
    sum_of_sq = 0.0
    for pg in optimizer.param_groups:
        for p in pg["params"]:
            sum_of_sq += p.grad.pow(2).sum()
    return sum_of_sq.sqrt().detach().item()


def make_recorder_env(cfg, video_tag, pixel_stats, state_stats, logger, create_env_fn):
    recorder = transformed_env_constructor(
        cfg,
        video_tag=video_tag,
        norm_obs_only=True,
        pixel_stats=pixel_stats,
        state_stats=state_stats,
        logger=logger,
        use_env_creator=False,
    )()

    # remove video recorder from recorder to have matching state_dict keys
    if cfg.record_video:
        recorder_rm = TransformedEnv(recorder.base_env)
        for transform in recorder.transform:
            if not isinstance(transform, VideoRecorder):
                recorder_rm.append_transform(transform)
    else:
        recorder_rm = recorder

    if isinstance(create_env_fn, ParallelEnv):
        recorder_rm.load_state_dict(create_env_fn.state_dict()["worker0"])
        create_env_fn.close()
    elif isinstance(create_env_fn, EnvCreator):
        recorder_rm.load_state_dict(create_env_fn().state_dict())
    else:
        recorder_rm.load_state_dict(create_env_fn.state_dict())
    # reset reward scaling
    for t in recorder.transform:
        if isinstance(t, RewardScaling):
            t.scale.fill_(1.0)
            t.loc.fill_(0.0)
    return recorder


@torch.inference_mode()
def call_record(
    logger,
    record,
    collected_frames,
    sampled_tensordict,
    stats,
    model_based_env,
    actor_model,
    cfg,
):
    td_record = record(None)
    if td_record is not None and logger is not None:
        for key, value in td_record.items():
            if key in ["r_evaluation", "total_r_evaluation"]:
                logger.log_scalar(
                    key,
                    value.detach().item(),
                    step=collected_frames,
                )
    # Compute observation reco
    if cfg.record_video and record._count % cfg.record_interval == 0:
        world_model_td = sampled_tensordict

        true_pixels = recover_pixels(world_model_td["pixels"], stats)

        reco_pixels = recover_pixels(world_model_td["reco_pixels"], stats)
        with autocast(dtype=torch.float16):
            world_model_td = world_model_td.select(
                "posterior_state", "belief", "reward"
            )
            world_model_td.batch_size = [
                world_model_td.shape[0],
                world_model_td.get("belief").shape[1],
            ]
            world_model_td.rename_key("posterior_state", "prior_state")
            world_model_td = model_based_env.rollout(
                max_steps=true_pixels.shape[1],
                policy=actor_model,
                auto_reset=False,
                tensordict=world_model_td[:, 0],
            )
        imagine_pxls = recover_pixels(
            model_based_env.decode_obs(world_model_td)["reco_pixels"],
            stats,
        )

        stacked_pixels = torch.cat([true_pixels, reco_pixels, imagine_pxls], dim=-1)
        if logger is not None:
            logger.log_video(
                "pixels_rec_and_imag",
                stacked_pixels.detach().cpu().numpy(),
            )


@hydra.main(version_base=None, config_path=".", config_name="config")
def main(cfg: "DictConfig"):

    cfg = correct_for_frame_skip(cfg)

    if not isinstance(cfg.reward_scaling, float):
        cfg.reward_scaling = 1.0

    if torch.cuda.is_available() and not cfg.model_device != "":
        device = torch.device("cuda:0")
    elif cfg.model_device:
        device = torch.device(cfg.model_device)
    else:
        device = torch.device("cpu")
    print(f"Using device {device}")
    exp_name = "_".join(
        [
            "Dreamer",
            cfg.exp_name,
            str(uuid.uuid4())[:8],
            datetime.now().strftime("%y_%m_%d-%H_%M_%S"),
        ]
    )

    if cfg.logger == "wandb":
        from torchrl.trainers.loggers.wandb import WandbLogger

        logger = WandbLogger(
            f"dreamer/{exp_name}",
            project="torchrl",
            group=f"Dreamer_{cfg.env_name}",
            offline=cfg.offline_logging,
        )
    elif cfg.logger == "csv":
        from torchrl.trainers.loggers.csv import CSVLogger

        logger = CSVLogger(
            f"{exp_name}",
            log_dir="dreamer",
        )
    elif cfg.logger == "tensorboard":
        from torchrl.trainers.loggers.tensorboard import TensorboardLogger

        logger = TensorboardLogger(
            f"{exp_name}",
            log_dir="dreamer",
        )
    else:
        raise NotImplementedError(cfg.logger)

    video_tag = f"Dreamer_{cfg.env_name}_policy_test" if cfg.record_video else ""

    pixel_stats = None
    state_stats = None
    if not cfg.vecnorm and cfg.norm_stats:
        if cfg.from_pixels:
            pixel_stats = get_stats_random_rollout(
                cfg,
                proof_environment=transformed_env_constructor(cfg)(),
                key="next_pixels" if not cfg.use_r3m else "r3m_vec",
            )
            pixel_stats = {k: v.clone() for k, v in pixel_stats.items()}
        if not cfg.from_pixels or not cfg.pixels_only:
            state_stats = get_stats_random_rollout(
                cfg,
                proof_environment=transformed_env_constructor(cfg)(),
                key="next_observation_vector",
            )
            state_stats = {k: v.clone() for k, v in state_stats.items()}
    else:
        if cfg.from_pixels:
            pixel_stats = {"loc": 0.5, "scale": 0.5}
    obs_keys = []
    if cfg.from_pixels:
        if cfg.use_r3m:
            obs_keys.append("r3m_vec")
        else:
            obs_keys.append("pixels")
    if not cfg.pixels_only or not cfg.from_pixels:
        obs_keys.append("observation_vector")

    world_model, model_based_env, actor_model, value_model, policy = make_dreamer(
        proof_environment=transformed_env_constructor(cfg)(),
        pixel_stats=pixel_stats,
        state_stats=state_stats,
        cfg=cfg,
        device=device,
        use_decoder_in_env=True,
        action_key="action",
<<<<<<< HEAD
        value_key="predicted_value",
        obs_keys=obs_keys,
=======
        value_key="state_value",
        proof_environment=transformed_env_constructor(cfg)(),
>>>>>>> f3ce3a0d
    )

    # reward normalization
    if cfg.normalize_rewards_online:
        # if used the running statistics of the rewards are computed and the
        # rewards used for training will be normalized based on these.
        reward_normalizer = RewardNormalizer(
            scale=cfg.normalize_rewards_online_scale,
            decay=cfg.normalize_rewards_online_decay,
        )
    else:
        reward_normalizer = None

    # Losses
<<<<<<< HEAD
    world_model_loss = DreamerModelLoss(world_model, observation_keys=obs_keys).to(
        device
    )
=======
    world_model_loss = DreamerModelLoss(world_model)
>>>>>>> f3ce3a0d
    actor_loss = DreamerActorLoss(
        actor_model,
        value_model,
        model_based_env,
        imagination_horizon=cfg.imagination_horizon,
    )
    value_loss = DreamerValueLoss(value_model)

    action_spec = transformed_env_constructor(cfg)().action_spec
    # Actor and value network
    if cfg.exploration == "additive_gaussian":

        exploration_policy = AdditiveGaussianWrapper(
            policy,
            sigma_init=0.3,
            sigma_end=0.3,
            spec=action_spec,
        ).to(device)
    elif cfg.exploration == "ou_exploration":
        exploration_policy = OrnsteinUhlenbeckProcessWrapper(
            policy,
            annealing_num_steps=cfg.total_frames,
        ).to(device)
    elif cfg.exploration == "":
        exploration_policy = policy.to(device)

    action_dim_gsde, state_dim_gsde = None, None
    create_env_fn = parallel_env_constructor(
        cfg=cfg,
        pixel_stats=pixel_stats,
        state_stats=state_stats,
        action_dim_gsde=action_dim_gsde,
        state_dim_gsde=state_dim_gsde,
    )

    collector = make_collector_offpolicy(
        make_env=create_env_fn,
        actor_model_explore=exploration_policy,
        cfg=cfg,
        # make_env_kwargs=[
        #     {"device": device}
        #     for device in cfg.collector_devices
        # ],
    )
    print("collector:", collector)

    replay_buffer = make_replay_buffer(device, cfg)

    record = Recorder(
        record_frames=cfg.record_frames,
        frame_skip=cfg.frame_skip,
        policy_exploration=policy,
        recorder=make_recorder_env(
            cfg,
            video_tag,
            pixel_stats,
            state_stats,
            logger,
            create_env_fn,
        ),
        record_interval=cfg.record_interval,
        log_keys=cfg.recorder_log_keys,
    )

    final_seed = collector.set_seed(cfg.seed)
    print(f"init seed: {cfg.seed}, final seed: {final_seed}")
    # Training loop
    collected_frames = 0
    pbar = tqdm.tqdm(total=cfg.total_frames)
    path = Path("./log")
    path.mkdir(exist_ok=True)

    # optimizers
    world_model_opt = torch.optim.Adam(world_model.parameters(), lr=cfg.world_model_lr)
    actor_opt = torch.optim.Adam(actor_model.parameters(), lr=cfg.actor_value_lr)
    value_opt = torch.optim.Adam(value_model.parameters(), lr=cfg.actor_value_lr)

    scaler1 = GradScaler()
    scaler2 = GradScaler()
    scaler3 = GradScaler()

    for i, tensordict in enumerate(collector):
        cmpt = 0
        if reward_normalizer is not None:
            reward_normalizer.update_reward_stats(tensordict)
        pbar.update(tensordict.numel())
        current_frames = tensordict.numel()
        collected_frames += current_frames
        # tensordict = tensordict.reshape(-1, cfg.batch_length)
        replay_buffer.extend(tensordict.cpu())
        logger.log_scalar(
            "r_training",
            tensordict["reward"].mean().detach().item(),
            step=collected_frames,
        )

        if (i % cfg.record_interval) == 0:
            do_log = True
        else:
            do_log = False

        if collected_frames >= cfg.init_random_frames:
            if i % cfg.record_interval == 0:
                logger.log_scalar("cmpt", cmpt)
            for j in range(cfg.optim_steps_per_batch):
                cmpt += 1
                # sample from replay buffer
                sampled_tensordict = replay_buffer.sample(cfg.batch_size).to(
                    device, non_blocking=True
                )
                if reward_normalizer is not None:
                    sampled_tensordict = reward_normalizer.normalize_reward(
                        sampled_tensordict
                    )

                with autocast(dtype=torch.float16):
                    model_loss_td, sampled_tensordict = world_model_loss(
                        sampled_tensordict
                    )
                    loss_world_model = (
                        model_loss_td["loss_model_kl"]
                        + model_loss_td["loss_model_reco"]
                        + model_loss_td["loss_model_reward"]
                    )

                    if (
                        cfg.record_video
                        and (record._count + 1) % cfg.record_interval == 0
                    ):
                        sampled_tensordict_save = (
                            sampled_tensordict.select(
                                "pixels",
                                "reco_pixels",
                                "posterior_state",
                                "belief",
                            )[:4]
                            .detach()
                            .to_tensordict()
                        )
                    else:
                        sampled_tensordict_save = None

                    scaler1.scale(loss_world_model).backward()
                    scaler1.unscale_(world_model_opt)
                    clip_grad_norm_(world_model.parameters(), cfg.grad_clip)
                    scaler1.step(world_model_opt)
                    if j == cfg.optim_steps_per_batch - 1 and do_log:
                        logger.log_scalar(
                            "loss_world_model",
                            loss_world_model.detach().item(),
                            step=collected_frames,
                        )
                        logger.log_scalar(
                            "grad_world_model",
                            grad_norm(world_model_opt),
                            step=collected_frames,
                        )
                        logger.log_scalar(
                            "loss_model_kl",
                            model_loss_td["loss_model_kl"].detach().item(),
                            step=collected_frames,
                        )
                        logger.log_scalar(
                            "loss_model_reco",
                            model_loss_td["loss_model_reco"].detach().item(),
                            step=collected_frames,
                        )
                        logger.log_scalar(
                            "loss_model_reward",
                            model_loss_td["loss_model_reward"].detach().item(),
                            step=collected_frames,
                        )
                    world_model_opt.zero_grad()
                    scaler1.update()

                with autocast(dtype=torch.float16):
                    actor_loss_td, sampled_tensordict = actor_loss(sampled_tensordict)
                scaler2.scale(actor_loss_td["loss_actor"]).backward()
                scaler2.unscale_(actor_opt)
                clip_grad_norm_(actor_model.parameters(), cfg.grad_clip)
                scaler2.step(actor_opt)
                if j == cfg.optim_steps_per_batch - 1 and do_log:
                    logger.log_scalar(
                        "loss_actor",
                        actor_loss_td["loss_actor"].detach().item(),
                        step=collected_frames,
                    )
                    logger.log_scalar(
                        "grad_actor",
                        grad_norm(actor_opt),
                        step=collected_frames,
                    )
                actor_opt.zero_grad()
                scaler2.update()

                with autocast(dtype=torch.float16):
                    value_loss_td, sampled_tensordict = value_loss(sampled_tensordict)
                scaler3.scale(value_loss_td["loss_value"]).backward()
                scaler3.unscale_(value_opt)
                clip_grad_norm_(value_model.parameters(), cfg.grad_clip)
                scaler3.step(value_opt)
                if j == cfg.optim_steps_per_batch - 1 and do_log:
                    logger.log_scalar(
                        "loss_value",
                        value_loss_td["loss_value"].detach().item(),
                        step=collected_frames,
                    )
                    logger.log_scalar(
                        "grad_value",
                        grad_norm(value_opt),
                        step=collected_frames,
                    )
                value_opt.zero_grad()
                scaler3.update()
                if j == cfg.optim_steps_per_batch - 1:
                    do_log = False

            call_record(
                logger,
                record,
                collected_frames,
                sampled_tensordict_save,
                pixel_stats,
                model_based_env,
                actor_model,
                cfg,
            )
        exploration_policy.step(current_frames)
        collector.update_policy_weights_()


def recover_pixels(pixels, stats):
    return (
        (255 * (pixels * stats["scale"] + stats["loc"]))
        .clamp(min=0, max=255)
        .to(torch.uint8)
    )


if __name__ == "__main__":
    main()<|MERGE_RESOLUTION|>--- conflicted
+++ resolved
@@ -267,13 +267,8 @@
         device=device,
         use_decoder_in_env=True,
         action_key="action",
-<<<<<<< HEAD
-        value_key="predicted_value",
+        value_key="state_value",
         obs_keys=obs_keys,
-=======
-        value_key="state_value",
-        proof_environment=transformed_env_constructor(cfg)(),
->>>>>>> f3ce3a0d
     )
 
     # reward normalization
@@ -288,13 +283,7 @@
         reward_normalizer = None
 
     # Losses
-<<<<<<< HEAD
-    world_model_loss = DreamerModelLoss(world_model, observation_keys=obs_keys).to(
-        device
-    )
-=======
-    world_model_loss = DreamerModelLoss(world_model)
->>>>>>> f3ce3a0d
+    world_model_loss = DreamerModelLoss(world_model, observation_keys=obs_keys)
     actor_loss = DreamerActorLoss(
         actor_model,
         value_model,

--- conflicted
+++ resolved
@@ -18,11 +18,7 @@
     _partial_: True
     in_keys: ${network.in_keys_policy_module}
     out_keys: ${model.policy_out_keys}
-<<<<<<< HEAD
-    wrapper: ${model.network_wrapper}
-=======
     wrapper: ${model.policy_net_wrapper}
->>>>>>> 273b5b1d
     partial_module:
       _target_: torchrl.modules.MLP
       _partial_: True  # misses out_features

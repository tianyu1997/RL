# Task and env
env:
  name: Pendulum-v1
  task: ""
  library: gym
  exp_name: cql_${env.name}
  n_samples_stats: 1000
  frame_skip: 1
  reward_scaling: 1.0
  seed: 0
  train_num_envs: 1
  eval_num_envs: 1

# Collector
collector:
  frames_per_batch: 1000
  total_frames: 1000000 
  multi_step: 0
  init_random_frames: 25_000
  env_per_collector: 1
<<<<<<< HEAD
  collector_device: cpu
  max_frames_per_traj: 1000
  num_worker: 1
=======
  device: cpu
  max_frames_per_traj: 200
>>>>>>> 7300ff56

# logger
logger:
  backend: wandb
  log_interval: 5000 # record interval in frames
  eval_steps: 1000
  mode: online
  eval_iter: 1000

# Buffer
replay_buffer:
  prb: 0
  buffer_prefetch: 64
  size: 1_000_000

# Optimization
optim:
  utd_ratio: 1
  device: cuda:0
  actor_lr: 3e-4
  critic_lr: 3e-4
  weight_decay: 0.0
  batch_size: 256
  optim_steps_per_batch: 200

# Policy and model
model:
  hidden_sizes: [256, 256]
  activation: relu
  default_policy_scale: 1.0
  scale_lb: 0.1

# loss
loss: 
  loss_function: l2
  gamma: 0.99
  tau: 0.005
  # CQL hyperparameter
  temperature: 1.0
  min_q_weight: 1.0
  max_q_backup: False
  deterministic_backup: False
  num_random: 10
  with_lagrange: True
  lagrange_thresh: 10.0<|MERGE_RESOLUTION|>--- conflicted
+++ resolved
@@ -2,14 +2,12 @@
 env:
   name: Pendulum-v1
   task: ""
-  library: gym
   exp_name: cql_${env.name}
   n_samples_stats: 1000
-  frame_skip: 1
-  reward_scaling: 1.0
   seed: 0
   train_num_envs: 1
   eval_num_envs: 1
+  backend: gym
 
 # Collector
 collector:
@@ -18,14 +16,10 @@
   multi_step: 0
   init_random_frames: 25_000
   env_per_collector: 1
-<<<<<<< HEAD
-  collector_device: cpu
+  device: cpu
   max_frames_per_traj: 1000
   num_worker: 1
-=======
-  device: cpu
-  max_frames_per_traj: 200
->>>>>>> 7300ff56
+
 
 # logger
 logger:

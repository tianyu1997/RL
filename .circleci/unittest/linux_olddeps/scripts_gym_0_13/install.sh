#!/usr/bin/env bash

unset PYTORCH_VERSION
# For unittest, nightly PyTorch is used as the following section,
# so no need to set PYTORCH_VERSION.
# In fact, keeping PYTORCH_VERSION forces us to hardcode PyTorch version in config.
<<<<<<< HEAD
apt-get update && apt-get install -y git wget gcc g++
=======
apt-get update && apt-get install -y git wget libglew-dev libx11-dev x11proto-dev g++ gcc
>>>>>>> 697a2780

set -e

eval "$(./conda/bin/conda shell.bash hook)"
conda activate ./env

#apt-get update -y && apt-get install git wget gcc g++ -y

if [ "${CU_VERSION:-}" == cpu ] ; then
    cudatoolkit="cpuonly"
    version="cpu"
else
    if [[ ${#CU_VERSION} -eq 4 ]]; then
        CUDA_VERSION="${CU_VERSION:2:1}.${CU_VERSION:3:1}"
    elif [[ ${#CU_VERSION} -eq 5 ]]; then
        CUDA_VERSION="${CU_VERSION:2:2}.${CU_VERSION:4:1}"
    fi
    echo "Using CUDA $CUDA_VERSION as determined by CU_VERSION ($CU_VERSION)"
    version="$(python -c "print('.'.join(\"${CUDA_VERSION}\".split('.')[:2]))")"
    cudatoolkit="cudatoolkit=${version}"
fi

case "$(uname -s)" in
    Darwin*) os=MacOSX;;
    *) os=Linux
esac

# submodules
git submodule sync && git submodule update --init --recursive

printf "Installing PyTorch with %s\n" "${CU_VERSION}"
if [ "${CU_VERSION:-}" == cpu ] ; then
    conda install pytorch==1.10.0 torchvision==0.11.0 torchaudio==0.10.0 cpuonly -c pytorch -y
else
    conda install pytorch==1.10.0 torchvision==0.11.0 torchaudio==0.10.0 cudatoolkit=11.3 -c pytorch -c conda-forge -y
fi

# install tensordict
pip install git+https://github.com/pytorch-labs/tensordict.git

# smoke test
python -c "import tensordict"

printf "* Installing torchrl\n"
python setup.py develop
python -c "import torchrl"<|MERGE_RESOLUTION|>--- conflicted
+++ resolved
@@ -4,11 +4,7 @@
 # For unittest, nightly PyTorch is used as the following section,
 # so no need to set PYTORCH_VERSION.
 # In fact, keeping PYTORCH_VERSION forces us to hardcode PyTorch version in config.
-<<<<<<< HEAD
-apt-get update && apt-get install -y git wget gcc g++
-=======
 apt-get update && apt-get install -y git wget libglew-dev libx11-dev x11proto-dev g++ gcc
->>>>>>> 697a2780
 
 set -e
 

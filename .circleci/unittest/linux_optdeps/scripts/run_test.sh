--- conflicted
+++ resolved
@@ -17,9 +17,5 @@
 export MKL_THREADING_LAYER=GNU
 
 #MUJOCO_GL=glfw pytest --cov=torchrl --junitxml=test-results/junit.xml -v --durations 20
-<<<<<<< HEAD
 MUJOCO_GL=egl coverage run -m pytest --instafail -v --durations 20
 coverage xml
-=======
-MUJOCO_GL=egl coverage run -m pytest --instafail -v --durations 20
->>>>>>> 173f845e

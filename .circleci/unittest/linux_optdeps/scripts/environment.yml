--- conflicted
+++ resolved
@@ -13,10 +13,5 @@
     - pytest-instafail
     - expecttest
     - pyyaml
-<<<<<<< HEAD
     - scipy
-=======
-    - scipy
-    - hydra-core
-    - coverage
->>>>>>> 9eeafbf1
+    - coverage
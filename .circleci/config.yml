--- conflicted
+++ resolved
@@ -519,11 +519,7 @@
       - store_test_results:
           path: test-results
 
-<<<<<<< HEAD
   unittest_linux_envpool_gpu:
-=======
-  unittest_linux_brax_gpu:
->>>>>>> f92edc7b
     <<: *binary_common
     machine:
       image: ubuntu-2004-cuda-11.4:202110-01
@@ -543,27 +539,17 @@
           command: echo "$(date +"%Y-%U")" > .circleci-weekly
       - restore_cache:
           keys:
-<<<<<<< HEAD
             - env-v3-linux-{{ arch }}-py<< parameters.python_version >>-{{ checksum ".circleci/unittest/linux_libs/scripts_envpool/environment.yml" }}-{{ checksum ".circleci-weekly" }}
       - run:
           name: Setup
           command: .circleci/unittest/linux_libs/scripts_envpool/setup_env.sh
       - save_cache:
           key: env-v3-linux-{{ arch }}-py<< parameters.python_version >>-{{ checksum ".circleci/unittest/linux_libs/scripts_envpool/environment.yml" }}-{{ checksum ".circleci-weekly" }}
-=======
-            - env-v3-linux-{{ arch }}-py<< parameters.python_version >>-{{ checksum ".circleci/unittest/linux_libs/scripts_brax/environment.yml" }}-{{ checksum ".circleci-weekly" }}
-      - run:
-          name: Setup
-          command: .circleci/unittest/linux_libs/scripts_brax/setup_env.sh
-      - save_cache:
-          key: env-v3-linux-{{ arch }}-py<< parameters.python_version >>-{{ checksum ".circleci/unittest/linux_libs/scripts_brax/environment.yml" }}-{{ checksum ".circleci-weekly" }}
->>>>>>> f92edc7b
           paths:
             - conda
             - env
       - run:
           name: Install torchrl
-<<<<<<< HEAD
           command: docker run -t --gpus all -v $PWD:$PWD -w $PWD -e UPLOAD_CHANNEL -e CU_VERSION "${image_name}" .circleci/unittest/linux_libs/scripts_envpool/install.sh
       - run:
           name: Run tests
@@ -575,22 +561,10 @@
       - run:
           name: Post Process
           command: docker run -t --gpus all -v $PWD:$PWD -w $PWD "${image_name}" .circleci/unittest/linux_libs/scripts_envpool/post_process.sh
-=======
-          command: docker run -t --gpus all -v $PWD:$PWD -w $PWD -e UPLOAD_CHANNEL -e CU_VERSION "${image_name}" .circleci/unittest/linux_libs/scripts_brax/install.sh
-      - run:
-          name: Run tests
-          command: bash .circleci/unittest/linux_libs/scripts_brax/run_test.sh
-      - run:
-          name: Codecov upload
-          command: |
-            bash <(curl -s https://codecov.io/bash) -Z -F linux-brax
-      - run:
-          name: Post Process
-          command: docker run -t --gpus all -v $PWD:$PWD -w $PWD "${image_name}" .circleci/unittest/linux_libs/scripts_brax/post_process.sh
-      - store_test_results:
-          path: test-results
-
-  unittest_linux_vmas_gpu:
+      - store_test_results:
+          path: test-results
+
+  unittest_linux_brax_gpu:
     <<: *binary_common
     machine:
       image: ubuntu-2004-cuda-11.4:202110-01
@@ -610,33 +584,32 @@
           command: echo "$(date +"%Y-%U")" > .circleci-weekly
       - restore_cache:
           keys:
-            - env-v3-linux-{{ arch }}-py<< parameters.python_version >>-{{ checksum ".circleci/unittest/linux_libs/scripts_vmas/environment.yml" }}-{{ checksum ".circleci-weekly" }}
-      - run:
-          name: Setup
-          command: .circleci/unittest/linux_libs/scripts_vmas/setup_env.sh
-      - save_cache:
-          key: env-v3-linux-{{ arch }}-py<< parameters.python_version >>-{{ checksum ".circleci/unittest/linux_libs/scripts_vmas/environment.yml" }}-{{ checksum ".circleci-weekly" }}
+            - env-v3-linux-{{ arch }}-py<< parameters.python_version >>-{{ checksum ".circleci/unittest/linux_libs/scripts_brax/environment.yml" }}-{{ checksum ".circleci-weekly" }}
+      - run:
+          name: Setup
+          command: .circleci/unittest/linux_libs/scripts_brax/setup_env.sh
+      - save_cache:
+          key: env-v3-linux-{{ arch }}-py<< parameters.python_version >>-{{ checksum ".circleci/unittest/linux_libs/scripts_brax/environment.yml" }}-{{ checksum ".circleci-weekly" }}
           paths:
             - conda
             - env
       - run:
           name: Install torchrl
-          command: docker run -t --gpus all -v $PWD:$PWD -w $PWD -e UPLOAD_CHANNEL -e CU_VERSION "${image_name}" .circleci/unittest/linux_libs/scripts_vmas/install.sh
+          command: docker run -t --gpus all -v $PWD:$PWD -w $PWD -e UPLOAD_CHANNEL -e CU_VERSION "${image_name}" .circleci/unittest/linux_libs/scripts_brax/install.sh
       - run:
           name: Run tests
-          command: bash .circleci/unittest/linux_libs/scripts_vmas/run_test.sh
+          command: bash .circleci/unittest/linux_libs/scripts_brax/run_test.sh
       - run:
           name: Codecov upload
           command: |
-            bash <(curl -s https://codecov.io/bash) -Z -F linux-vmas
+            bash <(curl -s https://codecov.io/bash) -Z -F linux-brax
       - run:
           name: Post Process
-          command: docker run -t --gpus all -v $PWD:$PWD -w $PWD "${image_name}" .circleci/unittest/linux_libs/scripts_vmas/post_process.sh
->>>>>>> f92edc7b
-      - store_test_results:
-          path: test-results
-
-  unittest_linux_gym_gpu:
+          command: docker run -t --gpus all -v $PWD:$PWD -w $PWD "${image_name}" .circleci/unittest/linux_libs/scripts_brax/post_process.sh
+      - store_test_results:
+          path: test-results
+
+  unittest_linux_vmas_gpu:
     <<: *binary_common
     machine:
       image: ubuntu-2004-cuda-11.4:202110-01
@@ -656,30 +629,32 @@
           command: echo "$(date +"%Y-%U")" > .circleci-weekly
       - restore_cache:
           keys:
-            - env-v2-linux-{{ arch }}-py<< parameters.python_version >>-{{ checksum ".circleci/unittest/linux_libs/scripts_gym/environment.yml" }}-{{ checksum ".circleci-weekly" }}
-      - run:
-          name: Setup
-          command: docker run -e PYTHON_VERSION -t --gpus all -v $PWD:$PWD -w $PWD "${image_name}" .circleci/unittest/linux_libs/scripts_gym/setup_env.sh
-      - save_cache:
-          key: env-v2-linux-{{ arch }}-py<< parameters.python_version >>-{{ checksum ".circleci/unittest/linux_libs/scripts_gym/environment.yml" }}-{{ checksum ".circleci-weekly" }}
-          paths:
-            - conda
-            - env
-      - run:
-          name: Install torchrl, run tests
-          command: |
-            docker run -t --env=CUDA_VISIBLE_DEVICES="" --gpus all -v $PWD:$PWD -w $PWD -e UPLOAD_CHANNEL -e CU_VERSION "${image_name}" .circleci/unittest/linux_libs/scripts_gym/batch_scripts.sh
+            - env-v3-linux-{{ arch }}-py<< parameters.python_version >>-{{ checksum ".circleci/unittest/linux_libs/scripts_vmas/environment.yml" }}-{{ checksum ".circleci-weekly" }}
+      - run:
+          name: Setup
+          command: .circleci/unittest/linux_libs/scripts_vmas/setup_env.sh
+      - save_cache:
+          key: env-v3-linux-{{ arch }}-py<< parameters.python_version >>-{{ checksum ".circleci/unittest/linux_libs/scripts_vmas/environment.yml" }}-{{ checksum ".circleci-weekly" }}
+          paths:
+            - conda
+            - env
+      - run:
+          name: Install torchrl
+          command: docker run -t --gpus all -v $PWD:$PWD -w $PWD -e UPLOAD_CHANNEL -e CU_VERSION "${image_name}" .circleci/unittest/linux_libs/scripts_vmas/install.sh
+      - run:
+          name: Run tests
+          command: bash .circleci/unittest/linux_libs/scripts_vmas/run_test.sh
       - run:
           name: Codecov upload
           command: |
-            bash <(curl -s https://codecov.io/bash) -Z -F linux-gpu
-      - run:
-          name: Post process
-          command: docker run -t --gpus all -v $PWD:$PWD -w $PWD -e UPLOAD_CHANNEL -e CU_VERSION "${image_name}" .circleci/unittest/linux_libs/scripts_gym/post_process.sh
-      - store_test_results:
-          path: test-results
-
-  unittest_linux_optdeps_gpu:
+            bash <(curl -s https://codecov.io/bash) -Z -F linux-vmas
+      - run:
+          name: Post Process
+          command: docker run -t --gpus all -v $PWD:$PWD -w $PWD "${image_name}" .circleci/unittest/linux_libs/scripts_vmas/post_process.sh
+      - store_test_results:
+          path: test-results
+
+  unittest_linux_gym_gpu:
     <<: *binary_common
     machine:
       image: ubuntu-2004-cuda-11.4:202110-01
@@ -698,6 +673,49 @@
           # This will refresh cache on Sundays, nightly build should generate new cache.
           command: echo "$(date +"%Y-%U")" > .circleci-weekly
       - restore_cache:
+          keys:
+            - env-v2-linux-{{ arch }}-py<< parameters.python_version >>-{{ checksum ".circleci/unittest/linux_libs/scripts_gym/environment.yml" }}-{{ checksum ".circleci-weekly" }}
+      - run:
+          name: Setup
+          command: docker run -e PYTHON_VERSION -t --gpus all -v $PWD:$PWD -w $PWD "${image_name}" .circleci/unittest/linux_libs/scripts_gym/setup_env.sh
+      - save_cache:
+          key: env-v2-linux-{{ arch }}-py<< parameters.python_version >>-{{ checksum ".circleci/unittest/linux_libs/scripts_gym/environment.yml" }}-{{ checksum ".circleci-weekly" }}
+          paths:
+            - conda
+            - env
+      - run:
+          name: Install torchrl, run tests
+          command: |
+            docker run -t --env=CUDA_VISIBLE_DEVICES="" --gpus all -v $PWD:$PWD -w $PWD -e UPLOAD_CHANNEL -e CU_VERSION "${image_name}" .circleci/unittest/linux_libs/scripts_gym/batch_scripts.sh
+      - run:
+          name: Codecov upload
+          command: |
+            bash <(curl -s https://codecov.io/bash) -Z -F linux-gpu
+      - run:
+          name: Post process
+          command: docker run -t --gpus all -v $PWD:$PWD -w $PWD -e UPLOAD_CHANNEL -e CU_VERSION "${image_name}" .circleci/unittest/linux_libs/scripts_gym/post_process.sh
+      - store_test_results:
+          path: test-results
+
+  unittest_linux_optdeps_gpu:
+    <<: *binary_common
+    machine:
+      image: ubuntu-2004-cuda-11.4:202110-01
+    resource_class: gpu.nvidia.medium
+    environment:
+      image_name: "pytorch/manylinux-cuda113"
+      TAR_OPTIONS: --no-same-owner
+      PYTHON_VERSION: << parameters.python_version >>
+      CU_VERSION: << parameters.cu_version >>
+
+    steps:
+      - checkout
+      - designate_upload_channel
+      - run:
+          name: Generate cache key
+          # This will refresh cache on Sundays, nightly build should generate new cache.
+          command: echo "$(date +"%Y-%U")" > .circleci-weekly
+      - restore_cache:
 
           keys:
             - env-v3-linux-{{ arch }}-py<< parameters.python_version >>-{{ checksum ".circleci/unittest/linux_optdeps/scripts/environment.yml" }}-{{ checksum ".circleci-weekly" }}
@@ -1209,11 +1227,10 @@
           cu_version: cu113
           name: unittest_linux_jumanji_gpu_py3.8
           python_version: '3.8'
-<<<<<<< HEAD
       - unittest_linux_envpool_gpu:
           cu_version: cu113
           name: unittest_linux_envpool_gpu_py3.8
-=======
+          python_version: '3.8'
       - unittest_linux_brax_gpu:
           cu_version: cu113
           name: unittest_linux_brax_gpu_py3.8
@@ -1221,7 +1238,6 @@
       - unittest_linux_vmas_gpu:
           cu_version: cu113
           name: unittest_linux_vmas_gpu_py3.8
->>>>>>> f92edc7b
           python_version: '3.8'
       - unittest_linux_gym_gpu:
           cu_version: cu113

--- conflicted
+++ resolved
@@ -780,51 +780,6 @@
       - store_test_results:
           path: test-results
 
-<<<<<<< HEAD
-  unittest_linux_gym_gpu:
-    <<: *binary_common
-    machine:
-      image: ubuntu-2004-cuda-11.4:202110-01
-    resource_class: gpu.nvidia.medium
-    environment:
-      image_name: "nvidia/cudagl:11.4.0-base"
-      TAR_OPTIONS: --no-same-owner
-      PYTHON_VERSION: << parameters.python_version >>
-      CU_VERSION: << parameters.cu_version >>
-
-    steps:
-      - checkout
-      - designate_upload_channel
-      - run:
-          name: Generate cache key
-          # This will refresh cache on Sundays, nightly build should generate new cache.
-          command: echo "$(date +"%Y-%U")" > .circleci-weekly
-      - restore_cache:
-          keys:
-            - env-v2-linux-{{ arch }}-py<< parameters.python_version >>-{{ checksum ".circleci/unittest/linux_libs/scripts_gym/environment.yml" }}-{{ checksum ".circleci-weekly" }}
-      - run:
-          name: Setup
-          command: docker run -e PYTHON_VERSION -t --gpus all -v $PWD:$PWD -w $PWD "${image_name}" .circleci/unittest/linux_libs/scripts_gym/setup_env.sh
-      - save_cache:
-          key: env-v2-linux-{{ arch }}-py<< parameters.python_version >>-{{ checksum ".circleci/unittest/linux_libs/scripts_gym/environment.yml" }}-{{ checksum ".circleci-weekly" }}
-          paths:
-            - conda
-            - env
-      - run:
-          name: Install torchrl, run tests
-          command: docker run -e PYTHON_VERSION -t --gpus all -v $PWD:$PWD -w $PWD "${image_name}" .circleci/unittest/linux_libs/scripts_gym/batch_scripts.sh
-      - run:
-          name: Codecov upload
-          command: |
-            curl -Os https://uploader.codecov.io/latest/linux/codecov
-            chmod +x codecov
-            ./codecov -t ${CODECOV_TOKEN} -s ./ -Z -F linux-gpu
-      - run:
-          name: Post process
-          command: docker run -t --gpus all -v $PWD:$PWD -w $PWD -e UPLOAD_CHANNEL -e CU_VERSION "${image_name}" .circleci/unittest/linux_libs/scripts_gym/post_process.sh
-      - store_test_results:
-          path: test-results
-
   unittest_linux_robohive_gpu:
     <<: *binary_common
     machine:
@@ -869,8 +824,6 @@
       - store_test_results:
           path: test-results
 
-=======
->>>>>>> b4cf4d74
   unittest_linux_optdeps_gpu:
     <<: *binary_common
     machine:
@@ -1169,18 +1122,10 @@
           cu_version: cu117
           name: unittest_linux_vmas_gpu_py3.8
           python_version: '3.8'
-<<<<<<< HEAD
-      - unittest_linux_gym_gpu:
-          cu_version: cu117
-          name: unittest_linux_gym_gpu_py3.8
-          python_version: '3.8'
       - unittest_linux_robohive_gpu:
           cu_version: cu117
           name: unittest_linux_robohive_gpu_py3.8
           python_version: '3.8'
-
-=======
->>>>>>> b4cf4d74
       - unittest_linux_cpu:
           cu_version: cpu
           name: unittest_linux_cpu_py3.9
